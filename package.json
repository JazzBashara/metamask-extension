{
  "name": "metamask-crx",
  "version": "0.0.0",
  "public": false,
  "private": true,
  "scripts": {
    "start": "npm run dev",
    "dev": "gulp dev --debug",
    "ui": "npm run test:flat:build:states && beefy ui-dev.js:bundle.js --live --open --index=./development/index.html --cwd ./",
    "mock": "beefy mock-dev.js:bundle.js --live --open --index=./development/index.html --cwd ./",
    "watch": "mocha watch --recursive \"test/unit/**/*.js\"",
    "mascara": "METAMASK_DEBUG=true node ./mascara/example/server",
    "dist": "npm run dist:clear && npm install && gulp dist",
    "dist:clear": "rm -rf node_modules/eth-contract-metadata && rm -rf node_modules/eth-phishing-detect",
    "test": "npm run lint && npm run test:coverage && npm run test:integration",
    "test:unit": "METAMASK_ENV=test mocha --exit --compilers js:babel-core/register --require test/helper.js --recursive \"test/unit/**/*.js\"",
    "test:single": "METAMASK_ENV=test mocha --require test/helper.js",
    "test:integration": "npm run test:flat && npm run test:mascara",
    "test:coverage": "nyc npm run test:unit && npm run test:coveralls-upload",
    "test:coveralls-upload": "if [ $COVERALLS_REPO_TOKEN ]; then nyc report --reporter=text-lcov | coveralls; fi",
    "test:flat": "npm run test:flat:build && karma start test/flat.conf.js",
    "test:flat:build": "npm run test:flat:build:ui && npm run test:flat:build:tests",
    "test:flat:build:tests": "node test/integration/index.js",
    "test:flat:build:states": "node development/genStates.js",
    "test:flat:build:ui": "npm run test:flat:build:states && browserify ./mock-dev.js -o ./development/bundle.js",
    "test:mascara": "npm run test:mascara:build && karma start test/mascara.conf.js",
    "test:mascara:build": "mkdir -p dist/mascara && npm run test:mascara:build:ui && npm run test:mascara:build:background && npm run test:mascara:build:tests",
    "test:mascara:build:ui": "browserify mascara/test/test-ui.js -o dist/mascara/ui.js",
    "test:mascara:build:background": "browserify mascara/src/background.js -o dist/mascara/background.js",
    "test:mascara:build:tests": "browserify test/integration/lib/first-time.js -o dist/mascara/tests.js",
    "lint": "gulp lint",
    "lint:fix": "gulp lint:fix",
    "disc": "gulp disc --debug",
    "announce": "node development/announcer.js",
    "generateNotice": "node notices/notice-generator.js",
    "deleteNotice": "node notices/notice-delete.js"
  },
  "browserify": {
    "transform": [
      [
        "babelify",
        {
          "presets": [
            "es2015",
            "stage-0"
          ]
        }
      ],
      "envify",
      "brfs"
    ]
  },
  "dependencies": {
    "async": "^2.5.0",
    "await-semaphore": "^0.1.1",
    "babel-runtime": "^6.23.0",
    "bluebird": "^3.5.0",
    "bn.js": "^4.11.7",
    "browserify-derequire": "^0.9.4",
    "classnames": "^2.2.5",
    "client-sw-ready-event": "^3.3.0",
    "clone": "^2.1.1",
    "copy-to-clipboard": "^3.0.8",
    "debounce": "^1.0.0",
    "deep-extend": "^0.5.0",
    "detect-node": "^2.0.3",
    "disc": "^1.3.2",
    "dnode": "^1.2.2",
    "end-of-stream": "^1.1.0",
    "ensnare": "^1.0.0",
    "eslint-plugin-react": "^7.4.0",
    "eth-bin-to-ops": "^1.0.1",
    "eth-block-tracker": "^2.2.0",
    "eth-contract-metadata": "^1.1.4",
    "eth-hd-keyring": "^1.2.1",
<<<<<<< HEAD
    "eth-json-rpc-filters": "^1.2.4",
    "eth-json-rpc-infura": "^2.0.5",
=======
    "eth-json-rpc-filters": "^1.2.5",
    "eth-json-rpc-infura": "^1.0.2",
>>>>>>> f1307729
    "eth-keyring-controller": "^2.1.2",
    "eth-phishing-detect": "^1.1.4",
    "eth-query": "^2.1.2",
    "eth-sig-util": "^1.4.0",
    "eth-simple-keyring": "^1.2.0",
    "eth-token-tracker": "^1.1.4",
    "ethereumjs-tx": "^1.3.0",
    "ethereumjs-util": "github:ethereumjs/ethereumjs-util#ac5d0908536b447083ea422b435da27f26615de9",
    "ethereumjs-wallet": "^0.6.0",
    "etherscan-link": "^1.0.2",
    "ethjs-contract": "^0.1.9",
    "ethjs-ens": "^2.0.0",
    "ethjs-query": "^0.3.1",
    "express": "^4.15.5",
    "extension-link-enabler": "^1.0.0",
    "extensionizer": "^1.0.0",
    "fast-json-patch": "^2.0.4",
    "fast-levenshtein": "^2.0.6",
    "gulp": "github:gulpjs/gulp#4.0",
    "gulp-eslint": "^4.0.0",
    "hat": "0.0.3",
    "human-standard-token-abi": "^1.0.2",
    "idb-global": "^2.1.0",
    "identicon.js": "^2.3.1",
    "iframe": "^1.0.0",
    "iframe-stream": "^3.0.0",
    "inject-css": "^0.1.1",
    "jazzicon": "^1.2.0",
    "json-rpc-engine": "3.2.0",
    "json-rpc-middleware-stream": "^1.0.1",
    "lodash.debounce": "^4.0.8",
    "lodash.memoize": "^4.1.2",
    "lodash.shuffle": "^4.2.0",
    "lodash.uniqby": "^4.7.0",
    "loglevel": "^1.4.1",
    "metamascara": "^1.3.1",
    "metamask-logo": "^2.1.2",
    "mississippi": "^1.2.0",
    "mkdirp": "^0.5.1",
    "multiplex": "^6.7.0",
    "number-to-bn": "^1.7.0",
    "obj-multiplex": "^1.0.0",
    "obs-store": "^3.0.0",
    "once": "^1.3.3",
    "percentile": "^1.2.0",
    "ping-pong-stream": "^1.0.0",
    "pojo-migrator": "^2.1.0",
    "polyfill-crypto.getrandomvalues": "^1.0.0",
    "post-message-stream": "^3.0.0",
    "promise-filter": "^1.1.0",
    "promise-to-callback": "^1.0.0",
    "pump": "^1.0.2",
    "pumpify": "^1.3.4",
    "qrcode-npm": "0.0.3",
    "react": "^15.6.2",
    "react-addons-css-transition-group": "^15.6.0",
    "react-dom": "^15.6.2",
    "react-hyperscript": "^3.0.0",
    "react-markdown": "^3.0.0",
    "react-redux": "^5.0.5",
    "react-select": "^1.0.0-rc.2",
    "react-simple-file-input": "^2.0.0",
    "react-tooltip-component": "^0.3.0",
    "react-trigger-change": "^1.0.2",
    "readable-stream": "^2.3.3",
    "recompose": "^0.25.0",
    "redux": "^3.0.5",
    "redux-logger": "^3.0.6",
    "redux-thunk": "^2.2.0",
    "request-promise": "^4.2.1",
    "sandwich-expando": "^1.1.3",
    "semaphore": "^1.0.5",
    "semver": "^5.4.1",
    "sw-stream": "^2.0.0",
    "textarea-caret": "^3.0.1",
    "through2": "^2.0.3",
    "valid-url": "^1.0.9",
    "vreme": "^3.0.2",
    "web3": "^0.20.1",
    "web3-provider-engine": "^13.5.0",
    "web3-stream-provider": "^3.0.1",
    "xtend": "^4.0.1"
  },
  "devDependencies": {
    "babel-core": "^6.24.1",
    "babel-eslint": "^8.0.0",
    "babel-plugin-transform-async-to-generator": "^6.24.1",
    "babel-plugin-transform-runtime": "^6.23.0",
    "babel-polyfill": "^6.23.0",
    "babel-preset-react": "^6.24.1",
    "babel-preset-stage-0": "^6.24.1",
    "babel-register": "^6.7.2",
    "babelify": "^8.0.0",
    "beefy": "^2.1.5",
    "brfs": "^1.4.3",
    "browserify": "^14.4.0",
    "chai": "^4.1.0",
    "coveralls": "^3.0.0",
    "deep-freeze-strict": "^1.1.1",
    "del": "^3.0.0",
    "envify": "^4.0.0",
    "enzyme": "^3.2.0",
    "eslint-plugin-chai": "0.0.1",
    "eslint-plugin-mocha": "^4.9.0",
    "eth-json-rpc-middleware": "^1.2.7",
    "fs-promise": "^2.0.3",
    "gulp": "github:gulpjs/gulp#4.0",
    "gulp-if": "^2.0.1",
    "gulp-json-editor": "^2.2.1",
    "gulp-livereload": "^3.8.1",
    "gulp-replace": "^0.6.1",
    "gulp-sourcemaps": "^2.6.0",
    "gulp-util": "^3.0.7",
    "gulp-watch": "^4.3.5",
    "gulp-zip": "^4.0.0",
    "isomorphic-fetch": "^2.2.1",
    "jsdom": "^11.1.0",
    "jsdom-global": "^3.0.2",
    "jshint-stylish": "~2.2.1",
    "karma": "^1.7.1",
    "karma-chrome-launcher": "^2.2.0",
    "karma-cli": "^1.0.1",
    "karma-firefox-launcher": "^1.0.1",
    "karma-qunit": "^1.2.1",
    "lodash.assign": "^4.0.6",
    "mocha": "^4.0.0",
    "mocha-eslint": "^4.0.0",
    "mocha-jsdom": "^1.1.0",
    "mocha-sinon": "^2.0.0",
    "nock": "^9.0.14",
    "nyc": "^11.0.3",
    "open": "0.0.5",
    "prompt": "^1.0.0",
    "qs": "^6.2.0",
    "qunitjs": "^2.4.1",
    "react-addons-test-utils": "^15.5.1",
    "react-test-renderer": "^15.6.2",
    "react-testutils-additions": "^15.2.0",
    "sinon": "^4.0.0",
    "tape": "^4.5.1",
    "testem": "^1.10.3",
    "uglifyify": "^4.0.2",
    "vinyl-buffer": "^1.0.1",
    "vinyl-source-stream": "^2.0.0",
    "watchify": "^3.9.0"
  },
  "engines": {
    "node": ">=0.8.0"
  }
}<|MERGE_RESOLUTION|>--- conflicted
+++ resolved
@@ -73,13 +73,8 @@
     "eth-block-tracker": "^2.2.0",
     "eth-contract-metadata": "^1.1.4",
     "eth-hd-keyring": "^1.2.1",
-<<<<<<< HEAD
-    "eth-json-rpc-filters": "^1.2.4",
+    "eth-json-rpc-filters": "^1.2.5",
     "eth-json-rpc-infura": "^2.0.5",
-=======
-    "eth-json-rpc-filters": "^1.2.5",
-    "eth-json-rpc-infura": "^1.0.2",
->>>>>>> f1307729
     "eth-keyring-controller": "^2.1.2",
     "eth-phishing-detect": "^1.1.4",
     "eth-query": "^2.1.2",
