--- conflicted
+++ resolved
@@ -7,12 +7,8 @@
     "start": "npm run dev",
     "dev": "gulp dev --debug",
     "disc": "gulp disc --debug",
-<<<<<<< HEAD
-    "clear": "rm -rf node_modules/eth-contract-metadata",
+    "clear": "rm -rf node_modules/eth-contract-metadata && rm -rf node_modules/etheraddresslookup",
     "dist": "npm run clear && npm install && gulp dist",
-=======
-    "dist": "rm -rf node_modules/etheraddresslookup && npm install && gulp dist",
->>>>>>> f82f8a9f
     "test": "npm run lint && npm run test-unit && npm run test-integration",
     "test-unit": "METAMASK_ENV=test mocha --require test/helper.js --recursive \"test/unit/**/*.js\"",
     "test-integration": "npm run buildMock && npm run buildCiUnits && testem ci -P 2",
