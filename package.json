{
  "name": "metamask-crx",
<<<<<<< HEAD
  "version": "10.35.0",
=======
  "version": "10.34.4",
>>>>>>> 14486a8a
  "private": true,
  "repository": {
    "type": "git",
    "url": "https://github.com/MetaMask/metamask-extension.git"
  },
  "scripts": {
    "start": "yarn build:dev dev --apply-lavamoat=false --snow=false",
    "start:mv3": "ENABLE_MV3=true yarn build:dev dev --apply-lavamoat=false",
    "start:flask": "yarn start --build-type flask",
    "start:mmi": "yarn start --build-type mmi",
    "start:lavamoat": "yarn build:dev dev --apply-lavamoat=true",
    "dist": "yarn build dist",
    "build": "yarn lavamoat:build",
    "build:dev": "node development/build/index.js",
    "start:test": "SEGMENT_HOST='https://api.segment.io' SEGMENT_WRITE_KEY='FAKE' SENTRY_DSN_DEV=https://fake@sentry.io/0000000 PORTFOLIO_URL=http://127.0.0.1:8080 yarn build:dev testDev",
    "start:test:mv3": "ENABLE_MV3=true SEGMENT_HOST='https://api.segment.io' SEGMENT_WRITE_KEY='FAKE' SENTRY_DSN_DEV=https://fake@sentry.io/0000000 PORTFOLIO_URL=http://127.0.0.1:8080 yarn build:dev testDev",
    "benchmark:chrome": "SELENIUM_BROWSER=chrome ts-node test/e2e/benchmark.js",
    "mv3:stats:chrome": "SELENIUM_BROWSER=chrome ENABLE_MV3=true ts-node test/e2e/mv3-perf-stats/index.js",
    "user-actions-benchmark:chrome": "SELENIUM_BROWSER=chrome ts-node test/e2e/user-actions-benchmark.js",
    "benchmark:firefox": "SELENIUM_BROWSER=firefox ts-node test/e2e/benchmark.js",
    "build:test": "SEGMENT_HOST='https://api.segment.io' SEGMENT_WRITE_KEY='FAKE' SENTRY_DSN_DEV=https://fake@sentry.io/0000000 PORTFOLIO_URL=http://127.0.0.1:8080 yarn build test",
    "build:test:flask": "yarn build test --build-type flask",
    "build:test:mv3": "ENABLE_MV3=true SEGMENT_HOST='https://api.segment.io' SEGMENT_WRITE_KEY='FAKE' SENTRY_DSN_DEV=https://fake@sentry.io/0000000 PORTFOLIO_URL=http://127.0.0.1:8080 yarn build test",
    "build:test:dev:mv3": "ENABLE_MV3=true SEGMENT_HOST='https://api.segment.io' SEGMENT_WRITE_KEY='FAKE' SENTRY_DSN_DEV=https://fake@sentry.io/0000000 PORTFOLIO_URL=http://127.0.0.1:8080 yarn build:dev testDev --apply-lavamoat=false",
    "test": "yarn lint && yarn test:unit && yarn test:unit:jest",
    "dapp": "node development/static-server.js node_modules/@metamask/test-dapp/dist --port 8080",
    "dapp-chain": "GANACHE_ARGS='-b 2' concurrently -k -n ganache,dapp -p '[{time}][{name}]' 'yarn ganache:start' 'sleep 5 && yarn dapp'",
    "forwarder": "node ./development/static-server.js ./node_modules/@metamask/forwarder/dist/ --port 9010",
    "dapp-forwarder": "concurrently -k -n forwarder,dapp -p '[{time}][{name}]' 'yarn forwarder' 'yarn dapp'",
    "test:unit": "node ./test/run-unit-tests.js --mocha --jestGlobal --jestDev",
    "test:unit:jest": "node ./test/run-unit-tests.js --jestGlobal --jestDev",
    "test:unit:global": "mocha test/unit-global/*.test.js",
    "test:unit:mocha": "node ./test/run-unit-tests.js --mocha",
    "test:e2e:chrome": "SELENIUM_BROWSER=chrome node test/e2e/run-all.js",
    "test:e2e:chrome:snaps": "SELENIUM_BROWSER=chrome node test/e2e/run-all.js --snaps",
    "test:e2e:chrome:mv3": "SELENIUM_BROWSER=chrome node test/e2e/run-all.js --mv3",
    "test:e2e:firefox": "SELENIUM_BROWSER=firefox node test/e2e/run-all.js",
    "test:e2e:firefox:snaps": "SELENIUM_BROWSER=firefox node test/e2e/run-all.js --snaps",
    "test:e2e:single": "node test/e2e/run-e2e-test.js",
    "test:e2e:report": "node ./test/e2e/e2e-process-report.js && jrm ./test/test-results/e2e.xml \"./test/test-results/e2e/*.xml\"",
    "test:coverage:mocha": "node ./test/run-unit-tests.js --mocha --coverage",
    "test:coverage:jest": "node ./test/run-unit-tests.js --jestGlobal --coverage",
    "test:coverage:jest:dev": "node ./test/run-unit-tests.js --jestDev --coverage",
    "test:coverage:validate": "node ./test/merge-coverage.js",
    "test:coverage": "node ./test/run-unit-tests.js --mocha --jestGlobal --jestDev --coverage && yarn test:coverage:validate",
    "test:coverage:html": "yarn test:coverage --html",
    "ganache:start": "./development/run-ganache.sh",
    "sentry:publish": "node ./development/sentry-publish.js",
    "lint": "yarn lint:prettier && yarn lint:eslint && yarn lint:tsc && yarn lint:styles",
    "lint:fix": "yarn lint:prettier:fix && yarn lint:eslint:fix && yarn lint:styles:fix",
    "lint:prettier": "prettier --check -- '**/*.json'",
    "lint:prettier:fix": "prettier --write -- '**/*.json'",
    "lint:changed": "./development/get-changed-file-names.sh | grep --regexp='[.]js$' | tr '\\n' '\\0' | xargs -0 eslint",
    "lint:changed:fix": "./development/get-changed-file-names.sh | grep --regexp='[.]js$' | tr '\\n' '\\0' | xargs -0 eslint --fix",
    "lint:changelog": "auto-changelog validate",
    "lint:changelog:rc": "auto-changelog validate --rc",
    "lint:eslint": "eslint . --ext js,ts,tsx,snap --cache",
    "lint:eslint:fix": "yarn lint:eslint --fix",
    "lint:lockfile:dedupe": "yarn dedupe --check",
    "lint:lockfile:dedupe:fix": "yarn dedupe",
    "lint:lockfile": "lockfile-lint --path yarn.lock --allowed-hosts npm yarn github.com codeload.github.com --empty-hostname true --allowed-schemes \"https:\" \"git+https:\" \"npm:\" \"patch:\" \"workspace:\"",
    "lint:shellcheck": "./development/shellcheck.sh",
    "lint:styles": "stylelint -- */**/*.scss",
    "lint:styles:fix": "yarn lint:styles --fix",
    "lint:tsc": "tsc --project tsconfig.json --noEmit",
    "validate-source-maps": "node ./development/sourcemap-validator.js",
    "verify-locales": "node ./development/verify-locale-strings.js",
    "verify-locales:fix": "node ./development/verify-locale-strings.js --fix",
    "mozilla-lint": "addons-linter dist/firefox",
    "devtools:react": "react-devtools",
    "devtools:redux": "remotedev --hostname=localhost --port=8000",
    "start:dev": "concurrently -k -n build,react,redux yarn:start yarn:devtools:react yarn:devtools:redux",
    "announce": "node development/announcer.js",
    "storybook": "storybook dev -p 6006 -c .storybook",
    "storybook:build": "storybook build -c .storybook -o storybook-build",
    "storybook:deploy": "storybook-to-ghpages --existing-output-dir storybook-build --remote storybook --branch master",
    "update-changelog": "auto-changelog update",
    "generate:migration": "./development/generate-migration.sh",
    "lavamoat:build": "lavamoat development/build/index.js --policy lavamoat/build-system/policy.json --policyOverride lavamoat/build-system/policy-override.json",
    "lavamoat:build:auto": "yarn lavamoat:build --writeAutoPolicy",
    "lavamoat:debug:build": "yarn lavamoat:build --writeAutoPolicyDebug --policydebug lavamoat/build-system/policy-debug.json",
    "lavamoat:webapp:auto": "node ./development/generate-lavamoat-policies.js --devMode=true",
    "lavamoat:webapp:auto:ci": "node ./development/generate-lavamoat-policies.js --parallel=false",
    "lavamoat:auto": "yarn lavamoat:build:auto && yarn lavamoat:webapp:auto",
    "ts-migration:dashboard:build": "ts-node development/ts-migration-dashboard/scripts/build-app.ts",
    "ts-migration:dashboard:deploy": "gh-pages --dist development/ts-migration-dashboard/build/final --remote ts-migration-dashboard",
    "ts-migration:dashboard:watch": "yarn ts-migration:dashboard:build --watch",
    "ts-migration:enumerate": "ts-node development/ts-migration-dashboard/scripts/write-list-of-files-to-convert.ts",
    "test-storybook": "test-storybook -c .storybook",
    "test-storybook:ci": "concurrently -k -s first -n \"SB,TEST\" -c \"magenta,blue\" \"yarn storybook:build && npx http-server storybook-build --port 6006 \" \"wait-on tcp:6006 && echo 'Build done. Running storybook tests...' && yarn test-storybook --maxWorkers=2\"",
    "githooks:install": "husky install",
    "fitness-functions": "ts-node development/fitness-functions/index.ts",
    "generate-beta-commit": "node ./development/generate-beta-commit.js",
    "validate-branch-name": "validate-branch-name",
    "add-release-label-to-pr-and-linked-issues": "ts-node ./.github/scripts/add-release-label-to-pr-and-linked-issues.ts"
  },
  "resolutions": {
    "@babel/core": "patch:@babel/core@npm%3A7.21.5#./.yarn/patches/@babel-core-npm-7.21.5-c72c337956.patch",
    "@babel/runtime": "patch:@babel/runtime@npm%3A7.18.9#./.yarn/patches/@babel-runtime-npm-7.18.9-28ca6b5f61.patch",
    "@metamask/approval-controller": "^3.4.0",
    "@types/react": "^16.9.53",
    "analytics-node/axios": "^0.21.2",
    "ganache-core/lodash": "^4.17.21",
    "git-url-parse@^12.0.0": "^13.1.0",
    "glob-parent": "^6.0.2",
    "globalthis@^1.0.1": "1.0.1",
    "netmask": "^2.0.1",
    "json-schema": "^0.4.0",
    "ast-types": "^0.14.2",
    "x-default-browser": "^0.5.2",
    "web3-provider-engine/eth-json-rpc-filters": "^6.0.0",
    "typescript@~4.4.0": "patch:typescript@npm:4.4.4#.yarn/patches/typescript-npm-4.4.4-3fedcc07a3.patch",
    "acorn@^7.0.0": "patch:acorn@npm:7.4.1#.yarn/patches/acorn-npm-7.4.1-f450b4646c.patch",
    "acorn@^7.4.1": "patch:acorn@npm:7.4.1#.yarn/patches/acorn-npm-7.4.1-f450b4646c.patch",
    "acorn@^7.1.1": "patch:acorn@npm:7.4.1#.yarn/patches/acorn-npm-7.4.1-f450b4646c.patch",
    "acorn@7.4.1": "patch:acorn@npm:7.4.1#.yarn/patches/acorn-npm-7.4.1-f450b4646c.patch",
    "object.values@^1.1.0": "patch:object.values@npm%3A1.1.5#./.yarn/patches/object.values-npm-1.1.5-f1de7f3742.patch",
    "object.values@^1.1.5": "patch:object.values@npm%3A1.1.5#./.yarn/patches/object.values-npm-1.1.5-f1de7f3742.patch",
    "object.values@^1.0.4": "patch:object.values@npm%3A1.1.5#./.yarn/patches/object.values-npm-1.1.5-f1de7f3742.patch",
    "error@^7.0.0": "patch:error@npm%3A7.0.2#./.yarn/patches/error-npm-7.0.2-6dfbeab4da.patch",
    "eslint-import-resolver-typescript@^2.5.0": "patch:eslint-import-resolver-typescript@npm%3A2.5.0#./.yarn/patches/eslint-import-resolver-typescript-npm-2.5.0-3b8adf0d03.patch",
    "colors@1.4.0": "patch:colors@npm%3A1.4.0#./.yarn/patches/colors-npm-1.4.0-7e2cf12234.patch",
    "colors@0.5.x": "patch:colors@npm%3A1.4.0#./.yarn/patches/colors-npm-1.4.0-7e2cf12234.patch",
    "borc@^2.1.2": "patch:borc@npm%3A2.1.2#./.yarn/patches/borc-npm-2.1.2-8ffcc2dd81.patch",
    "borc@^2.1.0": "patch:borc@npm%3A2.1.2#./.yarn/patches/borc-npm-2.1.2-8ffcc2dd81.patch",
    "convert-source-map@^1.7.0": "patch:convert-source-map@npm%3A1.1.3#./.yarn/patches/convert-source-map-npm-1.1.3-7f1bfeabd4.patch",
    "convert-source-map@1.7.0": "patch:convert-source-map@npm%3A1.1.3#./.yarn/patches/convert-source-map-npm-1.1.3-7f1bfeabd4.patch",
    "convert-source-map@^1.0.0": "patch:convert-source-map@npm%3A1.1.3#./.yarn/patches/convert-source-map-npm-1.1.3-7f1bfeabd4.patch",
    "convert-source-map@^1.8.0": "patch:convert-source-map@npm%3A1.1.3#./.yarn/patches/convert-source-map-npm-1.1.3-7f1bfeabd4.patch",
    "convert-source-map@~1.1.0": "patch:convert-source-map@npm%3A1.1.3#./.yarn/patches/convert-source-map-npm-1.1.3-7f1bfeabd4.patch",
    "convert-source-map@^0.3.3": "patch:convert-source-map@npm%3A1.1.3#./.yarn/patches/convert-source-map-npm-1.1.3-7f1bfeabd4.patch",
    "convert-source-map@^1.5.1": "patch:convert-source-map@npm%3A1.1.3#./.yarn/patches/convert-source-map-npm-1.1.3-7f1bfeabd4.patch",
    "convert-source-map@^1.5.0": "patch:convert-source-map@npm%3A1.1.3#./.yarn/patches/convert-source-map-npm-1.1.3-7f1bfeabd4.patch",
    "convert-source-map@^1.4.0": "patch:convert-source-map@npm%3A1.1.3#./.yarn/patches/convert-source-map-npm-1.1.3-7f1bfeabd4.patch",
    "convert-source-map@^1.6.0": "patch:convert-source-map@npm%3A1.1.3#./.yarn/patches/convert-source-map-npm-1.1.3-7f1bfeabd4.patch",
    "abort-controller@^3.0.0": "patch:abort-controller@npm%3A3.0.0#./.yarn/patches/abort-controller-npm-3.0.0-2f3a9a2bcb.patch",
    "await-semaphore@^0.1.1": "patch:await-semaphore@npm%3A0.1.3#./.yarn/patches/await-semaphore-npm-0.1.3-b7a0001fab.patch",
    "await-semaphore@^0.1.3": "patch:await-semaphore@npm%3A0.1.3#./.yarn/patches/await-semaphore-npm-0.1.3-b7a0001fab.patch",
    "eslint@8.36.0": "patch:eslint@npm%3A8.36.0#./.yarn/patches/eslint-npm-8.36.0-f8482bce95.patch",
    "eslint@^8.36.0": "patch:eslint@npm%3A8.36.0#./.yarn/patches/eslint-npm-8.36.0-f8482bce95.patch",
    "eth-query@^2.1.2": "patch:eth-query@npm%3A2.1.2#./.yarn/patches/eth-query-npm-2.1.2-7c6adc825f.patch",
    "eth-query@^2.1.0": "patch:eth-query@npm%3A2.1.2#./.yarn/patches/eth-query-npm-2.1.2-7c6adc825f.patch",
    "ethereumjs-util@^5.1.1": "patch:ethereumjs-util@npm%3A5.2.1#./.yarn/patches/ethereumjs-util-npm-5.2.1-72b39f4e7e.patch",
    "ethereumjs-util@^5.1.2": "patch:ethereumjs-util@npm%3A5.2.1#./.yarn/patches/ethereumjs-util-npm-5.2.1-72b39f4e7e.patch",
    "ethereumjs-util@^5.1.5": "patch:ethereumjs-util@npm%3A5.2.1#./.yarn/patches/ethereumjs-util-npm-5.2.1-72b39f4e7e.patch",
    "ethereumjs-util@^5.0.0": "patch:ethereumjs-util@npm%3A5.2.1#./.yarn/patches/ethereumjs-util-npm-5.2.1-72b39f4e7e.patch",
    "ethereumjs-util@^5.2.0": "patch:ethereumjs-util@npm%3A5.2.1#./.yarn/patches/ethereumjs-util-npm-5.2.1-72b39f4e7e.patch",
    "ethereumjs-util@^7.0.10": "patch:ethereumjs-util@npm%3A7.1.5#./.yarn/patches/ethereumjs-util-npm-7.1.5-5bb4d00000.patch",
    "ethereumjs-util@^7.1.5": "patch:ethereumjs-util@npm%3A7.1.5#./.yarn/patches/ethereumjs-util-npm-7.1.5-5bb4d00000.patch",
    "ethereumjs-util@^7.1.4": "patch:ethereumjs-util@npm%3A7.1.5#./.yarn/patches/ethereumjs-util-npm-7.1.5-5bb4d00000.patch",
    "ethereumjs-util@^7.0.9": "patch:ethereumjs-util@npm%3A7.1.5#./.yarn/patches/ethereumjs-util-npm-7.1.5-5bb4d00000.patch",
    "ethereumjs-util@^7.1.0": "patch:ethereumjs-util@npm%3A7.1.5#./.yarn/patches/ethereumjs-util-npm-7.1.5-5bb4d00000.patch",
    "ethereumjs-util@^7.0.2": "patch:ethereumjs-util@npm%3A7.1.5#./.yarn/patches/ethereumjs-util-npm-7.1.5-5bb4d00000.patch",
    "ethereumjs-util@^7.0.8": "patch:ethereumjs-util@npm%3A7.1.5#./.yarn/patches/ethereumjs-util-npm-7.1.5-5bb4d00000.patch",
    "ethereumjs-util@^7.0.7": "patch:ethereumjs-util@npm%3A7.1.5#./.yarn/patches/ethereumjs-util-npm-7.1.5-5bb4d00000.patch",
    "fast-json-patch@^2.2.1": "patch:fast-json-patch@npm%3A2.2.1#./.yarn/patches/fast-json-patch-npm-2.2.1-63b021bb37.patch",
    "fast-json-patch@^2.0.6": "patch:fast-json-patch@npm%3A2.2.1#./.yarn/patches/fast-json-patch-npm-2.2.1-63b021bb37.patch",
    "gulp-sourcemaps@^3.0.0": "patch:gulp-sourcemaps@npm%3A3.0.0#./.yarn/patches/gulp-sourcemaps-npm-3.0.0-1ae0fbef6d.patch",
    "inline-source-map@~0.6.0": "patch:inline-source-map@npm%3A0.6.2#./.yarn/patches/inline-source-map-npm-0.6.2-96902459a0.patch",
    "plugin-error@^1.0.1": "patch:plugin-error@npm%3A1.0.1#./.yarn/patches/plugin-error-npm-1.0.1-7d15e880d6.patch",
    "plugin-error@1.0.1": "patch:plugin-error@npm%3A1.0.1#./.yarn/patches/plugin-error-npm-1.0.1-7d15e880d6.patch",
    "regenerator-runtime@^0.13.4": "patch:regenerator-runtime@npm%3A0.13.7#./.yarn/patches/regenerator-runtime-npm-0.13.7-41bcbe64ea.patch",
    "regenerator-runtime@^0.13.7": "patch:regenerator-runtime@npm%3A0.13.7#./.yarn/patches/regenerator-runtime-npm-0.13.7-41bcbe64ea.patch",
    "regenerator-runtime@^0.11.0": "patch:regenerator-runtime@npm%3A0.13.7#./.yarn/patches/regenerator-runtime-npm-0.13.7-41bcbe64ea.patch",
    "jsdom@^16.7.0": "patch:jsdom@npm%3A16.7.0#./.yarn/patches/jsdom-npm-16.7.0-216c5c4bf9.patch",
    "trim": "^0.0.3",
    "@eslint/eslintrc@^2.0.1": "patch:@eslint/eslintrc@npm%3A2.0.2#./.yarn/patches/@eslint-eslintrc-npm-2.0.2-d308674d86.patch",
    "@formatjs/intl-utils@^3.3.1": "patch:@formatjs/intl-utils@npm%3A3.3.1#./.yarn/patches/@formatjs-intl-utils-npm-3.3.1-08510c16ad.patch",
    "@fortawesome/fontawesome-free@^5.13.0": "patch:@fortawesome/fontawesome-free@npm%3A5.13.0#./.yarn/patches/@fortawesome-fontawesome-free-npm-5.13.0-f20fc0388d.patch",
    "@keystonehq/bc-ur-registry@^0.5.0-alpha.5": "patch:@keystonehq/bc-ur-registry@npm%3A0.5.0-alpha.5#./.yarn/patches/@keystonehq-bc-ur-registry-npm-0.5.0-alpha.5-b95c7992a6.patch",
    "@lavamoat/lavapack@^3.1.0": "patch:@lavamoat/lavapack@npm%3A3.1.0#./.yarn/patches/@lavamoat-lavapack-npm-3.1.0-34c65d233b.patch",
    "fast-json-patch@^3.1.0": "patch:fast-json-patch@npm%3A3.1.1#./.yarn/patches/fast-json-patch-npm-3.1.1-7e8bb70a45.patch",
    "@reduxjs/toolkit@^1.6.2": "patch:@reduxjs/toolkit@npm%3A1.6.2#./.yarn/patches/@reduxjs-toolkit-npm-1.6.2-67af09515f.patch",
    "parse5@^7.0.0": "patch:parse5@npm%3A7.1.2#./.yarn/patches/parse5-npm-7.1.2-aa9a92c270.patch",
    "@types/madge@^5.0.0": "patch:@types/madge@npm%3A5.0.0#./.yarn/patches/@types-madge-npm-5.0.0-654566c2d2.patch",
    "zxcvbn@^4.4.2": "patch:zxcvbn@npm%3A4.4.2#./.yarn/patches/zxcvbn-npm-4.4.2-6527983856.patch",
    "web3@^0.20.7": "patch:web3@npm%3A0.20.7#./.yarn/patches/web3-npm-0.20.7-ee7ef00c57.patch",
    "watchify@^4.0.0": "patch:watchify@npm%3A4.0.0#./.yarn/patches/watchify-npm-4.0.0-4fd965dd49.patch",
    "undeclared-identifiers@^1.1.2": "patch:undeclared-identifiers@npm%3A1.1.2#./.yarn/patches/undeclared-identifiers-npm-1.1.2-13d6792e9e.patch",
    "sass@^1.32.4": "patch:sass@npm%3A1.35.2#./.yarn/patches/sass-npm-1.35.2-6df4e15d13.patch",
    "sass@^1.26.3": "patch:sass@npm%3A1.35.2#./.yarn/patches/sass-npm-1.35.2-6df4e15d13.patch",
    "sass@^1.29.0": "patch:sass@npm%3A1.35.2#./.yarn/patches/sass-npm-1.35.2-6df4e15d13.patch",
    "squirrelly@^9.0.0": "patch:squirrelly@npm%3A9.0.0#./.yarn/patches/squirrelly-npm-9.0.0-3cf710c7bb.patch",
    "stylelint@^13.6.1": "patch:stylelint@npm%3A13.6.1#./.yarn/patches/stylelint-npm-13.6.1-47aaddf62b.patch",
    "luxon@^3.0.1": "patch:luxon@npm%3A3.2.1#./.yarn/patches/luxon-npm-3.2.1-56f8d97395.patch",
    "luxon@^3.2.1": "patch:luxon@npm%3A3.2.1#./.yarn/patches/luxon-npm-3.2.1-56f8d97395.patch",
    "improved-yarn-audit@^3.0.0": "patch:improved-yarn-audit@npm%3A3.0.0#./.yarn/patches/improved-yarn-audit-npm-3.0.0-3e37ee431a.patch",
    "lockfile-lint-api@^5.4.6": "patch:lockfile-lint-api@npm%3A5.4.6#./.yarn/patches/lockfile-lint-api-npm-5.4.6-dc86b73900.patch",
    "symbol-observable": "^2.0.3",
    "async-done@~1.3.2": "patch:async-done@npm%3A1.3.2#./.yarn/patches/async-done-npm-1.3.2-1f0a4a8997.patch",
    "async-done@^1.2.0": "patch:async-done@npm%3A1.3.2#./.yarn/patches/async-done-npm-1.3.2-1f0a4a8997.patch",
    "async-done@^1.2.2": "patch:async-done@npm%3A1.3.2#./.yarn/patches/async-done-npm-1.3.2-1f0a4a8997.patch",
    "fast-json-patch@^3.1.1": "patch:fast-json-patch@npm%3A3.1.1#./.yarn/patches/fast-json-patch-npm-3.1.1-7e8bb70a45.patch",
    "request@^2.83.0": "patch:request@npm%3A2.88.2#./.yarn/patches/request-npm-2.88.2-f4a57c72c4.patch",
    "request@^2.88.2": "patch:request@npm%3A2.88.2#./.yarn/patches/request-npm-2.88.2-f4a57c72c4.patch",
    "request@^2.85.0": "patch:request@npm%3A2.88.2#./.yarn/patches/request-npm-2.88.2-f4a57c72c4.patch",
    "@metamask/signature-controller@^4.0.1": "patch:@metamask/signature-controller@npm%3A4.0.1#./.yarn/patches/@metamask-signature-controller-npm-4.0.1-013e64c9fd.patch",
    "lavamoat-core@^14.2.0": "patch:lavamoat-core@npm%3A14.2.0#./.yarn/patches/lavamoat-core-npm-14.2.0-c453f4f755.patch"
  },
  "dependencies": {
    "@babel/runtime": "^7.18.9",
    "@download/blockies": "^1.0.3",
    "@ensdomains/content-hash": "^2.5.6",
    "@ethereumjs/common": "^3.1.1",
    "@ethereumjs/tx": "^4.1.1",
    "@ethersproject/abi": "^5.6.4",
    "@ethersproject/bignumber": "^5.6.2",
    "@ethersproject/contracts": "^5.7.0",
    "@ethersproject/hdnode": "^5.6.2",
    "@ethersproject/providers": "^5.7.2",
    "@formatjs/intl-relativetimeformat": "^5.2.6",
    "@fortawesome/fontawesome-free": "^5.13.0",
    "@keystonehq/bc-ur-registry-eth": "^0.19.1",
    "@keystonehq/metamask-airgapped-keyring": "^0.13.1",
    "@lavamoat/snow": "^1.5.0",
    "@material-ui/core": "^4.11.0",
    "@metamask-institutional/custody-controller": "0.2.6",
    "@metamask-institutional/custody-keyring": "^0.0.25",
    "@metamask-institutional/extension": "^0.1.6",
    "@metamask-institutional/institutional-features": "^1.1.8",
    "@metamask-institutional/portfolio-dashboard": "^1.1.3",
    "@metamask-institutional/rpc-allowlist": "^1.0.0",
    "@metamask-institutional/sdk": "^0.1.17",
    "@metamask-institutional/transaction-update": "^0.1.21",
    "@metamask/address-book-controller": "^3.0.0",
    "@metamask/announcement-controller": "^4.0.0",
    "@metamask/approval-controller": "^3.4.0",
    "@metamask/assets-controllers": "^9.2.0",
    "@metamask/base-controller": "^3.2.0",
    "@metamask/browser-passworder": "^4.1.0",
    "@metamask/contract-metadata": "^2.3.1",
    "@metamask/controller-utils": "^4.2.0",
    "@metamask/design-tokens": "^1.12.0",
    "@metamask/desktop": "^0.3.0",
    "@metamask/eth-json-rpc-middleware": "^11.0.0",
    "@metamask/eth-keyring-controller": "^10.0.1",
    "@metamask/eth-ledger-bridge-keyring": "^0.15.0",
    "@metamask/eth-snap-keyring": "^0.1.3",
    "@metamask/eth-token-tracker": "^4.0.0",
    "@metamask/eth-trezor-keyring": "^1.0.0",
    "@metamask/etherscan-link": "^2.2.0",
    "@metamask/gas-fee-controller": "^6.0.1",
    "@metamask/jazzicon": "^2.0.0",
    "@metamask/key-tree": "^7.0.0",
    "@metamask/logo": "^3.1.1",
    "@metamask/message-manager": "^7.0.2",
    "@metamask/metamask-eth-abis": "^3.0.0",
    "@metamask/network-controller": "^10.3.1",
    "@metamask/notification-controller": "^3.0.0",
    "@metamask/obs-store": "^8.1.0",
    "@metamask/permission-controller": "^4.0.0",
    "@metamask/phishing-controller": "^6.0.0",
    "@metamask/post-message-stream": "^6.0.0",
    "@metamask/ppom-validator": "^0.0.1",
    "@metamask/providers": "^11.1.0",
    "@metamask/rate-limit-controller": "^3.0.0",
    "@metamask/rpc-methods": "^1.0.0-prerelease.1",
    "@metamask/rpc-methods-flask": "npm:@metamask/rpc-methods@0.36.1-flask.1",
    "@metamask/safe-event-emitter": "^2.0.0",
    "@metamask/scure-bip39": "^2.0.3",
    "@metamask/signature-controller": "^4.0.1",
    "@metamask/slip44": "^3.0.0",
    "@metamask/smart-transactions-controller": "^3.1.0",
    "@metamask/snaps-controllers": "^1.0.0-prerelease.1",
    "@metamask/snaps-controllers-flask": "npm:@metamask/snaps-controllers@0.36.1-flask.1",
    "@metamask/snaps-ui": "^1.0.0-prerelease.1",
    "@metamask/snaps-ui-flask": "npm:@metamask/snaps-ui@0.36.1-flask.1",
    "@metamask/snaps-utils": "^1.0.0-prerelease.1",
    "@metamask/snaps-utils-flask": "npm:@metamask/snaps-utils@0.36.1-flask.1",
    "@metamask/subject-metadata-controller": "^2.0.0",
    "@metamask/utils": "^5.0.0",
    "@ngraveio/bc-ur": "^1.1.6",
    "@popperjs/core": "^2.4.0",
    "@reduxjs/toolkit": "^1.6.2",
    "@segment/loosely-validate-event": "^2.0.0",
    "@sentry/browser": "^7.53.0",
    "@sentry/integrations": "^7.53.0",
    "@sentry/types": "^7.53.0",
    "@sentry/utils": "^7.53.0",
    "@truffle/codec": "^0.14.12",
    "@truffle/decoder": "^5.3.5",
    "@zxing/browser": "^0.0.10",
    "@zxing/library": "0.8.0",
    "await-semaphore": "^0.1.1",
    "base32-encode": "^1.2.0",
    "base64-js": "^1.5.1",
    "bignumber.js": "^4.1.0",
    "bn.js": "^4.11.7",
    "bowser": "^2.11.0",
    "classnames": "^2.2.6",
    "copy-to-clipboard": "^3.0.8",
    "currency-formatter": "^1.4.2",
    "debounce-stream": "^2.0.0",
    "deep-freeze-strict": "1.1.1",
    "end-of-stream": "^1.4.4",
    "eth-ens-namehash": "^2.0.8",
    "eth-json-rpc-filters": "^6.0.0",
    "eth-lattice-keyring": "^0.12.4",
    "eth-method-registry": "^2.0.0",
    "eth-query": "^2.1.2",
    "eth-rpc-errors": "^4.0.2",
    "eth-sig-util": "^3.0.0",
    "ethereum-ens-network-map": "^1.0.2",
    "ethereumjs-abi": "^0.6.4",
    "ethereumjs-util": "^7.0.10",
    "ethereumjs-wallet": "^0.6.4",
    "ethjs": "^0.4.0",
    "ethjs-contract": "^0.2.3",
    "ethjs-query": "^0.3.4",
    "extension-port-stream": "^2.0.0",
    "fast-json-patch": "^3.1.1",
    "fuse.js": "^3.2.0",
    "globalthis": "^1.0.1",
    "human-standard-token-abi": "^2.0.0",
    "immer": "^9.0.6",
    "is-retry-allowed": "^2.2.0",
    "jest-junit": "^14.0.1",
    "json-rpc-engine": "^6.1.0",
    "json-rpc-middleware-stream": "^4.2.1",
    "labeled-stream-splicer": "^2.0.2",
    "localforage": "^1.9.0",
    "lodash": "^4.17.21",
    "loglevel": "^1.8.1",
    "luxon": "^3.2.1",
    "nanoid": "^2.1.6",
    "nonce-tracker": "^1.0.0",
    "obj-multiplex": "^1.0.0",
    "pify": "^5.0.0",
    "promise-to-callback": "^1.0.0",
    "prop-types": "^15.6.1",
    "pump": "^3.0.0",
    "punycode": "^2.1.1",
    "qrcode-generator": "1.4.1",
    "qrcode.react": "^1.0.1",
    "react": "^16.12.0",
    "react-dom": "^16.12.0",
    "react-focus-lock": "^2.9.4",
    "react-idle-timer": "^4.2.5",
    "react-inspector": "^2.3.0",
    "react-markdown": "^6.0.3",
    "react-popper": "^2.2.3",
    "react-redux": "^7.2.0",
    "react-responsive-carousel": "^3.2.21",
    "react-router-dom": "^5.1.2",
    "react-simple-file-input": "^2.0.0",
    "react-tippy": "^1.2.2",
    "react-toggle-button": "^2.2.0",
    "react-transition-group": "^1.2.1",
    "readable-stream": "^2.3.3",
    "redux": "^4.0.5",
    "redux-thunk": "^2.3.0",
    "remove-trailing-slash": "^0.1.1",
    "reselect": "^3.0.1",
    "ses": "^0.18.4",
    "single-call-balance-checker-abi": "^1.0.0",
    "unicode-confusables": "^0.1.1",
    "uuid": "^8.3.2",
    "valid-url": "^1.0.9",
    "web3-stream-provider": "^4.0.0",
    "zxcvbn": "^4.4.2"
  },
  "devDependencies": {
    "@actions/core": "^1.10.0",
    "@actions/github": "^5.1.1",
    "@babel/code-frame": "^7.12.13",
    "@babel/core": "^7.21.5",
    "@babel/eslint-parser": "^7.13.14",
    "@babel/eslint-plugin": "^7.12.1",
    "@babel/preset-env": "^7.5.5",
    "@babel/preset-react": "^7.0.0",
    "@babel/preset-typescript": "^7.16.7",
    "@babel/register": "^7.5.5",
    "@ethersproject/bignumber": "^5.7.0",
    "@lavamoat/allow-scripts": "^2.0.3",
    "@lavamoat/lavapack": "^5.2.0",
    "@metamask/auto-changelog": "^2.1.0",
    "@metamask/eslint-config": "^9.0.0",
    "@metamask/eslint-config-jest": "^9.0.0",
    "@metamask/eslint-config-mocha": "^9.0.0",
    "@metamask/eslint-config-nodejs": "^9.0.0",
    "@metamask/eslint-config-typescript": "^9.0.1",
    "@metamask/forwarder": "^1.1.0",
    "@metamask/phishing-warning": "^2.1.0",
    "@metamask/test-dapp": "^7.0.1",
    "@sentry/cli": "^2.19.4",
    "@storybook/addon-a11y": "^7.0.11",
    "@storybook/addon-actions": "^7.0.11",
    "@storybook/addon-essentials": "^7.0.11",
    "@storybook/addon-knobs": "^7.0.2",
    "@storybook/addon-mdx-gfm": "^7.0.11",
    "@storybook/addons": "^7.0.11",
    "@storybook/api": "^7.0.11",
    "@storybook/client-api": "^7.0.11",
    "@storybook/components": "^7.0.11",
    "@storybook/core-events": "^7.0.11",
    "@storybook/react": "^7.0.11",
    "@storybook/react-webpack5": "^7.0.11",
    "@storybook/storybook-deployer": "^2.8.16",
    "@storybook/test-runner": "^0.10.0",
    "@storybook/theming": "^7.0.11",
    "@testing-library/jest-dom": "^5.11.10",
    "@testing-library/react": "^10.4.8",
    "@testing-library/react-hooks": "^8.0.1",
    "@testing-library/user-event": "^14.4.3",
    "@tsconfig/node16": "^1.0.3",
    "@types/babelify": "^7.3.7",
    "@types/browserify": "^12.0.37",
    "@types/currency-formatter": "^1.5.1",
    "@types/end-of-stream": "^1.4.1",
    "@types/fs-extra": "^9.0.13",
    "@types/gulp": "^4.0.9",
    "@types/gulp-autoprefixer": "^0.0.33",
    "@types/gulp-sass": "^5.0.0",
    "@types/gulp-sourcemaps": "^0.0.35",
    "@types/jest": "^29.1.2",
    "@types/madge": "^5.0.0",
    "@types/node": "^17.0.21",
    "@types/pify": "^5.0.1",
    "@types/pump": "^1.1.1",
    "@types/react": "^16.9.53",
    "@types/react-dom": "^17.0.11",
    "@types/react-redux": "^7.1.25",
    "@types/react-router-dom": "^5.3.3",
    "@types/remote-redux-devtools": "^0.5.5",
    "@types/sass": "^1.43.1",
    "@types/sinon": "^10.0.13",
    "@types/w3c-web-hid": "^1.0.3",
    "@types/watchify": "^3.11.1",
    "@types/yargs": "^17.0.8",
    "@typescript-eslint/eslint-plugin": "^5.30.7",
    "@typescript-eslint/parser": "^5.30.7",
    "@whitespace/storybook-addon-html": "^5.1.4",
    "addons-linter": "^5.2.0",
    "babel-plugin-module-resolver": "^5.0.0",
    "babelify": "^10.0.0",
    "bify-module-groups": "^2.0.0",
    "brfs": "^2.0.2",
    "browser-util-inspect": "^0.2.0",
    "browserify": "^16.5.1",
    "chalk": "^4.1.2",
    "chokidar": "^3.5.3",
    "chromedriver": "^114.0.0",
    "concurrently": "^7.6.0",
    "copy-webpack-plugin": "^6.0.3",
    "cross-spawn": "^7.0.3",
    "css-loader": "^2.1.1",
    "css-to-xpath": "^0.1.0",
    "csstype": "^3.0.11",
    "del": "^6.1.1",
    "depcheck": "^1.4.3",
    "dependency-tree": "^10.0.9",
    "duplexify": "^4.1.1",
    "eslint": "^8.36.0",
    "eslint-config-prettier": "^8.5.0",
    "eslint-import-resolver-node": "^0.3.4",
    "eslint-import-resolver-typescript": "^2.5.0",
    "eslint-plugin-import": "^2.22.1",
    "eslint-plugin-jest": "^26.6.0",
    "eslint-plugin-jsdoc": "^39.3.3",
    "eslint-plugin-mocha": "^10.1.0",
    "eslint-plugin-node": "^11.1.0",
    "eslint-plugin-prettier": "^4.2.1",
    "eslint-plugin-react": "^7.23.1",
    "eslint-plugin-react-hooks": "^4.2.0",
    "eslint-plugin-storybook": "^0.6.12",
    "fake-indexeddb": "^4.0.1",
    "fancy-log": "^1.3.3",
    "fast-glob": "^3.2.2",
    "fs-extra": "^8.1.0",
    "ganache": "^v7.0.4",
    "geckodriver": "^4.0.4",
    "gh-pages": "^5.0.0",
    "globby": "^11.0.4",
    "gulp": "^4.0.2",
    "gulp-autoprefixer": "^8.0.0",
    "gulp-livereload": "4.0.0",
    "gulp-rename": "^2.0.0",
    "gulp-rtlcss": "^1.4.0",
    "gulp-sass": "^5.1.0",
    "gulp-sort": "^2.0.0",
    "gulp-sourcemaps": "^3.0.0",
    "gulp-stylelint": "^13.0.0",
    "gulp-watch": "^5.0.1",
    "gulp-zip": "^5.1.0",
    "history": "^5.0.0",
    "husky": "^8.0.3",
    "improved-yarn-audit": "^3.0.0",
    "ini": "^3.0.0",
    "istanbul-lib-coverage": "^3.2.0",
    "istanbul-lib-report": "^3.0.0",
    "istanbul-reports": "^3.1.5",
    "jest": "^29.1.2",
    "jest-canvas-mock": "^2.3.1",
    "jest-environment-jsdom": "^29.1.2",
    "js-yaml": "^4.1.0",
    "jsdom": "^16.7.0",
    "junit-report-merger": "^4.0.0",
    "koa": "^2.7.0",
    "lavamoat": "^7.1.0",
    "lavamoat-browserify": "^15.7.0",
    "lavamoat-viz": "^6.0.9",
    "lockfile-lint": "^4.9.6",
    "loose-envify": "^1.4.0",
    "madge": "^6.1.0",
    "mocha": "^9.2.2",
    "mockttp": "^2.6.0",
    "nock": "^13.2.9",
    "node-fetch": "^2.6.1",
    "nyc": "^15.0.0",
    "playwright": "^1.29.2",
    "polyfill-crypto.getrandomvalues": "^1.0.0",
    "prettier": "^2.7.1",
    "prettier-plugin-sort-json": "^1.0.0",
    "proxyquire": "^2.1.3",
    "pumpify": "^2.0.1",
    "randomcolor": "^0.5.4",
    "react-devtools": "^4.11.0",
    "react-syntax-highlighter": "^15.5.0",
    "read-installed": "^4.0.3",
    "redux-mock-store": "^1.5.4",
    "remote-redux-devtools": "^0.5.16",
    "resolve-url-loader": "^3.1.5",
    "sass": "^1.32.4",
    "sass-loader": "^10.1.1",
    "selenium-webdriver": "^4.9.0",
    "semver": "^7.3.5",
    "serve-handler": "^6.1.2",
    "sinon": "^9.0.0",
    "source-map": "^0.7.2",
    "source-map-explorer": "^2.4.2",
    "squirrelly": "^9.0.0",
    "storybook": "^7.0.11",
    "storybook-dark-mode": "^3.0.0",
    "stream-browserify": "^3.0.0",
    "string.prototype.matchall": "^4.0.2",
    "style-loader": "^0.21.0",
    "stylelint": "^13.6.1",
    "superstruct": "^1.0.3",
    "terser": "^5.7.0",
    "through2": "^4.0.2",
    "ts-node": "^10.5.0",
    "ttest": "^2.1.1",
    "typescript": "~4.4.0",
    "vinyl": "^2.2.1",
    "vinyl-buffer": "^1.0.1",
    "vinyl-source-stream": "^2.0.0",
    "vinyl-sourcemaps-apply": "^0.2.1",
    "wait-on": "^7.0.1",
    "watchify": "^4.0.0",
    "webextension-polyfill": "^0.8.0",
    "webpack": "^5.75.0",
    "yargs": "^17.0.1"
  },
  "engines": {
    "node": "^16.20.0",
    "yarn": "^3.2.4"
  },
  "lavamoat": {
    "allowScripts": {
      "@sentry/cli": true,
      "chromedriver": true,
      "geckodriver": true,
      "react-devtools>electron": true,
      "@eth-optimism/contracts>@ethersproject/hardware-wallets>@ledgerhq/hw-transport-node-hid>@ledgerhq/hw-transport-node-hid-noevents>node-hid": false,
      "@eth-optimism/contracts>@ethersproject/hardware-wallets>@ledgerhq/hw-transport-node-hid>node-hid": false,
      "@eth-optimism/contracts>@ethersproject/hardware-wallets>@ledgerhq/hw-transport-node-hid>usb": false,
      "@metamask/controllers>web3-provider-engine>ethereumjs-util>keccak": false,
      "@metamask/controllers>web3-provider-engine>ethereumjs-util>secp256k1": false,
      "@metamask/controllers>web3-provider-engine>ethereumjs-vm>merkle-patricia-tree>ethereumjs-util>keccak": false,
      "@metamask/controllers>web3-provider-engine>ethereumjs-vm>merkle-patricia-tree>ethereumjs-util>secp256k1": false,
      "@metamask/eth-ledger-bridge-keyring>eth-sig-util>ethereumjs-util>keccak": false,
      "@metamask/eth-ledger-bridge-keyring>hdkey>secp256k1": false,
      "@storybook/api>core-js": false,
      "@storybook/core>@storybook/core-client>@storybook/ui>core-js-pure": false,
      "@storybook/test-runner>@storybook/core-common>esbuild": false,
      "eth-json-rpc-filters>eth-json-rpc-middleware>ethereumjs-util>keccak": false,
      "eth-json-rpc-filters>eth-json-rpc-middleware>ethereumjs-util>secp256k1": false,
      "eth-json-rpc-middleware>eth-sig-util>ethereumjs-util>keccak": false,
      "eth-json-rpc-middleware>eth-sig-util>ethereumjs-util>secp256k1": false,
      "eth-lattice-keyring>gridplus-sdk": false,
      "eth-sig-util>ethereumjs-util>keccak": false,
      "eth-sig-util>ethereumjs-util>secp256k1": false,
      "eth-trezor-keyring>hdkey>secp256k1": false,
      "eth-trezor-keyring>trezor-connect>@trezor/transport>protobufjs": false,
      "eth-trezor-keyring>trezor-connect>@trezor/utxo-lib>blake-hash": false,
      "eth-trezor-keyring>trezor-connect>@trezor/utxo-lib>tiny-secp256k1": false,
      "ethereumjs-util>ethereum-cryptography>keccak": false,
      "ethjs-query>babel-runtime>core-js": false,
      "ganache>@trufflesuite/bigint-buffer": false,
      "ganache>bufferutil": false,
      "ganache>keccak": false,
      "ganache>leveldown": false,
      "ganache>secp256k1": false,
      "ganache>utf-8-validate": false,
      "ethereumjs-util>ethereum-cryptography>secp256k1": false,
      "gulp-watch>chokidar>fsevents": false,
      "gulp>glob-watcher>chokidar>fsevents": false,
      "webpack>watchpack>watchpack-chokidar2>chokidar>fsevents": false,
      "@keystonehq/bc-ur-registry-eth>hdkey>secp256k1": false,
      "@metamask/rpc-methods>@metamask/key-tree>secp256k1": false,
      "eth-lattice-keyring>gridplus-sdk>secp256k1": false,
      "eth-lattice-keyring>secp256k1": false,
      "@storybook/react>@pmmmwh/react-refresh-webpack-plugin>core-js-pure": false,
      "@testing-library/jest-dom>aria-query>@babel/runtime-corejs3>core-js-pure": false,
      "web3": false,
      "web3>web3-bzz": false,
      "web3>web3-core>web3-core-requestmanager>web3-providers-ws>websocket>bufferutil": false,
      "web3>web3-core>web3-core-requestmanager>web3-providers-ws>websocket>es5-ext": false,
      "web3>web3-core>web3-core-requestmanager>web3-providers-ws>websocket>utf-8-validate": false,
      "web3>web3-shh": false,
      "@keystonehq/metamask-airgapped-keyring>@keystonehq/base-eth-keyring>hdkey>secp256k1": false,
      "@metamask/base-controller>simple-git-hooks": false,
      "@storybook/core>@storybook/core-server>webpack>watchpack>watchpack-chokidar2>chokidar>fsevents": false,
      "resolve-url-loader>es6-iterator>es5-ext": false,
      "@storybook/test-runner>playwright": true,
      "playwright": false,
      "@metamask/eth-trezor-keyring>@trezor/connect-web>@trezor/connect>@trezor/transport>protobufjs": false,
      "@metamask/eth-trezor-keyring>@trezor/connect-web>@trezor/connect>@trezor/utxo-lib>blake-hash": false,
      "@metamask/eth-trezor-keyring>@trezor/connect-web>@trezor/connect>@trezor/utxo-lib>tiny-secp256k1": false,
      "@metamask/eth-trezor-keyring>hdkey>secp256k1": false,
      "@storybook/addon-knobs>core-js": false,
      "@storybook/manager-webpack5>core-js": false,
      "@storybook/react-webpack5>@storybook/preset-react-webpack>@pmmmwh/react-refresh-webpack-plugin>core-js-pure": false
    }
  },
  "packageManager": "yarn@3.2.4"
}<|MERGE_RESOLUTION|>--- conflicted
+++ resolved
@@ -1,10 +1,6 @@
 {
   "name": "metamask-crx",
-<<<<<<< HEAD
   "version": "10.35.0",
-=======
-  "version": "10.34.4",
->>>>>>> 14486a8a
   "private": true,
   "repository": {
     "type": "git",
