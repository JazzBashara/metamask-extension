{
  "name": "metamask-crx",
  "version": "0.0.0",
  "public": false,
  "private": true,
  "scripts": {
    "start": "npm run dev",
    "lint": "gulp lint",
    "buildCiUnits": "node test/integration/index.js",
    "dev": "gulp dev --debug",
    "dist": "gulp dist --disableLiveReload",
    "test": "npm run fastTest && npm run ci && npm run lint",
    "fastTest": "METAMASK_ENV=test mocha --require test/helper.js --compilers js:babel-register --recursive \"test/unit/**/*.js\"",
    "watch": "mocha watch --compilers js:babel-register --recursive \"test/unit/**/*.js\"",
    "genStates": "node development/genStates.js",
    "ui": "npm run genStates && beefy ui-dev.js:bundle.js --live --open --index=./development/index.html --cwd ./",
    "mock": "beefy mock-dev.js:bundle.js --live --open --index=./development/index.html --cwd ./",
    "buildMock": "npm run genStates && browserify ./mock-dev.js -o ./development/bundle.js",
    "testem": "npm run buildMock && testem",
<<<<<<< HEAD
    "ci": "npm run buildMock && npm run buildCiUnits && testem ci -P 2",
    "announce": "node development/announcer.js"
=======
    "ci": "npm run buildMock && testem ci -P 2",
    "announce": "node development/announcer.js",
    "generateNotice": "node development/notice-generator.js"
>>>>>>> 6ce0bc4b
  },
  "browserify": {
    "transform": [
      [
        "babelify",
        {
          "presets": [
            "es2015"
          ]
        }
      ],
      "brfs"
    ]
  },
  "dependencies": {
    "async": "^1.5.2",
    "bip39": "^2.2.0",
    "browserify-derequire": "^0.9.4",
    "clone": "^1.0.2",
    "copy-to-clipboard": "^2.0.0",
    "debounce": "^1.0.0",
    "dnode": "^1.2.2",
    "end-of-stream": "^1.1.0",
    "ensnare": "^1.0.0",
    "eth-bin-to-ops": "^1.0.1",
    "eth-lightwallet": "^2.3.3",
    "eth-query": "^1.0.3",
    "eth-store": "^1.1.0",
    "ethereumjs-tx": "^1.0.0",
    "ethereumjs-util": "^4.4.0",
    "ethereumjs-wallet": "^0.6.0",
    "express": "^4.14.0",
    "extension-link-enabler": "^1.0.0",
    "extensionizer": "^1.0.0",
    "gulp-eslint": "^2.0.0",
    "hat": "0.0.3",
    "identicon.js": "^1.2.1",
    "iframe": "^1.0.0",
    "iframe-stream": "^1.0.2",
    "inject-css": "^0.1.1",
    "jazzicon": "^1.2.0",
    "menu-droppo": "^1.1.0",
    "metamask-logo": "^2.1.2",
    "mississippi": "^1.2.0",
    "multiplex": "^6.7.0",
    "once": "^1.3.3",
    "ping-pong-stream": "^1.0.0",
    "pojo-migrator": "^2.1.0",
    "polyfill-crypto.getrandomvalues": "^1.0.0",
    "post-message-stream": "^1.0.0",
    "promise-filter": "^1.1.0",
    "pumpify": "^1.3.4",
    "qrcode-npm": "0.0.3",
    "react": "^15.0.2",
    "react-addons-css-transition-group": "^15.0.2",
    "react-dom": "^15.0.2",
    "react-hyperscript": "^2.2.2",
    "react-markdown": "^2.3.0",
    "react-redux": "^4.4.5",
    "react-tooltip-component": "^0.3.0",
    "readable-stream": "^2.1.2",
    "redux": "^3.0.5",
    "redux-logger": "^2.3.1",
    "redux-thunk": "^1.0.2",
    "request-promise": "^4.1.1",
    "sandwich-expando": "^1.0.5",
    "textarea-caret": "^3.0.1",
    "three.js": "^0.73.2",
    "through2": "^2.0.1",
    "vreme": "^3.0.2",
    "web3": "0.17.0-beta",
    "web3-provider-engine": "^8.1.14",
    "web3-stream-provider": "^2.0.6",
    "xtend": "^4.0.1"
  },
  "devDependencies": {
    "babel-eslint": "^6.0.5",
    "babel-register": "^6.7.2",
    "babelify": "^7.2.0",
    "beefy": "^2.1.5",
    "brfs": "^1.4.3",
    "browserify": "^13.0.0",
    "chai": "^3.5.0",
    "deep-freeze-strict": "^1.1.1",
    "del": "^2.2.0",
    "fs-promise": "^1.0.0",
    "gulp": "github:gulpjs/gulp#4.0",
    "gulp-brfs": "^0.1.0",
    "gulp-if": "^2.0.1",
    "gulp-json-editor": "^2.2.1",
    "gulp-livereload": "^3.8.1",
    "gulp-replace": "^0.5.4",
    "gulp-sourcemaps": "^1.6.0",
    "gulp-util": "^3.0.7",
    "gulp-watch": "^4.3.5",
    "gulp-zip": "^3.2.0",
    "jsdom": "^8.1.0",
    "jsdom-global": "^1.7.0",
    "jshint-stylish": "~0.1.5",
    "lodash.assign": "^4.0.6",
    "mocha": "^2.4.5",
    "mocha-eslint": "^2.1.1",
    "mocha-jsdom": "^1.1.0",
    "mocha-sinon": "^1.1.5",
    "nock": "^8.0.0",
    "open": "0.0.5",
    "prompt": "^1.0.0",
    "qs": "^6.2.0",
    "qunit": "^0.9.1",
    "sinon": "^1.17.3",
    "tape": "^4.5.1",
    "testem": "^1.10.3",
    "uglifyify": "^3.0.1",
    "vinyl-buffer": "^1.0.0",
    "vinyl-source-stream": "^1.1.0",
    "watchify": "^3.7.0"
  },
  "engines": {
    "node": ">=0.8.0"
  }
}<|MERGE_RESOLUTION|>--- conflicted
+++ resolved
@@ -17,14 +17,9 @@
     "mock": "beefy mock-dev.js:bundle.js --live --open --index=./development/index.html --cwd ./",
     "buildMock": "npm run genStates && browserify ./mock-dev.js -o ./development/bundle.js",
     "testem": "npm run buildMock && testem",
-<<<<<<< HEAD
     "ci": "npm run buildMock && npm run buildCiUnits && testem ci -P 2",
-    "announce": "node development/announcer.js"
-=======
-    "ci": "npm run buildMock && testem ci -P 2",
     "announce": "node development/announcer.js",
     "generateNotice": "node development/notice-generator.js"
->>>>>>> 6ce0bc4b
   },
   "browserify": {
     "transform": [
