{
  "compilerOptions": {
    "allowJs": true,
    // ensures single-file compilers, like babel, webpack+swc, etc work
    "isolatedModules": true,
    // makes typechecking faster (also see `tsBuildInfoFile` setting)
    "incremental": true,
    "jsx": "react",
<<<<<<< HEAD
    // TODO: should we use es2022 (the latest target and lib versions) since we transpile down to what's
    // supported by our .browserlistrc anyway?
    "lib": ["dom", "es2020"],
    "moduleResolution": "node",
=======
    // todo: make two tsconfigs, one for node (development and test) and one for
    // browser (app, ui, shared?) and ensure the code is split up into the right
    // directories that make sense for their environment.
    // I think this would eliminate a lot of eslint overrides complexity
    // In the meantime, we need DOM libs and should target the ES version in
    // "@tsconfig/node20/tsconfig.json" (`libs` here overwrites extends's `libs`)
    "lib": ["DOM", "es2023"],
    // we only use tsc for type checking (yarn lint:tsc)
>>>>>>> 8e00507f
    "noEmit": true,
    // matches webpack's `symlinks: false`
    "preserveSymlinks": true,
    "resolveJsonModule": true,
    // sets output file location for the `incremental` setting
    "tsBuildInfoFile": "node_modules/.cache/typescript/tsconfig.tsbuildinfo",
    "useUnknownInCatchVariables": true
  },
  "exclude": [
    "**/*.test.ts", // its pretty important to
    "**/*.test.tsx", // use accurate types in
    "**/*.stories.tsx", // tests and we don't
    "**/*.stories.ts" // even come close.
  ],
  // this should match our node version in .nvmrc
  "extends": "@tsconfig/node20/tsconfig.json",
  "include": ["app", "development", "shared", "types", "ui", "offscreen"]
}<|MERGE_RESOLUTION|>--- conflicted
+++ resolved
@@ -6,12 +6,6 @@
     // makes typechecking faster (also see `tsBuildInfoFile` setting)
     "incremental": true,
     "jsx": "react",
-<<<<<<< HEAD
-    // TODO: should we use es2022 (the latest target and lib versions) since we transpile down to what's
-    // supported by our .browserlistrc anyway?
-    "lib": ["dom", "es2020"],
-    "moduleResolution": "node",
-=======
     // todo: make two tsconfigs, one for node (development and test) and one for
     // browser (app, ui, shared?) and ensure the code is split up into the right
     // directories that make sense for their environment.
@@ -20,7 +14,6 @@
     // "@tsconfig/node20/tsconfig.json" (`libs` here overwrites extends's `libs`)
     "lib": ["DOM", "es2023"],
     // we only use tsc for type checking (yarn lint:tsc)
->>>>>>> 8e00507f
     "noEmit": true,
     // matches webpack's `symlinks: false`
     "preserveSymlinks": true,
