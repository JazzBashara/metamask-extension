--- conflicted
+++ resolved
@@ -17,11 +17,7 @@
   ],
   coverageDirectory: './coverage',
   coveragePathIgnorePatterns: ['.stories.*', '.snap'],
-<<<<<<< HEAD
-  coverageReporters: ['json'],
-=======
   coverageReporters: ['html', 'json'],
->>>>>>> b14b6ba0
   reporters: [
     'default',
     [
