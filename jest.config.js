module.exports = {
  collectCoverageFrom: [
    '<rootDir>/app/scripts/constants/error-utils.js',
    '<rootDir>/app/scripts/controllers/network/**/*.js',
    '<rootDir>/app/scripts/controllers/permissions/**/*.js',
    '<rootDir>/app/scripts/flask/**/*.js',
    '<rootDir>/app/scripts/lib/**/*.js',
    '<rootDir>/app/scripts/lib/createRPCMethodTrackingMiddleware.js',
    '<rootDir>/app/scripts/migrations/*.js',
    '<rootDir>/app/scripts/platforms/*.js',
    '<rootDir>/shared/**/*.js',
    '<rootDir>/ui/**/*.js',
  ],
  coverageDirectory: './coverage',
  coveragePathIgnorePatterns: ['.stories.js', '.snap'],
<<<<<<< HEAD
  coverageReporters: ['html', 'text-summary', 'json-summary'],
  coverageThreshold: {
    global: {
      branches: 48,
      functions: 46,
      lines: 52,
      statements: 52,
    },
    './app/scripts/controllers/permissions/**/*.js': {
      branches: 100,
      functions: 100,
      lines: 100,
      statements: 100,
    },
    './app/scripts/lib/createRPCMethodTrackingMiddleware.js': {
      branches: 95.65,
      functions: 100,
      lines: 100,
      statements: 100,
    },
  },
=======
  coverageReporters: ['json'],
>>>>>>> 90d2ca07
  reporters: [
    'default',
    [
      'jest-junit',
      {
        outputDirectory: 'test/test-results/',
        outputName: 'junit.xml',
      },
    ],
  ],
  // TODO: enable resetMocks
  // resetMocks: true,
  restoreMocks: true,
  setupFiles: [
    '<rootDir>/test/setup.js',
    '<rootDir>/test/env.js',
    '<rootDir>/test/jest/env.js', // jest specific env vars that break mocha tests
  ],
  setupFilesAfterEnv: ['<rootDir>/test/jest/setup.js'],
  testMatch: [
    '<rootDir>/app/scripts/constants/error-utils.test.js',
    '<rootDir>/app/scripts/controllers/network/**/*.test.js',
    '<rootDir>/app/scripts/controllers/permissions/**/*.test.js',
    '<rootDir>/app/scripts/flask/**/*.test.js',
    '<rootDir>/app/scripts/lib/**/*.test.js',
    '<rootDir>/app/scripts/lib/createRPCMethodTrackingMiddleware.test.js',
    '<rootDir>/app/scripts/migrations/*.test.js',
    '<rootDir>/app/scripts/platforms/*.test.js',
    '<rootDir>/shared/**/*.test.js',
    '<rootDir>/ui/**/*.test.js',
  ],
  testTimeout: 2500,
  // We have to specify the environment we are running in, which is jsdom. The
  // default is 'node'. This can be modified *per file* using a comment at the
  // head of the file. So it may be worthwhile to switch to 'node' in any
  // background tests.
  testEnvironment: 'jsdom',
  testEnvironmentOptions: {
    customExportConditions: ['node', 'node-addons'],
  },
  workerIdleMemoryLimit: '500MB',
};<|MERGE_RESOLUTION|>--- conflicted
+++ resolved
@@ -13,31 +13,7 @@
   ],
   coverageDirectory: './coverage',
   coveragePathIgnorePatterns: ['.stories.js', '.snap'],
-<<<<<<< HEAD
-  coverageReporters: ['html', 'text-summary', 'json-summary'],
-  coverageThreshold: {
-    global: {
-      branches: 48,
-      functions: 46,
-      lines: 52,
-      statements: 52,
-    },
-    './app/scripts/controllers/permissions/**/*.js': {
-      branches: 100,
-      functions: 100,
-      lines: 100,
-      statements: 100,
-    },
-    './app/scripts/lib/createRPCMethodTrackingMiddleware.js': {
-      branches: 95.65,
-      functions: 100,
-      lines: 100,
-      statements: 100,
-    },
-  },
-=======
   coverageReporters: ['json'],
->>>>>>> 90d2ca07
   reporters: [
     'default',
     [
