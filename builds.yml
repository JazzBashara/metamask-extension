# TODO(ritave): Add support for environments (<root>/development/build/constants.js:@ENVIRONMENT)
# TODO(ritave): Add support for build targets (<root>/development/build/constants.js:@BUILD_TARGETS)
# TODO(ritave): Warn if not all of declared variables have been defined / used

# The priority order of variable definitions (most important to least important):
# <hardcoded build code>; <environmental variables>; .metamaskprodrc; .metamaskrc; builds.yml:.buildTypes.<type>.env; builds.yml:.features.<feature>.env; builds.yml:.env

# The build type to use when no build type provided in the cli
default: &default main

# Declaration of build types
# Each build type is composed of features, env variables and assets.
# Also known as productFlavors in Android lingo
# Note: These build types should be kept in sync with the list in `.github/workflows/update-lavamoat-policies.yml`
buildTypes:
  main:
    features:
      - build-main
      - snaps
      - keyring-snaps
      - blockaid
    # Additional env variables that are specific to this build
    env:
      - INFURA_PROD_PROJECT_ID
      - SEGMENT_PROD_WRITE_KEY
      - INFURA_ENV_KEY_REF: INFURA_PROD_PROJECT_ID
      - SEGMENT_WRITE_KEY_REF: SEGMENT_PROD_WRITE_KEY
      - ALLOW_LOCAL_SNAPS: false
      - REQUIRE_SNAPS_ALLOWLIST: true
      - IFRAME_EXECUTION_ENVIRONMENT_URL: https://execution.metamask.io/3.5.0/index.html
      - ACCOUNT_SNAPS_DIRECTORY_URL: https://snaps.metamask.io/account-management
    # Main build uses the default browser manifest
    manifestOverrides: false
    # Build name used in multiple user-readable places
    # eg. eip6963
    buildNameOverride: MetaMask

  beta:
    features:
      - build-beta
    env:
      - INFURA_BETA_PROJECT_ID
      - SEGMENT_BETA_WRITE_KEY
      - INFURA_ENV_KEY_REF: INFURA_BETA_PROJECT_ID
      - SEGMENT_WRITE_KEY_REF: SEGMENT_BETA_WRITE_KEY
    # Modifies how the version is displayed.
    # eg. instead of 10.25.0 -> 10.25.0-beta.2
    isPrerelease: true
    # Folder which contains overrides to browser manifests
    manifestOverrides: ./app/build-types/beta/manifest/
    buildNameOverride: MetaMask Beta

  flask:
    # Code surrounded using code fences for that feature
    # will not be removed
    features:
      - snaps
      - desktop
      - build-flask
      - keyring-snaps
      - blockaid
      - petnames
    env:
      - INFURA_FLASK_PROJECT_ID
      - SEGMENT_FLASK_WRITE_KEY
      - ALLOW_LOCAL_SNAPS: true
      - REQUIRE_SNAPS_ALLOWLIST: false
      - IFRAME_EXECUTION_ENVIRONMENT_URL: https://execution.metamask.io/3.5.0/index.html
      - SUPPORT_LINK: https://metamask-flask.zendesk.com/hc
      - SUPPORT_REQUEST_LINK: https://metamask-flask.zendesk.com/hc/en-us/requests/new
      - INFURA_ENV_KEY_REF: INFURA_FLASK_PROJECT_ID
      - SEGMENT_WRITE_KEY_REF: SEGMENT_FLASK_WRITE_KEY
      - ACCOUNT_SNAPS_DIRECTORY_URL: https://metamask.github.io/snaps-directory-staging/main/account-management
    isPrerelease: true
    manifestOverrides: ./app/build-types/flask/manifest/
    buildNameOverride: MetaMask Flask

  desktop:
    features:
      - snaps
      - desktop
      - build-flask
      - keyring-snaps
    env:
      - INFURA_FLASK_PROJECT_ID
      - SEGMENT_FLASK_WRITE_KEY
      - ALLOW_LOCAL_SNAPS: true
      - REQUIRE_SNAPS_ALLOWLIST: false
      - IFRAME_EXECUTION_ENVIRONMENT_URL: https://execution.metamask.io/3.5.0/index.html
      - SUPPORT_LINK: https://metamask-flask.zendesk.com/hc
      - SUPPORT_REQUEST_LINK: https://metamask-flask.zendesk.com/hc/en-us/requests/new
      - INFURA_ENV_KEY_REF: INFURA_FLASK_PROJECT_ID
      - SEGMENT_WRITE_KEY_REF: SEGMENT_FLASK_WRITE_KEY
      - ACCOUNT_SNAPS_DIRECTORY_URL: https://snaps.metamask.io/account-management
    isPrerelease: true
    manifestOverrides: ./app/build-types/desktop/manifest/
    buildNameOverride: false

  mmi:
    features:
      - build-mmi
      - snaps
    env:
      - INFURA_MMI_PROJECT_ID
      - SEGMENT_MMI_WRITE_KEY
      - INFURA_ENV_KEY_REF: INFURA_MMI_PROJECT_ID
      - SEGMENT_WRITE_KEY_REF: SEGMENT_MMI_WRITE_KEY
      - ALLOW_LOCAL_SNAPS: false
      - REQUIRE_SNAPS_ALLOWLIST: true
      - IFRAME_EXECUTION_ENVIRONMENT_URL: https://execution.metamask.io/3.5.0/index.html
      - MMI_CONFIGURATION_SERVICE_URL: https://configuration.metamask-institutional.io/v2/configuration/default
      - SUPPORT_LINK: https://mmi-support.zendesk.com/hc/en-us
      - SUPPORT_REQUEST_LINK: https://mmi-support.zendesk.com/hc/en-us/requests/new
    # For some reason, MMI uses this type of versioning
    # Leaving it on for backwards compatibility
    isPrerelease: true
    manifestOverrides: ./app/build-types/mmi/manifest/
    buildNameOverride: MetaMask Institutional

# Build types are composed of a set of features.
# Each feature can have code fences that add new code
# as well declaring, defining and overriding env variables
features:
  snaps:
    # Each feature might have variables that only exist when built with that feature active
    env:
      # Whether to allow snaps from localhost - local://localhost:8080/snap.manifest.json
      # Enabled in Flask, will be disabled in Main
      - ALLOW_LOCAL_SNAPS
      # Whether to verify that a snap can be installed using an allow list
      - REQUIRE_SNAPS_ALLOWLIST
      - IFRAME_EXECUTION_ENVIRONMENT_URL
    assets:
      - ./{app,shared,ui}/**/snaps/**
  desktop:
    env:
      - COMPATIBILITY_VERSION_EXTENSION: 1
      - DISABLE_WEB_SOCKET_ENCRYPTION: false
      - SKIP_OTP_PAIRING_FLOW: false
      - WEB_SOCKET_PORT: null
  blockaid:
    env:
      - BLOCKAID_FILE_CDN: static.metafi.codefi.network/api/v1/confirmations/ppom
      - BLOCKAID_PUBLIC_KEY: 066ad3e8af5583385e312c156d238055215d5f25247c1e91055afa756cb98a88
  petnames:
  conf-redesign:
  ###
  # Build Type code extensions. Things like different support links, warning pages, banners
  ###

  build-main:
  build-beta:
    assets:
      # Assets that will be copied
      - src: ./app/build-types/beta/images/
        dest: images
      # Assets that are exclusively included in this feature and ignored in others
      # Supports globs
      - ./{app,shared,ui}/**/beta/**
  build-mmi:
    assets:
      - src: ./app/build-types/mmi/images/
        dest: images
      - ./{app,shared,ui}/**/institutional/**
  build-flask:
    assets:
      - src: ./app/build-types/flask/images/
        dest: images
      - ./{app,shared,ui}/**/flask/**
  keyring-snaps:
    assets:
      - ./{app,shared,ui}/**/keyring-snaps/**

# Env variables that are required for all types of builds
#
# env object supports both declarations (- FOO), and definitions (- FOO: BAR).
# Variables that were declared have to be defined somewhere in the load chain before usage
env:
  - SWAPS_USE_DEV_APIS: false
  - PORTFOLIO_URL: https://portfolio.metamask.io
  - TOKEN_ALLOWANCE_IMPROVEMENTS: false
  - TRANSACTION_SECURITY_PROVIDER: false
  # The unlock password
  - PASSWORD: null
  # Also see METAMASK_DEBUG and NODE_DEBUG
  - DEBUG: null
  - SUPPORT_LINK: https://support.metamask.io
  - SUPPORT_REQUEST_LINK: https://metamask.zendesk.com/hc/en-us
  - SKIP_BACKGROUND_INITIALIZATION: false

  # TODO(ritave): Move ManifestV3 into a feature?
  - ENABLE_MV3: false
  # These are exclusively used for MV3
  - APPLY_LAVAMOAT
  - FILE_NAMES

  # This variable is read by Trezor's source and breaks build if not included
  - ASSET_PREFIX: null

  ###
  # API keys to 3rd party services
  ###

  - PUBNUB_PUB_KEY: null
  - PUBNUB_SUB_KEY: null
  - SEGMENT_HOST: null
  - SENTRY_DSN: null
  - SENTRY_DSN_DEV: null
  - OPENSEA_KEY: null
  - ETHERSCAN_KEY: null
  # also INFURA_PROJECT_ID below

  ###
  # Build system backwards compatibility
  ###

  - INFURA_ENV_KEY_REF
  - SEGMENT_WRITE_KEY_REF

  ###
  # Variables that are modified with hardcoded code
  ###

  # Used for debugging changes to the phishing warning page.
  # Modified in <root>/development/build/scripts.js:@getPhishingWarningPageUrl
  - PHISHING_WARNING_PAGE_URL: null
  # Modified in <root>/development/build/scripts.js:@getInfuraProjectId
  - INFURA_PROJECT_ID
  # Modified in <root>/development/build/scripts.js:@getSegmentWriteKey
  - SEGMENT_WRITE_KEY: ''
  # Modified in <root>/development/build/scripts.js:@setEnvironmentVariables
  # Also see DEBUG and NODE_DEBUG
  - METAMASK_DEBUG: false
  # Modified in <root>/development/build/scripts.js:@setEnvironmentVariables
  - IN_TEST
  # Modified in <root>/development/build/scripts.js:@setEnvironmentVariables
  - METAMASK_ENVIRONMENT
  # Modified in <root>/development/build/scripts.js:@setEnvironmentVariables
  - METAMASK_VERSION
  # Modified in <root>/development/build/scripts.js:@setEnvironmentVariables
  - METAMASK_BUILD_TYPE
  # Modified in <root>/development/build/scripts.js:@setEnvironmentVariables
  - METAMASK_BUILD_NAME
  # Modified in <root>/development/build/scripts.js:@setEnvironmentVariables
  - METAMASK_BUILD_APP_ID
  # Modified in <root>/development/build/scripts.js:@setEnvironmentVariables
  - METAMASK_BUILD_ICON
  # Modified in <root>/development/build/scripts.js:@setEnvironmentVariables
  - NODE_ENV
  # Defined by node itself
  # For the purposes of the build system we define it as empty below
  # if it's not inside process.env
  # Also see DEBUG and METAMASK_DEBUG
  - NODE_DEBUG: ''
  # Used by react-devtools-core
  - EDITOR_URL: ''
  # CDN for blockaid files
  - BLOCKAID_FILE_CDN
  # Blockaid public key for verifying signatures of data files downloaded from CDN
  - BLOCKAID_PUBLIC_KEY
  # Determines if feature flagged Multichain UI should be used
  - MULTICHAIN: ''
<<<<<<< HEAD
=======

>>>>>>> befc516a
  ###
  # Meta variables
  ###

  # Uses yaml anchors to DRY - https://juju.is/docs/sdk/yaml-anchors-and-aliases
  - METAMASK_BUILD_TYPE_DEFAULT: *default

  ###
  # Account Abstraction (EIP-4337)
  ###

  - EIP_4337_ENTRYPOINT: null<|MERGE_RESOLUTION|>--- conflicted
+++ resolved
@@ -260,10 +260,7 @@
   - BLOCKAID_PUBLIC_KEY
   # Determines if feature flagged Multichain UI should be used
   - MULTICHAIN: ''
-<<<<<<< HEAD
-=======
-
->>>>>>> befc516a
+
   ###
   # Meta variables
   ###
