# TODO(ritave): Add support for environments (<root>/development/build/constants.js:@ENVIRONMENT)
# TODO(ritave): Add support for build targets (<root>/development/build/constants.js:@BUILD_TARGETS)
# TODO(ritave): Warn if not all of declared variables have been defined / used

# The priority order of variable definitions (most important to least important):
# <hardcoded build code>; <environmental variables>; .metamaskprodrc; .metamaskrc; builds.yml:.buildTypes.<type>.env; builds.yml:.features.<feature>.env; builds.yml:.env

# The build type to use when no build type provided in the cli
default: &default main

# Declaration of build types
# Each build type is composed of features, env variables and assets.
# Also known as productFlavors in Android lingo
# Note: These build types should be kept in sync with the list in `.github/workflows/update-lavamoat-policies.yml`
buildTypes:
  main:
    features:
      - build-main
      - snaps
      - keyring-snaps
      - blockaid
    # Additional env variables that are specific to this build
    env:
      - INFURA_PROD_PROJECT_ID
      - SEGMENT_PROD_WRITE_KEY
      - INFURA_ENV_KEY_REF: INFURA_PROD_PROJECT_ID
      - SEGMENT_WRITE_KEY_REF: SEGMENT_PROD_WRITE_KEY
      - ALLOW_LOCAL_SNAPS: false
      - REQUIRE_SNAPS_ALLOWLIST: true
<<<<<<< HEAD
      - KEYRING_API_ENABLED: false
      - IFRAME_EXECUTION_ENVIRONMENT_URL: https://execution.consensys.io/2.0.1/index.html
=======
      - IFRAME_EXECUTION_ENVIRONMENT_URL: https://execution.consensys.io/3.1.0/index.html
      - KEYRING_SNAPS_REGISTRY_URL: https://metamask.github.io/keyring-snaps-registry/prod/registry.json
      - KEYRING_SNAPS_AVAILABILITY_DATE: 02 Nov 2023 15:00:00 GMT
>>>>>>> 30c05176
    # Main build uses the default browser manifest
    manifestOverrides: false

  beta:
    features:
      - build-beta
    env:
      - INFURA_BETA_PROJECT_ID
      - SEGMENT_BETA_WRITE_KEY
      - INFURA_ENV_KEY_REF: INFURA_BETA_PROJECT_ID
      - SEGMENT_WRITE_KEY_REF: SEGMENT_BETA_WRITE_KEY
      - KEYRING_API_ENABLED: false
    # Modifies how the version is displayed.
    # eg. instead of 10.25.0 -> 10.25.0-beta.2
    isPrerelease: true
    # Folder which contains overrides to browser manifests
    manifestOverrides: ./app/build-types/beta/manifest/

  flask:
    # Code surrounded using code fences for that feature
    # will not be removed
    features:
      - snaps
      - desktop
      - build-flask
      - keyring-snaps
      - blockaid
      - petnames
    env:
      - INFURA_FLASK_PROJECT_ID
      - SEGMENT_FLASK_WRITE_KEY
      - ALLOW_LOCAL_SNAPS: true
      - REQUIRE_SNAPS_ALLOWLIST: false
      - IFRAME_EXECUTION_ENVIRONMENT_URL: https://execution.consensys.io/3.1.0/index.html
      - SUPPORT_LINK: https://metamask-flask.zendesk.com/hc
      - SUPPORT_REQUEST_LINK: https://metamask-flask.zendesk.com/hc/en-us/requests/new
      - INFURA_ENV_KEY_REF: INFURA_FLASK_PROJECT_ID
      - SEGMENT_WRITE_KEY_REF: SEGMENT_FLASK_WRITE_KEY
<<<<<<< HEAD
      - KEYRING_API_ENABLED: true
=======
      - KEYRING_SNAPS_REGISTRY_URL: https://metamask.github.io/keyring-snaps-registry/dev/registry.json
>>>>>>> 30c05176
    isPrerelease: true
    manifestOverrides: ./app/build-types/flask/manifest/

  desktop:
    features:
      - snaps
      - desktop
      - build-flask
      - keyring-snaps
    env:
      - INFURA_FLASK_PROJECT_ID
      - SEGMENT_FLASK_WRITE_KEY
      - ALLOW_LOCAL_SNAPS: true
      - REQUIRE_SNAPS_ALLOWLIST: false
      - IFRAME_EXECUTION_ENVIRONMENT_URL: https://execution.consensys.io/3.1.0/index.html
      - SUPPORT_LINK: https://metamask-flask.zendesk.com/hc
      - SUPPORT_REQUEST_LINK: https://metamask-flask.zendesk.com/hc/en-us/requests/new
      - INFURA_ENV_KEY_REF: INFURA_FLASK_PROJECT_ID
      - SEGMENT_WRITE_KEY_REF: SEGMENT_FLASK_WRITE_KEY
<<<<<<< HEAD
      - KEYRING_API_ENABLED: false
=======
      - KEYRING_SNAPS_REGISTRY_URL: https://metamask.github.io/keyring-snaps-registry/prod/registry.json
>>>>>>> 30c05176
    isPrerelease: true
    manifestOverrides: ./app/build-types/desktop/manifest/

  mmi:
    features:
      - build-mmi
      - snaps
    env:
      - INFURA_MMI_PROJECT_ID
      - SEGMENT_MMI_WRITE_KEY
      - INFURA_ENV_KEY_REF: INFURA_MMI_PROJECT_ID
      - SEGMENT_WRITE_KEY_REF: SEGMENT_MMI_WRITE_KEY
      - ALLOW_LOCAL_SNAPS: false
      - REQUIRE_SNAPS_ALLOWLIST: true
      - IFRAME_EXECUTION_ENVIRONMENT_URL: https://execution.consensys.io/3.1.0/index.html
      - MMI_CONFIGURATION_SERVICE_URL: https://configuration.metamask-institutional.io/v2/configuration/default
      - SUPPORT_LINK: https://mmi-support.zendesk.com/hc/en-us
      - SUPPORT_REQUEST_LINK: https://mmi-support.zendesk.com/hc/en-us/requests/new
      - KEYRING_API_ENABLED: false
    # For some reason, MMI uses this type of versioning
    # Leaving it on for backwards compatibility
    isPrerelease: true
    manifestOverrides: ./app/build-types/mmi/manifest/

# Build types are composed of a set of features.
# Each feature can have code fences that add new code
# as well declaring, defining and overriding env variables
features:
  snaps:
    # Each feature might have variables that only exist when built with that feature active
    env:
      # Whether to allow snaps from localhost - local://localhost:8080/snap.manifest.json
      # Enabled in Flask, will be disabled in Main
      - ALLOW_LOCAL_SNAPS
      # Whether to verify that a snap can be installed using an allow list
      - REQUIRE_SNAPS_ALLOWLIST
      - IFRAME_EXECUTION_ENVIRONMENT_URL
      - KEYRING_API_ENABLED
    assets:
      - ./{app,shared,ui}/**/snaps/**
  desktop:
    env:
      - COMPATIBILITY_VERSION_EXTENSION: 1
      - DISABLE_WEB_SOCKET_ENCRYPTION: false
      - SKIP_OTP_PAIRING_FLOW: false
      - WEB_SOCKET_PORT: null
  blockaid:
    env:
      - BLOCKAID_FILE_CDN: static.metafi.codefi.network/api/v1/confirmations/ppom
      - BLOCKAID_PUBLIC_KEY: 066ad3e8af5583385e312c156d238055215d5f25247c1e91055afa756cb98a88
  petnames:

  ###
  # Build Type code extensions. Things like different support links, warning pages, banners
  ###

  build-main:
  build-beta:
    assets:
      # Assets that will be copied
      - src: ./app/build-types/beta/images/
        dest: images
      # Assets that are exclusively included in this feature and ignored in others
      # Supports globs
      - ./{app,shared,ui}/**/beta/**
  build-mmi:
    assets:
      - src: ./app/build-types/mmi/images/
        dest: images
      - ./{app,shared,ui}/**/institutional/**
  build-flask:
    assets:
      - src: ./app/build-types/flask/images/
        dest: images
      - ./{app,shared,ui}/**/flask/**
  keyring-snaps:
    assets:
      - ./{app,shared,ui}/**/keyring-snaps/**

# Env variables that are required for all types of builds
#
# env object supports both declarations (- FOO), and definitions (- FOO: BAR).
# Variables that were declared have to be defined somewhere in the load chain before usage
env:
  - SWAPS_USE_DEV_APIS: false
  - PORTFOLIO_URL: https://portfolio.metamask.io
  - TOKEN_ALLOWANCE_IMPROVEMENTS: false
  - TRANSACTION_SECURITY_PROVIDER: false
  # The unlock password
  - PASSWORD: null
  # Also see METAMASK_DEBUG and NODE_DEBUG
  - DEBUG: null
  - SUPPORT_LINK: https://support.metamask.io
  - SUPPORT_REQUEST_LINK: https://metamask.zendesk.com/hc/en-us
  - SKIP_BACKGROUND_INITIALIZATION: false

  # TODO(ritave): Move ManifestV3 into a feature?
  - ENABLE_MV3: false
  - HARDWARE_WALLETS_MV3: false
  # These are exclusively used for MV3
  - APPLY_LAVAMOAT
  - FILE_NAMES

  # This variable is read by Trezor's source and breaks build if not included
  - ASSET_PREFIX: null

  ###
  # API keys to 3rd party services
  ###

  - PUBNUB_PUB_KEY: null
  - PUBNUB_SUB_KEY: null
  - SEGMENT_HOST: null
  - SENTRY_DSN: null
  - SENTRY_DSN_DEV: null
  - OPENSEA_KEY: null
  - ETHERSCAN_KEY: null
  # also INFURA_PROJECT_ID below

  ###
  # Build system backwards compatibility
  ###

  - INFURA_ENV_KEY_REF
  - SEGMENT_WRITE_KEY_REF

  ###
  # Variables that are modified with hardcoded code
  ###

  # Used for debugging changes to the phishing warning page.
  # Modified in <root>/development/build/scripts.js:@getPhishingWarningPageUrl
  - PHISHING_WARNING_PAGE_URL: null
  # Modified in <root>/development/build/scripts.js:@getInfuraProjectId
  - INFURA_PROJECT_ID
  # Modified in <root>/development/build/scripts.js:@getSegmentWriteKey
  - SEGMENT_WRITE_KEY: ''
  # Modified in <root>/development/build/scripts.js:@setEnvironmentVariables
  # Also see DEBUG and NODE_DEBUG
  - METAMASK_DEBUG: false
  # Modified in <root>/development/build/scripts.js:@setEnvironmentVariables
  - IN_TEST
  # Modified in <root>/development/build/scripts.js:@setEnvironmentVariables
  - METAMASK_ENVIRONMENT
  # Modified in <root>/development/build/scripts.js:@setEnvironmentVariables
  - METAMASK_VERSION
  # Modified in <root>/development/build/scripts.js:@setEnvironmentVariables
  - METAMASK_BUILD_TYPE
  # Modified in <root>/development/build/scripts.js:@setEnvironmentVariables
  - METAMASK_BUILD_NAME
  # Modified in <root>/development/build/scripts.js:@setEnvironmentVariables
  - METAMASK_BUILD_APP_ID
  # Modified in <root>/development/build/scripts.js:@setEnvironmentVariables
  - METAMASK_BUILD_ICON
  # Modified in <root>/development/build/scripts.js:@setEnvironmentVariables
  - NODE_ENV
  # Defined by node itself
  # For the purposes of the build system we define it as empty below
  # if it's not inside process.env
  # Also see DEBUG and METAMASK_DEBUG
  - NODE_DEBUG: ''
  # Used by react-devtools-core
  - EDITOR_URL: ''
  # CDN for blockaid files
  - BLOCKAID_FILE_CDN
  # Blockaid public key for verifying signatures of data files downloaded from CDN
  - BLOCKAID_PUBLIC_KEY
  # Determines if feature flagged Multichain UI should be used
  - MULTICHAIN: ''

  ###
  # Meta variables
  ###

  # Uses yaml anchors to DRY - https://juju.is/docs/sdk/yaml-anchors-and-aliases
  - METAMASK_BUILD_TYPE_DEFAULT: *default<|MERGE_RESOLUTION|>--- conflicted
+++ resolved
@@ -27,14 +27,9 @@
       - SEGMENT_WRITE_KEY_REF: SEGMENT_PROD_WRITE_KEY
       - ALLOW_LOCAL_SNAPS: false
       - REQUIRE_SNAPS_ALLOWLIST: true
-<<<<<<< HEAD
-      - KEYRING_API_ENABLED: false
-      - IFRAME_EXECUTION_ENVIRONMENT_URL: https://execution.consensys.io/2.0.1/index.html
-=======
       - IFRAME_EXECUTION_ENVIRONMENT_URL: https://execution.consensys.io/3.1.0/index.html
       - KEYRING_SNAPS_REGISTRY_URL: https://metamask.github.io/keyring-snaps-registry/prod/registry.json
       - KEYRING_SNAPS_AVAILABILITY_DATE: 02 Nov 2023 15:00:00 GMT
->>>>>>> 30c05176
     # Main build uses the default browser manifest
     manifestOverrides: false
 
@@ -46,7 +41,6 @@
       - SEGMENT_BETA_WRITE_KEY
       - INFURA_ENV_KEY_REF: INFURA_BETA_PROJECT_ID
       - SEGMENT_WRITE_KEY_REF: SEGMENT_BETA_WRITE_KEY
-      - KEYRING_API_ENABLED: false
     # Modifies how the version is displayed.
     # eg. instead of 10.25.0 -> 10.25.0-beta.2
     isPrerelease: true
@@ -73,11 +67,7 @@
       - SUPPORT_REQUEST_LINK: https://metamask-flask.zendesk.com/hc/en-us/requests/new
       - INFURA_ENV_KEY_REF: INFURA_FLASK_PROJECT_ID
       - SEGMENT_WRITE_KEY_REF: SEGMENT_FLASK_WRITE_KEY
-<<<<<<< HEAD
-      - KEYRING_API_ENABLED: true
-=======
       - KEYRING_SNAPS_REGISTRY_URL: https://metamask.github.io/keyring-snaps-registry/dev/registry.json
->>>>>>> 30c05176
     isPrerelease: true
     manifestOverrides: ./app/build-types/flask/manifest/
 
@@ -97,11 +87,7 @@
       - SUPPORT_REQUEST_LINK: https://metamask-flask.zendesk.com/hc/en-us/requests/new
       - INFURA_ENV_KEY_REF: INFURA_FLASK_PROJECT_ID
       - SEGMENT_WRITE_KEY_REF: SEGMENT_FLASK_WRITE_KEY
-<<<<<<< HEAD
-      - KEYRING_API_ENABLED: false
-=======
       - KEYRING_SNAPS_REGISTRY_URL: https://metamask.github.io/keyring-snaps-registry/prod/registry.json
->>>>>>> 30c05176
     isPrerelease: true
     manifestOverrides: ./app/build-types/desktop/manifest/
 
@@ -120,7 +106,6 @@
       - MMI_CONFIGURATION_SERVICE_URL: https://configuration.metamask-institutional.io/v2/configuration/default
       - SUPPORT_LINK: https://mmi-support.zendesk.com/hc/en-us
       - SUPPORT_REQUEST_LINK: https://mmi-support.zendesk.com/hc/en-us/requests/new
-      - KEYRING_API_ENABLED: false
     # For some reason, MMI uses this type of versioning
     # Leaving it on for backwards compatibility
     isPrerelease: true
@@ -139,7 +124,6 @@
       # Whether to verify that a snap can be installed using an allow list
       - REQUIRE_SNAPS_ALLOWLIST
       - IFRAME_EXECUTION_ENVIRONMENT_URL
-      - KEYRING_API_ENABLED
     assets:
       - ./{app,shared,ui}/**/snaps/**
   desktop:
