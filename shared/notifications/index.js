--- conflicted
+++ resolved
@@ -121,8 +121,6 @@
       src: 'images/global-menu-block-explorer.svg',
     },
   },
-<<<<<<< HEAD
-=======
   ///: BEGIN:ONLY_INCLUDE_IN(blockaid)
   23: {
     id: 23,
@@ -133,7 +131,6 @@
     },
   },
   ///: END:ONLY_INCLUDE_IN
->>>>>>> 83b1f171
   24: {
     id: 24,
     date: null,
@@ -348,8 +345,6 @@
           )
         : '',
     },
-<<<<<<< HEAD
-=======
     ///: BEGIN:ONLY_INCLUDE_IN(blockaid)
     23: {
       ...UI_NOTIFICATIONS[23],
@@ -367,7 +362,6 @@
         : '',
     },
     ///: END:ONLY_INCLUDE_IN
->>>>>>> 83b1f171
     24: {
       ...UI_NOTIFICATIONS[24],
       title: t('notifications24Title'),
