--- conflicted
+++ resolved
@@ -172,10 +172,7 @@
 export const GNOSIS_DISPLAY_NAME = 'Gnosis';
 export const ZK_SYNC_ERA_DISPLAY_NAME = 'zkSync Era Mainnet';
 export const BASE_DISPLAY_NAME = 'Base Mainnet';
-<<<<<<< HEAD
-=======
 export const AURORA_ETH_DISPLAY_NAME = 'Aurora';
->>>>>>> 4e8e0b41
 
 export const infuraProjectId = process.env.INFURA_PROJECT_ID;
 export const getRpcUrl = ({
