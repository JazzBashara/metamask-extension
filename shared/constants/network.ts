--- conflicted
+++ resolved
@@ -134,7 +134,6 @@
  * those that we have added custom code to support our feature set.
  */
 export const CHAIN_IDS = {
-<<<<<<< HEAD
   MAINNET: 'eip155:1',
   GOERLI: 'eip155:5',
   LOCALHOST: 'eip155:1337',
@@ -160,34 +159,7 @@
   MOONBEAM_TESTNET: 'eip155:1287',
   MOONRIVER: 'eip155:1285',
   CRONOS: 'eip155:25',
-=======
-  MAINNET: '0x1',
-  GOERLI: '0x5',
-  LOCALHOST: '0x539',
-  BSC: '0x38',
-  BSC_TESTNET: '0x61',
-  OPTIMISM: '0xa',
-  OPTIMISM_TESTNET: '0x1a4',
-  POLYGON: '0x89',
-  POLYGON_TESTNET: '0x13881',
-  AVALANCHE: '0xa86a',
-  AVALANCHE_TESTNET: '0xa869',
-  FANTOM: '0xfa',
-  FANTOM_TESTNET: '0xfa2',
-  CELO: '0xa4ec',
-  ARBITRUM: '0xa4b1',
-  HARMONY: '0x63564c40',
-  PALM: '0x2a15c308d',
-  SEPOLIA: '0xaa36a7',
-  LINEA_GOERLI: '0xe704',
-  LINEA_MAINNET: '0xe708',
-  AURORA: '0x4e454152',
-  MOONBEAM: '0x504',
-  MOONBEAM_TESTNET: '0x507',
-  MOONRIVER: '0x505',
-  CRONOS: '0x19',
-  GNOSIS: '0x64',
->>>>>>> 5df6a71c
+  GNOSIS: 'eip155:100',
 } as const;
 
 /**
@@ -762,7 +734,7 @@
     },
   },
   {
-    chainId: CHAIN_IDS.GNOSIS,
+    caipChainId: CHAIN_IDS.GNOSIS,
     nickname: GNOSIS_DISPLAY_NAME,
     rpcUrl: `https://rpc.gnosischain.com`,
     ticker: CURRENCY_SYMBOLS.GNOSIS,
