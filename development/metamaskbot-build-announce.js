--- conflicted
+++ resolved
@@ -100,13 +100,10 @@
   const moduleInitStatsUILink = `<a href="${moduleInitStatsUIUrl}">UI Init Stats</a>`;
   const moduleLoadStatsUrl = `${BUILD_LINK_BASE}/test-artifacts/chrome/mv3/load_time/index.html`;
   const moduleLoadStatsLink = `<a href="${moduleLoadStatsUrl}">Module Load Stats</a>`;
-<<<<<<< HEAD
+  const bundleSizeStatsUrl = `${BUILD_LINK_BASE}/test-artifacts/chrome/mv3/bundle_size.json`;
+  const bundleSizeStatsLink = `<a href="${bundleSizeStatsUrl}">Bundle Size Stats</a>`;
   const e2eActionsStatsUrl = `${BUILD_LINK_BASE}/test-artifacts/chrome/mv3/user_actions/stats.json`;
   const e2eActionsStatsLink = `<a href="${e2eActionsStatsUrl}">E2e Actions Stats</a>`;
-=======
-  const bundleSizeStatsUrl = `${BUILD_LINK_BASE}/test-artifacts/chrome/mv3/bundle_size.json`;
-  const bundleSizeStatsLink = `<a href="${bundleSizeStatsUrl}">Bundle Size Stats</a>`;
->>>>>>> c08acc7f
 
   // link to artifacts
   const allArtifactsUrl = `https://circleci.com/gh/MetaMask/metamask-extension/${CIRCLE_BUILD_NUM}#artifacts/containers/0`;
@@ -119,11 +116,8 @@
     `mv3: ${moduleInitStatsBackgroundLink}`,
     `mv3: ${moduleInitStatsUILink}`,
     `mv3: ${moduleLoadStatsLink}`,
-<<<<<<< HEAD
+    `mv3: ${bundleSizeStatsLink}`,
     `mv3: ${e2eActionsStatsLink}`,
-=======
-    `mv3: ${bundleSizeStatsLink}`,
->>>>>>> c08acc7f
     `code coverage: ${coverageLink}`,
     `storybook: ${storybookLink}`,
     `<a href="${allArtifactsUrl}">all artifacts</a>`,
