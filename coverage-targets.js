// Codecov uses a yaml file for its configuration and it targets line coverage.
// To keep our policy in place we have thile file separate from our
// codecov.yml file that specifies coverage targets for each project in the
// codecov.yml file. These targets are read by the test/merge-coverage.js
// script, and the paths from the codecov.yml file are used to figure out which
// subset of files to check against these targets.
module.exports = {
  global: {
<<<<<<< HEAD
    lines: 64.37,
    branches: 53.05,
    statements: 63.64,
    functions: 56.66,
=======
    lines: 64.39,
    branches: 53.03,
    statements: 63.66,
    functions: 56.67,
>>>>>>> f5e2183a
  },
  transforms: {
    branches: 100,
    functions: 100,
    lines: 100,
    statements: 100,
  },
};<|MERGE_RESOLUTION|>--- conflicted
+++ resolved
@@ -6,17 +6,10 @@
 // subset of files to check against these targets.
 module.exports = {
   global: {
-<<<<<<< HEAD
-    lines: 64.37,
+    lines: 64.39,
     branches: 53.05,
-    statements: 63.64,
-    functions: 56.66,
-=======
-    lines: 64.39,
-    branches: 53.03,
     statements: 63.66,
     functions: 56.67,
->>>>>>> f5e2183a
   },
   transforms: {
     branches: 100,
