--- conflicted
+++ resolved
@@ -6,15 +6,9 @@
 // subset of files to check against these targets.
 module.exports = {
   global: {
-<<<<<<< HEAD
-    lines: 64.38,
-    branches: 53.07,
-    statements: 63.65,
-=======
     lines: 64.39,
     branches: 53.01,
     statements: 63.63,
->>>>>>> bfbd6523
     functions: 56.67,
   },
   transforms: {
