{
  "resources": {
    "@babel/runtime": {
      "globals": {
        "regeneratorRuntime": "write"
      }
    },
    "@ensdomains/content-hash": {
      "globals": {
        "console.warn": true
      },
      "packages": {
        "@ensdomains/content-hash>cids": true,
        "@ensdomains/content-hash>js-base64": true,
        "@ensdomains/content-hash>multicodec": true,
        "@ensdomains/content-hash>multihashes": true,
        "browserify>buffer": true
      }
    },
    "@ensdomains/content-hash>cids": {
      "packages": {
        "@ensdomains/content-hash>cids>multibase": true,
        "@ensdomains/content-hash>cids>multicodec": true,
        "@ensdomains/content-hash>cids>multihashes": true,
        "@ensdomains/content-hash>cids>uint8arrays": true
      }
    },
    "@ensdomains/content-hash>cids>multibase": {
      "globals": {
        "TextDecoder": true,
        "TextEncoder": true
      },
      "packages": {
        "@ensdomains/content-hash>cids>multibase>@multiformats/base-x": true
      }
    },
    "@ensdomains/content-hash>cids>multicodec": {
      "packages": {
        "@ensdomains/content-hash>cids>uint8arrays": true,
        "@ensdomains/content-hash>multicodec>varint": true
      }
    },
    "@ensdomains/content-hash>cids>multihashes": {
      "packages": {
        "@ensdomains/content-hash>cids>multibase": true,
        "@ensdomains/content-hash>cids>multihashes>varint": true,
        "@ensdomains/content-hash>cids>uint8arrays": true
      }
    },
    "@ensdomains/content-hash>cids>uint8arrays": {
      "globals": {
        "TextDecoder": true,
        "TextEncoder": true
      },
      "packages": {
        "@ensdomains/content-hash>cids>multibase": true
      }
    },
    "@ensdomains/content-hash>js-base64": {
      "globals": {
        "Base64": "write",
        "TextDecoder": true,
        "TextEncoder": true,
        "atob": true,
        "btoa": true,
        "define": true
      },
      "packages": {
        "browserify>buffer": true
      }
    },
    "@ensdomains/content-hash>multicodec": {
      "packages": {
        "@ensdomains/content-hash>multicodec>uint8arrays": true,
        "@ensdomains/content-hash>multicodec>varint": true
      }
    },
    "@ensdomains/content-hash>multicodec>uint8arrays": {
      "packages": {
        "@ensdomains/content-hash>multicodec>uint8arrays>multibase": true,
        "@ensdomains/content-hash>multihashes>web-encoding": true
      }
    },
    "@ensdomains/content-hash>multicodec>uint8arrays>multibase": {
      "packages": {
        "@ensdomains/content-hash>cids>multibase>@multiformats/base-x": true,
        "@ensdomains/content-hash>multihashes>web-encoding": true
      }
    },
    "@ensdomains/content-hash>multihashes": {
      "packages": {
        "@ensdomains/content-hash>multihashes>multibase": true,
        "@ensdomains/content-hash>multihashes>varint": true,
        "@ensdomains/content-hash>multihashes>web-encoding": true,
        "browserify>buffer": true
      }
    },
    "@ensdomains/content-hash>multihashes>multibase": {
      "packages": {
        "@ensdomains/content-hash>multihashes>multibase>base-x": true,
        "@ensdomains/content-hash>multihashes>web-encoding": true,
        "browserify>buffer": true
      }
    },
    "@ensdomains/content-hash>multihashes>multibase>base-x": {
      "packages": {
        "koa>content-disposition>safe-buffer": true
      }
    },
    "@ensdomains/content-hash>multihashes>web-encoding": {
      "globals": {
        "TextDecoder": true,
        "TextEncoder": true
      },
      "packages": {
        "browserify>util": true
      }
    },
    "@ethereumjs/common": {
      "packages": {
        "@ethereumjs/common>crc-32": true,
        "@ethereumjs/tx>@ethereumjs/util": true,
        "browserify>buffer": true,
        "webpack>events": true
      }
    },
    "@ethereumjs/common>crc-32": {
      "globals": {
        "DO_NOT_EXPORT_CRC": true,
        "define": true
      }
    },
    "@ethereumjs/tx": {
      "packages": {
        "@ethereumjs/common": true,
        "@ethereumjs/tx>@ethereumjs/rlp": true,
        "@ethereumjs/tx>@ethereumjs/util": true,
        "@ethereumjs/tx>ethereum-cryptography": true,
        "browserify>buffer": true,
        "browserify>insert-module-globals>is-buffer": true
      }
    },
    "@ethereumjs/tx>@ethereumjs/rlp": {
      "globals": {
        "TextEncoder": true
      }
    },
    "@ethereumjs/tx>@ethereumjs/util": {
      "globals": {
        "console.warn": true
      },
      "packages": {
        "@ethereumjs/tx>@ethereumjs/rlp": true,
        "@ethereumjs/tx>@ethereumjs/util>micro-ftch": true,
        "@ethereumjs/tx>ethereum-cryptography": true,
        "browserify>buffer": true,
        "browserify>insert-module-globals>is-buffer": true,
        "webpack>events": true
      }
    },
    "@ethereumjs/tx>@ethereumjs/util>micro-ftch": {
      "globals": {
        "Headers": true,
        "TextDecoder": true,
        "URL": true,
        "btoa": true,
        "fetch": true
      },
      "packages": {
        "browserify>browserify-zlib": true,
        "browserify>buffer": true,
        "browserify>https-browserify": true,
        "browserify>process": true,
        "browserify>stream-http": true,
        "browserify>url": true,
        "browserify>util": true
      }
    },
    "@ethereumjs/tx>ethereum-cryptography": {
      "globals": {
        "TextDecoder": true,
        "crypto": true
      },
      "packages": {
        "@ethereumjs/tx>ethereum-cryptography>@noble/curves": true,
        "@ethereumjs/tx>ethereum-cryptography>@noble/hashes": true,
        "@ethereumjs/tx>ethereum-cryptography>@scure/bip32": true
      }
    },
    "@ethereumjs/tx>ethereum-cryptography>@noble/curves": {
      "globals": {
        "TextEncoder": true
      },
      "packages": {
        "@ethereumjs/tx>ethereum-cryptography>@noble/curves>@noble/hashes": true
      }
    },
    "@ethereumjs/tx>ethereum-cryptography>@noble/curves>@noble/hashes": {
      "globals": {
        "TextEncoder": true,
        "crypto": true
      }
    },
    "@ethereumjs/tx>ethereum-cryptography>@noble/hashes": {
      "globals": {
        "TextEncoder": true,
        "crypto": true
      }
    },
    "@ethereumjs/tx>ethereum-cryptography>@scure/bip32": {
      "packages": {
        "@ethereumjs/tx>ethereum-cryptography>@noble/curves": true,
        "@metamask/utils>@noble/hashes": true,
        "@metamask/utils>@scure/base": true
      }
    },
    "@ethersproject/abi": {
      "globals": {
        "console.log": true
      },
      "packages": {
        "@ethersproject/abi>@ethersproject/address": true,
        "@ethersproject/abi>@ethersproject/bytes": true,
        "@ethersproject/abi>@ethersproject/constants": true,
        "@ethersproject/abi>@ethersproject/hash": true,
        "@ethersproject/abi>@ethersproject/keccak256": true,
        "@ethersproject/abi>@ethersproject/logger": true,
        "@ethersproject/abi>@ethersproject/properties": true,
        "@ethersproject/abi>@ethersproject/strings": true,
        "@ethersproject/bignumber": true
      }
    },
    "@ethersproject/abi>@ethersproject/address": {
      "packages": {
        "@ethersproject/abi>@ethersproject/bytes": true,
        "@ethersproject/abi>@ethersproject/keccak256": true,
        "@ethersproject/abi>@ethersproject/logger": true,
        "@ethersproject/bignumber": true,
        "@ethersproject/providers>@ethersproject/rlp": true
      }
    },
    "@ethersproject/abi>@ethersproject/bytes": {
      "packages": {
        "@ethersproject/abi>@ethersproject/logger": true
      }
    },
    "@ethersproject/abi>@ethersproject/constants": {
      "packages": {
        "@ethersproject/bignumber": true
      }
    },
    "@ethersproject/abi>@ethersproject/hash": {
      "packages": {
        "@ethersproject/abi>@ethersproject/address": true,
        "@ethersproject/abi>@ethersproject/bytes": true,
        "@ethersproject/abi>@ethersproject/keccak256": true,
        "@ethersproject/abi>@ethersproject/logger": true,
        "@ethersproject/abi>@ethersproject/properties": true,
        "@ethersproject/abi>@ethersproject/strings": true,
        "@ethersproject/bignumber": true,
        "@ethersproject/providers>@ethersproject/base64": true
      }
    },
    "@ethersproject/abi>@ethersproject/keccak256": {
      "packages": {
        "@ethersproject/abi>@ethersproject/bytes": true,
        "@ethersproject/abi>@ethersproject/keccak256>js-sha3": true
      }
    },
    "@ethersproject/abi>@ethersproject/keccak256>js-sha3": {
      "globals": {
        "define": true
      },
      "packages": {
        "browserify>process": true
      }
    },
    "@ethersproject/abi>@ethersproject/logger": {
      "globals": {
        "console": true
      }
    },
    "@ethersproject/abi>@ethersproject/properties": {
      "packages": {
        "@ethersproject/abi>@ethersproject/logger": true
      }
    },
    "@ethersproject/abi>@ethersproject/strings": {
      "packages": {
        "@ethersproject/abi>@ethersproject/bytes": true,
        "@ethersproject/abi>@ethersproject/constants": true,
        "@ethersproject/abi>@ethersproject/logger": true
      }
    },
    "@ethersproject/bignumber": {
      "packages": {
        "@ethersproject/abi>@ethersproject/bytes": true,
        "@ethersproject/abi>@ethersproject/logger": true,
        "bn.js": true
      }
    },
    "@ethersproject/contracts": {
      "globals": {
        "setTimeout": true
      },
      "packages": {
        "@ethersproject/abi": true,
        "@ethersproject/abi>@ethersproject/address": true,
        "@ethersproject/abi>@ethersproject/bytes": true,
        "@ethersproject/abi>@ethersproject/logger": true,
        "@ethersproject/abi>@ethersproject/properties": true,
        "@ethersproject/bignumber": true,
        "@ethersproject/contracts>@ethersproject/abstract-provider": true,
        "@ethersproject/hdnode>@ethersproject/abstract-signer": true,
        "@ethersproject/hdnode>@ethersproject/transactions": true
      }
    },
    "@ethersproject/contracts>@ethersproject/abstract-provider": {
      "packages": {
        "@ethersproject/abi>@ethersproject/bytes": true,
        "@ethersproject/abi>@ethersproject/logger": true,
        "@ethersproject/abi>@ethersproject/properties": true,
        "@ethersproject/bignumber": true
      }
    },
    "@ethersproject/hdnode": {
      "packages": {
        "@ethersproject/abi>@ethersproject/bytes": true,
        "@ethersproject/abi>@ethersproject/logger": true,
        "@ethersproject/abi>@ethersproject/properties": true,
        "@ethersproject/abi>@ethersproject/strings": true,
        "@ethersproject/bignumber": true,
        "@ethersproject/hdnode>@ethersproject/basex": true,
        "@ethersproject/hdnode>@ethersproject/pbkdf2": true,
        "@ethersproject/hdnode>@ethersproject/sha2": true,
        "@ethersproject/hdnode>@ethersproject/signing-key": true,
        "@ethersproject/hdnode>@ethersproject/transactions": true,
        "@ethersproject/hdnode>@ethersproject/wordlists": true
      }
    },
    "@ethersproject/hdnode>@ethersproject/abstract-signer": {
      "packages": {
        "@ethersproject/abi>@ethersproject/logger": true,
        "@ethersproject/abi>@ethersproject/properties": true
      }
    },
    "@ethersproject/hdnode>@ethersproject/basex": {
      "packages": {
        "@ethersproject/abi>@ethersproject/bytes": true,
        "@ethersproject/abi>@ethersproject/properties": true
      }
    },
    "@ethersproject/hdnode>@ethersproject/pbkdf2": {
      "packages": {
        "@ethersproject/abi>@ethersproject/bytes": true,
        "@ethersproject/hdnode>@ethersproject/sha2": true
      }
    },
    "@ethersproject/hdnode>@ethersproject/sha2": {
      "packages": {
        "@ethersproject/abi>@ethersproject/bytes": true,
        "@ethersproject/abi>@ethersproject/logger": true,
        "ethereumjs-util>ethereum-cryptography>hash.js": true
      }
    },
    "@ethersproject/hdnode>@ethersproject/signing-key": {
      "packages": {
        "@ethersproject/abi>@ethersproject/bytes": true,
        "@ethersproject/abi>@ethersproject/logger": true,
        "@ethersproject/abi>@ethersproject/properties": true,
        "@metamask/ppom-validator>elliptic": true
      }
    },
    "@ethersproject/hdnode>@ethersproject/transactions": {
      "packages": {
        "@ethersproject/abi>@ethersproject/address": true,
        "@ethersproject/abi>@ethersproject/bytes": true,
        "@ethersproject/abi>@ethersproject/constants": true,
        "@ethersproject/abi>@ethersproject/keccak256": true,
        "@ethersproject/abi>@ethersproject/logger": true,
        "@ethersproject/abi>@ethersproject/properties": true,
        "@ethersproject/bignumber": true,
        "@ethersproject/hdnode>@ethersproject/signing-key": true,
        "@ethersproject/providers>@ethersproject/rlp": true
      }
    },
    "@ethersproject/hdnode>@ethersproject/wordlists": {
      "packages": {
        "@ethersproject/abi>@ethersproject/bytes": true,
        "@ethersproject/abi>@ethersproject/hash": true,
        "@ethersproject/abi>@ethersproject/logger": true,
        "@ethersproject/abi>@ethersproject/properties": true,
        "@ethersproject/abi>@ethersproject/strings": true
      }
    },
    "@ethersproject/providers": {
      "globals": {
        "WebSocket": true,
        "clearInterval": true,
        "clearTimeout": true,
        "console.log": true,
        "console.warn": true,
        "setInterval": true,
        "setTimeout": true
      },
      "packages": {
        "@ethersproject/abi>@ethersproject/address": true,
        "@ethersproject/abi>@ethersproject/bytes": true,
        "@ethersproject/abi>@ethersproject/constants": true,
        "@ethersproject/abi>@ethersproject/hash": true,
        "@ethersproject/abi>@ethersproject/logger": true,
        "@ethersproject/abi>@ethersproject/properties": true,
        "@ethersproject/abi>@ethersproject/strings": true,
        "@ethersproject/bignumber": true,
        "@ethersproject/contracts>@ethersproject/abstract-provider": true,
        "@ethersproject/hdnode>@ethersproject/abstract-signer": true,
        "@ethersproject/hdnode>@ethersproject/basex": true,
        "@ethersproject/hdnode>@ethersproject/sha2": true,
        "@ethersproject/hdnode>@ethersproject/transactions": true,
        "@ethersproject/providers>@ethersproject/base64": true,
        "@ethersproject/providers>@ethersproject/networks": true,
        "@ethersproject/providers>@ethersproject/random": true,
        "@ethersproject/providers>@ethersproject/web": true,
        "@ethersproject/providers>bech32": true
      }
    },
    "@ethersproject/providers>@ethersproject/base64": {
      "globals": {
        "atob": true,
        "btoa": true
      },
      "packages": {
        "@ethersproject/abi>@ethersproject/bytes": true
      }
    },
    "@ethersproject/providers>@ethersproject/networks": {
      "packages": {
        "@ethersproject/abi>@ethersproject/logger": true
      }
    },
    "@ethersproject/providers>@ethersproject/random": {
      "globals": {
        "crypto.getRandomValues": true
      },
      "packages": {
        "@ethersproject/abi>@ethersproject/bytes": true,
        "@ethersproject/abi>@ethersproject/logger": true
      }
    },
    "@ethersproject/providers>@ethersproject/rlp": {
      "packages": {
        "@ethersproject/abi>@ethersproject/bytes": true,
        "@ethersproject/abi>@ethersproject/logger": true
      }
    },
    "@ethersproject/providers>@ethersproject/web": {
      "globals": {
        "clearTimeout": true,
        "fetch": true,
        "setTimeout": true
      },
      "packages": {
        "@ethersproject/abi>@ethersproject/bytes": true,
        "@ethersproject/abi>@ethersproject/logger": true,
        "@ethersproject/abi>@ethersproject/properties": true,
        "@ethersproject/abi>@ethersproject/strings": true,
        "@ethersproject/providers>@ethersproject/base64": true
      }
    },
    "@keystonehq/bc-ur-registry-eth": {
      "packages": {
        "@ethereumjs/tx>@ethereumjs/util": true,
        "@keystonehq/bc-ur-registry-eth>@keystonehq/bc-ur-registry": true,
        "@metamask/eth-trezor-keyring>hdkey": true,
        "browserify>buffer": true,
        "uuid": true
      }
    },
    "@keystonehq/bc-ur-registry-eth>@keystonehq/bc-ur-registry": {
      "globals": {
        "define": true
      },
      "packages": {
        "@ngraveio/bc-ur": true,
        "browserify>buffer": true,
        "ethereumjs-util>ethereum-cryptography>bs58check": true,
        "mockttp>graphql-tag>tslib": true
      }
    },
    "@keystonehq/metamask-airgapped-keyring": {
      "packages": {
        "@ethereumjs/tx": true,
        "@keystonehq/bc-ur-registry-eth": true,
        "@keystonehq/metamask-airgapped-keyring>@keystonehq/base-eth-keyring": true,
        "@keystonehq/metamask-airgapped-keyring>@metamask/obs-store": true,
        "browserify>buffer": true,
        "ethereumjs-util>rlp": true,
        "uuid": true,
        "webpack>events": true
      }
    },
    "@keystonehq/metamask-airgapped-keyring>@keystonehq/base-eth-keyring": {
      "packages": {
        "@ethereumjs/tx": true,
        "@ethereumjs/tx>@ethereumjs/util": true,
        "@keystonehq/bc-ur-registry-eth": true,
        "@keystonehq/metamask-airgapped-keyring>@keystonehq/base-eth-keyring>rlp": true,
        "@metamask/eth-trezor-keyring>hdkey": true,
        "browserify>buffer": true,
        "uuid": true
      }
    },
    "@keystonehq/metamask-airgapped-keyring>@keystonehq/base-eth-keyring>rlp": {
      "globals": {
        "TextEncoder": true
      }
    },
    "@keystonehq/metamask-airgapped-keyring>@metamask/obs-store": {
      "packages": {
        "@keystonehq/metamask-airgapped-keyring>@metamask/obs-store>through2": true,
        "@metamask/safe-event-emitter": true,
        "stream-browserify": true
      }
    },
    "@keystonehq/metamask-airgapped-keyring>@metamask/obs-store>through2": {
      "packages": {
        "browserify>process": true,
        "browserify>util": true,
        "readable-stream": true,
        "watchify>xtend": true
      }
    },
    "@material-ui/core": {
      "globals": {
        "Image": true,
        "_formatMuiErrorMessage": true,
        "addEventListener": true,
        "clearInterval": true,
        "clearTimeout": true,
        "console.error": true,
        "console.warn": true,
        "document": true,
        "getComputedStyle": true,
        "getSelection": true,
        "innerHeight": true,
        "innerWidth": true,
        "matchMedia": true,
        "navigator": true,
        "performance.now": true,
        "removeEventListener": true,
        "requestAnimationFrame": true,
        "setInterval": true,
        "setTimeout": true
      },
      "packages": {
        "@babel/runtime": true,
        "@material-ui/core>@material-ui/styles": true,
        "@material-ui/core>@material-ui/system": true,
        "@material-ui/core>@material-ui/utils": true,
        "@material-ui/core>clsx": true,
        "@material-ui/core>popper.js": true,
        "@material-ui/core>react-transition-group": true,
        "prop-types": true,
        "prop-types>react-is": true,
        "react": true,
        "react-dom": true,
        "react-redux>hoist-non-react-statics": true
      }
    },
    "@material-ui/core>@material-ui/styles": {
      "globals": {
        "console.error": true,
        "console.warn": true,
        "document.createComment": true,
        "document.head": true
      },
      "packages": {
        "@babel/runtime": true,
        "@material-ui/core>@material-ui/styles>jss": true,
        "@material-ui/core>@material-ui/styles>jss-plugin-camel-case": true,
        "@material-ui/core>@material-ui/styles>jss-plugin-default-unit": true,
        "@material-ui/core>@material-ui/styles>jss-plugin-global": true,
        "@material-ui/core>@material-ui/styles>jss-plugin-nested": true,
        "@material-ui/core>@material-ui/styles>jss-plugin-props-sort": true,
        "@material-ui/core>@material-ui/styles>jss-plugin-rule-value-function": true,
        "@material-ui/core>@material-ui/styles>jss-plugin-vendor-prefixer": true,
        "@material-ui/core>@material-ui/utils": true,
        "@material-ui/core>clsx": true,
        "prop-types": true,
        "react": true,
        "react-redux>hoist-non-react-statics": true
      }
    },
    "@material-ui/core>@material-ui/styles>jss": {
      "globals": {
        "CSS": true,
        "document.createElement": true,
        "document.querySelector": true
      },
      "packages": {
        "@babel/runtime": true,
        "@material-ui/core>@material-ui/styles>jss>is-in-browser": true,
        "react-router-dom>tiny-warning": true
      }
    },
    "@material-ui/core>@material-ui/styles>jss-plugin-camel-case": {
      "packages": {
        "@material-ui/core>@material-ui/styles>jss-plugin-camel-case>hyphenate-style-name": true
      }
    },
    "@material-ui/core>@material-ui/styles>jss-plugin-default-unit": {
      "globals": {
        "CSS": true
      },
      "packages": {
        "@material-ui/core>@material-ui/styles>jss": true
      }
    },
    "@material-ui/core>@material-ui/styles>jss-plugin-global": {
      "packages": {
        "@babel/runtime": true,
        "@material-ui/core>@material-ui/styles>jss": true
      }
    },
    "@material-ui/core>@material-ui/styles>jss-plugin-nested": {
      "packages": {
        "@babel/runtime": true,
        "react-router-dom>tiny-warning": true
      }
    },
    "@material-ui/core>@material-ui/styles>jss-plugin-rule-value-function": {
      "packages": {
        "@material-ui/core>@material-ui/styles>jss": true,
        "react-router-dom>tiny-warning": true
      }
    },
    "@material-ui/core>@material-ui/styles>jss-plugin-vendor-prefixer": {
      "packages": {
        "@material-ui/core>@material-ui/styles>jss": true,
        "@material-ui/core>@material-ui/styles>jss-plugin-vendor-prefixer>css-vendor": true
      }
    },
    "@material-ui/core>@material-ui/styles>jss-plugin-vendor-prefixer>css-vendor": {
      "globals": {
        "document.createElement": true,
        "document.documentElement": true,
        "getComputedStyle": true
      },
      "packages": {
        "@babel/runtime": true,
        "@material-ui/core>@material-ui/styles>jss>is-in-browser": true
      }
    },
    "@material-ui/core>@material-ui/styles>jss>is-in-browser": {
      "globals": {
        "document": true
      }
    },
    "@material-ui/core>@material-ui/system": {
      "globals": {
        "console.error": true
      },
      "packages": {
        "@babel/runtime": true,
        "@material-ui/core>@material-ui/utils": true,
        "prop-types": true
      }
    },
    "@material-ui/core>@material-ui/utils": {
      "packages": {
        "@babel/runtime": true,
        "prop-types": true,
        "prop-types>react-is": true
      }
    },
    "@material-ui/core>popper.js": {
      "globals": {
        "MSInputMethodContext": true,
        "Node.DOCUMENT_POSITION_FOLLOWING": true,
        "cancelAnimationFrame": true,
        "console.warn": true,
        "define": true,
        "devicePixelRatio": true,
        "document": true,
        "getComputedStyle": true,
        "innerHeight": true,
        "innerWidth": true,
        "navigator": true,
        "requestAnimationFrame": true,
        "setTimeout": true
      }
    },
    "@material-ui/core>react-transition-group": {
      "globals": {
        "Element": true,
        "setTimeout": true
      },
      "packages": {
        "@material-ui/core>react-transition-group>dom-helpers": true,
        "prop-types": true,
        "react": true,
        "react-dom": true
      }
    },
    "@material-ui/core>react-transition-group>dom-helpers": {
      "packages": {
        "@babel/runtime": true
      }
    },
    "@metamask/accounts-controller": {
      "packages": {
<<<<<<< HEAD
        "@metamask/accounts-controller>@metamask/base-controller": true,
=======
        "@metamask/base-controller": true,
>>>>>>> 726bdf9d
        "@metamask/eth-snap-keyring": true,
        "@metamask/keyring-api": true,
        "@metamask/keyring-controller": true,
        "ethereumjs-util": true,
        "uuid": true
      }
    },
<<<<<<< HEAD
    "@metamask/accounts-controller>@metamask/base-controller": {
      "globals": {
        "setTimeout": true
      },
      "packages": {
        "immer": true
      }
    },
=======
>>>>>>> 726bdf9d
    "@metamask/address-book-controller": {
      "packages": {
        "@metamask/address-book-controller>@metamask/base-controller": true,
        "@metamask/address-book-controller>@metamask/controller-utils": true
      }
    },
    "@metamask/address-book-controller>@metamask/base-controller": {
      "globals": {
        "setTimeout": true
      },
      "packages": {
        "immer": true
      }
    },
    "@metamask/address-book-controller>@metamask/controller-utils": {
      "globals": {
        "URL": true,
        "console.error": true,
        "fetch": true,
        "setTimeout": true
      },
      "packages": {
        "@metamask/address-book-controller>@metamask/controller-utils>@metamask/utils": true,
        "@metamask/controller-utils>@spruceid/siwe-parser": true,
        "browserify>buffer": true,
        "eslint>fast-deep-equal": true,
        "eth-ens-namehash": true,
        "ethereumjs-util": true,
        "ethjs>ethjs-unit": true
      }
    },
    "@metamask/address-book-controller>@metamask/controller-utils>@metamask/utils": {
      "globals": {
        "TextDecoder": true,
        "TextEncoder": true
      },
      "packages": {
        "@metamask/utils>@noble/hashes": true,
        "browserify>buffer": true,
        "nock>debug": true,
        "semver": true,
        "superstruct": true
      }
    },
    "@metamask/announcement-controller": {
      "packages": {
        "@metamask/base-controller": true
      }
    },
    "@metamask/approval-controller": {
      "globals": {
        "console.info": true
      },
      "packages": {
        "@metamask/approval-controller>nanoid": true,
        "@metamask/base-controller": true,
        "@metamask/providers>@metamask/rpc-errors": true
      }
    },
    "@metamask/approval-controller>nanoid": {
      "globals": {
        "crypto.getRandomValues": true
      }
    },
    "@metamask/assets-controllers": {
      "globals": {
        "AbortController": true,
        "Headers": true,
        "URL": true,
        "clearInterval": true,
        "clearTimeout": true,
        "console.error": true,
        "console.log": true,
        "setInterval": true,
        "setTimeout": true
      },
      "packages": {
        "@ethersproject/abi>@ethersproject/address": true,
        "@ethersproject/contracts": true,
        "@ethersproject/providers": true,
        "@metamask/assets-controllers>@metamask/abi-utils": true,
        "@metamask/assets-controllers>@metamask/controller-utils": true,
        "@metamask/assets-controllers>cockatiel": true,
        "@metamask/assets-controllers>multiformats": true,
        "@metamask/base-controller": true,
        "@metamask/contract-metadata": true,
        "@metamask/eth-query": true,
        "@metamask/metamask-eth-abis": true,
        "@metamask/polling-controller": true,
        "@metamask/providers>@metamask/rpc-errors": true,
        "@metamask/utils": true,
        "eth-json-rpc-filters>async-mutex": true,
        "ethereumjs-util": true,
        "lodash": true,
        "single-call-balance-checker-abi": true,
        "uuid": true,
        "webpack>events": true
      }
    },
    "@metamask/assets-controllers>@metamask/abi-utils": {
      "packages": {
        "@metamask/utils": true,
        "superstruct": true
      }
    },
    "@metamask/assets-controllers>@metamask/controller-utils": {
      "globals": {
        "URL": true,
        "console.error": true,
        "fetch": true,
        "setTimeout": true
      },
      "packages": {
        "@metamask/controller-utils>@spruceid/siwe-parser": true,
        "@metamask/gas-fee-controller>@metamask/ethjs-unit": true,
        "@metamask/utils": true,
        "browserify>buffer": true,
        "eslint>fast-deep-equal": true,
        "eth-ens-namehash": true,
        "ethereumjs-util": true
      }
    },
    "@metamask/assets-controllers>cockatiel": {
      "globals": {
        "AbortController": true,
        "AbortSignal": true,
        "WeakRef": true,
        "clearTimeout": true,
        "performance": true,
        "setTimeout": true
      },
      "packages": {
        "browserify>process": true
      }
    },
    "@metamask/assets-controllers>multiformats": {
      "globals": {
        "TextDecoder": true,
        "TextEncoder": true,
        "console.warn": true
      }
    },
    "@metamask/base-controller": {
      "globals": {
        "setTimeout": true
      },
      "packages": {
        "immer": true
      }
    },
    "@metamask/browser-passworder": {
      "globals": {
        "CryptoKey": true,
        "btoa": true,
        "crypto.getRandomValues": true,
        "crypto.subtle.decrypt": true,
        "crypto.subtle.deriveKey": true,
        "crypto.subtle.encrypt": true,
        "crypto.subtle.exportKey": true,
        "crypto.subtle.importKey": true
      },
      "packages": {
        "@metamask/utils": true,
        "browserify>buffer": true
      }
    },
    "@metamask/controller-utils": {
      "globals": {
        "URL": true,
        "console.error": true,
        "fetch": true,
        "setTimeout": true
      },
      "packages": {
        "@metamask/controller-utils>@spruceid/siwe-parser": true,
        "@metamask/utils": true,
        "browserify>buffer": true,
        "eslint>fast-deep-equal": true,
        "eth-ens-namehash": true,
        "ethereumjs-util": true,
        "ethjs>ethjs-unit": true
      }
    },
    "@metamask/controller-utils>@spruceid/siwe-parser": {
      "globals": {
        "console.error": true,
        "console.log": true
      },
      "packages": {
        "@metamask/controller-utils>@spruceid/siwe-parser>apg-js": true
      }
    },
    "@metamask/controller-utils>@spruceid/siwe-parser>apg-js": {
      "globals": {
        "mode": true
      },
      "packages": {
        "browserify>buffer": true,
        "browserify>insert-module-globals>is-buffer": true
      }
    },
    "@metamask/controllers>web3": {
      "globals": {
        "XMLHttpRequest": true
      }
    },
    "@metamask/controllers>web3-provider-engine>cross-fetch>node-fetch": {
      "globals": {
        "fetch": true
      }
    },
    "@metamask/controllers>web3-provider-engine>eth-json-rpc-middleware>node-fetch": {
      "globals": {
        "fetch": true
      }
    },
    "@metamask/eth-json-rpc-middleware": {
      "globals": {
        "URL": true,
        "console.error": true,
        "setTimeout": true
      },
      "packages": {
        "@metamask/eth-json-rpc-middleware>safe-stable-stringify": true,
        "@metamask/message-manager>@metamask/eth-sig-util": true,
        "@metamask/providers>@metamask/json-rpc-engine": true,
        "@metamask/providers>@metamask/rpc-errors": true,
        "@metamask/utils": true,
        "pify": true,
        "sass-loader>klona": true
      }
    },
    "@metamask/eth-keyring-controller": {
      "globals": {
        "console.error": true
      },
      "packages": {
        "@metamask/browser-passworder": true,
        "@metamask/eth-keyring-controller>@metamask/eth-hd-keyring": true,
        "@metamask/eth-keyring-controller>@metamask/eth-simple-keyring": true,
        "@metamask/message-manager>@metamask/eth-sig-util": true,
        "@metamask/obs-store": true,
        "@metamask/utils": true,
        "webpack>events": true
      }
    },
    "@metamask/eth-keyring-controller>@metamask/eth-hd-keyring": {
      "globals": {
        "TextEncoder": true
      },
      "packages": {
        "@ethereumjs/tx>@ethereumjs/util": true,
        "@ethereumjs/tx>ethereum-cryptography": true,
        "@metamask/message-manager>@metamask/eth-sig-util": true,
        "@metamask/scure-bip39": true,
        "@metamask/utils": true,
        "browserify>buffer": true
      }
    },
    "@metamask/eth-keyring-controller>@metamask/eth-simple-keyring": {
<<<<<<< HEAD
      "packages": {
        "@ethereumjs/tx>@ethereumjs/util": true,
        "@ethereumjs/tx>ethereum-cryptography": true,
        "@metamask/message-manager>@metamask/eth-sig-util": true,
        "@metamask/utils": true,
        "browserify>buffer": true,
        "mocha>serialize-javascript>randombytes": true
      }
    },
    "@metamask/eth-ledger-bridge-keyring": {
      "globals": {
        "addEventListener": true,
        "console.log": true,
        "document.createElement": true,
        "document.head.appendChild": true,
        "fetch": true,
        "removeEventListener": true
      },
      "packages": {
        "@ethereumjs/tx": true,
        "@ethereumjs/tx>@ethereumjs/rlp": true,
        "@ethereumjs/tx>@ethereumjs/util": true,
        "@metamask/eth-trezor-keyring>hdkey": true,
        "@metamask/message-manager>@metamask/eth-sig-util": true,
        "browserify>buffer": true,
        "webpack>events": true
      }
    },
    "@metamask/eth-query": {
      "packages": {
        "@metamask/eth-query>json-rpc-random-id": true,
        "watchify>xtend": true
      }
    },
    "@metamask/eth-snap-keyring": {
      "globals": {
        "console.error": true
      },
      "packages": {
        "@ethereumjs/tx": true,
        "@metamask/eth-snap-keyring>@metamask/keyring-api": true,
        "@metamask/eth-snap-keyring>uuid": true,
        "@metamask/message-manager>@metamask/eth-sig-util": true,
        "@metamask/utils": true,
        "superstruct": true,
        "webpack>events": true
      }
    },
    "@metamask/eth-snap-keyring>@metamask/keyring-api": {
      "packages": {
        "@metamask/eth-snap-keyring>uuid": true,
        "@metamask/utils": true,
        "superstruct": true
      }
    },
    "@metamask/eth-snap-keyring>uuid": {
      "globals": {
        "crypto": true
      }
    },
    "@metamask/eth-token-tracker": {
      "globals": {
        "console.warn": true
      },
      "packages": {
        "@babel/runtime": true,
        "@metamask/eth-token-tracker>deep-equal": true,
        "@metamask/eth-token-tracker>eth-block-tracker": true,
        "@metamask/safe-event-emitter": true,
        "ethjs": true,
        "ethjs-contract": true,
        "ethjs>ethjs-query": true,
        "human-standard-token-abi": true
      }
    },
    "@metamask/eth-token-tracker>deep-equal": {
      "packages": {
        "@metamask/eth-token-tracker>deep-equal>es-get-iterator": true,
        "@metamask/eth-token-tracker>deep-equal>is-date-object": true,
        "@metamask/eth-token-tracker>deep-equal>isarray": true,
        "@metamask/eth-token-tracker>deep-equal>which-boxed-primitive": true,
        "@metamask/eth-token-tracker>deep-equal>which-collection": true,
        "@ngraveio/bc-ur>assert>object-is": true,
        "browserify>util>is-arguments": true,
        "browserify>util>which-typed-array": true,
        "globalthis>define-properties>object-keys": true,
        "gulp>vinyl-fs>object.assign": true,
        "string.prototype.matchall>call-bind": true,
        "string.prototype.matchall>es-abstract>array-buffer-byte-length": true,
        "string.prototype.matchall>es-abstract>is-array-buffer": true,
        "string.prototype.matchall>es-abstract>is-regex": true,
        "string.prototype.matchall>es-abstract>is-shared-array-buffer": true,
        "string.prototype.matchall>get-intrinsic": true,
        "string.prototype.matchall>regexp.prototype.flags": true,
        "string.prototype.matchall>side-channel": true
      }
    },
    "@metamask/eth-token-tracker>deep-equal>es-get-iterator": {
      "packages": {
        "@metamask/eth-token-tracker>deep-equal>es-get-iterator>is-map": true,
        "@metamask/eth-token-tracker>deep-equal>es-get-iterator>is-set": true,
        "@metamask/eth-token-tracker>deep-equal>es-get-iterator>isarray": true,
        "@metamask/eth-token-tracker>deep-equal>es-get-iterator>stop-iteration-iterator": true,
        "browserify>process": true,
        "browserify>util>is-arguments": true,
        "eslint-plugin-react>array-includes>is-string": true,
        "string.prototype.matchall>call-bind": true,
        "string.prototype.matchall>get-intrinsic": true,
        "string.prototype.matchall>has-symbols": true
      }
    },
    "@metamask/eth-token-tracker>deep-equal>es-get-iterator>stop-iteration-iterator": {
      "globals": {
        "StopIteration": true
      },
      "packages": {
        "string.prototype.matchall>internal-slot": true
      }
    },
    "@metamask/eth-token-tracker>deep-equal>is-date-object": {
      "packages": {
        "koa>is-generator-function>has-tostringtag": true
=======
      "packages": {
        "@ethereumjs/tx>@ethereumjs/util": true,
        "@ethereumjs/tx>ethereum-cryptography": true,
        "@metamask/message-manager>@metamask/eth-sig-util": true,
        "@metamask/utils": true,
        "browserify>buffer": true,
        "mocha>serialize-javascript>randombytes": true
>>>>>>> 726bdf9d
      }
    },
    "@metamask/eth-token-tracker>deep-equal>which-boxed-primitive": {
      "packages": {
<<<<<<< HEAD
        "@metamask/eth-token-tracker>deep-equal>which-boxed-primitive>is-bigint": true,
        "@metamask/eth-token-tracker>deep-equal>which-boxed-primitive>is-boolean-object": true,
        "@metamask/eth-token-tracker>deep-equal>which-boxed-primitive>is-number-object": true,
        "eslint-plugin-react>array-includes>is-string": true,
        "string.prototype.matchall>es-abstract>es-to-primitive>is-symbol": true
      }
    },
    "@metamask/eth-token-tracker>deep-equal>which-boxed-primitive>is-bigint": {
      "packages": {
        "string.prototype.matchall>es-abstract>unbox-primitive>has-bigints": true
      }
    },
    "@metamask/eth-token-tracker>deep-equal>which-boxed-primitive>is-boolean-object": {
=======
        "@ethereumjs/tx": true,
        "@ethereumjs/tx>@ethereumjs/rlp": true,
        "@ethereumjs/tx>@ethereumjs/util": true,
        "@metamask/eth-trezor-keyring>hdkey": true,
        "@metamask/message-manager>@metamask/eth-sig-util": true,
        "browserify>buffer": true,
        "webpack>events": true
      }
    },
    "@metamask/eth-query": {
>>>>>>> 726bdf9d
      "packages": {
        "koa>is-generator-function>has-tostringtag": true,
        "string.prototype.matchall>call-bind": true
      }
    },
<<<<<<< HEAD
    "@metamask/eth-token-tracker>deep-equal>which-boxed-primitive>is-number-object": {
      "packages": {
        "koa>is-generator-function>has-tostringtag": true
=======
    "@metamask/eth-snap-keyring": {
      "globals": {
        "console.error": true
      },
      "packages": {
        "@ethereumjs/tx": true,
        "@metamask/eth-snap-keyring>uuid": true,
        "@metamask/keyring-api": true,
        "@metamask/message-manager>@metamask/eth-sig-util": true,
        "@metamask/utils": true,
        "superstruct": true,
        "webpack>events": true
      }
    },
    "@metamask/eth-snap-keyring>uuid": {
      "globals": {
        "crypto": true
      }
    },
    "@metamask/eth-token-tracker": {
      "globals": {
        "console.warn": true
      },
      "packages": {
        "@babel/runtime": true,
        "@metamask/eth-token-tracker>deep-equal": true,
        "@metamask/eth-token-tracker>eth-block-tracker": true,
        "@metamask/safe-event-emitter": true,
        "ethjs": true,
        "ethjs-contract": true,
        "ethjs>ethjs-query": true,
        "human-standard-token-abi": true
>>>>>>> 726bdf9d
      }
    },
    "@metamask/eth-token-tracker>deep-equal>which-collection": {
      "packages": {
<<<<<<< HEAD
        "@metamask/eth-token-tracker>deep-equal>es-get-iterator>is-map": true,
        "@metamask/eth-token-tracker>deep-equal>es-get-iterator>is-set": true,
        "@metamask/eth-token-tracker>deep-equal>which-collection>is-weakmap": true,
        "@metamask/eth-token-tracker>deep-equal>which-collection>is-weakset": true
      }
    },
    "@metamask/eth-token-tracker>deep-equal>which-collection>is-weakset": {
      "packages": {
        "string.prototype.matchall>call-bind": true,
        "string.prototype.matchall>get-intrinsic": true
=======
        "@metamask/eth-token-tracker>deep-equal>es-get-iterator": true,
        "@metamask/eth-token-tracker>deep-equal>is-date-object": true,
        "@metamask/eth-token-tracker>deep-equal>isarray": true,
        "@metamask/eth-token-tracker>deep-equal>which-boxed-primitive": true,
        "@metamask/eth-token-tracker>deep-equal>which-collection": true,
        "@ngraveio/bc-ur>assert>object-is": true,
        "browserify>util>is-arguments": true,
        "browserify>util>which-typed-array": true,
        "globalthis>define-properties>object-keys": true,
        "gulp>vinyl-fs>object.assign": true,
        "string.prototype.matchall>call-bind": true,
        "string.prototype.matchall>es-abstract>array-buffer-byte-length": true,
        "string.prototype.matchall>es-abstract>is-array-buffer": true,
        "string.prototype.matchall>es-abstract>is-regex": true,
        "string.prototype.matchall>es-abstract>is-shared-array-buffer": true,
        "string.prototype.matchall>get-intrinsic": true,
        "string.prototype.matchall>regexp.prototype.flags": true,
        "string.prototype.matchall>side-channel": true
      }
    },
    "@metamask/eth-token-tracker>deep-equal>es-get-iterator": {
      "packages": {
        "@metamask/eth-token-tracker>deep-equal>es-get-iterator>is-map": true,
        "@metamask/eth-token-tracker>deep-equal>es-get-iterator>is-set": true,
        "@metamask/eth-token-tracker>deep-equal>es-get-iterator>isarray": true,
        "@metamask/eth-token-tracker>deep-equal>es-get-iterator>stop-iteration-iterator": true,
        "browserify>process": true,
        "browserify>util>is-arguments": true,
        "eslint-plugin-react>array-includes>is-string": true,
        "string.prototype.matchall>call-bind": true,
        "string.prototype.matchall>get-intrinsic": true,
        "string.prototype.matchall>has-symbols": true
>>>>>>> 726bdf9d
      }
    },
    "@metamask/eth-token-tracker>deep-equal>es-get-iterator>stop-iteration-iterator": {
      "globals": {
        "StopIteration": true
      },
      "packages": {
<<<<<<< HEAD
        "@metamask/eth-query>json-rpc-random-id": true,
        "@metamask/eth-token-tracker>eth-block-tracker>pify": true,
        "@metamask/safe-event-emitter": true
      }
    },
    "@metamask/eth-trezor-keyring": {
      "globals": {
        "setTimeout": true
      },
      "packages": {
        "@ethereumjs/tx": true,
        "@ethereumjs/tx>@ethereumjs/util": true,
        "@metamask/eth-trezor-keyring>@trezor/connect-plugin-ethereum": true,
        "@metamask/eth-trezor-keyring>hdkey": true,
        "@trezor/connect-web": true,
        "browserify>buffer": true,
        "webpack>events": true
      }
    },
    "@metamask/eth-trezor-keyring>@trezor/connect-plugin-ethereum": {
      "packages": {
        "@metamask/message-manager>@metamask/eth-sig-util": true
      }
    },
    "@metamask/eth-trezor-keyring>hdkey": {
      "packages": {
=======
        "string.prototype.matchall>internal-slot": true
      }
    },
    "@metamask/eth-token-tracker>deep-equal>is-date-object": {
      "packages": {
        "koa>is-generator-function>has-tostringtag": true
      }
    },
    "@metamask/eth-token-tracker>deep-equal>which-boxed-primitive": {
      "packages": {
        "@metamask/eth-token-tracker>deep-equal>which-boxed-primitive>is-bigint": true,
        "@metamask/eth-token-tracker>deep-equal>which-boxed-primitive>is-boolean-object": true,
        "@metamask/eth-token-tracker>deep-equal>which-boxed-primitive>is-number-object": true,
        "eslint-plugin-react>array-includes>is-string": true,
        "string.prototype.matchall>es-abstract>es-to-primitive>is-symbol": true
      }
    },
    "@metamask/eth-token-tracker>deep-equal>which-boxed-primitive>is-bigint": {
      "packages": {
        "string.prototype.matchall>es-abstract>unbox-primitive>has-bigints": true
      }
    },
    "@metamask/eth-token-tracker>deep-equal>which-boxed-primitive>is-boolean-object": {
      "packages": {
        "koa>is-generator-function>has-tostringtag": true,
        "string.prototype.matchall>call-bind": true
      }
    },
    "@metamask/eth-token-tracker>deep-equal>which-boxed-primitive>is-number-object": {
      "packages": {
        "koa>is-generator-function>has-tostringtag": true
      }
    },
    "@metamask/eth-token-tracker>deep-equal>which-collection": {
      "packages": {
        "@metamask/eth-token-tracker>deep-equal>es-get-iterator>is-map": true,
        "@metamask/eth-token-tracker>deep-equal>es-get-iterator>is-set": true,
        "@metamask/eth-token-tracker>deep-equal>which-collection>is-weakmap": true,
        "@metamask/eth-token-tracker>deep-equal>which-collection>is-weakset": true
      }
    },
    "@metamask/eth-token-tracker>deep-equal>which-collection>is-weakset": {
      "packages": {
        "string.prototype.matchall>call-bind": true,
        "string.prototype.matchall>get-intrinsic": true
      }
    },
    "@metamask/eth-token-tracker>eth-block-tracker": {
      "globals": {
        "clearTimeout": true,
        "console.error": true,
        "setTimeout": true
      },
      "packages": {
        "@metamask/eth-query>json-rpc-random-id": true,
        "@metamask/eth-token-tracker>eth-block-tracker>pify": true,
        "@metamask/safe-event-emitter": true
      }
    },
    "@metamask/eth-trezor-keyring": {
      "globals": {
        "setTimeout": true
      },
      "packages": {
        "@ethereumjs/tx": true,
        "@ethereumjs/tx>@ethereumjs/util": true,
        "@metamask/eth-trezor-keyring>@trezor/connect-plugin-ethereum": true,
        "@metamask/eth-trezor-keyring>@trezor/connect-web": true,
        "@metamask/eth-trezor-keyring>hdkey": true,
        "browserify>buffer": true,
        "webpack>events": true
      }
    },
    "@metamask/eth-trezor-keyring>@trezor/connect-plugin-ethereum": {
      "packages": {
        "@metamask/message-manager>@metamask/eth-sig-util": true
      }
    },
    "@metamask/eth-trezor-keyring>@trezor/connect-web": {
      "globals": {
        "addEventListener": true,
        "btoa": true,
        "chrome": true,
        "clearInterval": true,
        "clearTimeout": true,
        "console.warn": true,
        "document.body": true,
        "document.createElement": true,
        "document.createTextNode": true,
        "document.getElementById": true,
        "document.querySelectorAll": true,
        "navigator.usb.requestDevice": true,
        "open": true,
        "removeEventListener": true,
        "setInterval": true,
        "setTimeout": true
      },
      "packages": {
        "@metamask/eth-trezor-keyring>@trezor/connect-web>@trezor/connect": true,
        "@metamask/eth-trezor-keyring>@trezor/connect-web>@trezor/utils": true,
        "mockttp>graphql-tag>tslib": true,
        "webpack>events": true
      }
    },
    "@metamask/eth-trezor-keyring>@trezor/connect-web>@trezor/connect": {
      "globals": {
        "__TREZOR_CONNECT_SRC": true,
        "chrome": true,
        "console.error": true,
        "console.log": true,
        "console.warn": true,
        "location": true,
        "navigator": true
      },
      "packages": {
        "@metamask/eth-trezor-keyring>@trezor/connect-web>@trezor/connect>@trezor/transport": true,
        "@metamask/eth-trezor-keyring>@trezor/connect-web>@trezor/connect>tslib": true
      }
    },
    "@metamask/eth-trezor-keyring>@trezor/connect-web>@trezor/connect>@trezor/transport": {
      "globals": {
        "fetch": true,
        "navigator.usb": true,
        "onconnect": "write",
        "setTimeout": true
      },
      "packages": {
        "@metamask/eth-trezor-keyring>@trezor/connect-web>@trezor/connect>@trezor/transport>bytebuffer": true,
        "@metamask/eth-trezor-keyring>@trezor/connect-web>@trezor/connect>@trezor/transport>long": true,
        "@metamask/eth-trezor-keyring>@trezor/connect-web>@trezor/connect>@trezor/transport>protobufjs": true,
        "@metamask/eth-trezor-keyring>@trezor/connect-web>@trezor/utils": true,
        "browserify>buffer": true,
        "lavamoat>json-stable-stringify": true,
        "webpack>events": true
      }
    },
    "@metamask/eth-trezor-keyring>@trezor/connect-web>@trezor/connect>@trezor/transport>bytebuffer": {
      "globals": {
        "console": true,
        "define": true
      },
      "packages": {
        "@metamask/eth-trezor-keyring>@trezor/connect-web>@trezor/connect>@trezor/transport>bytebuffer>long": true
      }
    },
    "@metamask/eth-trezor-keyring>@trezor/connect-web>@trezor/connect>@trezor/transport>bytebuffer>long": {
      "globals": {
        "define": true
      }
    },
    "@metamask/eth-trezor-keyring>@trezor/connect-web>@trezor/connect>@trezor/transport>long": {
      "globals": {
        "WebAssembly.Instance": true,
        "WebAssembly.Module": true
      }
    },
    "@metamask/eth-trezor-keyring>@trezor/connect-web>@trezor/connect>@trezor/transport>protobufjs": {
      "globals": {
        "process": true,
        "setTimeout": true
      },
      "packages": {
        "@metamask/eth-trezor-keyring>@trezor/connect-web>@trezor/connect>@trezor/transport>protobufjs>@protobufjs/aspromise": true,
        "@metamask/eth-trezor-keyring>@trezor/connect-web>@trezor/connect>@trezor/transport>protobufjs>@protobufjs/base64": true,
        "@metamask/eth-trezor-keyring>@trezor/connect-web>@trezor/connect>@trezor/transport>protobufjs>@protobufjs/codegen": true,
        "@metamask/eth-trezor-keyring>@trezor/connect-web>@trezor/connect>@trezor/transport>protobufjs>@protobufjs/eventemitter": true,
        "@metamask/eth-trezor-keyring>@trezor/connect-web>@trezor/connect>@trezor/transport>protobufjs>@protobufjs/fetch": true,
        "@metamask/eth-trezor-keyring>@trezor/connect-web>@trezor/connect>@trezor/transport>protobufjs>@protobufjs/float": true,
        "@metamask/eth-trezor-keyring>@trezor/connect-web>@trezor/connect>@trezor/transport>protobufjs>@protobufjs/inquire": true,
        "@metamask/eth-trezor-keyring>@trezor/connect-web>@trezor/connect>@trezor/transport>protobufjs>@protobufjs/path": true,
        "@metamask/eth-trezor-keyring>@trezor/connect-web>@trezor/connect>@trezor/transport>protobufjs>@protobufjs/pool": true,
        "@metamask/eth-trezor-keyring>@trezor/connect-web>@trezor/connect>@trezor/transport>protobufjs>@protobufjs/utf8": true
      }
    },
    "@metamask/eth-trezor-keyring>@trezor/connect-web>@trezor/connect>@trezor/transport>protobufjs>@protobufjs/codegen": {
      "globals": {
        "console.log": true
      }
    },
    "@metamask/eth-trezor-keyring>@trezor/connect-web>@trezor/connect>@trezor/transport>protobufjs>@protobufjs/fetch": {
      "globals": {
        "XMLHttpRequest": true
      },
      "packages": {
        "@metamask/eth-trezor-keyring>@trezor/connect-web>@trezor/connect>@trezor/transport>protobufjs>@protobufjs/aspromise": true,
        "@metamask/eth-trezor-keyring>@trezor/connect-web>@trezor/connect>@trezor/transport>protobufjs>@protobufjs/inquire": true
      }
    },
    "@metamask/eth-trezor-keyring>@trezor/connect-web>@trezor/connect>tslib": {
      "globals": {
        "define": true
      }
    },
    "@metamask/eth-trezor-keyring>@trezor/connect-web>@trezor/utils": {
      "globals": {
        "AbortController": true,
        "clearTimeout": true,
        "setTimeout": true
      },
      "packages": {
        "browserify>buffer": true
      }
    },
    "@metamask/eth-trezor-keyring>hdkey": {
      "packages": {
>>>>>>> 726bdf9d
        "browserify>assert": true,
        "browserify>crypto-browserify": true,
        "ethereumjs-util>create-hash>ripemd160": true,
        "ethereumjs-util>ethereum-cryptography>bs58check": true,
        "ethereumjs-util>ethereum-cryptography>secp256k1": true,
        "koa>content-disposition>safe-buffer": true
      }
    },
    "@metamask/etherscan-link": {
      "globals": {
        "URL": true
      }
    },
    "@metamask/ethjs-query": {
      "globals": {
        "console": true
      },
      "packages": {
        "@metamask/ethjs-query>ethjs-format": true,
        "@metamask/ethjs-query>ethjs-rpc": true,
        "promise-to-callback": true
      }
    },
    "@metamask/ethjs-query>ethjs-format": {
      "packages": {
        "@metamask/ethjs-query>ethjs-format>ethjs-schema": true,
        "ethjs>ethjs-util": true,
        "ethjs>ethjs-util>strip-hex-prefix": true,
        "ethjs>number-to-bn": true
      }
    },
    "@metamask/ethjs-query>ethjs-rpc": {
      "packages": {
        "promise-to-callback": true
      }
    },
    "@metamask/gas-fee-controller": {
      "globals": {
        "clearInterval": true,
        "console.error": true,
        "setInterval": true
      },
      "packages": {
<<<<<<< HEAD
        "@metamask/eth-query": true,
        "@metamask/gas-fee-controller>@metamask/controller-utils": true,
        "@metamask/gas-fee-controller>@metamask/ethjs-unit": true,
=======
        "@metamask/controller-utils": true,
        "@metamask/gas-fee-controller>@metamask/eth-query": true,
>>>>>>> 726bdf9d
        "@metamask/polling-controller": true,
        "ethereumjs-util": true,
        "uuid": true
      }
    },
<<<<<<< HEAD
    "@metamask/gas-fee-controller>@metamask/controller-utils": {
      "globals": {
        "URL": true,
        "console.error": true,
        "fetch": true,
        "setTimeout": true
      },
      "packages": {
        "@metamask/controller-utils>@spruceid/siwe-parser": true,
        "@metamask/gas-fee-controller>@metamask/ethjs-unit": true,
        "@metamask/utils": true,
        "browserify>buffer": true,
        "eslint>fast-deep-equal": true,
        "eth-ens-namehash": true,
        "ethereumjs-util": true
      }
    },
    "@metamask/gas-fee-controller>@metamask/ethjs-unit": {
      "packages": {
        "bn.js": true,
        "ethjs>number-to-bn": true
=======
    "@metamask/gas-fee-controller>@metamask/eth-query": {
      "packages": {
        "@metamask/eth-query>json-rpc-random-id": true,
        "watchify>xtend": true
>>>>>>> 726bdf9d
      }
    },
    "@metamask/jazzicon": {
      "globals": {
        "document.createElement": true,
        "document.createElementNS": true
      },
      "packages": {
        "@metamask/jazzicon>color": true,
        "@metamask/jazzicon>mersenne-twister": true
      }
    },
    "@metamask/jazzicon>color": {
      "packages": {
        "@metamask/jazzicon>color>clone": true,
        "@metamask/jazzicon>color>color-convert": true,
        "@metamask/jazzicon>color>color-string": true
      }
    },
    "@metamask/jazzicon>color>clone": {
      "packages": {
        "browserify>buffer": true
      }
    },
    "@metamask/jazzicon>color>color-convert": {
      "packages": {
        "@metamask/jazzicon>color>color-convert>color-name": true
      }
    },
    "@metamask/jazzicon>color>color-string": {
      "packages": {
        "jest-canvas-mock>moo-color>color-name": true
      }
    },
    "@metamask/keyring-api": {
      "packages": {
        "@metamask/keyring-api>uuid": true,
        "@metamask/utils": true,
        "superstruct": true
      }
    },
    "@metamask/keyring-api>uuid": {
      "globals": {
        "crypto": true
      }
    },
    "@metamask/keyring-api": {
      "packages": {
        "@metamask/keyring-api>uuid": true,
        "@metamask/utils": true,
        "superstruct": true
      }
    },
    "@metamask/keyring-api>uuid": {
      "globals": {
        "crypto": true
      }
    },
    "@metamask/keyring-controller": {
      "packages": {
        "@metamask/eth-keyring-controller": true,
        "@metamask/keyring-controller>@metamask/base-controller": true,
        "@metamask/keyring-controller>ethereumjs-wallet": true,
        "@metamask/utils": true,
        "eth-json-rpc-filters>async-mutex": true,
        "ethereumjs-util": true
      }
    },
    "@metamask/keyring-controller>@metamask/base-controller": {
      "globals": {
        "setTimeout": true
      },
      "packages": {
        "immer": true
      }
    },
    "@metamask/keyring-controller>ethereumjs-wallet": {
      "packages": {
        "@metamask/keyring-controller>ethereumjs-wallet>ethereum-cryptography": true,
        "@metamask/keyring-controller>ethereumjs-wallet>ethereumjs-util": true,
        "@metamask/keyring-controller>ethereumjs-wallet>utf8": true,
        "browserify>buffer": true,
        "browserify>crypto-browserify": true,
        "eth-lattice-keyring>gridplus-sdk>aes-js": true,
        "ethereumjs-util>ethereum-cryptography>bs58check": true,
        "ethereumjs-util>ethereum-cryptography>scrypt-js": true,
        "mocha>serialize-javascript>randombytes": true,
        "uuid": true
      }
    },
    "@metamask/keyring-controller>ethereumjs-wallet>ethereum-cryptography": {
      "packages": {
        "browserify>assert": true,
        "browserify>buffer": true,
        "browserify>crypto-browserify>create-hmac": true,
        "ethereumjs-util>ethereum-cryptography>bs58check": true,
        "ethereumjs-util>ethereum-cryptography>hash.js": true,
        "ethereumjs-util>ethereum-cryptography>keccak": true,
        "ethereumjs-util>ethereum-cryptography>secp256k1": true,
        "koa>content-disposition>safe-buffer": true,
        "mocha>serialize-javascript>randombytes": true
      }
    },
    "@metamask/keyring-controller>ethereumjs-wallet>ethereumjs-util": {
      "packages": {
        "@metamask/keyring-controller>ethereumjs-wallet>ethereum-cryptography": true,
        "bn.js": true,
        "browserify>assert": true,
        "browserify>buffer": true,
        "browserify>insert-module-globals>is-buffer": true,
        "ethereumjs-util>create-hash": true,
        "ethereumjs-util>rlp": true
      }
    },
    "@metamask/logging-controller": {
      "packages": {
        "@metamask/logging-controller>@metamask/base-controller": true,
        "uuid": true
      }
    },
    "@metamask/logging-controller>@metamask/base-controller": {
      "globals": {
        "setTimeout": true
      },
      "packages": {
        "immer": true
      }
    },
    "@metamask/logo": {
      "globals": {
        "addEventListener": true,
        "document.body.appendChild": true,
        "document.createElementNS": true,
        "innerHeight": true,
        "innerWidth": true,
        "requestAnimationFrame": true
      },
      "packages": {
        "@metamask/logo>gl-mat4": true,
        "@metamask/logo>gl-vec3": true
      }
    },
    "@metamask/message-manager": {
      "packages": {
        "@metamask/controller-utils": true,
        "@metamask/message-manager>@metamask/base-controller": true,
        "@metamask/message-manager>@metamask/eth-sig-util": true,
        "@metamask/message-manager>jsonschema": true,
        "browserify>buffer": true,
        "ethereumjs-util": true,
        "uuid": true,
        "webpack>events": true
      }
    },
    "@metamask/message-manager>@metamask/base-controller": {
      "globals": {
        "setTimeout": true
      },
      "packages": {
        "immer": true
      }
    },
    "@metamask/message-manager>@metamask/eth-sig-util": {
      "packages": {
        "@ethereumjs/tx>@ethereumjs/util": true,
        "@ethereumjs/tx>ethereum-cryptography": true,
        "@metamask/assets-controllers>@metamask/abi-utils": true,
        "@metamask/utils": true,
        "browserify>buffer": true,
        "eth-sig-util>tweetnacl": true,
        "eth-sig-util>tweetnacl-util": true
      }
    },
    "@metamask/message-manager>jsonschema": {
      "packages": {
        "browserify>url": true
      }
    },
    "@metamask/name-controller": {
      "globals": {
        "fetch": true
      },
      "packages": {
        "@metamask/base-controller": true,
        "@metamask/utils": true,
        "eth-json-rpc-filters>async-mutex": true
      }
    },
    "@metamask/network-controller": {
      "globals": {
        "URL": true,
        "btoa": true,
        "fetch": true,
        "setTimeout": true
      },
      "packages": {
        "@metamask/base-controller": true,
        "@metamask/eth-json-rpc-middleware": true,
        "@metamask/eth-query": true,
        "@metamask/network-controller>@metamask/controller-utils": true,
        "@metamask/network-controller>@metamask/eth-json-rpc-infura": true,
        "@metamask/network-controller>@metamask/eth-json-rpc-provider": true,
        "@metamask/network-controller>@metamask/swappable-obj-proxy": true,
        "@metamask/network-controller>eth-block-tracker": true,
        "@metamask/providers>@metamask/json-rpc-engine": true,
        "@metamask/providers>@metamask/rpc-errors": true,
        "@metamask/utils": true,
        "browserify>assert": true,
        "uuid": true
      }
    },
    "@metamask/network-controller>@metamask/controller-utils": {
      "globals": {
        "URL": true,
        "console.error": true,
        "fetch": true,
        "setTimeout": true
      },
      "packages": {
        "@metamask/controller-utils>@spruceid/siwe-parser": true,
        "@metamask/gas-fee-controller>@metamask/ethjs-unit": true,
        "@metamask/utils": true,
        "browserify>buffer": true,
        "eslint>fast-deep-equal": true,
        "eth-ens-namehash": true,
        "ethereumjs-util": true
      }
    },
    "@metamask/network-controller>@metamask/eth-json-rpc-infura": {
      "globals": {
        "setTimeout": true
      },
      "packages": {
        "@metamask/network-controller>@metamask/eth-json-rpc-provider": true,
        "@metamask/providers>@metamask/json-rpc-engine": true,
        "@metamask/providers>@metamask/rpc-errors": true,
        "@metamask/utils": true,
        "node-fetch": true
      }
    },
    "@metamask/network-controller>@metamask/eth-json-rpc-provider": {
      "packages": {
        "@metamask/network-controller>@metamask/eth-json-rpc-provider>@metamask/safe-event-emitter": true,
        "@metamask/providers>@metamask/json-rpc-engine": true
      }
    },
    "@metamask/network-controller>@metamask/eth-json-rpc-provider>@metamask/safe-event-emitter": {
      "globals": {
        "setTimeout": true
      },
      "packages": {
        "webpack>events": true
      }
    },
    "@metamask/network-controller>eth-block-tracker": {
      "globals": {
        "clearTimeout": true,
        "console.error": true,
        "setTimeout": true
      },
      "packages": {
        "@metamask/eth-query>json-rpc-random-id": true,
        "@metamask/network-controller>eth-block-tracker>@metamask/safe-event-emitter": true,
        "@metamask/utils": true,
        "pify": true
      }
    },
    "@metamask/network-controller>eth-block-tracker>@metamask/safe-event-emitter": {
      "globals": {
        "setTimeout": true
      },
      "packages": {
        "webpack>events": true
      }
    },
    "@metamask/notification-controller>nanoid": {
      "globals": {
        "crypto.getRandomValues": true
      }
    },
    "@metamask/obs-store": {
      "packages": {
        "@metamask/obs-store>through2": true,
        "@metamask/safe-event-emitter": true,
        "stream-browserify": true
      }
    },
    "@metamask/obs-store>through2": {
      "packages": {
        "browserify>process": true,
        "browserify>util": true,
        "readable-stream": true,
        "watchify>xtend": true
      }
    },
    "@metamask/permission-controller": {
      "globals": {
        "console.error": true
      },
      "packages": {
        "@metamask/base-controller": true,
        "@metamask/permission-controller>@metamask/controller-utils": true,
        "@metamask/permission-controller>nanoid": true,
        "@metamask/providers>@metamask/json-rpc-engine": true,
        "@metamask/providers>@metamask/rpc-errors": true,
        "@metamask/utils": true,
        "deep-freeze-strict": true,
        "immer": true
      }
    },
    "@metamask/permission-controller>@metamask/controller-utils": {
      "globals": {
        "URL": true,
        "console.error": true,
        "fetch": true,
        "setTimeout": true
      },
      "packages": {
        "@metamask/controller-utils>@spruceid/siwe-parser": true,
        "@metamask/gas-fee-controller>@metamask/ethjs-unit": true,
        "@metamask/utils": true,
        "browserify>buffer": true,
        "eslint>fast-deep-equal": true,
        "eth-ens-namehash": true,
        "ethereumjs-util": true
      }
    },
    "@metamask/permission-controller>nanoid": {
      "globals": {
        "crypto.getRandomValues": true
      }
    },
    "@metamask/phishing-controller": {
      "globals": {
        "fetch": true
      },
      "packages": {
        "@metamask/base-controller": true,
        "@metamask/phishing-controller>@metamask/controller-utils": true,
        "@metamask/phishing-warning>eth-phishing-detect": true,
        "punycode": true
      }
    },
    "@metamask/phishing-controller>@metamask/controller-utils": {
      "globals": {
        "URL": true,
        "console.error": true,
        "fetch": true,
        "setTimeout": true
      },
      "packages": {
        "@metamask/controller-utils>@spruceid/siwe-parser": true,
        "@metamask/gas-fee-controller>@metamask/ethjs-unit": true,
        "@metamask/utils": true,
        "browserify>buffer": true,
        "eslint>fast-deep-equal": true,
        "eth-ens-namehash": true,
        "ethereumjs-util": true
      }
    },
    "@metamask/phishing-warning>eth-phishing-detect": {
      "packages": {
        "eslint>optionator>fast-levenshtein": true
      }
    },
    "@metamask/polling-controller": {
      "globals": {
        "clearTimeout": true,
        "console.error": true,
        "setTimeout": true
      },
      "packages": {
        "@metamask/base-controller": true,
        "@metamask/snaps-utils>fast-json-stable-stringify": true,
        "uuid": true
      }
    },
    "@metamask/post-message-stream": {
      "globals": {
        "MessageEvent.prototype": true,
        "WorkerGlobalScope": true,
        "addEventListener": true,
        "browser": true,
        "chrome": true,
        "location.origin": true,
        "postMessage": true,
        "removeEventListener": true
      },
      "packages": {
        "@metamask/post-message-stream>@metamask/utils": true,
        "@metamask/post-message-stream>readable-stream": true
      }
    },
    "@metamask/post-message-stream>@metamask/utils": {
      "globals": {
        "TextDecoder": true,
        "TextEncoder": true
      },
      "packages": {
        "browserify>buffer": true,
        "nock>debug": true,
        "semver": true,
        "superstruct": true
      }
    },
    "@metamask/post-message-stream>readable-stream": {
      "packages": {
        "browserify>browser-resolve": true,
        "browserify>buffer": true,
        "browserify>process": true,
        "browserify>string_decoder": true,
        "pumpify>inherits": true,
        "readable-stream>util-deprecate": true,
        "webpack>events": true
      }
    },
    "@metamask/ppom-validator>elliptic": {
      "packages": {
        "@metamask/ppom-validator>elliptic>brorand": true,
        "@metamask/ppom-validator>elliptic>hmac-drbg": true,
        "@metamask/ppom-validator>elliptic>minimalistic-assert": true,
        "@metamask/ppom-validator>elliptic>minimalistic-crypto-utils": true,
        "bn.js": true,
        "ethereumjs-util>ethereum-cryptography>hash.js": true,
        "pumpify>inherits": true
      }
    },
    "@metamask/ppom-validator>elliptic>brorand": {
      "globals": {
        "crypto": true,
        "msCrypto": true
      },
      "packages": {
        "browserify>browser-resolve": true
      }
    },
    "@metamask/ppom-validator>elliptic>hmac-drbg": {
      "packages": {
        "@metamask/ppom-validator>elliptic>minimalistic-assert": true,
        "@metamask/ppom-validator>elliptic>minimalistic-crypto-utils": true,
        "ethereumjs-util>ethereum-cryptography>hash.js": true
      }
    },
    "@metamask/providers>@metamask/json-rpc-engine": {
      "packages": {
        "@metamask/providers>@metamask/json-rpc-engine>@metamask/safe-event-emitter": true,
        "@metamask/providers>@metamask/rpc-errors": true,
        "@metamask/utils": true
      }
    },
    "@metamask/providers>@metamask/json-rpc-engine>@metamask/safe-event-emitter": {
      "globals": {
        "setTimeout": true
      },
      "packages": {
        "webpack>events": true
      }
    },
    "@metamask/providers>@metamask/rpc-errors": {
      "packages": {
        "@metamask/utils": true,
        "eth-rpc-errors>fast-safe-stringify": true
      }
    },
    "@metamask/queued-request-controller": {
      "packages": {
        "@metamask/base-controller": true,
        "@metamask/providers>@metamask/json-rpc-engine": true,
        "@metamask/providers>@metamask/rpc-errors": true,
        "@metamask/queued-request-controller>@metamask/controller-utils": true,
        "@metamask/selected-network-controller": true
      }
    },
    "@metamask/queued-request-controller>@metamask/controller-utils": {
      "globals": {
        "URL": true,
        "console.error": true,
        "fetch": true,
        "setTimeout": true
      },
      "packages": {
        "@metamask/controller-utils>@spruceid/siwe-parser": true,
        "@metamask/gas-fee-controller>@metamask/ethjs-unit": true,
        "@metamask/utils": true,
        "browserify>buffer": true,
        "eslint>fast-deep-equal": true,
        "eth-ens-namehash": true,
        "ethereumjs-util": true
      }
    },
    "@metamask/rpc-methods-flask>nanoid": {
      "globals": {
        "crypto.getRandomValues": true
      }
    },
    "@metamask/rpc-methods>nanoid": {
      "globals": {
        "crypto.getRandomValues": true
      }
    },
    "@metamask/safe-event-emitter": {
      "globals": {
        "setTimeout": true
      },
      "packages": {
        "webpack>events": true
      }
    },
    "@metamask/scure-bip39": {
      "globals": {
        "TextEncoder": true
      },
      "packages": {
        "@metamask/scure-bip39>@noble/hashes": true,
        "@metamask/utils>@scure/base": true
      }
    },
    "@metamask/scure-bip39>@noble/hashes": {
      "globals": {
        "TextEncoder": true,
        "crypto": true
      }
    },
    "@metamask/selected-network-controller": {
      "packages": {
        "@metamask/base-controller": true,
        "@metamask/network-controller>@metamask/swappable-obj-proxy": true
      }
    },
    "@metamask/signature-controller": {
      "globals": {
        "console.info": true
      },
      "packages": {
        "@metamask/controller-utils": true,
        "@metamask/logging-controller": true,
        "@metamask/message-manager": true,
        "@metamask/signature-controller>@metamask/base-controller": true,
        "browserify>buffer": true,
        "eth-rpc-errors": true,
        "ethereumjs-util": true,
        "lodash": true,
        "webpack>events": true
      }
    },
    "@metamask/signature-controller>@metamask/base-controller": {
      "globals": {
        "setTimeout": true
      },
      "packages": {
        "immer": true
      }
    },
    "@metamask/smart-transactions-controller": {
      "globals": {
        "URLSearchParams": true,
        "clearInterval": true,
        "console.error": true,
        "console.log": true,
        "fetch": true,
        "setInterval": true
      },
      "packages": {
        "@ethersproject/abi>@ethersproject/bytes": true,
        "@ethersproject/bignumber": true,
        "@ethersproject/providers": true,
        "@metamask/controller-utils": true,
        "@metamask/smart-transactions-controller>@metamask/base-controller": true,
        "@metamask/smart-transactions-controller>bignumber.js": true,
        "fast-json-patch": true,
        "lodash": true
      }
    },
    "@metamask/smart-transactions-controller>@metamask/base-controller": {
      "globals": {
        "setTimeout": true
      },
      "packages": {
        "immer": true
      }
    },
    "@metamask/smart-transactions-controller>@metamask/controllers>nanoid": {
      "globals": {
        "crypto.getRandomValues": true
      }
    },
    "@metamask/smart-transactions-controller>bignumber.js": {
      "globals": {
        "crypto": true,
        "define": true
      }
    },
    "@metamask/snaps-controllers-flask>nanoid": {
      "globals": {
        "crypto.getRandomValues": true
      }
    },
    "@metamask/snaps-controllers>nanoid": {
      "globals": {
        "crypto.getRandomValues": true
      }
    },
    "@metamask/snaps-rpc-methods": {
      "packages": {
<<<<<<< HEAD
=======
        "@metamask/key-tree": true,
>>>>>>> 726bdf9d
        "@metamask/permission-controller": true,
        "@metamask/providers>@metamask/rpc-errors": true,
        "@metamask/snaps-sdk": true,
        "@metamask/snaps-sdk>@metamask/key-tree": true,
        "@metamask/snaps-utils": true,
        "@metamask/utils": true,
        "@metamask/utils>@noble/hashes": true,
        "superstruct": true
      }
    },
    "@metamask/snaps-sdk": {
      "globals": {
        "fetch": true
      },
      "packages": {
<<<<<<< HEAD
        "@metamask/providers>@metamask/rpc-errors": true,
        "@metamask/snaps-sdk>is-svg": true,
        "@metamask/utils": true,
        "superstruct": true
      }
    },
    "@metamask/snaps-sdk>@metamask/key-tree": {
      "packages": {
        "@metamask/scure-bip39": true,
        "@metamask/snaps-sdk>@metamask/key-tree>@metamask/utils": true,
        "@metamask/snaps-sdk>@metamask/key-tree>@noble/ed25519": true,
        "@metamask/utils>@noble/hashes": true,
        "@metamask/utils>@scure/base": true,
        "eth-lattice-keyring>@noble/secp256k1": true
      }
    },
    "@metamask/snaps-sdk>@metamask/key-tree>@metamask/utils": {
      "globals": {
        "TextDecoder": true,
        "TextEncoder": true
      },
      "packages": {
        "@metamask/utils>@noble/hashes": true,
        "browserify>buffer": true,
        "nock>debug": true,
        "semver": true,
=======
        "@metamask/snaps-sdk>is-svg": true,
        "@metamask/utils": true,
>>>>>>> 726bdf9d
        "superstruct": true
      }
    },
    "@metamask/snaps-sdk>@metamask/key-tree>@noble/ed25519": {
      "globals": {
        "crypto": true
      },
      "packages": {
        "browserify>browser-resolve": true
      }
    },
    "@metamask/snaps-sdk>is-svg": {
      "packages": {
        "@metamask/snaps-sdk>is-svg>fast-xml-parser": true
      }
    },
    "@metamask/snaps-sdk>is-svg>fast-xml-parser": {
      "globals": {
        "entityName": true,
        "val": true
      },
      "packages": {
        "@metamask/snaps-sdk>is-svg>fast-xml-parser>strnum": true
      }
    },
    "@metamask/snaps-utils": {
      "globals": {
        "File": true,
        "FileReader": true,
        "TextDecoder": true,
        "URL": true,
        "console.error": true,
        "console.log": true,
        "console.warn": true,
        "crypto": true,
        "document.body.appendChild": true,
        "document.createElement": true,
        "fetch": true
      },
      "packages": {
<<<<<<< HEAD
=======
        "@metamask/key-tree": true,
>>>>>>> 726bdf9d
        "@metamask/permission-controller": true,
        "@metamask/providers>@metamask/rpc-errors": true,
        "@metamask/snaps-sdk": true,
        "@metamask/snaps-sdk>@metamask/key-tree": true,
        "@metamask/snaps-sdk>is-svg": true,
<<<<<<< HEAD
        "@metamask/snaps-utils>@metamask/slip44": true,
=======
>>>>>>> 726bdf9d
        "@metamask/snaps-utils>cron-parser": true,
        "@metamask/snaps-utils>fast-json-stable-stringify": true,
        "@metamask/snaps-utils>rfdc": true,
        "@metamask/snaps-utils>validate-npm-package-name": true,
        "@metamask/utils": true,
        "@metamask/utils>@noble/hashes": true,
        "@metamask/utils>@scure/base": true,
        "browserify": true,
        "browserify>buffer": true,
        "browserify>path-browserify": true,
        "browserify>process": true,
        "chalk": true,
        "semver": true,
        "superstruct": true
      }
    },
    "@metamask/snaps-utils>cron-parser": {
      "packages": {
        "browserify>browser-resolve": true,
        "luxon": true
      }
    },
    "@metamask/snaps-utils>rfdc": {
      "packages": {
        "browserify>buffer": true
      }
    },
    "@metamask/snaps-utils>validate-npm-package-name": {
      "packages": {
        "@metamask/snaps-utils>validate-npm-package-name>builtins": true
      }
    },
    "@metamask/snaps-utils>validate-npm-package-name>builtins": {
      "packages": {
        "browserify>process": true,
        "semver": true
      }
    },
    "@metamask/transaction-controller": {
      "globals": {
        "console.error": true,
        "setTimeout": true
      },
      "packages": {
        "@ethereumjs/common": true,
        "@ethereumjs/tx": true,
        "@ethersproject/abi": true,
        "@metamask/base-controller": true,
        "@metamask/eth-query": true,
        "@metamask/gas-fee-controller": true,
        "@metamask/metamask-eth-abis": true,
        "@metamask/providers>@metamask/rpc-errors": true,
        "@metamask/transaction-controller>@metamask/controller-utils": true,
        "@metamask/transaction-controller>eth-method-registry": true,
        "@metamask/transaction-controller>nonce-tracker": true,
        "@metamask/utils": true,
        "eth-json-rpc-filters>async-mutex": true,
        "ethereumjs-util": true,
        "fast-json-patch": true,
        "lodash": true,
        "uuid": true,
        "webpack>events": true
      }
    },
    "@metamask/transaction-controller>@metamask/controller-utils": {
      "globals": {
        "URL": true,
        "console.error": true,
        "fetch": true,
        "setTimeout": true
      },
      "packages": {
        "@metamask/controller-utils>@spruceid/siwe-parser": true,
        "@metamask/gas-fee-controller>@metamask/ethjs-unit": true,
        "@metamask/utils": true,
        "browserify>buffer": true,
        "eslint>fast-deep-equal": true,
        "eth-ens-namehash": true,
        "ethereumjs-util": true
      }
    },
    "@metamask/transaction-controller>eth-method-registry": {
      "packages": {
        "@metamask/transaction-controller>eth-method-registry>ethjs": true
      }
    },
    "@metamask/transaction-controller>eth-method-registry>ethjs": {
      "globals": {
        "clearInterval": true,
        "setInterval": true
      },
      "packages": {
        "@metamask/transaction-controller>eth-method-registry>ethjs>ethjs-abi": true,
        "@metamask/transaction-controller>eth-method-registry>ethjs>ethjs-contract": true,
        "@metamask/transaction-controller>eth-method-registry>ethjs>ethjs-query": true,
        "bn.js": true,
        "browserify>buffer": true,
        "ethjs>ethjs-filter": true,
        "ethjs>ethjs-provider-http": true,
        "ethjs>ethjs-unit": true,
        "ethjs>ethjs-util": true,
        "ethjs>js-sha3": true,
        "ethjs>number-to-bn": true
      }
    },
    "@metamask/transaction-controller>eth-method-registry>ethjs>ethjs-abi": {
      "packages": {
        "bn.js": true,
        "browserify>buffer": true,
        "ethjs>js-sha3": true,
        "ethjs>number-to-bn": true
      }
    },
    "@metamask/transaction-controller>eth-method-registry>ethjs>ethjs-contract": {
      "packages": {
        "@metamask/transaction-controller>eth-method-registry>ethjs>ethjs-contract>ethjs-abi": true,
        "ethjs-contract>babel-runtime": true,
        "ethjs>ethjs-filter": true,
        "ethjs>ethjs-util": true,
        "ethjs>js-sha3": true,
        "promise-to-callback": true
      }
    },
    "@metamask/transaction-controller>eth-method-registry>ethjs>ethjs-contract>ethjs-abi": {
      "packages": {
        "bn.js": true,
        "browserify>buffer": true,
        "ethjs>js-sha3": true,
        "ethjs>number-to-bn": true
      }
    },
    "@metamask/transaction-controller>eth-method-registry>ethjs>ethjs-query": {
      "globals": {
        "console": true
      },
      "packages": {
        "@metamask/ethjs-query>ethjs-format": true,
        "@metamask/ethjs-query>ethjs-rpc": true,
        "ethjs-contract>babel-runtime": true,
        "promise-to-callback": true
      }
    },
    "@metamask/transaction-controller>nonce-tracker": {
      "packages": {
        "@ethersproject/providers": true,
        "@metamask/network-controller>eth-block-tracker": true,
        "@metamask/transaction-controller>nonce-tracker>async-mutex": true,
        "browserify>assert": true
      }
    },
    "@metamask/transaction-controller>nonce-tracker>async-mutex": {
      "globals": {
        "clearTimeout": true,
        "setTimeout": true
      },
      "packages": {
        "mockttp>graphql-tag>tslib": true
      }
    },
    "@metamask/utils": {
      "globals": {
        "TextDecoder": true,
        "TextEncoder": true
      },
      "packages": {
        "@metamask/utils>@noble/hashes": true,
        "@metamask/utils>@scure/base": true,
        "@metamask/utils>pony-cause": true,
        "browserify>buffer": true,
        "nock>debug": true,
        "semver": true,
        "superstruct": true
      }
    },
    "@metamask/utils>@noble/hashes": {
      "globals": {
        "TextEncoder": true,
        "crypto": true
      }
    },
    "@metamask/utils>@scure/base": {
      "globals": {
        "TextDecoder": true,
        "TextEncoder": true
      }
    },
    "@ngraveio/bc-ur": {
      "packages": {
        "@ngraveio/bc-ur>@apocentre/alias-sampling": true,
        "@ngraveio/bc-ur>bignumber.js": true,
        "@ngraveio/bc-ur>cbor-sync": true,
        "@ngraveio/bc-ur>crc": true,
        "@ngraveio/bc-ur>jsbi": true,
        "addons-linter>sha.js": true,
        "browserify>assert": true,
        "browserify>buffer": true
      }
    },
    "@ngraveio/bc-ur>assert>object-is": {
      "packages": {
        "globalthis>define-properties": true,
        "string.prototype.matchall>call-bind": true
      }
    },
    "@ngraveio/bc-ur>bignumber.js": {
      "globals": {
        "crypto": true,
        "define": true
      }
    },
    "@ngraveio/bc-ur>cbor-sync": {
      "globals": {
        "define": true
      },
      "packages": {
        "browserify>buffer": true
      }
    },
    "@ngraveio/bc-ur>crc": {
      "packages": {
        "browserify>buffer": true
      }
    },
    "@ngraveio/bc-ur>jsbi": {
      "globals": {
        "define": true
      }
    },
    "@popperjs/core": {
      "globals": {
        "Element": true,
        "HTMLElement": true,
        "ShadowRoot": true,
        "console.error": true,
        "console.warn": true,
        "document": true,
        "navigator.userAgent": true
      }
    },
    "@reduxjs/toolkit": {
      "globals": {
        "AbortController": true,
        "__REDUX_DEVTOOLS_EXTENSION_COMPOSE__": true,
        "__REDUX_DEVTOOLS_EXTENSION__": true,
        "console.error": true,
        "console.info": true,
        "console.warn": true
      },
      "packages": {
        "@reduxjs/toolkit>reselect": true,
        "immer": true,
        "redux": true,
        "redux-thunk": true
      }
    },
    "@segment/loosely-validate-event": {
      "packages": {
        "@segment/loosely-validate-event>component-type": true,
        "@segment/loosely-validate-event>join-component": true,
        "browserify>assert": true,
        "browserify>buffer": true
      }
    },
    "@sentry/browser": {
      "globals": {
        "TextDecoder": true,
        "TextEncoder": true,
        "XMLHttpRequest": true,
        "__SENTRY_DEBUG__": true,
        "__SENTRY_RELEASE__": true,
        "indexedDB.open": true,
        "setTimeout": true
      },
      "packages": {
        "@sentry/browser>@sentry-internal/tracing": true,
        "@sentry/browser>@sentry/core": true,
        "@sentry/browser>@sentry/replay": true,
        "@sentry/utils": true
      }
    },
    "@sentry/browser>@sentry-internal/tracing": {
      "globals": {
        "Headers": true,
        "PerformanceObserver": true,
        "Request": true,
        "__SENTRY_DEBUG__": true,
        "addEventListener": true,
        "performance.getEntriesByType": true,
        "removeEventListener": true
      },
      "packages": {
        "@sentry/browser>@sentry/core": true,
        "@sentry/utils": true
      }
    },
    "@sentry/browser>@sentry/core": {
      "globals": {
        "__SENTRY_DEBUG__": true,
        "__SENTRY_TRACING__": true,
        "clearInterval": true,
        "clearTimeout": true,
        "console.warn": true,
        "setInterval": true,
        "setTimeout": true
      },
      "packages": {
        "@sentry/utils": true
      }
    },
    "@sentry/browser>@sentry/replay": {
      "globals": {
        "Blob": true,
        "CSSConditionRule": true,
        "CSSGroupingRule": true,
        "CSSMediaRule": true,
        "CSSSupportsRule": true,
        "DragEvent": true,
        "Element": true,
        "FormData": true,
        "HTMLCanvasElement": true,
        "HTMLElement.prototype": true,
        "HTMLFormElement": true,
        "HTMLImageElement": true,
        "HTMLInputElement.prototype": true,
        "HTMLOptionElement.prototype": true,
        "HTMLSelectElement.prototype": true,
        "HTMLTextAreaElement.prototype": true,
        "Headers": true,
        "ImageData": true,
        "MouseEvent": true,
        "MutationObserver": true,
        "Node.prototype.contains": true,
        "PerformanceObserver": true,
        "TextEncoder": true,
        "URL": true,
        "URLSearchParams": true,
        "Worker": true,
        "Zone": true,
        "__SENTRY_DEBUG__": true,
        "__rrMutationObserver": true,
        "clearTimeout": true,
        "console.error": true,
        "console.warn": true,
        "document": true,
        "innerHeight": true,
        "innerWidth": true,
        "location.href": true,
        "pageXOffset": true,
        "pageYOffset": true,
        "requestAnimationFrame": true,
        "setTimeout": true
      },
      "packages": {
        "@sentry/browser>@sentry/core": true,
        "@sentry/utils": true,
        "browserify>process": true
      }
    },
    "@sentry/integrations": {
      "globals": {
        "Request": true,
        "__SENTRY_DEBUG__": true,
        "console.log": true
      },
      "packages": {
        "@sentry/utils": true,
        "localforage": true
      }
    },
    "@sentry/utils": {
      "globals": {
        "CustomEvent": true,
        "DOMError": true,
        "DOMException": true,
        "Element": true,
        "ErrorEvent": true,
        "Event": true,
        "Headers": true,
        "Request": true,
        "Response": true,
        "TextEncoder": true,
        "URL": true,
        "XMLHttpRequest.prototype": true,
        "__SENTRY_BROWSER_BUNDLE__": true,
        "__SENTRY_DEBUG__": true,
        "clearTimeout": true,
        "console.error": true,
        "document": true,
        "new": true,
        "setTimeout": true,
        "target": true
      },
      "packages": {
        "browserify>process": true
      }
    },
    "@storybook/addon-knobs>qs": {
      "packages": {
        "string.prototype.matchall>side-channel": true
      }
    },
    "@trezor/connect-web": {
      "globals": {
        "__TREZOR_CONNECT_SRC": true,
        "addEventListener": true,
        "btoa": true,
        "chrome": true,
        "clearInterval": true,
        "clearTimeout": true,
        "console.warn": true,
        "document.body": true,
        "document.createElement": true,
        "document.createTextNode": true,
        "document.getElementById": true,
        "document.querySelectorAll": true,
        "location": true,
        "navigator": true,
        "open": true,
        "removeEventListener": true,
        "setInterval": true,
        "setTimeout": true
      },
      "packages": {
        "@trezor/connect-web>@trezor/connect": true,
        "@trezor/connect-web>@trezor/utils": true,
        "mockttp>graphql-tag>tslib": true,
        "webpack>events": true
      }
    },
    "@trezor/connect-web>@trezor/connect": {
      "globals": {
        "console.error": true,
        "console.log": true,
        "console.warn": true
      },
      "packages": {
        "@trezor/connect-web>@trezor/connect>@trezor/transport": true,
        "@trezor/connect-web>@trezor/connect>tslib": true
      }
    },
    "@trezor/connect-web>@trezor/connect>tslib": {
      "globals": {
        "define": true
      }
    },
    "@trezor/connect-web>@trezor/utils": {
      "globals": {
        "AbortController": true,
        "Intl.NumberFormat": true,
        "clearTimeout": true,
        "setTimeout": true
      },
      "packages": {
        "browserify>buffer": true
      }
    },
    "@zxing/browser": {
      "globals": {
        "HTMLElement": true,
        "HTMLImageElement": true,
        "HTMLVideoElement": true,
        "clearTimeout": true,
        "console.error": true,
        "console.warn": true,
        "document": true,
        "navigator": true,
        "setTimeout": true
      },
      "packages": {
        "@zxing/library": true
      }
    },
    "@zxing/library": {
      "globals": {
        "HTMLImageElement": true,
        "HTMLVideoElement": true,
        "TextDecoder": true,
        "TextEncoder": true,
        "URL.createObjectURL": true,
        "btoa": true,
        "console.log": true,
        "console.warn": true,
        "document": true,
        "navigator": true,
        "setTimeout": true
      },
      "packages": {
        "@zxing/library>ts-custom-error": true
      }
    },
    "addons-linter>sha.js": {
      "packages": {
        "koa>content-disposition>safe-buffer": true,
        "pumpify>inherits": true
      }
    },
    "await-semaphore": {
      "packages": {
        "browserify>process": true,
        "browserify>timers-browserify": true
      }
    },
    "base32-encode": {
      "packages": {
        "base32-encode>to-data-view": true
      }
    },
    "bignumber.js": {
      "globals": {
        "crypto": true,
        "define": true
      }
    },
    "blo": {
      "globals": {
        "btoa": true
      }
    },
    "bn.js": {
      "globals": {
        "Buffer": true
      },
      "packages": {
        "browserify>browser-resolve": true
      }
    },
    "bowser": {
      "globals": {
        "define": true
      }
    },
    "brfs>static-module>object-inspect": {
      "globals": {
        "HTMLElement": true,
        "WeakRef": true
      },
      "packages": {
        "browserify>browser-resolve": true
      }
    },
    "browserify>assert": {
      "globals": {
        "Buffer": true
      },
      "packages": {
        "browserify>assert>util": true,
        "react>object-assign": true
      }
    },
    "browserify>assert>util": {
      "globals": {
        "console.error": true,
        "console.log": true,
        "console.trace": true,
        "process": true
      },
      "packages": {
        "browserify>assert>util>inherits": true,
        "browserify>process": true
      }
    },
    "browserify>browser-resolve": {
      "packages": {
        "ethjs-query>babel-runtime>core-js": true
      }
    },
    "browserify>browserify-zlib": {
      "packages": {
        "browserify>assert": true,
        "browserify>browserify-zlib>pako": true,
        "browserify>buffer": true,
        "browserify>process": true,
        "browserify>util": true,
        "stream-browserify": true
      }
    },
    "browserify>buffer": {
      "globals": {
        "console": true
      },
      "packages": {
        "base64-js": true,
        "browserify>buffer>ieee754": true
      }
    },
    "browserify>crypto-browserify": {
      "packages": {
        "browserify>crypto-browserify>browserify-cipher": true,
        "browserify>crypto-browserify>browserify-sign": true,
        "browserify>crypto-browserify>create-ecdh": true,
        "browserify>crypto-browserify>create-hmac": true,
        "browserify>crypto-browserify>diffie-hellman": true,
        "browserify>crypto-browserify>pbkdf2": true,
        "browserify>crypto-browserify>public-encrypt": true,
        "browserify>crypto-browserify>randomfill": true,
        "ethereumjs-util>create-hash": true,
        "mocha>serialize-javascript>randombytes": true
      }
    },
    "browserify>crypto-browserify>browserify-cipher": {
      "packages": {
        "browserify>crypto-browserify>browserify-cipher>browserify-des": true,
        "browserify>crypto-browserify>browserify-cipher>evp_bytestokey": true,
        "ethereumjs-util>ethereum-cryptography>browserify-aes": true
      }
    },
    "browserify>crypto-browserify>browserify-cipher>browserify-des": {
      "packages": {
        "browserify>buffer": true,
        "browserify>crypto-browserify>browserify-cipher>browserify-des>des.js": true,
        "ethereumjs-util>create-hash>cipher-base": true,
        "pumpify>inherits": true
      }
    },
    "browserify>crypto-browserify>browserify-cipher>browserify-des>des.js": {
      "packages": {
        "@metamask/ppom-validator>elliptic>minimalistic-assert": true,
        "pumpify>inherits": true
      }
    },
    "browserify>crypto-browserify>browserify-cipher>evp_bytestokey": {
      "packages": {
        "ethereumjs-util>create-hash>md5.js": true,
        "koa>content-disposition>safe-buffer": true
      }
    },
    "browserify>crypto-browserify>browserify-sign": {
      "packages": {
        "@metamask/ppom-validator>elliptic": true,
        "bn.js": true,
        "browserify>buffer": true,
        "browserify>crypto-browserify>create-hmac": true,
        "browserify>crypto-browserify>public-encrypt>browserify-rsa": true,
        "browserify>crypto-browserify>public-encrypt>parse-asn1": true,
        "ethereumjs-util>create-hash": true,
        "pumpify>inherits": true,
        "stream-browserify": true
      }
    },
    "browserify>crypto-browserify>create-ecdh": {
      "packages": {
        "@metamask/ppom-validator>elliptic": true,
        "bn.js": true,
        "browserify>buffer": true
      }
    },
    "browserify>crypto-browserify>create-hmac": {
      "packages": {
        "addons-linter>sha.js": true,
        "ethereumjs-util>create-hash": true,
        "ethereumjs-util>create-hash>cipher-base": true,
        "ethereumjs-util>create-hash>ripemd160": true,
        "koa>content-disposition>safe-buffer": true,
        "pumpify>inherits": true
      }
    },
    "browserify>crypto-browserify>diffie-hellman": {
      "packages": {
        "bn.js": true,
        "browserify>buffer": true,
        "browserify>crypto-browserify>diffie-hellman>miller-rabin": true,
        "mocha>serialize-javascript>randombytes": true
      }
    },
    "browserify>crypto-browserify>diffie-hellman>miller-rabin": {
      "packages": {
        "@metamask/ppom-validator>elliptic>brorand": true,
        "bn.js": true
      }
    },
    "browserify>crypto-browserify>pbkdf2": {
      "globals": {
        "crypto": true,
        "process": true,
        "queueMicrotask": true,
        "setImmediate": true,
        "setTimeout": true
      },
      "packages": {
        "addons-linter>sha.js": true,
        "browserify>process": true,
        "ethereumjs-util>create-hash": true,
        "ethereumjs-util>create-hash>ripemd160": true,
        "koa>content-disposition>safe-buffer": true
      }
    },
    "browserify>crypto-browserify>public-encrypt": {
      "packages": {
        "bn.js": true,
        "browserify>buffer": true,
        "browserify>crypto-browserify>public-encrypt>browserify-rsa": true,
        "browserify>crypto-browserify>public-encrypt>parse-asn1": true,
        "ethereumjs-util>create-hash": true,
        "mocha>serialize-javascript>randombytes": true
      }
    },
    "browserify>crypto-browserify>public-encrypt>browserify-rsa": {
      "packages": {
        "bn.js": true,
        "browserify>buffer": true,
        "mocha>serialize-javascript>randombytes": true
      }
    },
    "browserify>crypto-browserify>public-encrypt>parse-asn1": {
      "packages": {
        "browserify>buffer": true,
        "browserify>crypto-browserify>browserify-cipher>evp_bytestokey": true,
        "browserify>crypto-browserify>pbkdf2": true,
        "browserify>crypto-browserify>public-encrypt>parse-asn1>asn1.js": true,
        "ethereumjs-util>ethereum-cryptography>browserify-aes": true
      }
    },
    "browserify>crypto-browserify>public-encrypt>parse-asn1>asn1.js": {
      "packages": {
        "@metamask/ppom-validator>elliptic>minimalistic-assert": true,
        "bn.js": true,
        "browserify>buffer": true,
        "browserify>vm-browserify": true,
        "pumpify>inherits": true
      }
    },
    "browserify>crypto-browserify>randomfill": {
      "globals": {
        "crypto": true,
        "msCrypto": true
      },
      "packages": {
        "browserify>process": true,
        "koa>content-disposition>safe-buffer": true,
        "mocha>serialize-javascript>randombytes": true
      }
    },
    "browserify>https-browserify": {
      "packages": {
        "browserify>stream-http": true,
        "browserify>url": true
      }
    },
    "browserify>path-browserify": {
      "packages": {
        "browserify>process": true
      }
    },
    "browserify>process": {
      "globals": {
        "clearTimeout": true,
        "setTimeout": true
      }
    },
    "browserify>punycode": {
      "globals": {
        "define": true
      }
    },
    "browserify>stream-http": {
      "globals": {
        "AbortController": true,
        "Blob": true,
        "MSStreamReader": true,
        "ReadableStream": true,
        "WritableStream": true,
        "XDomainRequest": true,
        "XMLHttpRequest": true,
        "clearTimeout": true,
        "fetch": true,
        "location.protocol.search": true,
        "setTimeout": true
      },
      "packages": {
        "browserify>buffer": true,
        "browserify>process": true,
        "browserify>stream-http>builtin-status-codes": true,
        "browserify>stream-http>readable-stream": true,
        "browserify>url": true,
        "pumpify>inherits": true,
        "watchify>xtend": true
      }
    },
    "browserify>stream-http>readable-stream": {
      "packages": {
        "browserify>browser-resolve": true,
        "browserify>buffer": true,
        "browserify>process": true,
        "browserify>string_decoder": true,
        "pumpify>inherits": true,
        "readable-stream>util-deprecate": true,
        "webpack>events": true
      }
    },
    "browserify>string_decoder": {
      "packages": {
        "koa>content-disposition>safe-buffer": true
      }
    },
    "browserify>timers-browserify": {
      "globals": {
        "clearInterval": true,
        "clearTimeout": true,
        "setInterval": true,
        "setTimeout": true
      },
      "packages": {
        "browserify>process": true
      }
    },
    "browserify>url": {
      "packages": {
        "@storybook/addon-knobs>qs": true,
        "browserify>punycode": true
      }
    },
    "browserify>util": {
      "globals": {
        "console.error": true,
        "console.log": true,
        "console.trace": true
      },
      "packages": {
        "browserify>process": true,
        "browserify>util>is-arguments": true,
        "browserify>util>is-typed-array": true,
        "browserify>util>which-typed-array": true,
        "koa>is-generator-function": true,
        "pumpify>inherits": true
      }
    },
    "browserify>util>is-arguments": {
      "packages": {
        "koa>is-generator-function>has-tostringtag": true,
        "string.prototype.matchall>call-bind": true
      }
    },
    "browserify>util>is-typed-array": {
      "packages": {
        "browserify>util>is-typed-array>for-each": true,
        "koa>is-generator-function>has-tostringtag": true,
        "string.prototype.matchall>call-bind": true,
        "string.prototype.matchall>es-abstract>available-typed-arrays": true,
        "string.prototype.matchall>es-abstract>gopd": true
      }
    },
    "browserify>util>is-typed-array>for-each": {
      "packages": {
        "string.prototype.matchall>es-abstract>is-callable": true
      }
    },
    "browserify>util>which-typed-array": {
      "packages": {
        "browserify>util>is-typed-array": true,
        "browserify>util>is-typed-array>for-each": true,
        "koa>is-generator-function>has-tostringtag": true,
        "string.prototype.matchall>call-bind": true,
        "string.prototype.matchall>es-abstract>available-typed-arrays": true,
        "string.prototype.matchall>es-abstract>gopd": true
      }
    },
    "browserify>vm-browserify": {
      "globals": {
        "document.body.appendChild": true,
        "document.body.removeChild": true,
        "document.createElement": true
      }
    },
    "chalk": {
      "packages": {
        "chalk>ansi-styles": true,
        "chalk>supports-color": true
      }
    },
    "chalk>ansi-styles": {
      "packages": {
        "chalk>ansi-styles>color-convert": true
      }
    },
    "chalk>ansi-styles>color-convert": {
      "packages": {
        "jest-canvas-mock>moo-color>color-name": true
      }
    },
    "classnames": {
      "globals": {
        "classNames": "write",
        "define": true
      }
    },
    "copy-to-clipboard": {
      "globals": {
        "clipboardData": true,
        "console.error": true,
        "console.warn": true,
        "document.body.appendChild": true,
        "document.body.removeChild": true,
        "document.createElement": true,
        "document.createRange": true,
        "document.execCommand": true,
        "document.getSelection": true,
        "navigator.userAgent": true,
        "prompt": true
      },
      "packages": {
        "copy-to-clipboard>toggle-selection": true
      }
    },
    "copy-to-clipboard>toggle-selection": {
      "globals": {
        "document.activeElement": true,
        "document.getSelection": true
      }
    },
    "currency-formatter": {
      "packages": {
        "currency-formatter>accounting": true,
        "currency-formatter>locale-currency": true,
        "react>object-assign": true
      }
    },
    "currency-formatter>accounting": {
      "globals": {
        "define": true
      }
    },
    "currency-formatter>locale-currency": {
      "globals": {
        "countryCode": true
      }
    },
    "debounce-stream": {
      "packages": {
        "debounce-stream>debounce": true,
        "debounce-stream>duplexer": true,
        "debounce-stream>through": true
      }
    },
    "debounce-stream>debounce": {
      "globals": {
        "clearTimeout": true,
        "setTimeout": true
      }
    },
    "debounce-stream>duplexer": {
      "packages": {
        "stream-browserify": true
      }
    },
    "debounce-stream>through": {
      "packages": {
        "browserify>process": true,
        "stream-browserify": true
      }
    },
    "depcheck>@vue/compiler-sfc>postcss>nanoid": {
      "globals": {
        "crypto.getRandomValues": true
      }
    },
    "depcheck>is-core-module>hasown": {
      "packages": {
        "browserify>has>function-bind": true
      }
    },
    "dependency-tree>precinct>detective-postcss>postcss>nanoid": {
      "globals": {
        "crypto.getRandomValues": true
      }
    },
    "end-of-stream": {
      "packages": {
        "browserify>process": true,
        "pump>once": true
      }
    },
    "eslint-plugin-react>array-includes>is-string": {
      "packages": {
        "koa>is-generator-function>has-tostringtag": true
      }
    },
    "eslint>optionator>fast-levenshtein": {
      "globals": {
        "Intl": true,
        "Levenshtein": "write",
        "console.log": true,
        "define": true,
        "importScripts": true,
        "postMessage": true
      }
    },
    "eth-ens-namehash": {
      "globals": {
        "name": "write"
      },
      "packages": {
        "browserify>buffer": true,
        "eth-ens-namehash>idna-uts46-hx": true,
        "eth-ens-namehash>js-sha3": true
      }
    },
    "eth-ens-namehash>idna-uts46-hx": {
      "globals": {
        "define": true
      },
      "packages": {
        "browserify>punycode": true
      }
    },
    "eth-ens-namehash>js-sha3": {
      "packages": {
        "browserify>process": true
      }
    },
    "eth-json-rpc-filters": {
      "globals": {
        "console.error": true
      },
      "packages": {
        "@metamask/safe-event-emitter": true,
        "eth-json-rpc-filters>async-mutex": true,
        "eth-json-rpc-filters>eth-query": true,
        "json-rpc-engine": true,
        "pify": true
      }
    },
    "eth-json-rpc-filters>async-mutex": {
      "globals": {
        "setTimeout": true
      },
      "packages": {
        "mockttp>graphql-tag>tslib": true
      }
    },
    "eth-json-rpc-filters>eth-query": {
      "packages": {
        "@metamask/eth-query>json-rpc-random-id": true,
        "nock>debug": true,
        "watchify>xtend": true
      }
    },
    "eth-keyring-controller>@metamask/browser-passworder": {
      "globals": {
        "crypto": true
      }
    },
    "eth-lattice-keyring": {
      "globals": {
        "addEventListener": true,
        "browser": true,
        "clearInterval": true,
        "fetch": true,
        "open": true,
        "setInterval": true
      },
      "packages": {
        "@ethereumjs/tx>@ethereumjs/util": true,
        "bn.js": true,
        "browserify>buffer": true,
        "browserify>crypto-browserify": true,
        "eth-lattice-keyring>@ethereumjs/tx": true,
        "eth-lattice-keyring>gridplus-sdk": true,
        "eth-lattice-keyring>rlp": true,
        "webpack>events": true
      }
    },
    "eth-lattice-keyring>@ethereumjs/tx": {
      "packages": {
        "@ethereumjs/common": true,
        "@ethereumjs/tx>@ethereumjs/rlp": true,
        "@ethereumjs/tx>@ethereumjs/util": true,
        "@ethersproject/providers": true,
        "browserify>buffer": true,
        "browserify>insert-module-globals>is-buffer": true,
        "eth-lattice-keyring>@ethereumjs/tx>@chainsafe/ssz": true,
        "eth-lattice-keyring>@ethereumjs/tx>ethereum-cryptography": true
      }
    },
    "eth-lattice-keyring>@ethereumjs/tx>@chainsafe/ssz": {
      "packages": {
        "browserify": true,
        "browserify>buffer": true,
        "eth-lattice-keyring>@ethereumjs/tx>@chainsafe/ssz>@chainsafe/persistent-merkle-tree": true,
        "eth-lattice-keyring>@ethereumjs/tx>@chainsafe/ssz>case": true
      }
    },
    "eth-lattice-keyring>@ethereumjs/tx>@chainsafe/ssz>@chainsafe/persistent-merkle-tree": {
      "globals": {
        "WeakRef": true
      },
      "packages": {
        "browserify": true
      }
    },
    "eth-lattice-keyring>@ethereumjs/tx>ethereum-cryptography": {
      "globals": {
        "TextDecoder": true,
        "crypto": true
      },
      "packages": {
        "eth-lattice-keyring>@ethereumjs/tx>ethereum-cryptography>@noble/hashes": true
      }
    },
    "eth-lattice-keyring>@ethereumjs/tx>ethereum-cryptography>@noble/hashes": {
      "globals": {
        "TextEncoder": true,
        "crypto": true
      }
    },
    "eth-lattice-keyring>@noble/secp256k1": {
      "globals": {
        "crypto": true
      },
      "packages": {
        "browserify>browser-resolve": true
      }
    },
    "eth-lattice-keyring>gridplus-sdk": {
      "globals": {
        "AbortController": true,
        "Request": true,
        "URL": true,
        "__values": true,
        "caches": true,
        "clearTimeout": true,
        "console.error": true,
        "console.log": true,
        "console.warn": true,
        "fetch": true,
        "setTimeout": true
      },
      "packages": {
        "@ethereumjs/common>crc-32": true,
        "@ethersproject/abi": true,
        "@metamask/ppom-validator>elliptic": true,
        "bn.js": true,
        "browserify>buffer": true,
        "eth-lattice-keyring>gridplus-sdk>@ethereumjs/common": true,
        "eth-lattice-keyring>gridplus-sdk>@ethereumjs/tx": true,
        "eth-lattice-keyring>gridplus-sdk>aes-js": true,
        "eth-lattice-keyring>gridplus-sdk>bech32": true,
        "eth-lattice-keyring>gridplus-sdk>bignumber.js": true,
        "eth-lattice-keyring>gridplus-sdk>bitwise": true,
        "eth-lattice-keyring>gridplus-sdk>borc": true,
        "eth-lattice-keyring>gridplus-sdk>eth-eip712-util-browser": true,
        "eth-lattice-keyring>gridplus-sdk>js-sha3": true,
        "eth-lattice-keyring>gridplus-sdk>rlp": true,
        "eth-lattice-keyring>gridplus-sdk>secp256k1": true,
        "eth-lattice-keyring>gridplus-sdk>uuid": true,
        "ethereumjs-util>ethereum-cryptography>bs58check": true,
        "ethereumjs-util>ethereum-cryptography>hash.js": true,
        "lodash": true
      }
    },
    "eth-lattice-keyring>gridplus-sdk>@ethereumjs/common": {
      "packages": {
        "@ethereumjs/common>crc-32": true,
        "@ethereumjs/tx>@ethereumjs/util": true,
        "browserify>buffer": true,
        "webpack>events": true
      }
    },
    "eth-lattice-keyring>gridplus-sdk>@ethereumjs/tx": {
      "packages": {
        "@ethereumjs/tx>@ethereumjs/rlp": true,
        "@ethereumjs/tx>@ethereumjs/util": true,
        "@ethersproject/providers": true,
        "browserify>buffer": true,
        "browserify>insert-module-globals>is-buffer": true,
        "eth-lattice-keyring>@ethereumjs/tx>@chainsafe/ssz": true,
        "eth-lattice-keyring>gridplus-sdk>@ethereumjs/tx>@ethereumjs/common": true,
        "eth-lattice-keyring>gridplus-sdk>@ethereumjs/tx>ethereum-cryptography": true
      }
    },
    "eth-lattice-keyring>gridplus-sdk>@ethereumjs/tx>@ethereumjs/common": {
      "packages": {
        "@ethereumjs/common>crc-32": true,
        "@ethereumjs/tx>@ethereumjs/util": true,
        "browserify>buffer": true,
        "webpack>events": true
      }
    },
    "eth-lattice-keyring>gridplus-sdk>@ethereumjs/tx>ethereum-cryptography": {
      "globals": {
        "TextDecoder": true,
        "crypto": true
      },
      "packages": {
        "eth-lattice-keyring>gridplus-sdk>@ethereumjs/tx>ethereum-cryptography>@noble/hashes": true
      }
    },
    "eth-lattice-keyring>gridplus-sdk>@ethereumjs/tx>ethereum-cryptography>@noble/hashes": {
      "globals": {
        "TextEncoder": true,
        "crypto": true
      }
    },
    "eth-lattice-keyring>gridplus-sdk>aes-js": {
      "globals": {
        "define": true
      }
    },
    "eth-lattice-keyring>gridplus-sdk>bignumber.js": {
      "globals": {
        "crypto": true,
        "define": true
      }
    },
    "eth-lattice-keyring>gridplus-sdk>bitwise": {
      "packages": {
        "browserify>buffer": true
      }
    },
    "eth-lattice-keyring>gridplus-sdk>borc": {
      "globals": {
        "console": true
      },
      "packages": {
        "browserify>buffer": true,
        "browserify>buffer>ieee754": true,
        "eth-lattice-keyring>gridplus-sdk>borc>bignumber.js": true,
        "eth-lattice-keyring>gridplus-sdk>borc>iso-url": true
      }
    },
    "eth-lattice-keyring>gridplus-sdk>borc>bignumber.js": {
      "globals": {
        "crypto": true,
        "define": true
      }
    },
    "eth-lattice-keyring>gridplus-sdk>borc>iso-url": {
      "globals": {
        "URL": true,
        "URLSearchParams": true,
        "location": true
      }
    },
    "eth-lattice-keyring>gridplus-sdk>eth-eip712-util-browser": {
      "globals": {
        "intToBuffer": true
      },
      "packages": {
        "bn.js": true,
        "eth-lattice-keyring>gridplus-sdk>eth-eip712-util-browser>buffer": true,
        "eth-lattice-keyring>gridplus-sdk>eth-eip712-util-browser>js-sha3": true
      }
    },
    "eth-lattice-keyring>gridplus-sdk>eth-eip712-util-browser>buffer": {
      "globals": {
        "console": true
      },
      "packages": {
        "base64-js": true,
        "browserify>buffer>ieee754": true
      }
    },
    "eth-lattice-keyring>gridplus-sdk>eth-eip712-util-browser>js-sha3": {
      "globals": {
        "define": true
      },
      "packages": {
        "browserify>process": true
      }
    },
    "eth-lattice-keyring>gridplus-sdk>js-sha3": {
      "globals": {
        "define": true
      },
      "packages": {
        "browserify>process": true
      }
    },
    "eth-lattice-keyring>gridplus-sdk>rlp": {
      "globals": {
        "TextEncoder": true
      }
    },
    "eth-lattice-keyring>gridplus-sdk>secp256k1": {
      "packages": {
        "@metamask/ppom-validator>elliptic": true
      }
    },
    "eth-lattice-keyring>gridplus-sdk>uuid": {
      "globals": {
        "crypto": true
      }
    },
    "eth-lattice-keyring>rlp": {
      "globals": {
        "TextEncoder": true
      }
    },
    "eth-method-registry": {
      "packages": {
        "ethjs": true
      }
    },
    "eth-rpc-errors": {
      "packages": {
        "eth-rpc-errors>fast-safe-stringify": true
      }
    },
    "eth-sig-util": {
      "packages": {
        "browserify>buffer": true,
        "eth-sig-util>ethereumjs-util": true,
        "eth-sig-util>tweetnacl": true,
        "eth-sig-util>tweetnacl-util": true,
        "ethereumjs-abi": true
      }
    },
    "eth-sig-util>ethereumjs-util": {
      "packages": {
        "@metamask/ppom-validator>elliptic": true,
        "bn.js": true,
        "browserify>assert": true,
        "browserify>buffer": true,
        "eth-sig-util>ethereumjs-util>ethereum-cryptography": true,
        "eth-sig-util>ethereumjs-util>ethjs-util": true,
        "ethereumjs-util>create-hash": true,
        "ethereumjs-util>rlp": true,
        "koa>content-disposition>safe-buffer": true
      }
    },
    "eth-sig-util>ethereumjs-util>ethereum-cryptography": {
      "packages": {
        "browserify>buffer": true,
        "ethereumjs-util>ethereum-cryptography>keccak": true,
        "ethereumjs-util>ethereum-cryptography>secp256k1": true,
        "mocha>serialize-javascript>randombytes": true
      }
    },
    "eth-sig-util>ethereumjs-util>ethjs-util": {
      "packages": {
        "browserify>buffer": true,
        "ethjs>ethjs-util>is-hex-prefixed": true,
        "ethjs>ethjs-util>strip-hex-prefix": true
      }
    },
    "eth-sig-util>tweetnacl": {
      "globals": {
        "crypto": true,
        "msCrypto": true,
        "nacl": "write"
      },
      "packages": {
        "browserify>browser-resolve": true
      }
    },
    "eth-sig-util>tweetnacl-util": {
      "globals": {
        "atob": true,
        "btoa": true
      },
      "packages": {
        "browserify>browser-resolve": true
      }
    },
    "ethereumjs-abi": {
      "packages": {
        "bn.js": true,
        "browserify>buffer": true,
        "ethereumjs-abi>ethereumjs-util": true
      }
    },
    "ethereumjs-abi>ethereumjs-util": {
      "packages": {
        "@metamask/ppom-validator>elliptic": true,
        "bn.js": true,
        "browserify>assert": true,
        "browserify>buffer": true,
        "ethereumjs-abi>ethereumjs-util>ethereum-cryptography": true,
        "ethereumjs-abi>ethereumjs-util>ethjs-util": true,
        "ethereumjs-util>create-hash": true,
        "ethereumjs-util>rlp": true
      }
    },
    "ethereumjs-abi>ethereumjs-util>ethereum-cryptography": {
      "packages": {
        "browserify>buffer": true,
        "ethereumjs-util>ethereum-cryptography>keccak": true,
        "ethereumjs-util>ethereum-cryptography>secp256k1": true,
        "mocha>serialize-javascript>randombytes": true
      }
    },
    "ethereumjs-abi>ethereumjs-util>ethjs-util": {
      "packages": {
        "browserify>buffer": true,
        "ethjs>ethjs-util>is-hex-prefixed": true,
        "ethjs>ethjs-util>strip-hex-prefix": true
      }
    },
    "ethereumjs-util": {
      "packages": {
        "bn.js": true,
        "browserify>assert": true,
        "browserify>buffer": true,
        "browserify>insert-module-globals>is-buffer": true,
        "ethereumjs-util>create-hash": true,
        "ethereumjs-util>ethereum-cryptography": true,
        "ethereumjs-util>rlp": true
      }
    },
    "ethereumjs-util>create-hash": {
      "packages": {
        "addons-linter>sha.js": true,
        "ethereumjs-util>create-hash>cipher-base": true,
        "ethereumjs-util>create-hash>md5.js": true,
        "ethereumjs-util>create-hash>ripemd160": true,
        "pumpify>inherits": true
      }
    },
    "ethereumjs-util>create-hash>cipher-base": {
      "packages": {
        "browserify>string_decoder": true,
        "koa>content-disposition>safe-buffer": true,
        "pumpify>inherits": true,
        "stream-browserify": true
      }
    },
    "ethereumjs-util>create-hash>md5.js": {
      "packages": {
        "ethereumjs-util>create-hash>md5.js>hash-base": true,
        "koa>content-disposition>safe-buffer": true,
        "pumpify>inherits": true
      }
    },
    "ethereumjs-util>create-hash>md5.js>hash-base": {
      "packages": {
        "ethereumjs-util>create-hash>md5.js>hash-base>readable-stream": true,
        "koa>content-disposition>safe-buffer": true,
        "pumpify>inherits": true
      }
    },
    "ethereumjs-util>create-hash>md5.js>hash-base>readable-stream": {
      "packages": {
        "browserify>browser-resolve": true,
        "browserify>buffer": true,
        "browserify>process": true,
        "browserify>string_decoder": true,
        "pumpify>inherits": true,
        "readable-stream>util-deprecate": true,
        "webpack>events": true
      }
    },
    "ethereumjs-util>create-hash>ripemd160": {
      "packages": {
        "browserify>buffer": true,
        "ethereumjs-util>create-hash>md5.js>hash-base": true,
        "pumpify>inherits": true
      }
    },
    "ethereumjs-util>ethereum-cryptography": {
      "packages": {
        "browserify>buffer": true,
        "ethereumjs-util>ethereum-cryptography>keccak": true,
        "ethereumjs-util>ethereum-cryptography>secp256k1": true,
        "mocha>serialize-javascript>randombytes": true
      }
    },
    "ethereumjs-util>ethereum-cryptography>browserify-aes": {
      "packages": {
        "browserify>buffer": true,
        "browserify>crypto-browserify>browserify-cipher>evp_bytestokey": true,
        "ethereumjs-util>create-hash>cipher-base": true,
        "ethereumjs-util>ethereum-cryptography>browserify-aes>buffer-xor": true,
        "koa>content-disposition>safe-buffer": true,
        "pumpify>inherits": true
      }
    },
    "ethereumjs-util>ethereum-cryptography>browserify-aes>buffer-xor": {
      "packages": {
        "browserify>buffer": true
      }
    },
    "ethereumjs-util>ethereum-cryptography>bs58check": {
      "packages": {
        "ethereumjs-util>create-hash": true,
        "ethereumjs-util>ethereum-cryptography>bs58check>bs58": true,
        "koa>content-disposition>safe-buffer": true
      }
    },
    "ethereumjs-util>ethereum-cryptography>bs58check>bs58": {
      "packages": {
        "@ensdomains/content-hash>multihashes>multibase>base-x": true
      }
    },
    "ethereumjs-util>ethereum-cryptography>hash.js": {
      "packages": {
        "@metamask/ppom-validator>elliptic>minimalistic-assert": true,
        "pumpify>inherits": true
      }
    },
    "ethereumjs-util>ethereum-cryptography>keccak": {
      "packages": {
        "browserify>buffer": true,
        "ethereumjs-util>ethereum-cryptography>keccak>readable-stream": true
      }
    },
    "ethereumjs-util>ethereum-cryptography>keccak>readable-stream": {
      "packages": {
        "browserify>browser-resolve": true,
        "browserify>buffer": true,
        "browserify>process": true,
        "browserify>string_decoder": true,
        "pumpify>inherits": true,
        "readable-stream>util-deprecate": true,
        "webpack>events": true
      }
    },
    "ethereumjs-util>ethereum-cryptography>scrypt-js": {
      "globals": {
        "define": true,
        "setTimeout": true
      },
      "packages": {
        "browserify>timers-browserify": true
      }
    },
    "ethereumjs-util>ethereum-cryptography>secp256k1": {
      "packages": {
        "@metamask/ppom-validator>elliptic": true
      }
    },
    "ethereumjs-util>rlp": {
      "packages": {
        "bn.js": true,
        "browserify>buffer": true
      }
    },
    "ethereumjs-wallet>randombytes": {
      "globals": {
        "crypto.getRandomValues": true
      }
    },
    "ethjs": {
      "globals": {
        "clearInterval": true,
        "setInterval": true
      },
      "packages": {
        "bn.js": true,
        "browserify>buffer": true,
        "ethjs-contract": true,
        "ethjs>ethjs-abi": true,
        "ethjs>ethjs-filter": true,
        "ethjs>ethjs-provider-http": true,
        "ethjs>ethjs-query": true,
        "ethjs>ethjs-unit": true,
        "ethjs>ethjs-util": true,
        "ethjs>js-sha3": true,
        "ethjs>number-to-bn": true
      }
    },
    "ethjs-contract": {
      "packages": {
        "ethjs-contract>babel-runtime": true,
        "ethjs-contract>ethjs-abi": true,
        "ethjs>ethjs-filter": true,
        "ethjs>ethjs-util": true,
        "ethjs>js-sha3": true,
        "promise-to-callback": true
      }
    },
    "ethjs-contract>babel-runtime": {
      "packages": {
        "ethjs-contract>babel-runtime>core-js": true,
        "ethjs-contract>babel-runtime>regenerator-runtime": true
      }
    },
    "ethjs-contract>babel-runtime>core-js": {
      "globals": {
        "PromiseRejectionEvent": true,
        "__e": "write",
        "__g": "write",
        "document.createTextNode": true,
        "postMessage": true,
        "setTimeout": true
      }
    },
    "ethjs-contract>babel-runtime>regenerator-runtime": {
      "globals": {
        "regeneratorRuntime": "write"
      }
    },
    "ethjs-contract>ethjs-abi": {
      "packages": {
        "bn.js": true,
        "browserify>buffer": true,
        "ethjs>js-sha3": true,
        "ethjs>number-to-bn": true
      }
    },
    "ethjs-query>babel-runtime": {
      "packages": {
        "@babel/runtime": true
      }
    },
    "ethjs>ethjs-abi": {
      "packages": {
        "bn.js": true,
        "browserify>buffer": true,
        "ethjs>js-sha3": true,
        "ethjs>number-to-bn": true
      }
    },
    "ethjs>ethjs-filter": {
      "globals": {
        "clearInterval": true,
        "setInterval": true
      }
    },
    "ethjs>ethjs-provider-http": {
      "packages": {
        "ethjs>ethjs-provider-http>xhr2": true
      }
    },
    "ethjs>ethjs-provider-http>xhr2": {
      "globals": {
        "XMLHttpRequest": true
      }
    },
    "ethjs>ethjs-query": {
      "globals": {
        "console": true
      },
      "packages": {
        "@metamask/ethjs-query>ethjs-format": true,
        "@metamask/ethjs-query>ethjs-rpc": true,
        "promise-to-callback": true
      }
    },
    "ethjs>ethjs-unit": {
      "packages": {
        "bn.js": true,
        "ethjs>number-to-bn": true
      }
    },
    "ethjs>ethjs-util": {
      "packages": {
        "browserify>buffer": true,
        "ethjs>ethjs-util>is-hex-prefixed": true,
        "ethjs>ethjs-util>strip-hex-prefix": true
      }
    },
    "ethjs>ethjs-util>strip-hex-prefix": {
      "packages": {
        "ethjs>ethjs-util>is-hex-prefixed": true
      }
    },
    "ethjs>js-sha3": {
      "packages": {
        "browserify>process": true
      }
    },
    "ethjs>number-to-bn": {
      "packages": {
        "bn.js": true,
        "ethjs>ethjs-util>strip-hex-prefix": true
      }
    },
    "extension-port-stream": {
      "packages": {
        "browserify>buffer": true,
        "extension-port-stream>readable-stream": true
      }
    },
    "extension-port-stream>readable-stream": {
      "globals": {
        "AbortController": true,
        "AggregateError": true,
        "Blob": true,
        "new": true,
        "target": true
      },
      "packages": {
        "browserify>buffer": true,
        "browserify>process": true,
        "browserify>string_decoder": true,
        "extension-port-stream>readable-stream>abort-controller": true,
        "webpack>events": true
      }
    },
    "extension-port-stream>readable-stream>abort-controller": {
      "globals": {
        "AbortController": true
      }
    },
    "fast-json-patch": {
      "globals": {
        "addEventListener": true,
        "clearTimeout": true,
        "removeEventListener": true,
        "setTimeout": true
      }
    },
    "fuse.js": {
      "globals": {
        "console": true,
        "define": true
      }
    },
    "globalthis>define-properties": {
      "packages": {
        "globalthis>define-properties>define-data-property": true,
        "globalthis>define-properties>has-property-descriptors": true,
        "globalthis>define-properties>object-keys": true
      }
    },
    "globalthis>define-properties>define-data-property": {
      "packages": {
        "globalthis>define-properties>has-property-descriptors": true,
        "string.prototype.matchall>es-abstract>gopd": true,
        "string.prototype.matchall>get-intrinsic": true
      }
    },
    "globalthis>define-properties>has-property-descriptors": {
      "packages": {
        "string.prototype.matchall>get-intrinsic": true
      }
    },
    "gulp>vinyl-fs>object.assign": {
      "packages": {
        "globalthis>define-properties": true,
        "globalthis>define-properties>object-keys": true,
        "string.prototype.matchall>call-bind": true,
        "string.prototype.matchall>has-symbols": true
      }
    },
    "json-rpc-engine": {
      "packages": {
        "@metamask/safe-event-emitter": true,
        "eth-rpc-errors": true
      }
    },
    "json-rpc-middleware-stream": {
      "globals": {
        "console.warn": true,
        "setTimeout": true
      },
      "packages": {
        "json-rpc-middleware-stream>@metamask/safe-event-emitter": true,
        "json-rpc-middleware-stream>readable-stream": true
      }
    },
    "json-rpc-middleware-stream>@metamask/safe-event-emitter": {
      "globals": {
        "setTimeout": true
      },
      "packages": {
        "webpack>events": true
      }
    },
    "json-rpc-middleware-stream>readable-stream": {
      "packages": {
        "browserify>browser-resolve": true,
        "browserify>buffer": true,
        "browserify>process": true,
        "browserify>string_decoder": true,
        "pumpify>inherits": true,
        "readable-stream>util-deprecate": true,
        "webpack>events": true
      }
    },
    "koa>content-disposition>safe-buffer": {
      "packages": {
        "browserify>buffer": true
      }
    },
    "koa>is-generator-function": {
      "packages": {
        "koa>is-generator-function>has-tostringtag": true
      }
    },
    "koa>is-generator-function>has-tostringtag": {
      "packages": {
        "string.prototype.matchall>has-symbols": true
      }
    },
    "localforage": {
      "globals": {
        "Blob": true,
        "BlobBuilder": true,
        "FileReader": true,
        "IDBKeyRange": true,
        "MSBlobBuilder": true,
        "MozBlobBuilder": true,
        "OIndexedDB": true,
        "WebKitBlobBuilder": true,
        "atob": true,
        "btoa": true,
        "console.error": true,
        "console.info": true,
        "console.warn": true,
        "define": true,
        "fetch": true,
        "indexedDB": true,
        "localStorage": true,
        "mozIndexedDB": true,
        "msIndexedDB": true,
        "navigator.platform": true,
        "navigator.userAgent": true,
        "openDatabase": true,
        "setTimeout": true,
        "webkitIndexedDB": true
      }
    },
    "lodash": {
      "globals": {
        "clearTimeout": true,
        "define": true,
        "setTimeout": true
      }
    },
    "loglevel": {
      "globals": {
        "console": true,
        "define": true,
        "document.cookie": true,
        "localStorage": true,
        "log": "write",
        "navigator": true
      }
    },
    "luxon": {
      "globals": {
        "Intl": true
      }
    },
    "mocha>serialize-javascript>randombytes": {
      "globals": {
        "crypto": true,
        "msCrypto": true
      },
      "packages": {
        "browserify>process": true,
        "koa>content-disposition>safe-buffer": true
      }
    },
    "mockttp>graphql-tag>tslib": {
      "globals": {
        "SuppressedError": true,
        "define": true
      }
    },
    "nanoid": {
      "globals": {
        "crypto": true,
        "msCrypto": true,
        "navigator": true
      }
    },
    "nock>debug": {
      "globals": {
        "console": true,
        "document": true,
        "localStorage": true,
        "navigator": true,
        "process": true
      },
      "packages": {
        "browserify>process": true,
        "nock>debug>ms": true
      }
    },
    "node-fetch": {
      "globals": {
        "Headers": true,
        "Request": true,
        "Response": true,
        "fetch": true
      }
    },
    "obj-multiplex": {
      "globals": {
        "console.warn": true
      },
      "packages": {
        "end-of-stream": true,
        "pump>once": true,
        "readable-stream": true
      }
    },
    "promise-to-callback": {
      "packages": {
        "promise-to-callback>is-fn": true,
        "promise-to-callback>set-immediate-shim": true
      }
    },
    "promise-to-callback>set-immediate-shim": {
      "globals": {
        "setTimeout.apply": true
      },
      "packages": {
        "browserify>timers-browserify": true
      }
    },
    "prop-types": {
      "globals": {
        "console": true
      },
      "packages": {
        "prop-types>react-is": true,
        "react>object-assign": true
      }
    },
    "prop-types>react-is": {
      "globals": {
        "console": true
      }
    },
    "pump": {
      "packages": {
        "browserify>browser-resolve": true,
        "browserify>process": true,
        "end-of-stream": true,
        "pump>once": true
      }
    },
    "pump>once": {
      "packages": {
        "pump>once>wrappy": true
      }
    },
    "qrcode-generator": {
      "globals": {
        "define": true
      }
    },
    "qrcode.react": {
      "globals": {
        "Path2D": true,
        "devicePixelRatio": true
      },
      "packages": {
        "prop-types": true,
        "qrcode.react>qr.js": true,
        "react": true
      }
    },
    "react": {
      "globals": {
        "console": true
      },
      "packages": {
        "prop-types": true,
        "react>object-assign": true
      }
    },
    "react-beautiful-dnd": {
      "globals": {
        "Element.prototype": true,
        "__REDUX_DEVTOOLS_EXTENSION_COMPOSE__": true,
        "addEventListener": true,
        "cancelAnimationFrame": true,
        "clearTimeout": true,
        "console": true,
        "document": true,
        "getComputedStyle": true,
        "pageXOffset": true,
        "pageYOffset": true,
        "removeEventListener": true,
        "requestAnimationFrame": true,
        "scrollBy": true,
        "setTimeout": true
      },
      "packages": {
        "@babel/runtime": true,
        "react": true,
        "react-beautiful-dnd>css-box-model": true,
        "react-beautiful-dnd>memoize-one": true,
        "react-beautiful-dnd>raf-schd": true,
        "react-beautiful-dnd>use-memo-one": true,
        "react-dom": true,
        "react-redux": true,
        "redux": true
      }
    },
    "react-beautiful-dnd>css-box-model": {
      "globals": {
        "getComputedStyle": true,
        "pageXOffset": true,
        "pageYOffset": true
      },
      "packages": {
        "react-router-dom>tiny-invariant": true
      }
    },
    "react-beautiful-dnd>raf-schd": {
      "globals": {
        "cancelAnimationFrame": true,
        "requestAnimationFrame": true
      }
    },
    "react-beautiful-dnd>use-memo-one": {
      "packages": {
        "react": true
      }
    },
    "react-devtools": {
      "packages": {
        "react-devtools>react-devtools-core": true
      }
    },
    "react-devtools>react-devtools-core": {
      "globals": {
        "WebSocket": true,
        "setTimeout": true
      }
    },
    "react-dnd-html5-backend": {
      "globals": {
        "addEventListener": true,
        "clearTimeout": true,
        "removeEventListener": true
      }
    },
    "react-dom": {
      "globals": {
        "HTMLIFrameElement": true,
        "MSApp": true,
        "__REACT_DEVTOOLS_GLOBAL_HOOK__": true,
        "addEventListener": true,
        "clearTimeout": true,
        "clipboardData": true,
        "console": true,
        "dispatchEvent": true,
        "document": true,
        "event": "write",
        "jest": true,
        "location.protocol": true,
        "navigator.userAgent.indexOf": true,
        "performance": true,
        "removeEventListener": true,
        "self": true,
        "setTimeout": true,
        "top": true,
        "trustedTypes": true
      },
      "packages": {
        "prop-types": true,
        "react": true,
        "react-dom>scheduler": true,
        "react>object-assign": true
      }
    },
    "react-dom>scheduler": {
      "globals": {
        "MessageChannel": true,
        "cancelAnimationFrame": true,
        "clearTimeout": true,
        "console": true,
        "navigator": true,
        "performance": true,
        "requestAnimationFrame": true,
        "setTimeout": true
      }
    },
    "react-focus-lock": {
      "globals": {
        "addEventListener": true,
        "console.error": true,
        "console.warn": true,
        "document": true,
        "removeEventListener": true,
        "setTimeout": true
      },
      "packages": {
        "@babel/runtime": true,
        "prop-types": true,
        "react": true,
        "react-focus-lock>focus-lock": true,
        "react-focus-lock>react-clientside-effect": true,
        "react-focus-lock>use-callback-ref": true,
        "react-focus-lock>use-sidecar": true
      }
    },
    "react-focus-lock>focus-lock": {
      "globals": {
        "HTMLIFrameElement": true,
        "Node.DOCUMENT_FRAGMENT_NODE": true,
        "Node.DOCUMENT_NODE": true,
        "Node.DOCUMENT_POSITION_CONTAINED_BY": true,
        "Node.DOCUMENT_POSITION_CONTAINS": true,
        "Node.ELEMENT_NODE": true,
        "console.error": true,
        "console.warn": true,
        "document": true,
        "getComputedStyle": true,
        "setTimeout": true
      },
      "packages": {
        "mockttp>graphql-tag>tslib": true
      }
    },
    "react-focus-lock>react-clientside-effect": {
      "packages": {
        "@babel/runtime": true,
        "react": true
      }
    },
    "react-focus-lock>use-callback-ref": {
      "packages": {
        "react": true
      }
    },
    "react-focus-lock>use-sidecar": {
      "globals": {
        "console.error": true
      },
      "packages": {
        "mockttp>graphql-tag>tslib": true,
        "react": true,
        "react-focus-lock>use-sidecar>detect-node-es": true
      }
    },
    "react-idle-timer": {
      "globals": {
        "clearTimeout": true,
        "document": true,
        "setTimeout": true
      },
      "packages": {
        "prop-types": true,
        "react": true
      }
    },
    "react-inspector": {
      "globals": {
        "Node": true,
        "chromeDark": true,
        "chromeLight": true
      },
      "packages": {
        "react": true
      }
    },
    "react-popper": {
      "globals": {
        "document": true
      },
      "packages": {
        "@popperjs/core": true,
        "react": true,
        "react-popper>react-fast-compare": true,
        "react-popper>warning": true
      }
    },
    "react-popper>react-fast-compare": {
      "globals": {
        "Element": true,
        "console.warn": true
      }
    },
    "react-popper>warning": {
      "globals": {
        "console": true
      }
    },
    "react-redux": {
      "globals": {
        "console": true,
        "document": true
      },
      "packages": {
        "@babel/runtime": true,
        "prop-types": true,
        "prop-types>react-is": true,
        "react": true,
        "react-dom": true,
        "react-redux>hoist-non-react-statics": true,
        "redux": true
      }
    },
    "react-redux>hoist-non-react-statics": {
      "packages": {
        "prop-types>react-is": true
      }
    },
    "react-responsive-carousel": {
      "globals": {
        "HTMLElement": true,
        "addEventListener": true,
        "clearTimeout": true,
        "console.warn": true,
        "document": true,
        "getComputedStyle": true,
        "removeEventListener": true,
        "setTimeout": true
      },
      "packages": {
        "classnames": true,
        "react": true,
        "react-dom": true,
        "react-responsive-carousel>react-easy-swipe": true
      }
    },
    "react-responsive-carousel>react-easy-swipe": {
      "globals": {
        "addEventListener": true,
        "define": true,
        "document.addEventListener": true,
        "document.removeEventListener": true
      },
      "packages": {
        "prop-types": true,
        "react": true
      }
    },
    "react-router-dom": {
      "packages": {
        "prop-types": true,
        "react": true,
        "react-router-dom>history": true,
        "react-router-dom>react-router": true,
        "react-router-dom>tiny-invariant": true,
        "react-router-dom>tiny-warning": true
      }
    },
    "react-router-dom>history": {
      "globals": {
        "addEventListener": true,
        "confirm": true,
        "document": true,
        "history": true,
        "location": true,
        "navigator.userAgent": true,
        "removeEventListener": true
      },
      "packages": {
        "react-router-dom>history>resolve-pathname": true,
        "react-router-dom>history>value-equal": true,
        "react-router-dom>tiny-invariant": true,
        "react-router-dom>tiny-warning": true
      }
    },
    "react-router-dom>react-router": {
      "packages": {
        "prop-types": true,
        "prop-types>react-is": true,
        "react": true,
        "react-redux>hoist-non-react-statics": true,
        "react-router-dom>react-router>history": true,
        "react-router-dom>react-router>mini-create-react-context": true,
        "react-router-dom>tiny-invariant": true,
        "react-router-dom>tiny-warning": true,
        "sinon>nise>path-to-regexp": true
      }
    },
    "react-router-dom>react-router>history": {
      "globals": {
        "addEventListener": true,
        "confirm": true,
        "document": true,
        "history": true,
        "location": true,
        "navigator.userAgent": true,
        "removeEventListener": true
      },
      "packages": {
        "react-router-dom>history>resolve-pathname": true,
        "react-router-dom>history>value-equal": true,
        "react-router-dom>tiny-invariant": true,
        "react-router-dom>tiny-warning": true
      }
    },
    "react-router-dom>react-router>mini-create-react-context": {
      "packages": {
        "@babel/runtime": true,
        "prop-types": true,
        "react": true,
        "react-router-dom>react-router>mini-create-react-context>gud": true,
        "react-router-dom>tiny-warning": true
      }
    },
    "react-router-dom>tiny-warning": {
      "globals": {
        "console": true
      }
    },
    "react-simple-file-input": {
      "globals": {
        "File": true,
        "FileReader": true,
        "console.warn": true
      },
      "packages": {
        "prop-types": true,
        "react": true
      }
    },
    "react-tippy": {
      "globals": {
        "Element": true,
        "MSStream": true,
        "MutationObserver": true,
        "addEventListener": true,
        "clearTimeout": true,
        "console.error": true,
        "console.warn": true,
        "define": true,
        "document": true,
        "getComputedStyle": true,
        "innerHeight": true,
        "innerWidth": true,
        "navigator.maxTouchPoints": true,
        "navigator.msMaxTouchPoints": true,
        "navigator.userAgent": true,
        "performance": true,
        "requestAnimationFrame": true,
        "setTimeout": true
      },
      "packages": {
        "react": true,
        "react-dom": true,
        "react-tippy>popper.js": true
      }
    },
    "react-tippy>popper.js": {
      "globals": {
        "MSInputMethodContext": true,
        "Node.DOCUMENT_POSITION_FOLLOWING": true,
        "cancelAnimationFrame": true,
        "console.warn": true,
        "define": true,
        "devicePixelRatio": true,
        "document": true,
        "getComputedStyle": true,
        "innerHeight": true,
        "innerWidth": true,
        "navigator.userAgent": true,
        "requestAnimationFrame": true,
        "setTimeout": true
      }
    },
    "react-toggle-button": {
      "globals": {
        "clearTimeout": true,
        "console.warn": true,
        "define": true,
        "performance": true,
        "setTimeout": true
      },
      "packages": {
        "react": true
      }
    },
    "readable-stream": {
      "packages": {
        "browserify>browser-resolve": true,
        "browserify>process": true,
        "browserify>timers-browserify": true,
        "pumpify>inherits": true,
        "readable-stream>core-util-is": true,
        "readable-stream>isarray": true,
        "readable-stream>process-nextick-args": true,
        "readable-stream>safe-buffer": true,
        "readable-stream>string_decoder": true,
        "readable-stream>util-deprecate": true,
        "webpack>events": true
      }
    },
    "readable-stream>core-util-is": {
      "packages": {
        "browserify>insert-module-globals>is-buffer": true
      }
    },
    "readable-stream>process-nextick-args": {
      "packages": {
        "browserify>process": true
      }
    },
    "readable-stream>safe-buffer": {
      "packages": {
        "browserify>buffer": true
      }
    },
    "readable-stream>string_decoder": {
      "packages": {
        "readable-stream>safe-buffer": true
      }
    },
    "readable-stream>util-deprecate": {
      "globals": {
        "console.trace": true,
        "console.warn": true,
        "localStorage": true
      }
    },
    "redux": {
      "globals": {
        "console": true
      },
      "packages": {
        "@babel/runtime": true
      }
    },
    "semver": {
      "globals": {
        "console.error": true
      },
      "packages": {
        "browserify>process": true,
        "semver>lru-cache": true
      }
    },
    "semver>lru-cache": {
      "packages": {
        "semver>lru-cache>yallist": true
      }
    },
    "sinon>nise>path-to-regexp": {
      "packages": {
        "sinon>nise>path-to-regexp>isarray": true
      }
    },
    "stream-browserify": {
      "packages": {
        "pumpify>inherits": true,
        "stream-browserify>readable-stream": true,
        "webpack>events": true
      }
    },
    "stream-browserify>readable-stream": {
      "packages": {
        "browserify>browser-resolve": true,
        "browserify>buffer": true,
        "browserify>process": true,
        "browserify>string_decoder": true,
        "pumpify>inherits": true,
        "readable-stream>util-deprecate": true,
        "webpack>events": true
      }
    },
    "string.prototype.matchall>call-bind": {
      "packages": {
        "browserify>has>function-bind": true,
        "string.prototype.matchall>get-intrinsic": true
      }
    },
    "string.prototype.matchall>es-abstract>array-buffer-byte-length": {
      "packages": {
        "string.prototype.matchall>call-bind": true,
        "string.prototype.matchall>es-abstract>is-array-buffer": true
      }
    },
    "string.prototype.matchall>es-abstract>es-to-primitive>is-symbol": {
      "packages": {
        "string.prototype.matchall>has-symbols": true
      }
    },
    "string.prototype.matchall>es-abstract>gopd": {
      "packages": {
        "string.prototype.matchall>get-intrinsic": true
      }
    },
    "string.prototype.matchall>es-abstract>is-array-buffer": {
      "packages": {
        "browserify>util>is-typed-array": true,
        "string.prototype.matchall>call-bind": true,
        "string.prototype.matchall>get-intrinsic": true
      }
    },
    "string.prototype.matchall>es-abstract>is-callable": {
      "globals": {
        "document": true
      }
    },
    "string.prototype.matchall>es-abstract>is-regex": {
      "packages": {
        "koa>is-generator-function>has-tostringtag": true,
        "string.prototype.matchall>call-bind": true
      }
    },
    "string.prototype.matchall>es-abstract>is-shared-array-buffer": {
      "packages": {
        "string.prototype.matchall>call-bind": true
      }
    },
    "string.prototype.matchall>get-intrinsic": {
      "globals": {
        "AggregateError": true,
        "FinalizationRegistry": true,
        "WeakRef": true
      },
      "packages": {
        "browserify>has>function-bind": true,
        "depcheck>is-core-module>hasown": true,
        "string.prototype.matchall>es-abstract>has-proto": true,
        "string.prototype.matchall>get-intrinsic>hasown": true,
        "string.prototype.matchall>has-symbols": true
      }
    },
<<<<<<< HEAD
    "string.prototype.matchall>get-intrinsic>hasown": {
      "packages": {
        "browserify>has>function-bind": true
      }
    },
    "string.prototype.matchall>internal-slot": {
      "packages": {
        "string.prototype.matchall>get-intrinsic": true,
        "string.prototype.matchall>get-intrinsic>hasown": true,
=======
    "string.prototype.matchall>internal-slot": {
      "packages": {
        "depcheck>is-core-module>hasown": true,
        "string.prototype.matchall>get-intrinsic": true,
>>>>>>> 726bdf9d
        "string.prototype.matchall>side-channel": true
      }
    },
    "string.prototype.matchall>regexp.prototype.flags": {
      "packages": {
        "globalthis>define-properties": true,
        "string.prototype.matchall>call-bind": true,
        "string.prototype.matchall>regexp.prototype.flags>set-function-name": true
      }
    },
    "string.prototype.matchall>regexp.prototype.flags>set-function-name": {
      "packages": {
        "globalthis>define-properties>define-data-property": true,
        "globalthis>define-properties>has-property-descriptors": true,
        "string.prototype.matchall>es-abstract>function.prototype.name>functions-have-names": true
      }
    },
    "string.prototype.matchall>side-channel": {
      "packages": {
        "brfs>static-module>object-inspect": true,
        "string.prototype.matchall>call-bind": true,
        "string.prototype.matchall>get-intrinsic": true
      }
    },
    "superstruct": {
      "globals": {
        "console.warn": true,
        "define": true
      }
    },
    "uuid": {
      "globals": {
        "crypto": true,
        "msCrypto": true
      }
    },
    "web3": {
      "globals": {
        "XMLHttpRequest": true
      }
    },
    "web3-stream-provider": {
      "globals": {
        "setTimeout": true
      },
      "packages": {
        "browserify>util": true,
        "readable-stream": true,
        "web3-stream-provider>uuid": true
      }
    },
    "web3-stream-provider>uuid": {
      "globals": {
        "crypto": true,
        "msCrypto": true
      }
    },
    "webextension-polyfill": {
      "globals": {
        "browser": true,
        "chrome": true,
        "console.error": true,
        "console.warn": true,
        "define": true
      }
    },
    "webpack>events": {
      "globals": {
        "console": true
      }
    }
  }
}<|MERGE_RESOLUTION|>--- conflicted
+++ resolved
@@ -709,11 +709,7 @@
     },
     "@metamask/accounts-controller": {
       "packages": {
-<<<<<<< HEAD
         "@metamask/accounts-controller>@metamask/base-controller": true,
-=======
-        "@metamask/base-controller": true,
->>>>>>> 726bdf9d
         "@metamask/eth-snap-keyring": true,
         "@metamask/keyring-api": true,
         "@metamask/keyring-controller": true,
@@ -721,7 +717,6 @@
         "uuid": true
       }
     },
-<<<<<<< HEAD
     "@metamask/accounts-controller>@metamask/base-controller": {
       "globals": {
         "setTimeout": true
@@ -730,8 +725,6 @@
         "immer": true
       }
     },
-=======
->>>>>>> 726bdf9d
     "@metamask/address-book-controller": {
       "packages": {
         "@metamask/address-book-controller>@metamask/base-controller": true,
@@ -992,7 +985,6 @@
       }
     },
     "@metamask/eth-keyring-controller>@metamask/eth-simple-keyring": {
-<<<<<<< HEAD
       "packages": {
         "@ethereumjs/tx>@ethereumjs/util": true,
         "@ethereumjs/tx>ethereum-cryptography": true,
@@ -1115,20 +1107,10 @@
     "@metamask/eth-token-tracker>deep-equal>is-date-object": {
       "packages": {
         "koa>is-generator-function>has-tostringtag": true
-=======
-      "packages": {
-        "@ethereumjs/tx>@ethereumjs/util": true,
-        "@ethereumjs/tx>ethereum-cryptography": true,
-        "@metamask/message-manager>@metamask/eth-sig-util": true,
-        "@metamask/utils": true,
-        "browserify>buffer": true,
-        "mocha>serialize-javascript>randombytes": true
->>>>>>> 726bdf9d
       }
     },
     "@metamask/eth-token-tracker>deep-equal>which-boxed-primitive": {
       "packages": {
-<<<<<<< HEAD
         "@metamask/eth-token-tracker>deep-equal>which-boxed-primitive>is-bigint": true,
         "@metamask/eth-token-tracker>deep-equal>which-boxed-primitive>is-boolean-object": true,
         "@metamask/eth-token-tracker>deep-equal>which-boxed-primitive>is-number-object": true,
@@ -1142,66 +1124,18 @@
       }
     },
     "@metamask/eth-token-tracker>deep-equal>which-boxed-primitive>is-boolean-object": {
-=======
-        "@ethereumjs/tx": true,
-        "@ethereumjs/tx>@ethereumjs/rlp": true,
-        "@ethereumjs/tx>@ethereumjs/util": true,
-        "@metamask/eth-trezor-keyring>hdkey": true,
-        "@metamask/message-manager>@metamask/eth-sig-util": true,
-        "browserify>buffer": true,
-        "webpack>events": true
-      }
-    },
-    "@metamask/eth-query": {
->>>>>>> 726bdf9d
       "packages": {
         "koa>is-generator-function>has-tostringtag": true,
         "string.prototype.matchall>call-bind": true
       }
     },
-<<<<<<< HEAD
     "@metamask/eth-token-tracker>deep-equal>which-boxed-primitive>is-number-object": {
       "packages": {
         "koa>is-generator-function>has-tostringtag": true
-=======
-    "@metamask/eth-snap-keyring": {
-      "globals": {
-        "console.error": true
-      },
-      "packages": {
-        "@ethereumjs/tx": true,
-        "@metamask/eth-snap-keyring>uuid": true,
-        "@metamask/keyring-api": true,
-        "@metamask/message-manager>@metamask/eth-sig-util": true,
-        "@metamask/utils": true,
-        "superstruct": true,
-        "webpack>events": true
-      }
-    },
-    "@metamask/eth-snap-keyring>uuid": {
-      "globals": {
-        "crypto": true
-      }
-    },
-    "@metamask/eth-token-tracker": {
-      "globals": {
-        "console.warn": true
-      },
-      "packages": {
-        "@babel/runtime": true,
-        "@metamask/eth-token-tracker>deep-equal": true,
-        "@metamask/eth-token-tracker>eth-block-tracker": true,
-        "@metamask/safe-event-emitter": true,
-        "ethjs": true,
-        "ethjs-contract": true,
-        "ethjs>ethjs-query": true,
-        "human-standard-token-abi": true
->>>>>>> 726bdf9d
       }
     },
     "@metamask/eth-token-tracker>deep-equal>which-collection": {
       "packages": {
-<<<<<<< HEAD
         "@metamask/eth-token-tracker>deep-equal>es-get-iterator>is-map": true,
         "@metamask/eth-token-tracker>deep-equal>es-get-iterator>is-set": true,
         "@metamask/eth-token-tracker>deep-equal>which-collection>is-weakmap": true,
@@ -1212,48 +1146,15 @@
       "packages": {
         "string.prototype.matchall>call-bind": true,
         "string.prototype.matchall>get-intrinsic": true
-=======
-        "@metamask/eth-token-tracker>deep-equal>es-get-iterator": true,
-        "@metamask/eth-token-tracker>deep-equal>is-date-object": true,
-        "@metamask/eth-token-tracker>deep-equal>isarray": true,
-        "@metamask/eth-token-tracker>deep-equal>which-boxed-primitive": true,
-        "@metamask/eth-token-tracker>deep-equal>which-collection": true,
-        "@ngraveio/bc-ur>assert>object-is": true,
-        "browserify>util>is-arguments": true,
-        "browserify>util>which-typed-array": true,
-        "globalthis>define-properties>object-keys": true,
-        "gulp>vinyl-fs>object.assign": true,
-        "string.prototype.matchall>call-bind": true,
-        "string.prototype.matchall>es-abstract>array-buffer-byte-length": true,
-        "string.prototype.matchall>es-abstract>is-array-buffer": true,
-        "string.prototype.matchall>es-abstract>is-regex": true,
-        "string.prototype.matchall>es-abstract>is-shared-array-buffer": true,
-        "string.prototype.matchall>get-intrinsic": true,
-        "string.prototype.matchall>regexp.prototype.flags": true,
-        "string.prototype.matchall>side-channel": true
-      }
-    },
-    "@metamask/eth-token-tracker>deep-equal>es-get-iterator": {
-      "packages": {
-        "@metamask/eth-token-tracker>deep-equal>es-get-iterator>is-map": true,
-        "@metamask/eth-token-tracker>deep-equal>es-get-iterator>is-set": true,
-        "@metamask/eth-token-tracker>deep-equal>es-get-iterator>isarray": true,
-        "@metamask/eth-token-tracker>deep-equal>es-get-iterator>stop-iteration-iterator": true,
-        "browserify>process": true,
-        "browserify>util>is-arguments": true,
-        "eslint-plugin-react>array-includes>is-string": true,
-        "string.prototype.matchall>call-bind": true,
-        "string.prototype.matchall>get-intrinsic": true,
-        "string.prototype.matchall>has-symbols": true
->>>>>>> 726bdf9d
-      }
-    },
-    "@metamask/eth-token-tracker>deep-equal>es-get-iterator>stop-iteration-iterator": {
-      "globals": {
-        "StopIteration": true
-      },
-      "packages": {
-<<<<<<< HEAD
+      }
+    },
+    "@metamask/eth-token-tracker>eth-block-tracker": {
+      "globals": {
+        "clearTimeout": true,
+        "console.error": true,
+        "setTimeout": true
+      },
+      "packages": {
         "@metamask/eth-query>json-rpc-random-id": true,
         "@metamask/eth-token-tracker>eth-block-tracker>pify": true,
         "@metamask/safe-event-emitter": true
@@ -1280,213 +1181,6 @@
     },
     "@metamask/eth-trezor-keyring>hdkey": {
       "packages": {
-=======
-        "string.prototype.matchall>internal-slot": true
-      }
-    },
-    "@metamask/eth-token-tracker>deep-equal>is-date-object": {
-      "packages": {
-        "koa>is-generator-function>has-tostringtag": true
-      }
-    },
-    "@metamask/eth-token-tracker>deep-equal>which-boxed-primitive": {
-      "packages": {
-        "@metamask/eth-token-tracker>deep-equal>which-boxed-primitive>is-bigint": true,
-        "@metamask/eth-token-tracker>deep-equal>which-boxed-primitive>is-boolean-object": true,
-        "@metamask/eth-token-tracker>deep-equal>which-boxed-primitive>is-number-object": true,
-        "eslint-plugin-react>array-includes>is-string": true,
-        "string.prototype.matchall>es-abstract>es-to-primitive>is-symbol": true
-      }
-    },
-    "@metamask/eth-token-tracker>deep-equal>which-boxed-primitive>is-bigint": {
-      "packages": {
-        "string.prototype.matchall>es-abstract>unbox-primitive>has-bigints": true
-      }
-    },
-    "@metamask/eth-token-tracker>deep-equal>which-boxed-primitive>is-boolean-object": {
-      "packages": {
-        "koa>is-generator-function>has-tostringtag": true,
-        "string.prototype.matchall>call-bind": true
-      }
-    },
-    "@metamask/eth-token-tracker>deep-equal>which-boxed-primitive>is-number-object": {
-      "packages": {
-        "koa>is-generator-function>has-tostringtag": true
-      }
-    },
-    "@metamask/eth-token-tracker>deep-equal>which-collection": {
-      "packages": {
-        "@metamask/eth-token-tracker>deep-equal>es-get-iterator>is-map": true,
-        "@metamask/eth-token-tracker>deep-equal>es-get-iterator>is-set": true,
-        "@metamask/eth-token-tracker>deep-equal>which-collection>is-weakmap": true,
-        "@metamask/eth-token-tracker>deep-equal>which-collection>is-weakset": true
-      }
-    },
-    "@metamask/eth-token-tracker>deep-equal>which-collection>is-weakset": {
-      "packages": {
-        "string.prototype.matchall>call-bind": true,
-        "string.prototype.matchall>get-intrinsic": true
-      }
-    },
-    "@metamask/eth-token-tracker>eth-block-tracker": {
-      "globals": {
-        "clearTimeout": true,
-        "console.error": true,
-        "setTimeout": true
-      },
-      "packages": {
-        "@metamask/eth-query>json-rpc-random-id": true,
-        "@metamask/eth-token-tracker>eth-block-tracker>pify": true,
-        "@metamask/safe-event-emitter": true
-      }
-    },
-    "@metamask/eth-trezor-keyring": {
-      "globals": {
-        "setTimeout": true
-      },
-      "packages": {
-        "@ethereumjs/tx": true,
-        "@ethereumjs/tx>@ethereumjs/util": true,
-        "@metamask/eth-trezor-keyring>@trezor/connect-plugin-ethereum": true,
-        "@metamask/eth-trezor-keyring>@trezor/connect-web": true,
-        "@metamask/eth-trezor-keyring>hdkey": true,
-        "browserify>buffer": true,
-        "webpack>events": true
-      }
-    },
-    "@metamask/eth-trezor-keyring>@trezor/connect-plugin-ethereum": {
-      "packages": {
-        "@metamask/message-manager>@metamask/eth-sig-util": true
-      }
-    },
-    "@metamask/eth-trezor-keyring>@trezor/connect-web": {
-      "globals": {
-        "addEventListener": true,
-        "btoa": true,
-        "chrome": true,
-        "clearInterval": true,
-        "clearTimeout": true,
-        "console.warn": true,
-        "document.body": true,
-        "document.createElement": true,
-        "document.createTextNode": true,
-        "document.getElementById": true,
-        "document.querySelectorAll": true,
-        "navigator.usb.requestDevice": true,
-        "open": true,
-        "removeEventListener": true,
-        "setInterval": true,
-        "setTimeout": true
-      },
-      "packages": {
-        "@metamask/eth-trezor-keyring>@trezor/connect-web>@trezor/connect": true,
-        "@metamask/eth-trezor-keyring>@trezor/connect-web>@trezor/utils": true,
-        "mockttp>graphql-tag>tslib": true,
-        "webpack>events": true
-      }
-    },
-    "@metamask/eth-trezor-keyring>@trezor/connect-web>@trezor/connect": {
-      "globals": {
-        "__TREZOR_CONNECT_SRC": true,
-        "chrome": true,
-        "console.error": true,
-        "console.log": true,
-        "console.warn": true,
-        "location": true,
-        "navigator": true
-      },
-      "packages": {
-        "@metamask/eth-trezor-keyring>@trezor/connect-web>@trezor/connect>@trezor/transport": true,
-        "@metamask/eth-trezor-keyring>@trezor/connect-web>@trezor/connect>tslib": true
-      }
-    },
-    "@metamask/eth-trezor-keyring>@trezor/connect-web>@trezor/connect>@trezor/transport": {
-      "globals": {
-        "fetch": true,
-        "navigator.usb": true,
-        "onconnect": "write",
-        "setTimeout": true
-      },
-      "packages": {
-        "@metamask/eth-trezor-keyring>@trezor/connect-web>@trezor/connect>@trezor/transport>bytebuffer": true,
-        "@metamask/eth-trezor-keyring>@trezor/connect-web>@trezor/connect>@trezor/transport>long": true,
-        "@metamask/eth-trezor-keyring>@trezor/connect-web>@trezor/connect>@trezor/transport>protobufjs": true,
-        "@metamask/eth-trezor-keyring>@trezor/connect-web>@trezor/utils": true,
-        "browserify>buffer": true,
-        "lavamoat>json-stable-stringify": true,
-        "webpack>events": true
-      }
-    },
-    "@metamask/eth-trezor-keyring>@trezor/connect-web>@trezor/connect>@trezor/transport>bytebuffer": {
-      "globals": {
-        "console": true,
-        "define": true
-      },
-      "packages": {
-        "@metamask/eth-trezor-keyring>@trezor/connect-web>@trezor/connect>@trezor/transport>bytebuffer>long": true
-      }
-    },
-    "@metamask/eth-trezor-keyring>@trezor/connect-web>@trezor/connect>@trezor/transport>bytebuffer>long": {
-      "globals": {
-        "define": true
-      }
-    },
-    "@metamask/eth-trezor-keyring>@trezor/connect-web>@trezor/connect>@trezor/transport>long": {
-      "globals": {
-        "WebAssembly.Instance": true,
-        "WebAssembly.Module": true
-      }
-    },
-    "@metamask/eth-trezor-keyring>@trezor/connect-web>@trezor/connect>@trezor/transport>protobufjs": {
-      "globals": {
-        "process": true,
-        "setTimeout": true
-      },
-      "packages": {
-        "@metamask/eth-trezor-keyring>@trezor/connect-web>@trezor/connect>@trezor/transport>protobufjs>@protobufjs/aspromise": true,
-        "@metamask/eth-trezor-keyring>@trezor/connect-web>@trezor/connect>@trezor/transport>protobufjs>@protobufjs/base64": true,
-        "@metamask/eth-trezor-keyring>@trezor/connect-web>@trezor/connect>@trezor/transport>protobufjs>@protobufjs/codegen": true,
-        "@metamask/eth-trezor-keyring>@trezor/connect-web>@trezor/connect>@trezor/transport>protobufjs>@protobufjs/eventemitter": true,
-        "@metamask/eth-trezor-keyring>@trezor/connect-web>@trezor/connect>@trezor/transport>protobufjs>@protobufjs/fetch": true,
-        "@metamask/eth-trezor-keyring>@trezor/connect-web>@trezor/connect>@trezor/transport>protobufjs>@protobufjs/float": true,
-        "@metamask/eth-trezor-keyring>@trezor/connect-web>@trezor/connect>@trezor/transport>protobufjs>@protobufjs/inquire": true,
-        "@metamask/eth-trezor-keyring>@trezor/connect-web>@trezor/connect>@trezor/transport>protobufjs>@protobufjs/path": true,
-        "@metamask/eth-trezor-keyring>@trezor/connect-web>@trezor/connect>@trezor/transport>protobufjs>@protobufjs/pool": true,
-        "@metamask/eth-trezor-keyring>@trezor/connect-web>@trezor/connect>@trezor/transport>protobufjs>@protobufjs/utf8": true
-      }
-    },
-    "@metamask/eth-trezor-keyring>@trezor/connect-web>@trezor/connect>@trezor/transport>protobufjs>@protobufjs/codegen": {
-      "globals": {
-        "console.log": true
-      }
-    },
-    "@metamask/eth-trezor-keyring>@trezor/connect-web>@trezor/connect>@trezor/transport>protobufjs>@protobufjs/fetch": {
-      "globals": {
-        "XMLHttpRequest": true
-      },
-      "packages": {
-        "@metamask/eth-trezor-keyring>@trezor/connect-web>@trezor/connect>@trezor/transport>protobufjs>@protobufjs/aspromise": true,
-        "@metamask/eth-trezor-keyring>@trezor/connect-web>@trezor/connect>@trezor/transport>protobufjs>@protobufjs/inquire": true
-      }
-    },
-    "@metamask/eth-trezor-keyring>@trezor/connect-web>@trezor/connect>tslib": {
-      "globals": {
-        "define": true
-      }
-    },
-    "@metamask/eth-trezor-keyring>@trezor/connect-web>@trezor/utils": {
-      "globals": {
-        "AbortController": true,
-        "clearTimeout": true,
-        "setTimeout": true
-      },
-      "packages": {
-        "browserify>buffer": true
-      }
-    },
-    "@metamask/eth-trezor-keyring>hdkey": {
-      "packages": {
->>>>>>> 726bdf9d
         "browserify>assert": true,
         "browserify>crypto-browserify": true,
         "ethereumjs-util>create-hash>ripemd160": true,
@@ -1530,20 +1224,14 @@
         "setInterval": true
       },
       "packages": {
-<<<<<<< HEAD
         "@metamask/eth-query": true,
         "@metamask/gas-fee-controller>@metamask/controller-utils": true,
         "@metamask/gas-fee-controller>@metamask/ethjs-unit": true,
-=======
-        "@metamask/controller-utils": true,
-        "@metamask/gas-fee-controller>@metamask/eth-query": true,
->>>>>>> 726bdf9d
         "@metamask/polling-controller": true,
         "ethereumjs-util": true,
         "uuid": true
       }
     },
-<<<<<<< HEAD
     "@metamask/gas-fee-controller>@metamask/controller-utils": {
       "globals": {
         "URL": true,
@@ -1565,12 +1253,6 @@
       "packages": {
         "bn.js": true,
         "ethjs>number-to-bn": true
-=======
-    "@metamask/gas-fee-controller>@metamask/eth-query": {
-      "packages": {
-        "@metamask/eth-query>json-rpc-random-id": true,
-        "watchify>xtend": true
->>>>>>> 726bdf9d
       }
     },
     "@metamask/jazzicon": {
@@ -1603,18 +1285,6 @@
     "@metamask/jazzicon>color>color-string": {
       "packages": {
         "jest-canvas-mock>moo-color>color-name": true
-      }
-    },
-    "@metamask/keyring-api": {
-      "packages": {
-        "@metamask/keyring-api>uuid": true,
-        "@metamask/utils": true,
-        "superstruct": true
-      }
-    },
-    "@metamask/keyring-api>uuid": {
-      "globals": {
-        "crypto": true
       }
     },
     "@metamask/keyring-api": {
@@ -2175,10 +1845,6 @@
     },
     "@metamask/snaps-rpc-methods": {
       "packages": {
-<<<<<<< HEAD
-=======
-        "@metamask/key-tree": true,
->>>>>>> 726bdf9d
         "@metamask/permission-controller": true,
         "@metamask/providers>@metamask/rpc-errors": true,
         "@metamask/snaps-sdk": true,
@@ -2194,7 +1860,6 @@
         "fetch": true
       },
       "packages": {
-<<<<<<< HEAD
         "@metamask/providers>@metamask/rpc-errors": true,
         "@metamask/snaps-sdk>is-svg": true,
         "@metamask/utils": true,
@@ -2221,10 +1886,6 @@
         "browserify>buffer": true,
         "nock>debug": true,
         "semver": true,
-=======
-        "@metamask/snaps-sdk>is-svg": true,
-        "@metamask/utils": true,
->>>>>>> 726bdf9d
         "superstruct": true
       }
     },
@@ -2265,19 +1926,12 @@
         "fetch": true
       },
       "packages": {
-<<<<<<< HEAD
-=======
-        "@metamask/key-tree": true,
->>>>>>> 726bdf9d
         "@metamask/permission-controller": true,
         "@metamask/providers>@metamask/rpc-errors": true,
         "@metamask/snaps-sdk": true,
         "@metamask/snaps-sdk>@metamask/key-tree": true,
         "@metamask/snaps-sdk>is-svg": true,
-<<<<<<< HEAD
         "@metamask/snaps-utils>@metamask/slip44": true,
-=======
->>>>>>> 726bdf9d
         "@metamask/snaps-utils>cron-parser": true,
         "@metamask/snaps-utils>fast-json-stable-stringify": true,
         "@metamask/snaps-utils>rfdc": true,
@@ -4762,26 +4416,13 @@
         "browserify>has>function-bind": true,
         "depcheck>is-core-module>hasown": true,
         "string.prototype.matchall>es-abstract>has-proto": true,
-        "string.prototype.matchall>get-intrinsic>hasown": true,
         "string.prototype.matchall>has-symbols": true
       }
     },
-<<<<<<< HEAD
-    "string.prototype.matchall>get-intrinsic>hasown": {
-      "packages": {
-        "browserify>has>function-bind": true
-      }
-    },
-    "string.prototype.matchall>internal-slot": {
-      "packages": {
-        "string.prototype.matchall>get-intrinsic": true,
-        "string.prototype.matchall>get-intrinsic>hasown": true,
-=======
     "string.prototype.matchall>internal-slot": {
       "packages": {
         "depcheck>is-core-module>hasown": true,
         "string.prototype.matchall>get-intrinsic": true,
->>>>>>> 726bdf9d
         "string.prototype.matchall>side-channel": true
       }
     },
