--- conflicted
+++ resolved
@@ -1022,10 +1022,6 @@
         "@metamask/eth-keyring-controller>@metamask/eth-simple-keyring": true,
         "@metamask/eth-keyring-controller>obs-store": true,
         "@metamask/eth-trezor-keyring>@metamask/eth-sig-util": true,
-<<<<<<< HEAD
-        "@metamask/rpc-methods>@metamask/browser-passworder": true,
-=======
->>>>>>> c2bbbb1d
         "browserify>events": true
       }
     },
@@ -1432,194 +1428,6 @@
         "ethereumjs-wallet>safe-buffer": true
       }
     },
-    "@metamask/eth-trezor-keyring": {
-      "globals": {
-        "setTimeout": true
-      },
-      "packages": {
-        "@ethereumjs/tx": true,
-        "@ethereumjs/tx>@ethereumjs/util": true,
-        "@metamask/eth-trezor-keyring>@trezor/connect-plugin-ethereum": true,
-        "@metamask/eth-trezor-keyring>@trezor/connect-web": true,
-        "@metamask/eth-trezor-keyring>hdkey": true,
-        "browserify>buffer": true,
-        "browserify>events": true
-      }
-    },
-    "@metamask/eth-trezor-keyring>@metamask/eth-sig-util": {
-      "packages": {
-        "@ethereumjs/tx>@ethereumjs/util": true,
-        "@ethereumjs/tx>ethereum-cryptography": true,
-        "@metamask/eth-trezor-keyring>@metamask/eth-sig-util>ethjs-util": true,
-        "bn.js": true,
-        "browserify>buffer": true,
-        "eth-sig-util>tweetnacl": true,
-        "eth-sig-util>tweetnacl-util": true
-      }
-    },
-    "@metamask/eth-trezor-keyring>@metamask/eth-sig-util>ethjs-util": {
-      "packages": {
-        "browserify>buffer": true,
-        "ethjs>ethjs-util>is-hex-prefixed": true,
-        "ethjs>ethjs-util>strip-hex-prefix": true
-      }
-    },
-    "@metamask/eth-trezor-keyring>@trezor/connect-plugin-ethereum": {
-      "packages": {
-        "@metamask/eth-trezor-keyring>@metamask/eth-sig-util": true
-      }
-    },
-    "@metamask/eth-trezor-keyring>@trezor/connect-web": {
-      "globals": {
-        "addEventListener": true,
-        "btoa": true,
-        "chrome": true,
-        "clearInterval": true,
-        "clearTimeout": true,
-        "console.warn": true,
-        "document.body": true,
-        "document.createElement": true,
-        "document.createTextNode": true,
-        "document.getElementById": true,
-        "document.querySelectorAll": true,
-        "navigator.usb.requestDevice": true,
-        "open": true,
-        "removeEventListener": true,
-        "setInterval": true,
-        "setTimeout": true
-      },
-      "packages": {
-        "@metamask/eth-trezor-keyring>@trezor/connect-web>@trezor/connect": true,
-        "@metamask/eth-trezor-keyring>@trezor/connect-web>@trezor/utils": true,
-        "browserify>events": true,
-        "wait-on>rxjs>tslib": true
-      }
-    },
-    "@metamask/eth-trezor-keyring>@trezor/connect-web>@trezor/connect": {
-      "globals": {
-        "__TREZOR_CONNECT_SRC": true,
-        "chrome": true,
-        "console.error": true,
-        "console.log": true,
-        "console.warn": true,
-        "location": true,
-        "navigator": true
-      },
-      "packages": {
-        "@metamask/eth-trezor-keyring>@trezor/connect-web>@trezor/connect>@trezor/transport": true,
-        "wait-on>rxjs>tslib": true
-      }
-    },
-    "@metamask/eth-trezor-keyring>@trezor/connect-web>@trezor/connect>@trezor/transport": {
-      "globals": {
-        "fetch": true,
-        "navigator.usb": true,
-        "onconnect": "write",
-        "setTimeout": true
-      },
-      "packages": {
-        "@metamask/eth-trezor-keyring>@trezor/connect-web>@trezor/connect>@trezor/transport>bytebuffer": true,
-        "@metamask/eth-trezor-keyring>@trezor/connect-web>@trezor/connect>@trezor/transport>long": true,
-        "@metamask/eth-trezor-keyring>@trezor/connect-web>@trezor/connect>@trezor/transport>protobufjs": true,
-        "@metamask/eth-trezor-keyring>@trezor/connect-web>@trezor/utils": true,
-        "browserify>buffer": true,
-        "browserify>events": true,
-        "lavamoat>json-stable-stringify": true
-      }
-    },
-    "@metamask/eth-trezor-keyring>@trezor/connect-web>@trezor/connect>@trezor/transport>bytebuffer": {
-      "globals": {
-        "console": true,
-        "define": true
-      },
-      "packages": {
-        "@metamask/eth-trezor-keyring>@trezor/connect-web>@trezor/connect>@trezor/transport>bytebuffer>long": true
-      }
-    },
-    "@metamask/eth-trezor-keyring>@trezor/connect-web>@trezor/connect>@trezor/transport>bytebuffer>long": {
-      "globals": {
-        "define": true
-      }
-    },
-    "@metamask/eth-trezor-keyring>@trezor/connect-web>@trezor/connect>@trezor/transport>long": {
-      "globals": {
-        "WebAssembly.Instance": true,
-        "WebAssembly.Module": true
-      }
-    },
-    "@metamask/eth-trezor-keyring>@trezor/connect-web>@trezor/connect>@trezor/transport>protobufjs": {
-      "globals": {
-        "process": true,
-        "setTimeout": true
-      },
-      "packages": {
-        "@metamask/eth-trezor-keyring>@trezor/connect-web>@trezor/connect>@trezor/transport>protobufjs>@protobufjs/aspromise": true,
-        "@metamask/eth-trezor-keyring>@trezor/connect-web>@trezor/connect>@trezor/transport>protobufjs>@protobufjs/base64": true,
-        "@metamask/eth-trezor-keyring>@trezor/connect-web>@trezor/connect>@trezor/transport>protobufjs>@protobufjs/codegen": true,
-        "@metamask/eth-trezor-keyring>@trezor/connect-web>@trezor/connect>@trezor/transport>protobufjs>@protobufjs/eventemitter": true,
-        "@metamask/eth-trezor-keyring>@trezor/connect-web>@trezor/connect>@trezor/transport>protobufjs>@protobufjs/fetch": true,
-        "@metamask/eth-trezor-keyring>@trezor/connect-web>@trezor/connect>@trezor/transport>protobufjs>@protobufjs/float": true,
-        "@metamask/eth-trezor-keyring>@trezor/connect-web>@trezor/connect>@trezor/transport>protobufjs>@protobufjs/inquire": true,
-        "@metamask/eth-trezor-keyring>@trezor/connect-web>@trezor/connect>@trezor/transport>protobufjs>@protobufjs/path": true,
-        "@metamask/eth-trezor-keyring>@trezor/connect-web>@trezor/connect>@trezor/transport>protobufjs>@protobufjs/pool": true,
-        "@metamask/eth-trezor-keyring>@trezor/connect-web>@trezor/connect>@trezor/transport>protobufjs>@protobufjs/utf8": true
-      }
-    },
-    "@metamask/eth-trezor-keyring>@trezor/connect-web>@trezor/connect>@trezor/transport>protobufjs>@protobufjs/codegen": {
-      "globals": {
-        "console.log": true
-      }
-    },
-    "@metamask/eth-trezor-keyring>@trezor/connect-web>@trezor/connect>@trezor/transport>protobufjs>@protobufjs/fetch": {
-      "globals": {
-        "XMLHttpRequest": true
-      },
-      "packages": {
-        "@metamask/eth-trezor-keyring>@trezor/connect-web>@trezor/connect>@trezor/transport>protobufjs>@protobufjs/aspromise": true,
-        "@metamask/eth-trezor-keyring>@trezor/connect-web>@trezor/connect>@trezor/transport>protobufjs>@protobufjs/inquire": true
-      }
-    },
-    "@metamask/eth-trezor-keyring>@trezor/connect-web>@trezor/utils": {
-      "globals": {
-        "AbortController": true,
-        "clearTimeout": true,
-        "setTimeout": true
-      },
-      "packages": {
-        "browserify>buffer": true
-      }
-    },
-    "@metamask/eth-trezor-keyring>hdkey": {
-      "packages": {
-        "@metamask/eth-trezor-keyring>hdkey>coinstring": true,
-        "@metamask/eth-trezor-keyring>hdkey>secp256k1": true,
-        "browserify>assert": true,
-        "browserify>crypto-browserify": true,
-        "ethereumjs-wallet>safe-buffer": true
-      }
-    },
-    "@metamask/eth-trezor-keyring>hdkey>coinstring": {
-      "packages": {
-        "@metamask/eth-trezor-keyring>hdkey>coinstring>bs58": true,
-        "browserify>buffer": true,
-        "ethereumjs-util>create-hash": true
-      }
-    },
-    "@metamask/eth-trezor-keyring>hdkey>secp256k1": {
-      "packages": {
-        "@metamask/eth-trezor-keyring>hdkey>secp256k1>bip66": true,
-        "bn.js": true,
-        "browserify>insert-module-globals>is-buffer": true,
-        "ethereumjs-util>create-hash": true,
-        "ethereumjs-wallet>safe-buffer": true,
-        "ganache>secp256k1>elliptic": true
-      }
-    },
-    "@metamask/eth-trezor-keyring>hdkey>secp256k1>bip66": {
-      "packages": {
-        "ethereumjs-wallet>safe-buffer": true
-      }
-    },
     "@metamask/etherscan-link": {
       "globals": {
         "URL": true
@@ -1814,14 +1622,6 @@
         "@metamask/key-tree>@noble/hashes": true,
         "@metamask/utils": true,
         "superstruct": true
-<<<<<<< HEAD
-      }
-    },
-    "@metamask/rpc-methods-flask>nanoid": {
-      "globals": {
-        "crypto.getRandomValues": true
-=======
->>>>>>> c2bbbb1d
       }
     },
     "@metamask/rpc-methods-flask>nanoid": {
@@ -1858,30 +1658,11 @@
       "packages": {
         "@metamask/base-controller": true,
         "@metamask/controller-utils": true,
-<<<<<<< HEAD
-        "@metamask/signature-controller>@metamask/message-manager": true,
-=======
         "@metamask/message-manager": true,
->>>>>>> c2bbbb1d
         "browserify>buffer": true,
         "browserify>events": true,
         "eth-rpc-errors": true,
         "ethereumjs-util": true
-<<<<<<< HEAD
-      }
-    },
-    "@metamask/signature-controller>@metamask/message-manager": {
-      "packages": {
-        "@metamask/base-controller": true,
-        "@metamask/controller-utils": true,
-        "@metamask/message-manager>jsonschema": true,
-        "browserify>buffer": true,
-        "browserify>events": true,
-        "eth-sig-util": true,
-        "ethereumjs-util": true,
-        "uuid": true
-=======
->>>>>>> c2bbbb1d
       }
     },
     "@metamask/smart-transactions-controller": {
