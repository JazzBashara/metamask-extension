--- conflicted
+++ resolved
@@ -791,11 +791,7 @@
         "@metamask/controller-utils": true,
         "@metamask/controller-utils>@metamask/eth-query": true,
         "@metamask/metamask-eth-abis": true,
-<<<<<<< HEAD
-        "@metamask/utils": true,
-=======
         "@metamask/providers>@metamask/rpc-errors": true,
->>>>>>> ef8403f6
         "eth-json-rpc-filters>async-mutex": true,
         "ethereumjs-util": true,
         "single-call-balance-checker-abi": true,
@@ -1229,25 +1225,14 @@
     },
     "@metamask/eth-snap-keyring": {
       "globals": {
-<<<<<<< HEAD
-        "console.error": true,
-        "console.log": true
-=======
         "console.error": true
->>>>>>> ef8403f6
       },
       "packages": {
         "@ethereumjs/tx": true,
         "@metamask/eth-snap-keyring>@metamask/eth-sig-util": true,
-<<<<<<< HEAD
-        "@metamask/eth-snap-keyring>@metamask/keyring-api": true,
-        "@metamask/eth-snap-keyring>@metamask/utils": true,
-        "@metamask/eth-snap-keyring>uuid": true,
-=======
         "@metamask/eth-snap-keyring>@metamask/utils": true,
         "@metamask/eth-snap-keyring>uuid": true,
         "@metamask/keyring-api": true,
->>>>>>> ef8403f6
         "superstruct": true,
         "webpack>events": true
       }
@@ -1256,47 +1241,14 @@
       "packages": {
         "@ethereumjs/tx>@ethereumjs/util": true,
         "@ethereumjs/tx>ethereum-cryptography": true,
-<<<<<<< HEAD
-        "@metamask/eth-snap-keyring>@metamask/utils": true,
-        "@metamask/message-manager>@metamask/eth-sig-util>@metamask/abi-utils": true,
-=======
         "@metamask/assets-controllers>@metamask/abi-utils": true,
         "@metamask/eth-snap-keyring>@metamask/utils": true,
->>>>>>> ef8403f6
         "browserify>buffer": true,
         "eth-sig-util>ethereumjs-util>ethjs-util": true,
         "eth-sig-util>tweetnacl": true,
         "eth-sig-util>tweetnacl-util": true
       }
     },
-<<<<<<< HEAD
-    "@metamask/eth-snap-keyring>@metamask/keyring-api": {
-      "packages": {
-        "@metamask/eth-snap-keyring>@metamask/keyring-api>@metamask/utils": true,
-        "@metamask/eth-snap-keyring>@metamask/keyring-api>uuid": true,
-        "superstruct": true
-      }
-    },
-    "@metamask/eth-snap-keyring>@metamask/keyring-api>@metamask/utils": {
-      "globals": {
-        "TextDecoder": true,
-        "TextEncoder": true
-      },
-      "packages": {
-        "@metamask/key-tree>@noble/hashes": true,
-        "browserify>buffer": true,
-        "nock>debug": true,
-        "semver": true,
-        "superstruct": true
-      }
-    },
-    "@metamask/eth-snap-keyring>@metamask/keyring-api>uuid": {
-      "globals": {
-        "crypto": true
-      }
-    },
-=======
->>>>>>> ef8403f6
     "@metamask/eth-snap-keyring>@metamask/utils": {
       "globals": {
         "TextDecoder": true,
@@ -1788,7 +1740,31 @@
     },
     "@metamask/keyring-api": {
       "packages": {
-<<<<<<< HEAD
+        "@metamask/keyring-api>@metamask/utils": true,
+        "@metamask/keyring-api>uuid": true,
+        "superstruct": true
+      }
+    },
+    "@metamask/keyring-api>@metamask/utils": {
+      "globals": {
+        "TextDecoder": true,
+        "TextEncoder": true
+      },
+      "packages": {
+        "@metamask/key-tree>@noble/hashes": true,
+        "browserify>buffer": true,
+        "nock>debug": true,
+        "semver": true,
+        "superstruct": true
+      }
+    },
+    "@metamask/keyring-api>uuid": {
+      "globals": {
+        "crypto": true
+      }
+    },
+    "@metamask/keyring-controller": {
+      "packages": {
         "@metamask/base-controller": true,
         "@metamask/eth-keyring-controller": true,
         "@metamask/keyring-controller>@metamask/utils": true,
@@ -1797,41 +1773,6 @@
         "ethereumjs-util": true
       }
     },
-=======
-        "@metamask/keyring-api>@metamask/utils": true,
-        "@metamask/keyring-api>uuid": true,
-        "superstruct": true
-      }
-    },
-    "@metamask/keyring-api>@metamask/utils": {
-      "globals": {
-        "TextDecoder": true,
-        "TextEncoder": true
-      },
-      "packages": {
-        "@metamask/key-tree>@noble/hashes": true,
-        "browserify>buffer": true,
-        "nock>debug": true,
-        "semver": true,
-        "superstruct": true
-      }
-    },
-    "@metamask/keyring-api>uuid": {
-      "globals": {
-        "crypto": true
-      }
-    },
-    "@metamask/keyring-controller": {
-      "packages": {
-        "@metamask/base-controller": true,
-        "@metamask/eth-keyring-controller": true,
-        "@metamask/keyring-controller>@metamask/utils": true,
-        "@metamask/keyring-controller>ethereumjs-wallet": true,
-        "eth-json-rpc-filters>async-mutex": true,
-        "ethereumjs-util": true
-      }
-    },
->>>>>>> ef8403f6
     "@metamask/keyring-controller>@metamask/utils": {
       "globals": {
         "TextDecoder": true,
@@ -1906,63 +1847,28 @@
     "@metamask/message-manager": {
       "packages": {
         "@metamask/base-controller": true,
-        "@metamask/message-manager>@metamask/controller-utils": true,
+        "@metamask/controller-utils": true,
         "@metamask/message-manager>@metamask/eth-sig-util": true,
         "@metamask/message-manager>jsonschema": true,
         "browserify>buffer": true,
         "ethereumjs-util": true,
         "uuid": true,
         "webpack>events": true
-<<<<<<< HEAD
-      }
-    },
-    "@metamask/message-manager>@metamask/controller-utils": {
-      "globals": {
-        "URL": true,
-        "console.error": true,
-        "fetch": true,
-        "setTimeout": true
-      },
-      "packages": {
-        "@metamask/controller-utils>@spruceid/siwe-parser": true,
-        "@metamask/message-manager>@metamask/utils": true,
-        "browserify>buffer": true,
-        "eslint>fast-deep-equal": true,
-        "eth-ens-namehash": true,
-        "ethereumjs-util": true,
-        "ethjs>ethjs-unit": true
-=======
->>>>>>> ef8403f6
       }
     },
     "@metamask/message-manager>@metamask/eth-sig-util": {
       "packages": {
         "@ethereumjs/tx>@ethereumjs/util": true,
         "@ethereumjs/tx>ethereum-cryptography": true,
-<<<<<<< HEAD
-        "@metamask/message-manager>@metamask/eth-sig-util>@metamask/abi-utils": true,
-        "@metamask/message-manager>@metamask/eth-sig-util>@metamask/utils": true,
-=======
         "@metamask/assets-controllers>@metamask/abi-utils": true,
         "@metamask/message-manager>@metamask/utils": true,
->>>>>>> ef8403f6
         "browserify>buffer": true,
         "eth-sig-util>ethereumjs-util>ethjs-util": true,
         "eth-sig-util>tweetnacl": true,
         "eth-sig-util>tweetnacl-util": true
       }
     },
-<<<<<<< HEAD
-    "@metamask/message-manager>@metamask/eth-sig-util>@metamask/abi-utils": {
-      "packages": {
-        "@metamask/message-manager>@metamask/eth-sig-util>@metamask/abi-utils>@metamask/utils": true,
-        "superstruct": true
-      }
-    },
-    "@metamask/message-manager>@metamask/eth-sig-util>@metamask/abi-utils>@metamask/utils": {
-=======
     "@metamask/message-manager>@metamask/utils": {
->>>>>>> ef8403f6
       "globals": {
         "TextDecoder": true,
         "TextEncoder": true
@@ -1975,59 +1881,9 @@
         "superstruct": true
       }
     },
-<<<<<<< HEAD
-    "@metamask/message-manager>@metamask/eth-sig-util>@metamask/utils": {
-      "globals": {
-        "TextDecoder": true,
-        "TextEncoder": true
-      },
-      "packages": {
-        "@metamask/key-tree>@noble/hashes": true,
-        "browserify>buffer": true,
-        "nock>debug": true,
-        "semver": true,
-        "superstruct": true
-      }
-    },
-    "@metamask/message-manager>@metamask/utils": {
-      "globals": {
-        "TextDecoder": true,
-        "TextEncoder": true
-      },
-      "packages": {
-        "@metamask/key-tree>@noble/hashes": true,
-        "browserify>buffer": true,
-        "nock>debug": true,
-        "semver": true,
-        "superstruct": true
-=======
     "@metamask/message-manager>jsonschema": {
       "packages": {
         "browserify>url": true
-      }
-    },
-    "@metamask/name-controller": {
-      "globals": {
-        "fetch": true
-      },
-      "packages": {
-        "@metamask/base-controller": true,
-        "@metamask/name-controller>@metamask/utils": true,
-        "eth-json-rpc-filters>async-mutex": true
->>>>>>> ef8403f6
-      }
-    },
-    "@metamask/name-controller>@metamask/utils": {
-      "globals": {
-        "TextDecoder": true,
-        "TextEncoder": true
-      },
-      "packages": {
-        "@metamask/key-tree>@noble/hashes": true,
-        "browserify>buffer": true,
-        "nock>debug": true,
-        "semver": true,
-        "superstruct": true
       }
     },
     "@metamask/name-controller": {
@@ -2331,7 +2187,28 @@
     },
     "@metamask/providers>@metamask/rpc-errors": {
       "packages": {
-<<<<<<< HEAD
+        "@metamask/providers>@metamask/rpc-errors>@metamask/utils": true,
+        "eth-rpc-errors>fast-safe-stringify": true
+      }
+    },
+    "@metamask/providers>@metamask/rpc-errors>@metamask/utils": {
+      "globals": {
+        "TextDecoder": true,
+        "TextEncoder": true
+      },
+      "packages": {
+        "@metamask/key-tree>@noble/hashes": true,
+        "browserify>buffer": true,
+        "nock>debug": true,
+        "semver": true,
+        "superstruct": true
+      }
+    },
+    "@metamask/rate-limit-controller": {
+      "globals": {
+        "setTimeout": true
+      },
+      "packages": {
         "@metamask/base-controller": true,
         "eth-rpc-errors": true
       }
@@ -2353,51 +2230,6 @@
         "crypto.getRandomValues": true
       }
     },
-=======
-        "@metamask/providers>@metamask/rpc-errors>@metamask/utils": true,
-        "eth-rpc-errors>fast-safe-stringify": true
-      }
-    },
-    "@metamask/providers>@metamask/rpc-errors>@metamask/utils": {
-      "globals": {
-        "TextDecoder": true,
-        "TextEncoder": true
-      },
-      "packages": {
-        "@metamask/key-tree>@noble/hashes": true,
-        "browserify>buffer": true,
-        "nock>debug": true,
-        "semver": true,
-        "superstruct": true
-      }
-    },
-    "@metamask/rate-limit-controller": {
-      "globals": {
-        "setTimeout": true
-      },
-      "packages": {
-        "@metamask/base-controller": true,
-        "eth-rpc-errors": true
-      }
-    },
-    "@metamask/rpc-methods": {
-      "packages": {
-        "@metamask/key-tree": true,
-        "@metamask/key-tree>@noble/hashes": true,
-        "@metamask/permission-controller": true,
-        "@metamask/rpc-methods>@metamask/utils": true,
-        "@metamask/snaps-ui": true,
-        "@metamask/snaps-utils": true,
-        "eth-rpc-errors": true,
-        "superstruct": true
-      }
-    },
-    "@metamask/rpc-methods-flask>nanoid": {
-      "globals": {
-        "crypto.getRandomValues": true
-      }
-    },
->>>>>>> ef8403f6
     "@metamask/rpc-methods>@metamask/utils": {
       "globals": {
         "TextDecoder": true,
@@ -2555,7 +2387,6 @@
     "@metamask/snaps-controllers-flask>nanoid": {
       "globals": {
         "crypto.getRandomValues": true
-<<<<<<< HEAD
       }
     },
     "@metamask/snaps-controllers>@metamask/post-message-stream": {
@@ -2575,47 +2406,17 @@
       }
     },
     "@metamask/snaps-controllers>@metamask/post-message-stream>@metamask/utils": {
-=======
-      }
-    },
-    "@metamask/snaps-controllers>@metamask/post-message-stream": {
->>>>>>> ef8403f6
-      "globals": {
-        "MessageEvent.prototype": true,
-        "WorkerGlobalScope": true,
-        "addEventListener": true,
-        "browser": true,
-        "chrome": true,
-        "location.origin": true,
-        "postMessage": true,
-        "removeEventListener": true
-      },
-      "packages": {
-<<<<<<< HEAD
+      "globals": {
+        "TextDecoder": true,
+        "TextEncoder": true
+      },
+      "packages": {
         "browserify>buffer": true,
         "nock>debug": true,
         "semver": true,
         "superstruct": true
       }
     },
-=======
-        "@metamask/snaps-controllers>@metamask/post-message-stream>@metamask/utils": true,
-        "@metamask/snaps-controllers>concat-stream>readable-stream": true
-      }
-    },
-    "@metamask/snaps-controllers>@metamask/post-message-stream>@metamask/utils": {
-      "globals": {
-        "TextDecoder": true,
-        "TextEncoder": true
-      },
-      "packages": {
-        "browserify>buffer": true,
-        "nock>debug": true,
-        "semver": true,
-        "superstruct": true
-      }
-    },
->>>>>>> ef8403f6
     "@metamask/snaps-controllers>@metamask/utils": {
       "globals": {
         "TextDecoder": true,
@@ -2780,10 +2581,7 @@
     "@metamask/snaps-ui": {
       "packages": {
         "@metamask/snaps-ui>@metamask/utils": true,
-<<<<<<< HEAD
-=======
         "@metamask/snaps-ui>is-svg": true,
->>>>>>> ef8403f6
         "superstruct": true
       }
     },
@@ -2800,8 +2598,6 @@
         "superstruct": true
       }
     },
-<<<<<<< HEAD
-=======
     "@metamask/snaps-ui>is-svg": {
       "packages": {
         "@metamask/snaps-ui>is-svg>fast-xml-parser": true
@@ -2816,7 +2612,6 @@
         "@metamask/snaps-ui>is-svg>fast-xml-parser>strnum": true
       }
     },
->>>>>>> ef8403f6
     "@metamask/snaps-utils": {
       "globals": {
         "TextDecoder": true,
@@ -2831,15 +2626,11 @@
         "@metamask/key-tree": true,
         "@metamask/key-tree>@noble/hashes": true,
         "@metamask/key-tree>@scure/base": true,
-<<<<<<< HEAD
-=======
         "@metamask/permission-controller": true,
         "@metamask/snaps-ui>is-svg": true,
->>>>>>> ef8403f6
         "@metamask/snaps-utils>@metamask/utils": true,
         "@metamask/snaps-utils>cron-parser": true,
         "@metamask/snaps-utils>fast-json-stable-stringify": true,
-        "@metamask/snaps-utils>is-svg": true,
         "@metamask/snaps-utils>rfdc": true,
         "@metamask/snaps-utils>validate-npm-package-name": true,
         "browserify>buffer": true,
@@ -2887,20 +2678,6 @@
       "packages": {
         "browserify>browser-resolve": true,
         "luxon": true
-      }
-    },
-    "@metamask/snaps-utils>is-svg": {
-      "packages": {
-        "@metamask/snaps-utils>is-svg>fast-xml-parser": true
-      }
-    },
-    "@metamask/snaps-utils>is-svg>fast-xml-parser": {
-      "globals": {
-        "entityName": true,
-        "val": true
-      },
-      "packages": {
-        "@metamask/snaps-utils>is-svg>fast-xml-parser>strnum": true
       }
     },
     "@metamask/snaps-utils>rfdc": {
