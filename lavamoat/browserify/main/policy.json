--- conflicted
+++ resolved
@@ -711,18 +711,6 @@
       }
     },
     "@metamask/accounts-controller": {
-<<<<<<< HEAD
-      "packages": {
-        "@metamask/base-controller": true,
-        "@metamask/eth-snap-keyring": true,
-        "@metamask/keyring-api": true,
-        "ethereumjs-util": true,
-        "uuid": true
-      }
-    },
-    "@metamask/address-book-controller": {
-=======
->>>>>>> 30c05176
       "packages": {
         "@metamask/base-controller": true,
         "@metamask/eth-snap-keyring": true,
@@ -805,17 +793,6 @@
         "@ethersproject/contracts": true,
         "@ethersproject/providers": true,
         "@metamask/assets-controllers>@metamask/abi-utils": true,
-<<<<<<< HEAD
-        "@metamask/assets-controllers>@metamask/controller-utils": true,
-        "@metamask/assets-controllers>@metamask/rpc-errors": true,
-        "@metamask/assets-controllers>@metamask/utils": true,
-        "@metamask/assets-controllers>abort-controller": true,
-        "@metamask/assets-controllers>multiformats": true,
-        "@metamask/base-controller": true,
-        "@metamask/contract-metadata": true,
-        "@metamask/controller-utils>@metamask/eth-query": true,
-        "@metamask/metamask-eth-abis": true,
-=======
         "@metamask/assets-controllers>@metamask/polling-controller": true,
         "@metamask/assets-controllers>@metamask/utils": true,
         "@metamask/assets-controllers>multiformats": true,
@@ -825,7 +802,6 @@
         "@metamask/controller-utils>@metamask/eth-query": true,
         "@metamask/metamask-eth-abis": true,
         "@metamask/providers>@metamask/rpc-errors": true,
->>>>>>> 30c05176
         "eth-json-rpc-filters>async-mutex": true,
         "ethereumjs-util": true,
         "single-call-balance-checker-abi": true,
@@ -852,57 +828,6 @@
         "superstruct": true
       }
     },
-<<<<<<< HEAD
-    "@metamask/assets-controllers>@metamask/controller-utils": {
-      "globals": {
-        "URL": true,
-        "console.error": true,
-        "fetch": true,
-        "setTimeout": true
-      },
-      "packages": {
-        "@metamask/assets-controllers>@metamask/utils": true,
-        "@metamask/controller-utils>@spruceid/siwe-parser": true,
-        "browserify>buffer": true,
-        "eslint>fast-deep-equal": true,
-        "eth-ens-namehash": true,
-        "ethereumjs-util": true,
-        "ethjs>ethjs-unit": true
-      }
-    },
-    "@metamask/assets-controllers>@metamask/rpc-errors": {
-      "packages": {
-        "@metamask/assets-controllers>@metamask/rpc-errors>@metamask/utils": true,
-        "eth-rpc-errors>fast-safe-stringify": true
-      }
-    },
-    "@metamask/assets-controllers>@metamask/rpc-errors>@metamask/utils": {
-      "globals": {
-        "TextDecoder": true,
-        "TextEncoder": true
-      },
-      "packages": {
-        "browserify>buffer": true,
-        "nock>debug": true,
-        "semver": true,
-        "superstruct": true
-      }
-    },
-    "@metamask/assets-controllers>@metamask/utils": {
-      "globals": {
-        "TextDecoder": true,
-        "TextEncoder": true
-      },
-      "packages": {
-        "@metamask/key-tree>@noble/hashes": true,
-        "browserify>buffer": true,
-        "nock>debug": true,
-        "semver": true,
-        "superstruct": true
-      }
-    },
-    "@metamask/assets-controllers>abort-controller": {
-=======
     "@metamask/assets-controllers>@metamask/polling-controller": {
       "globals": {
         "clearTimeout": true,
@@ -916,7 +841,6 @@
       }
     },
     "@metamask/assets-controllers>@metamask/utils": {
->>>>>>> 30c05176
       "globals": {
         "TextDecoder": true,
         "TextEncoder": true
@@ -1047,11 +971,11 @@
       "packages": {
         "@ethereumjs/tx>@ethereumjs/util": true,
         "@ethereumjs/tx>ethereum-cryptography": true,
-        "@metamask/message-manager>@metamask/eth-sig-util>tweetnacl": true,
-        "@metamask/message-manager>@metamask/eth-sig-util>tweetnacl-util": true,
         "bn.js": true,
         "browserify>buffer": true,
-        "ethereumjs-abi>ethereumjs-util>ethjs-util": true
+        "eth-sig-util>ethereumjs-util>ethjs-util": true,
+        "eth-sig-util>tweetnacl": true,
+        "eth-sig-util>tweetnacl-util": true
       }
     },
     "@metamask/eth-json-rpc-middleware>clone": {
@@ -1125,16 +1049,12 @@
     "@metamask/eth-keyring-controller>@metamask/eth-sig-util": {
       "packages": {
         "@ethereumjs/tx>@ethereumjs/util": true,
-<<<<<<< HEAD
-        "@metamask/eth-keyring-controller>@metamask/eth-sig-util>ethereum-cryptography": true,
-        "@metamask/message-manager>@metamask/eth-sig-util>tweetnacl": true,
-        "@metamask/message-manager>@metamask/eth-sig-util>tweetnacl-util": true,
-=======
         "@ethereumjs/tx>ethereum-cryptography": true,
->>>>>>> 30c05176
         "bn.js": true,
         "browserify>buffer": true,
-        "ethereumjs-abi>ethereumjs-util>ethjs-util": true
+        "eth-sig-util>ethereumjs-util>ethjs-util": true,
+        "eth-sig-util>tweetnacl": true,
+        "eth-sig-util>tweetnacl-util": true
       }
     },
     "@metamask/eth-keyring-controller>@metamask/eth-simple-keyring": {
@@ -1196,9 +1116,9 @@
     "@metamask/eth-ledger-bridge-keyring>eth-sig-util": {
       "packages": {
         "@metamask/eth-ledger-bridge-keyring>eth-sig-util>ethereumjs-util": true,
-        "@metamask/message-manager>@metamask/eth-sig-util>tweetnacl": true,
-        "@metamask/message-manager>@metamask/eth-sig-util>tweetnacl-util": true,
-        "browserify>buffer": true,
+        "browserify>buffer": true,
+        "eth-sig-util>tweetnacl": true,
+        "eth-sig-util>tweetnacl-util": true,
         "ethereumjs-abi": true
       }
     },
@@ -1209,7 +1129,7 @@
         "bn.js": true,
         "browserify>assert": true,
         "browserify>buffer": true,
-        "ethereumjs-abi>ethereumjs-util>ethjs-util": true,
+        "eth-sig-util>ethereumjs-util>ethjs-util": true,
         "ethereumjs-util>create-hash": true,
         "ethereumjs-util>rlp": true,
         "koa>content-disposition>safe-buffer": true
@@ -1244,12 +1164,7 @@
     },
     "@metamask/eth-snap-keyring": {
       "globals": {
-<<<<<<< HEAD
-        "console.error": true,
-        "console.log": true
-=======
         "console.error": true
->>>>>>> 30c05176
       },
       "packages": {
         "@ethereumjs/tx": true,
@@ -1265,21 +1180,12 @@
       "packages": {
         "@ethereumjs/tx>@ethereumjs/util": true,
         "@ethereumjs/tx>ethereum-cryptography": true,
-<<<<<<< HEAD
-        "@metamask/eth-snap-keyring>@metamask/utils": true,
-        "@metamask/message-manager>@metamask/eth-sig-util>@metamask/abi-utils": true,
-        "@metamask/message-manager>@metamask/eth-sig-util>tweetnacl": true,
-        "@metamask/message-manager>@metamask/eth-sig-util>tweetnacl-util": true,
-        "browserify>buffer": true,
-        "ethereumjs-abi>ethereumjs-util>ethjs-util": true
-=======
         "@metamask/assets-controllers>@metamask/abi-utils": true,
         "@metamask/eth-snap-keyring>@metamask/utils": true,
         "browserify>buffer": true,
         "eth-sig-util>ethereumjs-util>ethjs-util": true,
         "eth-sig-util>tweetnacl": true,
         "eth-sig-util>tweetnacl-util": true
->>>>>>> 30c05176
       }
     },
     "@metamask/eth-snap-keyring>@metamask/utils": {
@@ -1433,11 +1339,11 @@
       "packages": {
         "@ethereumjs/tx>@ethereumjs/util": true,
         "@ethereumjs/tx>ethereum-cryptography": true,
-        "@metamask/message-manager>@metamask/eth-sig-util>tweetnacl": true,
-        "@metamask/message-manager>@metamask/eth-sig-util>tweetnacl-util": true,
         "bn.js": true,
         "browserify>buffer": true,
-        "ethereumjs-abi>ethereumjs-util>ethjs-util": true
+        "eth-sig-util>ethereumjs-util>ethjs-util": true,
+        "eth-sig-util>tweetnacl": true,
+        "eth-sig-util>tweetnacl-util": true
       }
     },
     "@metamask/eth-trezor-keyring>@metamask/utils": {
@@ -1772,70 +1678,10 @@
       }
     },
     "@metamask/keyring-api": {
-<<<<<<< HEAD
       "packages": {
         "@metamask/keyring-api>@metamask/utils": true,
         "@metamask/keyring-api>uuid": true,
         "superstruct": true
-      }
-    },
-    "@metamask/keyring-api>@metamask/utils": {
-      "globals": {
-        "TextDecoder": true,
-        "TextEncoder": true
-      },
-      "packages": {
-        "@metamask/key-tree>@noble/hashes": true,
-        "browserify>buffer": true,
-        "nock>debug": true,
-        "semver": true,
-        "superstruct": true
-      }
-    },
-    "@metamask/keyring-api>uuid": {
-      "globals": {
-        "crypto": true
-      }
-    },
-    "@metamask/keyring-controller": {
-      "packages": {
-        "@metamask/base-controller": true,
-        "@metamask/keyring-controller>@metamask/eth-keyring-controller": true,
-        "@metamask/keyring-controller>@metamask/utils": true,
-        "@metamask/keyring-controller>ethereumjs-wallet": true,
-        "eth-json-rpc-filters>async-mutex": true,
-        "ethereumjs-util": true
-      }
-    },
-    "@metamask/keyring-controller>@metamask/eth-keyring-controller": {
-      "globals": {
-        "console.error": true
-      },
-      "packages": {
-        "@metamask/browser-passworder": true,
-        "@metamask/eth-keyring-controller>@metamask/eth-hd-keyring": true,
-        "@metamask/eth-keyring-controller>@metamask/eth-simple-keyring": true,
-        "@metamask/keyring-controller>@metamask/eth-keyring-controller>@metamask/eth-sig-util": true,
-        "@metamask/keyring-controller>@metamask/eth-keyring-controller>@metamask/utils": true,
-        "@metamask/obs-store": true,
-        "webpack>events": true
-      }
-    },
-    "@metamask/keyring-controller>@metamask/eth-keyring-controller>@metamask/eth-sig-util": {
-      "packages": {
-        "@ethereumjs/tx>@ethereumjs/util": true,
-        "@ethereumjs/tx>ethereum-cryptography": true,
-        "@metamask/message-manager>@metamask/eth-sig-util>tweetnacl": true,
-        "@metamask/message-manager>@metamask/eth-sig-util>tweetnacl-util": true,
-        "bn.js": true,
-        "browserify>buffer": true,
-        "ethereumjs-abi>ethereumjs-util>ethjs-util": true
-=======
-      "packages": {
-        "@metamask/keyring-api>@metamask/utils": true,
-        "@metamask/keyring-api>uuid": true,
-        "superstruct": true
->>>>>>> 30c05176
       }
     },
     "@metamask/keyring-api>@metamask/utils": {
@@ -1954,22 +1800,14 @@
         "@ethereumjs/tx>@ethereumjs/util": true,
         "@ethereumjs/tx>ethereum-cryptography": true,
         "@metamask/assets-controllers>@metamask/abi-utils": true,
-<<<<<<< HEAD
-        "@metamask/message-manager>@metamask/eth-sig-util>@metamask/utils": true,
-        "@metamask/message-manager>@metamask/eth-sig-util>tweetnacl": true,
-        "@metamask/message-manager>@metamask/eth-sig-util>tweetnacl-util": true,
-=======
         "@metamask/message-manager>@metamask/utils": true,
->>>>>>> 30c05176
-        "browserify>buffer": true,
-        "ethereumjs-abi>ethereumjs-util>ethjs-util": true
-      }
-    },
-<<<<<<< HEAD
-    "@metamask/message-manager>@metamask/eth-sig-util>@metamask/utils": {
-=======
+        "browserify>buffer": true,
+        "eth-sig-util>ethereumjs-util>ethjs-util": true,
+        "eth-sig-util>tweetnacl": true,
+        "eth-sig-util>tweetnacl-util": true
+      }
+    },
     "@metamask/message-manager>@metamask/utils": {
->>>>>>> 30c05176
       "globals": {
         "TextDecoder": true,
         "TextEncoder": true
@@ -1982,25 +1820,6 @@
         "superstruct": true
       }
     },
-<<<<<<< HEAD
-    "@metamask/message-manager>@metamask/eth-sig-util>tweetnacl": {
-      "globals": {
-        "crypto": true,
-        "msCrypto": true,
-        "nacl": "write"
-      },
-      "packages": {
-        "browserify>browser-resolve": true
-      }
-    },
-    "@metamask/message-manager>@metamask/eth-sig-util>tweetnacl-util": {
-      "globals": {
-        "atob": true,
-        "btoa": true
-      },
-      "packages": {
-        "browserify>browser-resolve": true
-=======
     "@metamask/message-manager>jsonschema": {
       "packages": {
         "browserify>url": true
@@ -2014,7 +1833,6 @@
         "@metamask/base-controller": true,
         "@metamask/name-controller>@metamask/utils": true,
         "eth-json-rpc-filters>async-mutex": true
->>>>>>> 30c05176
       }
     },
     "@metamask/name-controller>@metamask/utils": {
@@ -2030,37 +1848,6 @@
         "superstruct": true
       }
     },
-<<<<<<< HEAD
-    "@metamask/message-manager>jsonschema": {
-      "packages": {
-        "browserify>url": true
-      }
-    },
-    "@metamask/name-controller": {
-      "globals": {
-        "fetch": true
-      },
-      "packages": {
-        "@metamask/base-controller": true,
-        "@metamask/name-controller>@metamask/utils": true,
-        "eth-json-rpc-filters>async-mutex": true
-      }
-    },
-    "@metamask/name-controller>@metamask/utils": {
-      "globals": {
-        "TextDecoder": true,
-        "TextEncoder": true
-      },
-      "packages": {
-        "@metamask/key-tree>@noble/hashes": true,
-        "browserify>buffer": true,
-        "nock>debug": true,
-        "semver": true,
-        "superstruct": true
-      }
-    },
-=======
->>>>>>> 30c05176
     "@metamask/network-controller": {
       "globals": {
         "URL": true,
@@ -2181,7 +1968,7 @@
       },
       "packages": {
         "@metamask/base-controller": true,
-        "@metamask/permission-controller>@metamask/controller-utils": true,
+        "@metamask/controller-utils": true,
         "@metamask/permission-controller>@metamask/utils": true,
         "@metamask/permission-controller>nanoid": true,
         "@metamask/providers>@metamask/json-rpc-engine": true,
@@ -2190,9 +1977,6 @@
         "immer": true
       }
     },
-<<<<<<< HEAD
-    "@metamask/permission-controller>@metamask/controller-utils": {
-=======
     "@metamask/permission-controller>@metamask/utils": {
       "globals": {
         "TextDecoder": true,
@@ -2274,7 +2058,6 @@
       }
     },
     "@metamask/ppom-validator>@metamask/controller-utils": {
->>>>>>> 30c05176
       "globals": {
         "URL": true,
         "console.error": true,
@@ -2283,11 +2066,7 @@
       },
       "packages": {
         "@metamask/controller-utils>@spruceid/siwe-parser": true,
-<<<<<<< HEAD
-        "@metamask/permission-controller>@metamask/utils": true,
-=======
         "@metamask/ppom-validator>@metamask/controller-utils>@metamask/utils": true,
->>>>>>> 30c05176
         "browserify>buffer": true,
         "eslint>fast-deep-equal": true,
         "eth-ens-namehash": true,
@@ -2308,46 +2087,6 @@
         "superstruct": true
       }
     },
-<<<<<<< HEAD
-    "@metamask/permission-controller>nanoid": {
-      "globals": {
-        "crypto.getRandomValues": true
-      }
-    },
-    "@metamask/phishing-controller": {
-      "globals": {
-        "fetch": true
-      },
-      "packages": {
-        "@metamask/base-controller": true,
-        "@metamask/controller-utils": true,
-        "@metamask/phishing-warning>eth-phishing-detect": true,
-        "punycode": true
-      }
-    },
-    "@metamask/phishing-warning>eth-phishing-detect": {
-      "packages": {
-        "eslint>optionator>fast-levenshtein": true
-      }
-    },
-    "@metamask/ppom-validator": {
-      "globals": {
-        "URL": true,
-        "clearInterval": true,
-        "console.error": true,
-        "setInterval": true
-      },
-      "packages": {
-        "@metamask/base-controller": true,
-        "@metamask/controller-utils": true,
-        "@metamask/ppom-validator>elliptic": true,
-        "await-semaphore": true,
-        "browserify>buffer": true,
-        "eth-query>json-rpc-random-id": true
-      }
-    },
-=======
->>>>>>> 30c05176
     "@metamask/ppom-validator>elliptic": {
       "packages": {
         "@metamask/ppom-validator>elliptic>brorand": true,
@@ -2376,7 +2115,6 @@
       }
     },
     "@metamask/providers>@metamask/json-rpc-engine": {
-<<<<<<< HEAD
       "packages": {
         "@metamask/providers>@metamask/json-rpc-engine>@metamask/safe-event-emitter": true,
         "@metamask/providers>@metamask/json-rpc-engine>@metamask/utils": true,
@@ -2408,26 +2146,19 @@
       "globals": {
         "console.warn": true
       },
-=======
->>>>>>> 30c05176
-      "packages": {
-        "@metamask/providers>@metamask/json-rpc-engine>@metamask/safe-event-emitter": true,
-        "@metamask/providers>@metamask/json-rpc-engine>@metamask/utils": true,
-        "@metamask/providers>@metamask/rpc-errors": true
-      }
-    },
-    "@metamask/providers>@metamask/json-rpc-engine>@metamask/safe-event-emitter": {
-      "globals": {
-        "setTimeout": true
-      },
-      "packages": {
-        "webpack>events": true
-      }
-    },
-<<<<<<< HEAD
-    "@metamask/rpc-methods-flask>nanoid": {
-=======
-    "@metamask/providers>@metamask/json-rpc-engine>@metamask/utils": {
+      "packages": {
+        "end-of-stream": true,
+        "pump>once": true,
+        "readable-stream": true
+      }
+    },
+    "@metamask/providers>@metamask/rpc-errors": {
+      "packages": {
+        "@metamask/providers>@metamask/rpc-errors>@metamask/utils": true,
+        "eth-rpc-errors>fast-safe-stringify": true
+      }
+    },
+    "@metamask/providers>@metamask/rpc-errors>@metamask/utils": {
       "globals": {
         "TextDecoder": true,
         "TextEncoder": true
@@ -2440,38 +2171,6 @@
         "superstruct": true
       }
     },
-    "@metamask/providers>@metamask/object-multiplex": {
->>>>>>> 30c05176
-      "globals": {
-        "console.warn": true
-      },
-      "packages": {
-        "end-of-stream": true,
-        "pump>once": true,
-        "readable-stream": true
-      }
-    },
-    "@metamask/providers>@metamask/rpc-errors": {
-      "packages": {
-        "@metamask/providers>@metamask/rpc-errors>@metamask/utils": true,
-        "eth-rpc-errors>fast-safe-stringify": true
-      }
-    },
-<<<<<<< HEAD
-=======
-    "@metamask/providers>@metamask/rpc-errors>@metamask/utils": {
-      "globals": {
-        "TextDecoder": true,
-        "TextEncoder": true
-      },
-      "packages": {
-        "@metamask/key-tree>@noble/hashes": true,
-        "browserify>buffer": true,
-        "nock>debug": true,
-        "semver": true,
-        "superstruct": true
-      }
-    },
     "@metamask/rate-limit-controller": {
       "globals": {
         "setTimeout": true
@@ -2486,7 +2185,6 @@
         "crypto.getRandomValues": true
       }
     },
->>>>>>> 30c05176
     "@metamask/rpc-methods>nanoid": {
       "globals": {
         "crypto.getRandomValues": true
@@ -2526,48 +2224,14 @@
       },
       "packages": {
         "@metamask/base-controller": true,
-<<<<<<< HEAD
-=======
         "@metamask/controller-utils": true,
->>>>>>> 30c05176
         "@metamask/logging-controller": true,
         "@metamask/message-manager": true,
-        "@metamask/signature-controller>@metamask/controller-utils": true,
         "browserify>buffer": true,
         "eth-rpc-errors": true,
         "ethereumjs-util": true,
         "lodash": true,
         "webpack>events": true
-      }
-    },
-    "@metamask/signature-controller>@metamask/controller-utils": {
-      "globals": {
-        "URL": true,
-        "console.error": true,
-        "fetch": true,
-        "setTimeout": true
-      },
-      "packages": {
-        "@metamask/controller-utils>@spruceid/siwe-parser": true,
-        "@metamask/signature-controller>@metamask/utils": true,
-        "browserify>buffer": true,
-        "eslint>fast-deep-equal": true,
-        "eth-ens-namehash": true,
-        "ethereumjs-util": true,
-        "ethjs>ethjs-unit": true
-      }
-    },
-    "@metamask/signature-controller>@metamask/utils": {
-      "globals": {
-        "TextDecoder": true,
-        "TextEncoder": true
-      },
-      "packages": {
-        "@metamask/key-tree>@noble/hashes": true,
-        "browserify>buffer": true,
-        "nock>debug": true,
-        "semver": true,
-        "superstruct": true
       }
     },
     "@metamask/smart-transactions-controller": {
@@ -2865,7 +2529,6 @@
         "@metamask/snaps-controllers>tar-stream>fast-fifo": true,
         "@metamask/snaps-controllers>tar-stream>streamx>queue-tick": true,
         "webpack>events": true
-<<<<<<< HEAD
       }
     },
     "@metamask/snaps-controllers>tar-stream>streamx>queue-tick": {
@@ -2873,15 +2536,6 @@
         "queueMicrotask": true
       }
     },
-=======
-      }
-    },
-    "@metamask/snaps-controllers>tar-stream>streamx>queue-tick": {
-      "globals": {
-        "queueMicrotask": true
-      }
-    },
->>>>>>> 30c05176
     "@metamask/snaps-rpc-methods": {
       "packages": {
         "@metamask/key-tree": true,
@@ -4533,26 +4187,29 @@
         "eth-rpc-errors>fast-safe-stringify": true
       }
     },
-    "ethereumjs-abi": {
-      "packages": {
-        "bn.js": true,
-        "browserify>buffer": true,
-        "ethereumjs-abi>ethereumjs-util": true
-      }
-    },
-    "ethereumjs-abi>ethereumjs-util": {
+    "eth-sig-util": {
+      "packages": {
+        "browserify>buffer": true,
+        "eth-sig-util>ethereumjs-util": true,
+        "eth-sig-util>tweetnacl": true,
+        "eth-sig-util>tweetnacl-util": true,
+        "ethereumjs-abi": true
+      }
+    },
+    "eth-sig-util>ethereumjs-util": {
       "packages": {
         "@metamask/ppom-validator>elliptic": true,
         "bn.js": true,
         "browserify>assert": true,
         "browserify>buffer": true,
-        "ethereumjs-abi>ethereumjs-util>ethereum-cryptography": true,
-        "ethereumjs-abi>ethereumjs-util>ethjs-util": true,
+        "eth-sig-util>ethereumjs-util>ethereum-cryptography": true,
+        "eth-sig-util>ethereumjs-util>ethjs-util": true,
         "ethereumjs-util>create-hash": true,
-        "ethereumjs-util>rlp": true
-      }
-    },
-    "ethereumjs-abi>ethereumjs-util>ethereum-cryptography": {
+        "ethereumjs-util>rlp": true,
+        "koa>content-disposition>safe-buffer": true
+      }
+    },
+    "eth-sig-util>ethereumjs-util>ethereum-cryptography": {
       "packages": {
         "browserify>buffer": true,
         "ethereumjs-util>ethereum-cryptography>keccak": true,
@@ -4560,11 +4217,57 @@
         "mocha>serialize-javascript>randombytes": true
       }
     },
-    "ethereumjs-abi>ethereumjs-util>ethjs-util": {
+    "eth-sig-util>ethereumjs-util>ethjs-util": {
       "packages": {
         "browserify>buffer": true,
         "ethjs>ethjs-util>is-hex-prefixed": true,
         "ethjs>ethjs-util>strip-hex-prefix": true
+      }
+    },
+    "eth-sig-util>tweetnacl": {
+      "globals": {
+        "crypto": true,
+        "msCrypto": true,
+        "nacl": "write"
+      },
+      "packages": {
+        "browserify>browser-resolve": true
+      }
+    },
+    "eth-sig-util>tweetnacl-util": {
+      "globals": {
+        "atob": true,
+        "btoa": true
+      },
+      "packages": {
+        "browserify>browser-resolve": true
+      }
+    },
+    "ethereumjs-abi": {
+      "packages": {
+        "bn.js": true,
+        "browserify>buffer": true,
+        "ethereumjs-abi>ethereumjs-util": true
+      }
+    },
+    "ethereumjs-abi>ethereumjs-util": {
+      "packages": {
+        "@metamask/ppom-validator>elliptic": true,
+        "bn.js": true,
+        "browserify>assert": true,
+        "browserify>buffer": true,
+        "eth-sig-util>ethereumjs-util>ethjs-util": true,
+        "ethereumjs-abi>ethereumjs-util>ethereum-cryptography": true,
+        "ethereumjs-util>create-hash": true,
+        "ethereumjs-util>rlp": true
+      }
+    },
+    "ethereumjs-abi>ethereumjs-util>ethereum-cryptography": {
+      "packages": {
+        "browserify>buffer": true,
+        "ethereumjs-util>ethereum-cryptography>keccak": true,
+        "ethereumjs-util>ethereum-cryptography>secp256k1": true,
+        "mocha>serialize-javascript>randombytes": true
       }
     },
     "ethereumjs-util": {
