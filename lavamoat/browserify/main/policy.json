--- conflicted
+++ resolved
@@ -696,8 +696,6 @@
         "events": true
       }
     },
-<<<<<<< HEAD
-=======
     "@metamask/snap-controllers": {
       "globals": {
         "Worker": true,
@@ -725,7 +723,6 @@
         "pump": true
       }
     },
->>>>>>> 69e27c8a
     "@ngraveio/bc-ur": {
       "packages": {
         "@apocentre/alias-sampling": true,
@@ -2232,21 +2229,6 @@
       }
     },
     "get-intrinsic": {
-<<<<<<< HEAD
-      "globals": {
-        "AggregateError": true,
-        "FinalizationRegistry": true,
-        "WeakRef": true
-      },
-      "packages": {
-        "function-bind": true,
-        "has": true,
-        "has-symbols": true
-      }
-    },
-    "get-params": {
-=======
->>>>>>> 69e27c8a
       "globals": {
         "AggregateError": true,
         "FinalizationRegistry": true,
@@ -2906,16 +2888,6 @@
         "foreach": true
       }
     },
-    "jsbi": {
-      "globals": {
-        "define": true
-      }
-    },
-    "json-pointer": {
-      "packages": {
-        "foreach": true
-      }
-    },
     "json-rpc-engine": {
       "packages": {
         "@metamask/safe-event-emitter": true,
@@ -4493,38 +4465,6 @@
       },
       "packages": {
         "@babel/runtime": true
-<<<<<<< HEAD
-      }
-    },
-    "redux-devtools-core": {
-      "globals": {
-        "ErrorUtils": true,
-        "console": true,
-        "devToolsOptions": true,
-        "onerror": "write",
-        "serializeState": true
-      },
-      "packages": {
-        "get-params": true,
-        "jsan": true,
-        "lodash": true,
-        "nanoid": true,
-        "remotedev-serialize": true
-      }
-    },
-    "redux-devtools-instrument": {
-      "globals": {
-        "chrome": true,
-        "console.error": true,
-        "process": true,
-        "setTimeout": true
-      },
-      "packages": {
-        "lodash": true,
-        "process": true,
-        "symbol-observable": true
-=======
->>>>>>> 69e27c8a
       }
     },
     "regenerator-runtime": {
