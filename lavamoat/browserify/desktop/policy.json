--- conflicted
+++ resolved
@@ -814,15 +814,12 @@
         "@ethersproject/contracts": true,
         "@ethersproject/providers": true,
         "@metamask/assets-controllers>@metamask/abi-utils": true,
-<<<<<<< HEAD
-        "@metamask/assets-controllers>@metamask/base-controller": true,
-=======
->>>>>>> e76a9927
         "@metamask/assets-controllers>@metamask/controller-utils": true,
         "@metamask/assets-controllers>@metamask/eth-query": true,
         "@metamask/assets-controllers>@metamask/polling-controller": true,
         "@metamask/assets-controllers>cockatiel": true,
         "@metamask/assets-controllers>multiformats": true,
+        "@metamask/base-controller": true,
         "@metamask/contract-metadata": true,
         "@metamask/metamask-eth-abis": true,
         "@metamask/providers>@metamask/rpc-errors": true,
@@ -841,17 +838,6 @@
         "superstruct": true
       }
     },
-<<<<<<< HEAD
-    "@metamask/assets-controllers>@metamask/base-controller": {
-      "globals": {
-        "setTimeout": true
-      },
-      "packages": {
-        "immer": true
-      }
-    },
-=======
->>>>>>> e76a9927
     "@metamask/assets-controllers>@metamask/controller-utils": {
       "globals": {
         "URL": true,
@@ -888,11 +874,7 @@
         "setTimeout": true
       },
       "packages": {
-<<<<<<< HEAD
-        "@metamask/assets-controllers>@metamask/base-controller": true,
-=======
         "@metamask/base-controller": true,
->>>>>>> e76a9927
         "@metamask/snaps-utils>fast-json-stable-stringify": true,
         "uuid": true
       }
@@ -1549,10 +1531,7 @@
       "packages": {
         "@metamask/controller-utils": true,
         "@metamask/eth-json-rpc-middleware": true,
-<<<<<<< HEAD
-=======
         "@metamask/network-controller>@metamask/base-controller": true,
->>>>>>> e76a9927
         "@metamask/network-controller>@metamask/eth-json-rpc-infura": true,
         "@metamask/network-controller>@metamask/eth-json-rpc-provider": true,
         "@metamask/network-controller>@metamask/eth-query": true,
