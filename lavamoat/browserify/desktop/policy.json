{
  "resources": {
    "@babel/runtime": {
      "globals": {
        "regeneratorRuntime": "write"
      }
    },
    "@download/blockies": {
      "globals": {
        "document.createElement": true
      }
    },
    "@ensdomains/content-hash": {
      "globals": {
        "console.warn": true
      },
      "packages": {
        "@ensdomains/content-hash>cids": true,
        "@ensdomains/content-hash>js-base64": true,
        "@ensdomains/content-hash>multicodec": true,
        "@ensdomains/content-hash>multihashes": true,
        "browserify>buffer": true
      }
    },
    "@ensdomains/content-hash>cids": {
      "packages": {
        "@ensdomains/content-hash>cids>multibase": true,
        "@ensdomains/content-hash>cids>multicodec": true,
        "@ensdomains/content-hash>cids>multihashes": true,
        "@ensdomains/content-hash>cids>uint8arrays": true
      }
    },
    "@ensdomains/content-hash>cids>multibase": {
      "globals": {
        "TextDecoder": true,
        "TextEncoder": true
      },
      "packages": {
        "@ensdomains/content-hash>cids>multibase>@multiformats/base-x": true
      }
    },
    "@ensdomains/content-hash>cids>multicodec": {
      "packages": {
        "@ensdomains/content-hash>cids>multicodec>varint": true,
        "@ensdomains/content-hash>cids>uint8arrays": true
      }
    },
    "@ensdomains/content-hash>cids>multihashes": {
      "packages": {
        "@ensdomains/content-hash>cids>multibase": true,
        "@ensdomains/content-hash>cids>uint8arrays": true,
        "@ensdomains/content-hash>multihashes>varint": true
      }
    },
    "@ensdomains/content-hash>cids>uint8arrays": {
      "globals": {
        "TextDecoder": true,
        "TextEncoder": true
      },
      "packages": {
        "@ensdomains/content-hash>cids>multibase": true
      }
    },
    "@ensdomains/content-hash>js-base64": {
      "globals": {
        "Base64": "write",
        "TextDecoder": true,
        "TextEncoder": true,
        "atob": true,
        "btoa": true,
        "define": true
      },
      "packages": {
        "browserify>buffer": true
      }
    },
    "@ensdomains/content-hash>multicodec": {
      "packages": {
        "@ensdomains/content-hash>multicodec>uint8arrays": true,
        "@ensdomains/content-hash>multicodec>varint": true
      }
    },
    "@ensdomains/content-hash>multicodec>uint8arrays": {
      "packages": {
        "@ensdomains/content-hash>multicodec>uint8arrays>multibase": true,
        "@ensdomains/content-hash>multihashes>web-encoding": true
      }
    },
    "@ensdomains/content-hash>multicodec>uint8arrays>multibase": {
      "packages": {
        "@ensdomains/content-hash>cids>multibase>@multiformats/base-x": true,
        "@ensdomains/content-hash>multihashes>web-encoding": true
      }
    },
    "@ensdomains/content-hash>multihashes": {
      "packages": {
        "@ensdomains/content-hash>multihashes>multibase": true,
        "@ensdomains/content-hash>multihashes>varint": true,
        "@ensdomains/content-hash>multihashes>web-encoding": true,
        "browserify>buffer": true
      }
    },
    "@ensdomains/content-hash>multihashes>multibase": {
      "packages": {
        "@ensdomains/content-hash>multihashes>web-encoding": true,
        "browserify>buffer": true,
        "ethereumjs-wallet>bs58check>bs58>base-x": true
      }
    },
    "@ensdomains/content-hash>multihashes>web-encoding": {
      "globals": {
        "TextDecoder": true,
        "TextEncoder": true
      },
      "packages": {
        "browserify>util": true
      }
    },
    "@ethereumjs/common": {
      "packages": {
        "@ethereumjs/common>crc-32": true,
        "browserify>buffer": true,
        "browserify>events": true,
        "ethereumjs-util": true
      }
    },
    "@ethereumjs/common>crc-32": {
      "globals": {
        "DO_NOT_EXPORT_CRC": true,
        "define": true
      }
    },
    "@ethereumjs/tx": {
      "packages": {
        "@ethereumjs/common": true,
        "browserify>buffer": true,
        "browserify>insert-module-globals>is-buffer": true,
        "ethereumjs-util": true
      }
    },
    "@ethersproject/abi": {
      "globals": {
        "console.log": true
      },
      "packages": {
        "@ethersproject/abi>@ethersproject/address": true,
        "@ethersproject/abi>@ethersproject/bytes": true,
        "@ethersproject/abi>@ethersproject/constants": true,
        "@ethersproject/abi>@ethersproject/hash": true,
        "@ethersproject/abi>@ethersproject/keccak256": true,
        "@ethersproject/abi>@ethersproject/logger": true,
        "@ethersproject/abi>@ethersproject/properties": true,
        "@ethersproject/abi>@ethersproject/strings": true,
        "@ethersproject/bignumber": true
      }
    },
    "@ethersproject/abi>@ethersproject/address": {
      "packages": {
        "@ethersproject/abi>@ethersproject/bytes": true,
        "@ethersproject/abi>@ethersproject/keccak256": true,
        "@ethersproject/abi>@ethersproject/logger": true,
        "@ethersproject/bignumber": true,
        "@ethersproject/providers>@ethersproject/rlp": true
      }
    },
    "@ethersproject/abi>@ethersproject/bytes": {
      "packages": {
        "@ethersproject/abi>@ethersproject/logger": true
      }
    },
    "@ethersproject/abi>@ethersproject/constants": {
      "packages": {
        "@ethersproject/bignumber": true
      }
    },
    "@ethersproject/abi>@ethersproject/hash": {
      "packages": {
        "@ethersproject/abi>@ethersproject/address": true,
        "@ethersproject/abi>@ethersproject/bytes": true,
        "@ethersproject/abi>@ethersproject/keccak256": true,
        "@ethersproject/abi>@ethersproject/logger": true,
        "@ethersproject/abi>@ethersproject/properties": true,
        "@ethersproject/abi>@ethersproject/strings": true,
        "@ethersproject/bignumber": true,
        "@ethersproject/providers>@ethersproject/base64": true
      }
    },
    "@ethersproject/abi>@ethersproject/keccak256": {
      "packages": {
        "@ethersproject/abi>@ethersproject/bytes": true,
        "@ethersproject/abi>@ethersproject/keccak256>js-sha3": true
      }
    },
    "@ethersproject/abi>@ethersproject/keccak256>js-sha3": {
      "globals": {
        "define": true
      },
      "packages": {
        "browserify>process": true
      }
    },
    "@ethersproject/abi>@ethersproject/logger": {
      "globals": {
        "console": true
      }
    },
    "@ethersproject/abi>@ethersproject/properties": {
      "packages": {
        "@ethersproject/abi>@ethersproject/logger": true
      }
    },
    "@ethersproject/abi>@ethersproject/strings": {
      "packages": {
        "@ethersproject/abi>@ethersproject/bytes": true,
        "@ethersproject/abi>@ethersproject/constants": true,
        "@ethersproject/abi>@ethersproject/logger": true
      }
    },
    "@ethersproject/bignumber": {
      "packages": {
        "@ethersproject/abi>@ethersproject/bytes": true,
        "@ethersproject/abi>@ethersproject/logger": true,
        "@ethersproject/bignumber>bn.js": true
      }
    },
    "@ethersproject/bignumber>bn.js": {
      "globals": {
        "Buffer": true
      },
      "packages": {
        "browserify>browser-resolve": true
      }
    },
    "@ethersproject/contracts": {
      "globals": {
        "setTimeout": true
      },
      "packages": {
        "@ethersproject/abi": true,
        "@ethersproject/abi>@ethersproject/address": true,
        "@ethersproject/abi>@ethersproject/bytes": true,
        "@ethersproject/abi>@ethersproject/logger": true,
        "@ethersproject/abi>@ethersproject/properties": true,
        "@ethersproject/bignumber": true,
        "@ethersproject/hdnode>@ethersproject/abstract-signer": true,
        "@ethersproject/hdnode>@ethersproject/transactions": true,
        "@ethersproject/providers>@ethersproject/abstract-provider": true
      }
    },
    "@ethersproject/hdnode": {
      "packages": {
        "@ethersproject/abi>@ethersproject/bytes": true,
        "@ethersproject/abi>@ethersproject/logger": true,
        "@ethersproject/abi>@ethersproject/properties": true,
        "@ethersproject/abi>@ethersproject/strings": true,
        "@ethersproject/bignumber": true,
        "@ethersproject/hdnode>@ethersproject/basex": true,
        "@ethersproject/hdnode>@ethersproject/pbkdf2": true,
        "@ethersproject/hdnode>@ethersproject/sha2": true,
        "@ethersproject/hdnode>@ethersproject/signing-key": true,
        "@ethersproject/hdnode>@ethersproject/transactions": true,
        "@ethersproject/hdnode>@ethersproject/wordlists": true
      }
    },
    "@ethersproject/hdnode>@ethersproject/abstract-signer": {
      "packages": {
        "@ethersproject/abi>@ethersproject/logger": true,
        "@ethersproject/abi>@ethersproject/properties": true
      }
    },
    "@ethersproject/hdnode>@ethersproject/basex": {
      "packages": {
        "@ethersproject/abi>@ethersproject/bytes": true,
        "@ethersproject/abi>@ethersproject/properties": true
      }
    },
    "@ethersproject/hdnode>@ethersproject/pbkdf2": {
      "packages": {
        "@ethersproject/abi>@ethersproject/bytes": true,
        "@ethersproject/hdnode>@ethersproject/sha2": true
      }
    },
    "@ethersproject/hdnode>@ethersproject/sha2": {
      "packages": {
        "@ethersproject/abi>@ethersproject/bytes": true,
        "@ethersproject/abi>@ethersproject/logger": true,
        "ethereumjs-util>ethereum-cryptography>hash.js": true
      }
    },
    "@ethersproject/hdnode>@ethersproject/signing-key": {
      "packages": {
        "@ethersproject/abi>@ethersproject/bytes": true,
        "@ethersproject/abi>@ethersproject/logger": true,
        "@ethersproject/abi>@ethersproject/properties": true,
        "ganache>secp256k1>elliptic": true
      }
    },
    "@ethersproject/hdnode>@ethersproject/transactions": {
      "packages": {
        "@ethersproject/abi>@ethersproject/address": true,
        "@ethersproject/abi>@ethersproject/bytes": true,
        "@ethersproject/abi>@ethersproject/constants": true,
        "@ethersproject/abi>@ethersproject/keccak256": true,
        "@ethersproject/abi>@ethersproject/logger": true,
        "@ethersproject/abi>@ethersproject/properties": true,
        "@ethersproject/bignumber": true,
        "@ethersproject/hdnode>@ethersproject/signing-key": true,
        "@ethersproject/providers>@ethersproject/rlp": true
      }
    },
    "@ethersproject/hdnode>@ethersproject/wordlists": {
      "packages": {
        "@ethersproject/abi>@ethersproject/bytes": true,
        "@ethersproject/abi>@ethersproject/hash": true,
        "@ethersproject/abi>@ethersproject/logger": true,
        "@ethersproject/abi>@ethersproject/properties": true,
        "@ethersproject/abi>@ethersproject/strings": true
      }
    },
    "@ethersproject/providers": {
      "globals": {
        "WebSocket": true,
        "clearInterval": true,
        "clearTimeout": true,
        "console.log": true,
        "console.warn": true,
        "setInterval": true,
        "setTimeout": true
      },
      "packages": {
        "@ethersproject/abi>@ethersproject/address": true,
        "@ethersproject/abi>@ethersproject/bytes": true,
        "@ethersproject/abi>@ethersproject/constants": true,
        "@ethersproject/abi>@ethersproject/hash": true,
        "@ethersproject/abi>@ethersproject/logger": true,
        "@ethersproject/abi>@ethersproject/properties": true,
        "@ethersproject/abi>@ethersproject/strings": true,
        "@ethersproject/bignumber": true,
        "@ethersproject/hdnode>@ethersproject/abstract-signer": true,
        "@ethersproject/hdnode>@ethersproject/basex": true,
        "@ethersproject/hdnode>@ethersproject/sha2": true,
        "@ethersproject/hdnode>@ethersproject/transactions": true,
        "@ethersproject/providers>@ethersproject/abstract-provider": true,
        "@ethersproject/providers>@ethersproject/base64": true,
        "@ethersproject/providers>@ethersproject/networks": true,
        "@ethersproject/providers>@ethersproject/random": true,
        "@ethersproject/providers>@ethersproject/web": true,
        "@ethersproject/providers>bech32": true
      }
    },
    "@ethersproject/providers>@ethersproject/abstract-provider": {
      "packages": {
        "@ethersproject/abi>@ethersproject/bytes": true,
        "@ethersproject/abi>@ethersproject/logger": true,
        "@ethersproject/abi>@ethersproject/properties": true,
        "@ethersproject/bignumber": true
      }
    },
    "@ethersproject/providers>@ethersproject/base64": {
      "globals": {
        "atob": true,
        "btoa": true
      },
      "packages": {
        "@ethersproject/abi>@ethersproject/bytes": true
      }
    },
    "@ethersproject/providers>@ethersproject/networks": {
      "packages": {
        "@ethersproject/abi>@ethersproject/logger": true
      }
    },
    "@ethersproject/providers>@ethersproject/random": {
      "packages": {
        "@ethersproject/abi>@ethersproject/bytes": true,
        "@ethersproject/abi>@ethersproject/logger": true
      }
    },
    "@ethersproject/providers>@ethersproject/rlp": {
      "packages": {
        "@ethersproject/abi>@ethersproject/bytes": true,
        "@ethersproject/abi>@ethersproject/logger": true
      }
    },
    "@ethersproject/providers>@ethersproject/web": {
      "globals": {
        "clearTimeout": true,
        "fetch": true,
        "setTimeout": true
      },
      "packages": {
        "@ethersproject/abi>@ethersproject/bytes": true,
        "@ethersproject/abi>@ethersproject/logger": true,
        "@ethersproject/abi>@ethersproject/properties": true,
        "@ethersproject/abi>@ethersproject/strings": true,
        "@ethersproject/providers>@ethersproject/base64": true
      }
    },
    "@formatjs/intl-relativetimeformat": {
      "globals": {
        "Intl": true
      },
      "packages": {
        "@formatjs/intl-relativetimeformat>@formatjs/intl-utils": true
      }
    },
    "@formatjs/intl-relativetimeformat>@formatjs/intl-utils": {
      "globals": {
        "Intl.getCanonicalLocales": true
      }
    },
    "@keystonehq/bc-ur-registry-eth": {
      "packages": {
        "@keystonehq/bc-ur-registry-eth>@keystonehq/bc-ur-registry": true,
        "@keystonehq/bc-ur-registry-eth>hdkey": true,
        "browserify>buffer": true,
        "eth-lattice-keyring>@ethereumjs/util": true,
        "uuid": true
      }
    },
    "@keystonehq/bc-ur-registry-eth>@keystonehq/bc-ur-registry": {
      "globals": {
        "define": true
      },
      "packages": {
        "@ngraveio/bc-ur": true,
        "browserify>buffer": true,
<<<<<<< HEAD
        "enzyme>cheerio>tslib": true,
        "ethereumjs-wallet>bs58check": true
=======
        "ethereumjs-wallet>bs58check": true,
        "wait-on>rxjs>tslib": true
>>>>>>> 93be4810
      }
    },
    "@keystonehq/bc-ur-registry-eth>hdkey": {
      "packages": {
        "browserify>assert": true,
        "browserify>crypto-browserify": true,
        "ethereumjs-util>ethereum-cryptography>secp256k1": true,
        "ethereumjs-wallet>bs58check": true,
        "ethereumjs-wallet>safe-buffer": true
      }
    },
    "@keystonehq/metamask-airgapped-keyring": {
      "packages": {
        "@ethereumjs/tx": true,
        "@keystonehq/bc-ur-registry-eth": true,
        "@keystonehq/metamask-airgapped-keyring>@keystonehq/base-eth-keyring": true,
        "@keystonehq/metamask-airgapped-keyring>@metamask/obs-store": true,
        "browserify>buffer": true,
        "browserify>events": true,
        "ethereumjs-util>rlp": true,
        "uuid": true
      }
    },
    "@keystonehq/metamask-airgapped-keyring>@keystonehq/base-eth-keyring": {
      "packages": {
        "@ethereumjs/tx": true,
        "@keystonehq/bc-ur-registry-eth": true,
        "@keystonehq/bc-ur-registry-eth>hdkey": true,
        "@keystonehq/metamask-airgapped-keyring>@keystonehq/base-eth-keyring>rlp": true,
        "browserify>buffer": true,
        "eth-lattice-keyring>@ethereumjs/util": true,
        "uuid": true
      }
    },
    "@keystonehq/metamask-airgapped-keyring>@keystonehq/base-eth-keyring>rlp": {
      "globals": {
        "TextEncoder": true
      }
    },
    "@keystonehq/metamask-airgapped-keyring>@metamask/obs-store": {
      "packages": {
        "@keystonehq/metamask-airgapped-keyring>@metamask/obs-store>through2": true,
        "browserify>stream-browserify": true,
        "json-rpc-engine>@metamask/safe-event-emitter": true
      }
    },
    "@keystonehq/metamask-airgapped-keyring>@metamask/obs-store>through2": {
      "packages": {
        "browserify>process": true,
        "browserify>util": true,
        "readable-stream": true,
        "watchify>xtend": true
      }
    },
    "@material-ui/core": {
      "globals": {
        "Image": true,
        "_formatMuiErrorMessage": true,
        "addEventListener": true,
        "clearInterval": true,
        "clearTimeout": true,
        "console.error": true,
        "console.warn": true,
        "document": true,
        "getComputedStyle": true,
        "getSelection": true,
        "innerHeight": true,
        "innerWidth": true,
        "matchMedia": true,
        "navigator": true,
        "performance.now": true,
        "removeEventListener": true,
        "requestAnimationFrame": true,
        "setInterval": true,
        "setTimeout": true
      },
      "packages": {
        "@babel/runtime": true,
        "@material-ui/core>@material-ui/styles": true,
        "@material-ui/core>@material-ui/system": true,
        "@material-ui/core>@material-ui/utils": true,
        "@material-ui/core>clsx": true,
        "@material-ui/core>popper.js": true,
        "@material-ui/core>react-transition-group": true,
        "prop-types": true,
        "prop-types>react-is": true,
        "react": true,
        "react-dom": true,
        "react-redux>hoist-non-react-statics": true
      }
    },
    "@material-ui/core>@material-ui/styles": {
      "globals": {
        "console.error": true,
        "console.warn": true,
        "document.createComment": true,
        "document.head": true
      },
      "packages": {
        "@babel/runtime": true,
        "@material-ui/core>@material-ui/styles>jss": true,
        "@material-ui/core>@material-ui/styles>jss-plugin-camel-case": true,
        "@material-ui/core>@material-ui/styles>jss-plugin-default-unit": true,
        "@material-ui/core>@material-ui/styles>jss-plugin-global": true,
        "@material-ui/core>@material-ui/styles>jss-plugin-nested": true,
        "@material-ui/core>@material-ui/styles>jss-plugin-props-sort": true,
        "@material-ui/core>@material-ui/styles>jss-plugin-rule-value-function": true,
        "@material-ui/core>@material-ui/styles>jss-plugin-vendor-prefixer": true,
        "@material-ui/core>@material-ui/utils": true,
        "@material-ui/core>clsx": true,
        "prop-types": true,
        "react": true,
        "react-redux>hoist-non-react-statics": true
      }
    },
    "@material-ui/core>@material-ui/styles>jss": {
      "globals": {
        "CSS": true,
        "document.createElement": true,
        "document.querySelector": true
      },
      "packages": {
        "@babel/runtime": true,
        "@material-ui/core>@material-ui/styles>jss>is-in-browser": true,
        "react-router-dom>tiny-warning": true
      }
    },
    "@material-ui/core>@material-ui/styles>jss-plugin-camel-case": {
      "packages": {
        "@material-ui/core>@material-ui/styles>jss-plugin-camel-case>hyphenate-style-name": true
      }
    },
    "@material-ui/core>@material-ui/styles>jss-plugin-default-unit": {
      "globals": {
        "CSS": true
      },
      "packages": {
        "@material-ui/core>@material-ui/styles>jss": true
      }
    },
    "@material-ui/core>@material-ui/styles>jss-plugin-global": {
      "packages": {
        "@babel/runtime": true,
        "@material-ui/core>@material-ui/styles>jss": true
      }
    },
    "@material-ui/core>@material-ui/styles>jss-plugin-nested": {
      "packages": {
        "@babel/runtime": true,
        "react-router-dom>tiny-warning": true
      }
    },
    "@material-ui/core>@material-ui/styles>jss-plugin-rule-value-function": {
      "packages": {
        "@material-ui/core>@material-ui/styles>jss": true,
        "react-router-dom>tiny-warning": true
      }
    },
    "@material-ui/core>@material-ui/styles>jss-plugin-vendor-prefixer": {
      "packages": {
        "@material-ui/core>@material-ui/styles>jss": true,
        "@material-ui/core>@material-ui/styles>jss-plugin-vendor-prefixer>css-vendor": true
      }
    },
    "@material-ui/core>@material-ui/styles>jss-plugin-vendor-prefixer>css-vendor": {
      "globals": {
        "document.createElement": true,
        "document.documentElement": true,
        "getComputedStyle": true
      },
      "packages": {
        "@babel/runtime": true,
        "@material-ui/core>@material-ui/styles>jss>is-in-browser": true
      }
    },
    "@material-ui/core>@material-ui/styles>jss>is-in-browser": {
      "globals": {
        "document": true
      }
    },
    "@material-ui/core>@material-ui/system": {
      "globals": {
        "console.error": true
      },
      "packages": {
        "@babel/runtime": true,
        "@material-ui/core>@material-ui/utils": true,
        "prop-types": true
      }
    },
    "@material-ui/core>@material-ui/utils": {
      "packages": {
        "@babel/runtime": true,
        "prop-types": true,
        "prop-types>react-is": true
      }
    },
    "@material-ui/core>popper.js": {
      "globals": {
        "MSInputMethodContext": true,
        "Node.DOCUMENT_POSITION_FOLLOWING": true,
        "cancelAnimationFrame": true,
        "console.warn": true,
        "define": true,
        "devicePixelRatio": true,
        "document": true,
        "getComputedStyle": true,
        "innerHeight": true,
        "innerWidth": true,
        "navigator": true,
        "requestAnimationFrame": true,
        "setTimeout": true
      }
    },
    "@material-ui/core>react-transition-group": {
      "globals": {
        "Element": true,
        "setTimeout": true
      },
      "packages": {
        "@material-ui/core>react-transition-group>dom-helpers": true,
        "prop-types": true,
        "react": true,
        "react-dom": true
      }
    },
    "@material-ui/core>react-transition-group>dom-helpers": {
      "packages": {
        "@babel/runtime": true
      }
    },
    "@metamask/address-book-controller": {
      "packages": {
        "@metamask/address-book-controller>@metamask/base-controller": true,
        "@metamask/controller-utils": true
      }
    },
    "@metamask/address-book-controller>@metamask/base-controller": {
      "packages": {
        "immer": true
      }
    },
    "@metamask/announcement-controller": {
      "packages": {
        "@metamask/announcement-controller>@metamask/base-controller": true
      }
    },
    "@metamask/announcement-controller>@metamask/base-controller": {
      "packages": {
        "immer": true
      }
    },
    "@metamask/approval-controller": {
      "packages": {
        "@metamask/approval-controller>nanoid": true,
        "@metamask/base-controller": true,
        "eth-rpc-errors": true
      }
    },
    "@metamask/approval-controller>nanoid": {
      "globals": {
        "crypto.getRandomValues": true
      }
    },
    "@metamask/assets-controllers": {
      "globals": {
        "Headers": true,
        "URL": true,
        "clearInterval": true,
        "clearTimeout": true,
        "console.info": true,
        "console.log": true,
        "setInterval": true,
        "setTimeout": true
      },
      "packages": {
        "@ethersproject/contracts": true,
        "@ethersproject/providers": true,
        "@metamask/assets-controllers>@metamask/abi-utils": true,
        "@metamask/assets-controllers>@metamask/controller-utils": true,
        "@metamask/assets-controllers>abort-controller": true,
        "@metamask/assets-controllers>multiformats": true,
        "@metamask/base-controller": true,
        "@metamask/contract-metadata": true,
        "@metamask/metamask-eth-abis": true,
        "@metamask/utils": true,
        "browserify>events": true,
        "eth-json-rpc-filters>async-mutex": true,
        "eth-query": true,
        "eth-rpc-errors": true,
        "ethereumjs-util": true,
        "single-call-balance-checker-abi": true,
        "uuid": true
      }
    },
    "@metamask/assets-controllers>@metamask/abi-utils": {
      "packages": {
        "@metamask/utils": true,
        "@metamask/utils>superstruct": true
      }
    },
    "@metamask/assets-controllers>@metamask/controller-utils": {
      "globals": {
        "console.error": true,
        "fetch": true,
        "setTimeout": true
      },
      "packages": {
        "@metamask/controller-utils>isomorphic-fetch": true,
        "browserify>buffer": true,
        "eslint>fast-deep-equal": true,
        "eth-ens-namehash": true,
        "ethereumjs-util": true,
        "ethjs>ethjs-unit": true
      }
    },
    "@metamask/assets-controllers>abort-controller": {
      "globals": {
        "AbortController": true
      }
    },
    "@metamask/assets-controllers>multiformats": {
      "globals": {
        "TextDecoder": true,
        "TextEncoder": true,
        "console.warn": true
      }
    },
    "@metamask/base-controller": {
      "packages": {
        "immer": true
      }
    },
    "@metamask/controller-utils": {
      "globals": {
        "console.error": true,
        "fetch": true,
        "setTimeout": true
      },
      "packages": {
        "@metamask/controller-utils>isomorphic-fetch": true,
        "browserify>buffer": true,
        "eslint>fast-deep-equal": true,
        "eth-ens-namehash": true,
        "ethereumjs-util": true,
        "ethjs>ethjs-unit": true
      }
    },
    "@metamask/controller-utils>isomorphic-fetch": {
      "globals": {
        "fetch.bind": true
      },
      "packages": {
        "@metamask/controller-utils>isomorphic-fetch>whatwg-fetch": true
      }
    },
    "@metamask/controller-utils>isomorphic-fetch>whatwg-fetch": {
      "globals": {
        "Blob": true,
        "FileReader": true,
        "FormData": true,
        "URLSearchParams.prototype.isPrototypeOf": true,
        "XMLHttpRequest": true,
        "define": true,
        "setTimeout": true
      }
    },
    "@metamask/controllers>nanoid": {
      "globals": {
        "crypto.getRandomValues": true
      }
    },
    "@metamask/controllers>web3": {
      "globals": {
        "XMLHttpRequest": true
      }
    },
    "@metamask/controllers>web3-provider-engine>cross-fetch>node-fetch": {
      "globals": {
        "fetch": true
      }
    },
    "@metamask/controllers>web3-provider-engine>eth-json-rpc-middleware>node-fetch": {
      "globals": {
        "fetch": true
      }
    },
<<<<<<< HEAD
=======
    "@metamask/desktop": {
      "globals": {
        "TextDecoder": true,
        "TextEncoder": true,
        "WebSocket": true,
        "clearInterval": true,
        "clearTimeout": true,
        "crypto.getRandomValues": true,
        "crypto.subtle.decrypt": true,
        "crypto.subtle.digest": true,
        "crypto.subtle.encrypt": true,
        "crypto.subtle.exportKey": true,
        "crypto.subtle.generateKey": true,
        "crypto.subtle.importKey": true,
        "isDesktopApp": true,
        "setInterval": true,
        "setTimeout": true
      },
      "packages": {
        "@metamask/desktop>eciesjs": true,
        "@metamask/desktop>otpauth": true,
        "@metamask/obs-store": true,
        "browserify>buffer": true,
        "browserify>events": true,
        "browserify>process": true,
        "browserify>stream-browserify": true,
        "end-of-stream": true,
        "extension-port-stream": true,
        "loglevel": true,
        "obj-multiplex": true,
        "uuid": true,
        "webextension-polyfill": true
      }
    },
    "@metamask/desktop>eciesjs": {
      "packages": {
        "@metamask/desktop>eciesjs>futoin-hkdf": true,
        "browserify>buffer": true,
        "browserify>crypto-browserify": true,
        "ethereumjs-util>ethereum-cryptography>secp256k1": true
      }
    },
    "@metamask/desktop>eciesjs>futoin-hkdf": {
      "packages": {
        "browserify>buffer": true,
        "browserify>crypto-browserify": true
      }
    },
    "@metamask/desktop>otpauth": {
      "globals": {
        "__GLOBALTHIS__": true,
        "define": true
      }
    },
>>>>>>> 93be4810
    "@metamask/eth-json-rpc-infura": {
      "globals": {
        "setTimeout": true
      },
      "packages": {
        "@metamask/eth-json-rpc-infura>eth-json-rpc-middleware": true,
        "@metamask/utils": true,
        "eth-rpc-errors": true,
        "json-rpc-engine": true,
        "node-fetch": true
      }
    },
    "@metamask/eth-json-rpc-infura>eth-json-rpc-middleware": {
      "globals": {
        "URL": true,
        "btoa": true,
        "console.error": true,
        "fetch": true,
        "setTimeout": true
      },
      "packages": {
        "@metamask/eth-json-rpc-infura>eth-json-rpc-middleware>eth-sig-util": true,
        "@metamask/eth-json-rpc-infura>eth-json-rpc-middleware>pify": true,
        "browserify>browser-resolve": true,
        "eth-rpc-errors": true,
        "json-rpc-engine": true,
        "json-rpc-engine>@metamask/safe-event-emitter": true,
        "lavamoat>json-stable-stringify": true,
        "vinyl>clone": true
      }
    },
    "@metamask/eth-json-rpc-infura>eth-json-rpc-middleware>eth-sig-util": {
      "packages": {
        "@metamask/eth-json-rpc-infura>eth-json-rpc-middleware>eth-sig-util>ethereumjs-util": true,
        "ethereumjs-abi": true
      }
    },
    "@metamask/eth-json-rpc-infura>eth-json-rpc-middleware>eth-sig-util>ethereumjs-util": {
      "packages": {
        "@metamask/eth-json-rpc-infura>eth-json-rpc-middleware>eth-sig-util>ethereumjs-util>ethjs-util": true,
        "bn.js": true,
        "browserify>assert": true,
        "browserify>buffer": true,
        "ethereumjs-util>create-hash": true,
        "ethereumjs-util>ethereum-cryptography": true,
        "ethereumjs-util>rlp": true,
        "ethereumjs-wallet>safe-buffer": true,
        "ganache>secp256k1>elliptic": true
      }
    },
    "@metamask/eth-json-rpc-infura>eth-json-rpc-middleware>eth-sig-util>ethereumjs-util>ethjs-util": {
      "packages": {
        "browserify>buffer": true,
        "ethjs>ethjs-util>is-hex-prefixed": true,
        "ethjs>ethjs-util>strip-hex-prefix": true
      }
    },
<<<<<<< HEAD
    "@metamask/eth-keyring-controller": {
      "packages": {
        "@metamask/eth-keyring-controller>@metamask/eth-hd-keyring": true,
        "@metamask/eth-keyring-controller>@metamask/eth-simple-keyring": true,
        "@metamask/eth-keyring-controller>obs-store": true,
        "@metamask/rpc-methods>@metamask/browser-passworder": true,
        "browserify>events": true,
        "eth-json-rpc-middleware>@metamask/eth-sig-util": true
=======
    "@metamask/eth-json-rpc-middleware": {
      "globals": {
        "URL": true,
        "btoa": true,
        "console.error": true,
        "fetch": true,
        "setTimeout": true
      },
      "packages": {
        "@metamask/eth-json-rpc-middleware>pify": true,
        "@metamask/eth-keyring-controller>@metamask/eth-sig-util": true,
        "@metamask/utils": true,
        "browserify>browser-resolve": true,
        "eth-rpc-errors": true,
        "json-rpc-engine": true,
        "json-rpc-engine>@metamask/safe-event-emitter": true,
        "lavamoat>json-stable-stringify": true,
        "vinyl>clone": true
      }
    },
    "@metamask/eth-keyring-controller": {
      "packages": {
        "@metamask/eth-keyring-controller>@metamask/eth-hd-keyring": true,
        "@metamask/eth-keyring-controller>@metamask/eth-sig-util": true,
        "@metamask/eth-keyring-controller>@metamask/eth-simple-keyring": true,
        "@metamask/eth-keyring-controller>obs-store": true,
        "@metamask/rpc-methods>@metamask/browser-passworder": true,
        "browserify>events": true
>>>>>>> 93be4810
      }
    },
    "@metamask/eth-keyring-controller>@metamask/eth-hd-keyring": {
      "globals": {
        "TextEncoder": true
      },
      "packages": {
        "@metamask/eth-keyring-controller>@metamask/eth-hd-keyring>ethereum-cryptography": true,
<<<<<<< HEAD
        "@metamask/scure-bip39": true,
        "browserify>buffer": true,
        "eth-json-rpc-middleware>@metamask/eth-sig-util": true,
=======
        "@metamask/eth-keyring-controller>@metamask/eth-sig-util": true,
        "@metamask/scure-bip39": true,
        "browserify>buffer": true,
>>>>>>> 93be4810
        "eth-lattice-keyring>@ethereumjs/util": true
      }
    },
    "@metamask/eth-keyring-controller>@metamask/eth-hd-keyring>ethereum-cryptography": {
      "globals": {
        "TextDecoder": true,
        "crypto": true
      },
      "packages": {
        "@metamask/eth-keyring-controller>@metamask/eth-hd-keyring>ethereum-cryptography>@noble/hashes": true,
        "eth-lattice-keyring>@ethereumjs/util>ethereum-cryptography>@scure/bip32": true
      }
    },
    "@metamask/eth-keyring-controller>@metamask/eth-hd-keyring>ethereum-cryptography>@noble/hashes": {
      "globals": {
        "TextEncoder": true,
        "crypto": true
      }
    },
<<<<<<< HEAD
    "@metamask/eth-keyring-controller>@metamask/eth-simple-keyring": {
      "packages": {
        "@metamask/eth-keyring-controller>@metamask/eth-simple-keyring>ethereum-cryptography": true,
        "browserify>buffer": true,
        "browserify>events": true,
        "eth-json-rpc-middleware>@metamask/eth-sig-util": true,
=======
    "@metamask/eth-keyring-controller>@metamask/eth-sig-util": {
      "packages": {
        "@metamask/eth-keyring-controller>@metamask/eth-sig-util>ethereum-cryptography": true,
        "@metamask/eth-keyring-controller>@metamask/eth-sig-util>ethjs-util": true,
        "bn.js": true,
        "browserify>buffer": true,
        "eth-lattice-keyring>@ethereumjs/util": true,
        "eth-sig-util>tweetnacl": true,
        "eth-sig-util>tweetnacl-util": true
      }
    },
    "@metamask/eth-keyring-controller>@metamask/eth-sig-util>ethereum-cryptography": {
      "globals": {
        "TextDecoder": true,
        "crypto": true
      },
      "packages": {
        "@metamask/eth-keyring-controller>@metamask/eth-sig-util>ethereum-cryptography>@noble/hashes": true
      }
    },
    "@metamask/eth-keyring-controller>@metamask/eth-sig-util>ethereum-cryptography>@noble/hashes": {
      "globals": {
        "TextEncoder": true,
        "crypto": true
      }
    },
    "@metamask/eth-keyring-controller>@metamask/eth-sig-util>ethjs-util": {
      "packages": {
        "browserify>buffer": true,
        "ethjs>ethjs-util>is-hex-prefixed": true,
        "ethjs>ethjs-util>strip-hex-prefix": true
      }
    },
    "@metamask/eth-keyring-controller>@metamask/eth-simple-keyring": {
      "packages": {
        "@metamask/eth-keyring-controller>@metamask/eth-sig-util": true,
        "@metamask/eth-keyring-controller>@metamask/eth-simple-keyring>ethereum-cryptography": true,
        "browserify>buffer": true,
        "browserify>events": true,
>>>>>>> 93be4810
        "eth-lattice-keyring>@ethereumjs/util": true,
        "ethereumjs-wallet>randombytes": true
      }
    },
    "@metamask/eth-keyring-controller>@metamask/eth-simple-keyring>ethereum-cryptography": {
      "globals": {
        "TextDecoder": true,
        "crypto": true
      },
      "packages": {
        "@metamask/eth-keyring-controller>@metamask/eth-simple-keyring>ethereum-cryptography>@noble/hashes": true
      }
    },
    "@metamask/eth-keyring-controller>@metamask/eth-simple-keyring>ethereum-cryptography>@noble/hashes": {
      "globals": {
        "TextEncoder": true,
        "crypto": true
      }
    },
    "@metamask/eth-keyring-controller>obs-store": {
      "packages": {
        "safe-event-emitter": true,
        "watchify>xtend": true
      }
    },
    "@metamask/eth-ledger-bridge-keyring": {
      "globals": {
        "addEventListener": true,
        "console.log": true,
        "document.createElement": true,
        "document.head.appendChild": true,
        "fetch": true,
        "removeEventListener": true
      },
      "packages": {
        "@ethereumjs/tx": true,
        "@metamask/eth-ledger-bridge-keyring>eth-sig-util": true,
        "@metamask/eth-ledger-bridge-keyring>hdkey": true,
        "browserify>buffer": true,
        "browserify>events": true,
        "ethereumjs-util": true
      }
    },
    "@metamask/eth-ledger-bridge-keyring>eth-sig-util": {
      "packages": {
        "@metamask/eth-ledger-bridge-keyring>eth-sig-util>ethereumjs-util": true,
        "browserify>buffer": true,
        "eth-sig-util>tweetnacl": true,
        "eth-sig-util>tweetnacl-util": true,
        "ethereumjs-abi": true
      }
    },
    "@metamask/eth-ledger-bridge-keyring>eth-sig-util>ethereumjs-util": {
      "packages": {
        "@metamask/eth-ledger-bridge-keyring>eth-sig-util>ethereumjs-util>ethjs-util": true,
        "bn.js": true,
        "browserify>assert": true,
        "browserify>buffer": true,
        "ethereumjs-util>create-hash": true,
        "ethereumjs-util>ethereum-cryptography": true,
        "ethereumjs-util>rlp": true,
        "ethereumjs-wallet>safe-buffer": true,
        "ganache>secp256k1>elliptic": true
      }
    },
    "@metamask/eth-ledger-bridge-keyring>eth-sig-util>ethereumjs-util>ethjs-util": {
      "packages": {
        "browserify>buffer": true,
        "ethjs>ethjs-util>is-hex-prefixed": true,
        "ethjs>ethjs-util>strip-hex-prefix": true
      }
    },
    "@metamask/eth-ledger-bridge-keyring>hdkey": {
      "packages": {
        "@metamask/eth-ledger-bridge-keyring>hdkey>secp256k1": true,
        "browserify>assert": true,
        "browserify>crypto-browserify": true,
        "eth-trezor-keyring>hdkey>coinstring": true,
        "ethereumjs-wallet>safe-buffer": true
      }
    },
    "@metamask/eth-ledger-bridge-keyring>hdkey>secp256k1": {
      "packages": {
        "bn.js": true,
        "browserify>insert-module-globals>is-buffer": true,
        "eth-trezor-keyring>hdkey>secp256k1>bip66": true,
        "ethereumjs-util>create-hash": true,
        "ethereumjs-wallet>safe-buffer": true,
        "ganache>secp256k1>elliptic": true
      }
    },
    "@metamask/eth-token-tracker": {
      "globals": {
        "console.warn": true
      },
      "packages": {
        "@babel/runtime": true,
        "@metamask/eth-token-tracker>deep-equal": true,
        "@metamask/eth-token-tracker>eth-block-tracker": true,
        "@metamask/eth-token-tracker>ethjs": true,
        "@metamask/eth-token-tracker>human-standard-token-abi": true,
        "ethjs-contract": true,
        "ethjs-query": true,
        "safe-event-emitter": true
      }
    },
    "@metamask/eth-token-tracker>deep-equal": {
      "packages": {
        "@metamask/eth-token-tracker>deep-equal>is-arguments": true,
        "@metamask/eth-token-tracker>deep-equal>is-date-object": true,
<<<<<<< HEAD
        "enzyme>is-regex": true,
        "enzyme>object-is": true,
=======
        "@ngraveio/bc-ur>assert>object-is": true,
        "@storybook/api>telejson>is-regex": true,
>>>>>>> 93be4810
        "mocha>object.assign>object-keys": true,
        "string.prototype.matchall>regexp.prototype.flags": true
      }
    },
    "@metamask/eth-token-tracker>deep-equal>is-arguments": {
      "packages": {
        "koa>is-generator-function>has-tostringtag": true,
        "string.prototype.matchall>call-bind": true
      }
    },
    "@metamask/eth-token-tracker>deep-equal>is-date-object": {
      "packages": {
        "koa>is-generator-function>has-tostringtag": true
      }
    },
    "@metamask/eth-token-tracker>eth-block-tracker": {
      "globals": {
        "clearTimeout": true,
        "console.error": true,
        "setTimeout": true
      },
      "packages": {
        "@metamask/eth-token-tracker>eth-block-tracker>pify": true,
        "eth-query": true,
        "safe-event-emitter": true
      }
    },
    "@metamask/eth-token-tracker>ethjs": {
      "globals": {
        "clearInterval": true,
        "setInterval": true
      },
      "packages": {
        "@metamask/eth-token-tracker>ethjs>bn.js": true,
        "@metamask/eth-token-tracker>ethjs>ethjs-abi": true,
        "@metamask/eth-token-tracker>ethjs>ethjs-contract": true,
        "@metamask/eth-token-tracker>ethjs>ethjs-query": true,
        "browserify>buffer": true,
        "ethjs>ethjs-filter": true,
        "ethjs>ethjs-provider-http": true,
        "ethjs>ethjs-unit": true,
        "ethjs>ethjs-util": true,
        "ethjs>js-sha3": true,
        "ethjs>number-to-bn": true
      }
    },
    "@metamask/eth-token-tracker>ethjs>ethjs-abi": {
      "packages": {
        "@metamask/eth-token-tracker>ethjs>bn.js": true,
        "browserify>buffer": true,
        "ethjs>js-sha3": true,
        "ethjs>number-to-bn": true
      }
    },
    "@metamask/eth-token-tracker>ethjs>ethjs-contract": {
      "packages": {
        "@metamask/eth-token-tracker>ethjs>ethjs-contract>ethjs-abi": true,
        "ethjs-query>babel-runtime": true,
        "ethjs>ethjs-filter": true,
        "ethjs>ethjs-util": true,
        "ethjs>js-sha3": true,
        "promise-to-callback": true
      }
    },
    "@metamask/eth-token-tracker>ethjs>ethjs-contract>ethjs-abi": {
      "packages": {
        "@metamask/eth-token-tracker>ethjs>bn.js": true,
        "browserify>buffer": true,
        "ethjs>js-sha3": true,
        "ethjs>number-to-bn": true
      }
    },
    "@metamask/eth-token-tracker>ethjs>ethjs-query": {
      "globals": {
        "console": true
      },
      "packages": {
        "ethjs-query>babel-runtime": true,
        "ethjs-query>ethjs-format": true,
        "ethjs-query>ethjs-rpc": true,
        "promise-to-callback": true
      }
    },
    "@metamask/etherscan-link": {
      "globals": {
        "URL": true
      }
    },
    "@metamask/gas-fee-controller": {
      "globals": {
        "clearInterval": true,
        "console.error": true,
        "setInterval": true
      },
      "packages": {
        "@metamask/controller-utils": true,
        "@metamask/gas-fee-controller>@metamask/base-controller": true,
        "eth-query": true,
        "ethereumjs-util": true,
        "ethjs>ethjs-unit": true,
        "uuid": true
      }
    },
    "@metamask/gas-fee-controller>@metamask/base-controller": {
      "packages": {
        "immer": true
      }
    },
    "@metamask/jazzicon": {
      "globals": {
        "document.createElement": true,
        "document.createElementNS": true
      },
      "packages": {
        "@metamask/jazzicon>color": true,
        "@metamask/jazzicon>mersenne-twister": true
      }
    },
    "@metamask/jazzicon>color": {
      "packages": {
        "@metamask/jazzicon>color>clone": true,
        "@metamask/jazzicon>color>color-convert": true,
        "@metamask/jazzicon>color>color-string": true
      }
    },
    "@metamask/jazzicon>color>clone": {
      "packages": {
        "browserify>buffer": true
      }
    },
    "@metamask/jazzicon>color>color-convert": {
      "packages": {
        "@metamask/jazzicon>color>color-convert>color-name": true
      }
    },
    "@metamask/jazzicon>color>color-string": {
      "packages": {
        "jest-canvas-mock>moo-color>color-name": true
      }
    },
    "@metamask/key-tree": {
      "packages": {
        "@metamask/key-tree>@noble/ed25519": true,
        "@metamask/key-tree>@noble/hashes": true,
        "@metamask/key-tree>@noble/secp256k1": true,
        "@metamask/key-tree>@scure/base": true,
        "@metamask/scure-bip39": true,
        "@metamask/utils": true
      }
    },
    "@metamask/key-tree>@noble/ed25519": {
      "globals": {
        "crypto": true
      },
      "packages": {
        "browserify>browser-resolve": true
      }
    },
    "@metamask/key-tree>@noble/hashes": {
      "globals": {
        "TextEncoder": true,
        "crypto": true
      }
    },
    "@metamask/key-tree>@noble/secp256k1": {
      "globals": {
        "crypto": true
      },
      "packages": {
        "browserify>browser-resolve": true
      }
    },
    "@metamask/key-tree>@scure/base": {
      "globals": {
        "TextDecoder": true,
        "TextEncoder": true
      }
    },
    "@metamask/logo": {
      "globals": {
        "addEventListener": true,
        "document.body.appendChild": true,
        "document.createElementNS": true,
        "innerHeight": true,
        "innerWidth": true,
        "requestAnimationFrame": true
      },
      "packages": {
        "@metamask/logo>gl-mat4": true,
        "@metamask/logo>gl-vec3": true
      }
    },
    "@metamask/notification-controller": {
      "packages": {
        "@metamask/controller-utils": true,
        "@metamask/notification-controller>@metamask/base-controller": true,
        "@metamask/notification-controller>nanoid": true
      }
    },
    "@metamask/notification-controller>@metamask/base-controller": {
      "packages": {
        "immer": true
      }
    },
    "@metamask/notification-controller>nanoid": {
      "globals": {
        "crypto.getRandomValues": true
      }
    },
    "@metamask/obs-store": {
      "globals": {
        "localStorage": true
      },
      "packages": {
        "@metamask/obs-store>through2": true,
        "browserify>stream-browserify": true,
        "json-rpc-engine>@metamask/safe-event-emitter": true
      }
    },
    "@metamask/obs-store>through2": {
      "packages": {
        "browserify>process": true,
        "browserify>util": true,
        "readable-stream": true,
        "watchify>xtend": true
      }
    },
    "@metamask/permission-controller": {
      "packages": {
        "@metamask/base-controller": true,
<<<<<<< HEAD
        "@metamask/controller-utils": true,
=======
        "@metamask/permission-controller>@metamask/controller-utils": true,
>>>>>>> 93be4810
        "@metamask/permission-controller>nanoid": true,
        "deep-freeze-strict": true,
        "eth-rpc-errors": true,
        "immer": true,
        "json-rpc-engine": true
      }
    },
<<<<<<< HEAD
=======
    "@metamask/permission-controller>@metamask/controller-utils": {
      "globals": {
        "console.error": true,
        "fetch": true,
        "setTimeout": true
      },
      "packages": {
        "@metamask/controller-utils>isomorphic-fetch": true,
        "browserify>buffer": true,
        "eslint>fast-deep-equal": true,
        "eth-ens-namehash": true,
        "ethereumjs-util": true,
        "ethjs>ethjs-unit": true
      }
    },
>>>>>>> 93be4810
    "@metamask/permission-controller>nanoid": {
      "globals": {
        "crypto.getRandomValues": true
      }
    },
    "@metamask/phishing-controller": {
      "globals": {
        "fetch": true
      },
      "packages": {
        "@metamask/base-controller": true,
        "@metamask/controller-utils>isomorphic-fetch": true,
        "@metamask/phishing-controller>@metamask/controller-utils": true,
        "@metamask/phishing-warning>eth-phishing-detect": true,
        "punycode": true
      }
    },
    "@metamask/phishing-controller>@metamask/controller-utils": {
      "globals": {
        "console.error": true,
        "fetch": true,
        "setTimeout": true
      },
      "packages": {
        "@metamask/controller-utils>isomorphic-fetch": true,
        "browserify>buffer": true,
        "eslint>fast-deep-equal": true,
        "eth-ens-namehash": true,
        "ethereumjs-util": true,
        "ethjs>ethjs-unit": true
      }
    },
    "@metamask/phishing-warning>eth-phishing-detect": {
      "packages": {
        "eslint>optionator>fast-levenshtein": true
      }
    },
    "@metamask/post-message-stream": {
      "globals": {
        "WorkerGlobalScope": true,
        "addEventListener": true,
        "browser": true,
        "chrome": true,
        "location.origin": true,
        "onmessage": "write",
        "postMessage": true,
        "removeEventListener": true
      },
      "packages": {
        "@metamask/post-message-stream>readable-stream": true,
        "@metamask/utils": true
      }
    },
    "@metamask/post-message-stream>readable-stream": {
      "packages": {
        "@metamask/post-message-stream>readable-stream>process-nextick-args": true,
        "@metamask/post-message-stream>readable-stream>safe-buffer": true,
        "@metamask/post-message-stream>readable-stream>string_decoder": true,
        "@storybook/api>util-deprecate": true,
        "browserify>browser-resolve": true,
        "browserify>events": true,
        "browserify>process": true,
        "browserify>timers-browserify": true,
        "pumpify>inherits": true,
        "readable-stream>core-util-is": true,
        "readable-stream>isarray": true
      }
    },
    "@metamask/post-message-stream>readable-stream>process-nextick-args": {
      "packages": {
        "browserify>process": true
      }
    },
    "@metamask/post-message-stream>readable-stream>safe-buffer": {
      "packages": {
        "browserify>buffer": true
      }
    },
    "@metamask/post-message-stream>readable-stream>string_decoder": {
      "packages": {
        "@metamask/post-message-stream>readable-stream>safe-buffer": true
      }
    },
    "@metamask/providers>@metamask/object-multiplex": {
      "globals": {
        "console.warn": true
      },
      "packages": {
        "end-of-stream": true,
        "pump>once": true,
        "readable-stream": true
      }
    },
    "@metamask/rate-limit-controller": {
      "globals": {
        "setTimeout": true
      },
      "packages": {
        "@metamask/rate-limit-controller>@metamask/base-controller": true,
        "eth-rpc-errors": true
      }
    },
    "@metamask/rate-limit-controller>@metamask/base-controller": {
      "packages": {
        "immer": true
      }
    },
    "@metamask/rpc-methods": {
<<<<<<< HEAD
      "globals": {
        "console.warn": true
      },
      "packages": {
        "@metamask/key-tree": true,
        "@metamask/key-tree>@noble/hashes": true,
        "@metamask/permission-controller": true,
        "@metamask/rpc-methods>@metamask/browser-passworder": true,
=======
      "packages": {
        "@metamask/key-tree": true,
        "@metamask/key-tree>@noble/hashes": true,
        "@metamask/rpc-methods>@metamask/browser-passworder": true,
        "@metamask/rpc-methods>@metamask/permission-controller": true,
>>>>>>> 93be4810
        "@metamask/rpc-methods>nanoid": true,
        "@metamask/snaps-ui": true,
        "@metamask/snaps-utils": true,
        "@metamask/utils": true,
        "@metamask/utils>superstruct": true,
        "eth-rpc-errors": true
      }
    },
    "@metamask/rpc-methods>@metamask/browser-passworder": {
      "globals": {
        "btoa": true,
        "crypto.getRandomValues": true,
        "crypto.subtle.decrypt": true,
        "crypto.subtle.deriveKey": true,
        "crypto.subtle.encrypt": true,
        "crypto.subtle.exportKey": true,
        "crypto.subtle.importKey": true
      },
      "packages": {
        "browserify>buffer": true
      }
    },
<<<<<<< HEAD
=======
    "@metamask/rpc-methods>@metamask/permission-controller": {
      "packages": {
        "@metamask/rpc-methods>@metamask/permission-controller>@metamask/base-controller": true,
        "@metamask/rpc-methods>@metamask/permission-controller>@metamask/controller-utils": true,
        "@metamask/rpc-methods>nanoid": true,
        "deep-freeze-strict": true,
        "eth-rpc-errors": true,
        "immer": true,
        "json-rpc-engine": true
      }
    },
    "@metamask/rpc-methods>@metamask/permission-controller>@metamask/base-controller": {
      "packages": {
        "immer": true
      }
    },
    "@metamask/rpc-methods>@metamask/permission-controller>@metamask/controller-utils": {
      "globals": {
        "console.error": true,
        "fetch": true,
        "setTimeout": true
      },
      "packages": {
        "browserify>buffer": true,
        "eslint>fast-deep-equal": true,
        "eth-ens-namehash": true,
        "ethereumjs-util": true,
        "ethjs>ethjs-unit": true
      }
    },
>>>>>>> 93be4810
    "@metamask/rpc-methods>nanoid": {
      "globals": {
        "crypto.getRandomValues": true
      }
    },
    "@metamask/scure-bip39": {
      "globals": {
        "TextEncoder": true
      },
      "packages": {
        "@metamask/key-tree>@noble/hashes": true,
        "@metamask/key-tree>@scure/base": true
      }
    },
    "@metamask/smart-transactions-controller": {
      "globals": {
        "URLSearchParams": true,
        "clearInterval": true,
        "console.error": true,
        "console.log": true,
        "fetch": true,
        "setInterval": true
      },
      "packages": {
        "@ethersproject/abi>@ethersproject/bytes": true,
        "@ethersproject/bignumber": true,
        "@ethersproject/providers": true,
        "@metamask/base-controller": true,
        "@metamask/controller-utils": true,
        "@metamask/controller-utils>isomorphic-fetch": true,
        "@metamask/smart-transactions-controller>bignumber.js": true,
        "fast-json-patch": true,
        "lodash": true
      }
    },
    "@metamask/smart-transactions-controller>@metamask/controllers>nanoid": {
      "globals": {
        "crypto.getRandomValues": true
      }
    },
    "@metamask/smart-transactions-controller>bignumber.js": {
      "globals": {
        "crypto": true,
        "define": true
      }
    },
    "@metamask/snaps-controllers": {
      "globals": {
        "URL": true,
        "chrome.offscreen.createDocument": true,
        "chrome.offscreen.hasDocument": true,
        "clearTimeout": true,
<<<<<<< HEAD
        "console.error": true,
        "console.info": true,
        "console.log": true,
        "console.warn": true,
=======
>>>>>>> 93be4810
        "document.getElementById": true,
        "fetch.bind": true,
        "setTimeout": true
      },
      "packages": {
<<<<<<< HEAD
        "@metamask/base-controller": true,
        "@metamask/permission-controller": true,
        "@metamask/post-message-stream": true,
        "@metamask/providers>@metamask/object-multiplex": true,
        "@metamask/rpc-methods": true,
=======
        "@metamask/post-message-stream": true,
        "@metamask/providers>@metamask/object-multiplex": true,
        "@metamask/rpc-methods": true,
        "@metamask/snaps-controllers>@metamask/base-controller": true,
        "@metamask/snaps-controllers>@metamask/permission-controller": true,
        "@metamask/snaps-controllers>@metamask/subject-metadata-controller": true,
>>>>>>> 93be4810
        "@metamask/snaps-controllers>@xstate/fsm": true,
        "@metamask/snaps-controllers>concat-stream": true,
        "@metamask/snaps-controllers>gunzip-maybe": true,
        "@metamask/snaps-controllers>nanoid": true,
        "@metamask/snaps-controllers>readable-web-to-node-stream": true,
        "@metamask/snaps-controllers>tar-stream": true,
        "@metamask/snaps-utils": true,
<<<<<<< HEAD
        "@metamask/subject-metadata-controller": true,
=======
>>>>>>> 93be4810
        "@metamask/utils": true,
        "eth-rpc-errors": true,
        "json-rpc-engine": true,
        "json-rpc-middleware-stream": true,
        "pump": true
      }
    },
<<<<<<< HEAD
=======
    "@metamask/snaps-controllers>@metamask/base-controller": {
      "packages": {
        "immer": true
      }
    },
    "@metamask/snaps-controllers>@metamask/base-controller>@metamask/controller-utils": {
      "globals": {
        "console.error": true,
        "fetch": true,
        "setTimeout": true
      },
      "packages": {
        "browserify>buffer": true,
        "eslint>fast-deep-equal": true,
        "eth-ens-namehash": true,
        "ethereumjs-util": true,
        "ethjs>ethjs-unit": true
      }
    },
    "@metamask/snaps-controllers>@metamask/permission-controller": {
      "packages": {
        "@metamask/snaps-controllers>@metamask/base-controller": true,
        "@metamask/snaps-controllers>@metamask/base-controller>@metamask/controller-utils": true,
        "@metamask/snaps-controllers>nanoid": true,
        "deep-freeze-strict": true,
        "eth-rpc-errors": true,
        "immer": true,
        "json-rpc-engine": true
      }
    },
    "@metamask/snaps-controllers>@metamask/subject-metadata-controller": {
      "packages": {
        "@metamask/snaps-controllers>@metamask/base-controller": true
      }
    },
>>>>>>> 93be4810
    "@metamask/snaps-controllers>concat-stream": {
      "packages": {
        "@metamask/snaps-controllers>concat-stream>readable-stream": true,
        "browserify>buffer": true,
        "pumpify>inherits": true
      }
    },
    "@metamask/snaps-controllers>concat-stream>readable-stream": {
      "packages": {
        "@storybook/api>util-deprecate": true,
        "browserify>browser-resolve": true,
        "browserify>buffer": true,
        "browserify>events": true,
        "browserify>process": true,
        "browserify>string_decoder": true,
        "pumpify>inherits": true
      }
    },
    "@metamask/snaps-controllers>gunzip-maybe": {
      "packages": {
        "@metamask/snaps-controllers>gunzip-maybe>browserify-zlib": true,
        "@metamask/snaps-controllers>gunzip-maybe>is-deflate": true,
        "@metamask/snaps-controllers>gunzip-maybe>is-gzip": true,
        "@metamask/snaps-controllers>gunzip-maybe>peek-stream": true,
        "@metamask/snaps-controllers>gunzip-maybe>pumpify": true,
        "@metamask/snaps-controllers>gunzip-maybe>through2": true
      }
    },
    "@metamask/snaps-controllers>gunzip-maybe>browserify-zlib": {
      "packages": {
        "@metamask/snaps-controllers>gunzip-maybe>browserify-zlib>pako": true,
        "browserify>assert": true,
        "browserify>buffer": true,
        "browserify>process": true,
        "browserify>util": true,
        "readable-stream": true
      }
    },
    "@metamask/snaps-controllers>gunzip-maybe>peek-stream": {
      "packages": {
        "@metamask/snaps-controllers>gunzip-maybe>peek-stream>duplexify": true,
        "@metamask/snaps-controllers>gunzip-maybe>peek-stream>through2": true,
        "browserify>buffer": true,
        "terser>source-map-support>buffer-from": true
      }
    },
    "@metamask/snaps-controllers>gunzip-maybe>peek-stream>duplexify": {
      "packages": {
        "browserify>buffer": true,
        "browserify>process": true,
        "duplexify>stream-shift": true,
        "end-of-stream": true,
        "pumpify>inherits": true,
        "readable-stream": true
      }
    },
    "@metamask/snaps-controllers>gunzip-maybe>peek-stream>through2": {
      "packages": {
        "browserify>process": true,
        "browserify>util": true,
        "readable-stream": true,
        "watchify>xtend": true
      }
    },
    "@metamask/snaps-controllers>gunzip-maybe>pumpify": {
      "packages": {
        "@metamask/snaps-controllers>gunzip-maybe>pumpify>duplexify": true,
        "@metamask/snaps-controllers>gunzip-maybe>pumpify>pump": true,
        "pumpify>inherits": true
      }
    },
    "@metamask/snaps-controllers>gunzip-maybe>pumpify>duplexify": {
      "packages": {
        "browserify>buffer": true,
        "browserify>process": true,
        "duplexify>stream-shift": true,
        "end-of-stream": true,
        "pumpify>inherits": true,
        "readable-stream": true
      }
    },
    "@metamask/snaps-controllers>gunzip-maybe>pumpify>pump": {
      "packages": {
        "browserify>browser-resolve": true,
        "end-of-stream": true,
        "pump>once": true
      }
    },
    "@metamask/snaps-controllers>gunzip-maybe>through2": {
      "packages": {
        "browserify>process": true,
        "browserify>util": true,
        "readable-stream": true,
        "watchify>xtend": true
      }
    },
    "@metamask/snaps-controllers>nanoid": {
      "globals": {
        "crypto.getRandomValues": true
      }
    },
    "@metamask/snaps-controllers>readable-web-to-node-stream": {
      "packages": {
        "@metamask/snaps-controllers>readable-web-to-node-stream>readable-stream": true
      }
    },
    "@metamask/snaps-controllers>readable-web-to-node-stream>readable-stream": {
      "packages": {
        "@storybook/api>util-deprecate": true,
        "browserify>browser-resolve": true,
        "browserify>buffer": true,
        "browserify>events": true,
        "browserify>process": true,
        "browserify>string_decoder": true,
        "pumpify>inherits": true
      }
    },
    "@metamask/snaps-controllers>tar-stream": {
      "packages": {
        "@metamask/snaps-controllers>tar-stream>fs-constants": true,
        "@metamask/snaps-controllers>tar-stream>readable-stream": true,
        "browserify>buffer": true,
        "browserify>process": true,
        "browserify>string_decoder": true,
        "browserify>util": true,
        "end-of-stream": true,
        "madge>ora>bl": true,
        "pumpify>inherits": true
      }
    },
    "@metamask/snaps-controllers>tar-stream>fs-constants": {
      "packages": {
        "browserify>constants-browserify": true
      }
    },
    "@metamask/snaps-controllers>tar-stream>readable-stream": {
      "packages": {
        "@storybook/api>util-deprecate": true,
        "browserify>browser-resolve": true,
        "browserify>buffer": true,
        "browserify>events": true,
        "browserify>process": true,
        "browserify>string_decoder": true,
        "pumpify>inherits": true
      }
    },
    "@metamask/snaps-ui": {
      "packages": {
        "@metamask/utils": true,
        "@metamask/utils>superstruct": true
      }
    },
    "@metamask/snaps-utils": {
      "globals": {
        "TextDecoder": true,
        "URL": true,
<<<<<<< HEAD
=======
        "console.error": true,
        "console.log": true,
        "console.warn": true,
>>>>>>> 93be4810
        "document.body.appendChild": true,
        "document.createElement": true
      },
      "packages": {
        "@metamask/key-tree>@noble/hashes": true,
        "@metamask/key-tree>@scure/base": true,
        "@metamask/snaps-utils>cron-parser": true,
<<<<<<< HEAD
=======
        "@metamask/snaps-utils>fast-json-stable-stringify": true,
>>>>>>> 93be4810
        "@metamask/snaps-utils>rfdc": true,
        "@metamask/snaps-utils>validate-npm-package-name": true,
        "@metamask/utils": true,
        "@metamask/utils>superstruct": true,
        "semver": true
      }
    },
    "@metamask/snaps-utils>cron-parser": {
      "packages": {
        "browserify>browser-resolve": true,
        "luxon": true
      }
    },
    "@metamask/snaps-utils>rfdc": {
      "packages": {
        "browserify>buffer": true
      }
    },
    "@metamask/snaps-utils>validate-npm-package-name": {
      "packages": {
        "@metamask/snaps-utils>validate-npm-package-name>builtins": true
      }
    },
    "@metamask/snaps-utils>validate-npm-package-name>builtins": {
      "packages": {
        "browserify>process": true,
        "semver": true
      }
    },
    "@metamask/subject-metadata-controller": {
      "packages": {
        "@metamask/base-controller": true
      }
    },
    "@metamask/utils": {
      "globals": {
        "TextDecoder": true,
        "TextEncoder": true
      },
      "packages": {
        "@metamask/utils>superstruct": true,
        "browserify>buffer": true,
        "nock>debug": true,
        "semver": true
      }
    },
    "@ngraveio/bc-ur": {
      "packages": {
        "@ngraveio/bc-ur>@apocentre/alias-sampling": true,
        "@ngraveio/bc-ur>bignumber.js": true,
        "@ngraveio/bc-ur>crc": true,
        "@ngraveio/bc-ur>jsbi": true,
        "addons-linter>sha.js": true,
        "browserify>assert": true,
        "browserify>buffer": true,
        "pubnub>cbor-sync": true
      }
    },
<<<<<<< HEAD
=======
    "@ngraveio/bc-ur>assert>object-is": {
      "packages": {
        "globalthis>define-properties": true,
        "string.prototype.matchall>call-bind": true
      }
    },
>>>>>>> 93be4810
    "@ngraveio/bc-ur>bignumber.js": {
      "globals": {
        "crypto": true,
        "define": true
      }
    },
    "@ngraveio/bc-ur>crc": {
      "packages": {
        "browserify>buffer": true
      }
    },
    "@ngraveio/bc-ur>jsbi": {
      "globals": {
        "define": true
      }
    },
    "@popperjs/core": {
      "globals": {
        "Element": true,
        "HTMLElement": true,
        "ShadowRoot": true,
        "console.error": true,
        "console.warn": true,
        "document": true,
        "navigator.userAgent": true
      }
    },
    "@reduxjs/toolkit": {
      "globals": {
        "AbortController": true,
        "__REDUX_DEVTOOLS_EXTENSION_COMPOSE__": true,
        "__REDUX_DEVTOOLS_EXTENSION__": true,
        "console.error": true,
        "console.info": true,
        "console.warn": true
      },
      "packages": {
        "@reduxjs/toolkit>reselect": true,
        "immer": true,
        "redux": true,
        "redux-thunk": true
      }
    },
    "@segment/loosely-validate-event": {
      "packages": {
        "@segment/loosely-validate-event>component-type": true,
        "@segment/loosely-validate-event>join-component": true,
        "browserify>assert": true,
        "browserify>buffer": true
      }
    },
    "@sentry/browser": {
      "globals": {
        "XMLHttpRequest": true,
        "setTimeout": true
      },
      "packages": {
        "@sentry/browser>@sentry/core": true,
        "@sentry/browser>tslib": true,
        "@sentry/types": true,
        "@sentry/utils": true
      }
    },
    "@sentry/browser>@sentry/core": {
      "globals": {
        "clearInterval": true,
        "setInterval": true
      },
      "packages": {
        "@sentry/browser>@sentry/core>@sentry/hub": true,
        "@sentry/browser>@sentry/core>@sentry/minimal": true,
        "@sentry/browser>@sentry/core>tslib": true,
        "@sentry/types": true,
        "@sentry/utils": true
      }
    },
    "@sentry/browser>@sentry/core>@sentry/hub": {
      "globals": {
        "clearInterval": true,
        "setInterval": true
      },
      "packages": {
        "@sentry/browser>@sentry/core>@sentry/hub>tslib": true,
        "@sentry/types": true,
        "@sentry/utils": true
      }
    },
    "@sentry/browser>@sentry/core>@sentry/hub>tslib": {
      "globals": {
        "define": true
      }
    },
    "@sentry/browser>@sentry/core>@sentry/minimal": {
      "packages": {
        "@sentry/browser>@sentry/core>@sentry/hub": true,
        "@sentry/browser>@sentry/core>@sentry/minimal>tslib": true
      }
    },
    "@sentry/browser>@sentry/core>@sentry/minimal>tslib": {
      "globals": {
        "define": true
      }
    },
    "@sentry/browser>@sentry/core>tslib": {
      "globals": {
        "define": true
      }
    },
    "@sentry/browser>tslib": {
      "globals": {
        "define": true
      }
    },
    "@sentry/integrations": {
      "globals": {
        "clearTimeout": true,
        "console.error": true,
        "console.log": true,
        "setTimeout": true
      },
      "packages": {
        "@sentry/integrations>tslib": true,
        "@sentry/types": true,
        "@sentry/utils": true,
        "localforage": true
      }
    },
    "@sentry/integrations>tslib": {
      "globals": {
        "define": true
      }
    },
    "@sentry/utils": {
      "globals": {
        "CustomEvent": true,
        "DOMError": true,
        "DOMException": true,
        "Element": true,
        "ErrorEvent": true,
        "Event": true,
        "Headers": true,
        "Request": true,
        "Response": true,
        "XMLHttpRequest.prototype": true,
        "clearTimeout": true,
        "console.error": true,
        "document": true,
        "setTimeout": true
      },
      "packages": {
        "@sentry/utils>tslib": true,
        "browserify>process": true
      }
    },
    "@sentry/utils>tslib": {
      "globals": {
        "define": true
      }
    },
    "@spruceid/siwe-parser": {
      "globals": {
        "console.error": true,
        "console.log": true
      },
      "packages": {
        "@spruceid/siwe-parser>apg-js": true
      }
    },
    "@spruceid/siwe-parser>apg-js": {
      "globals": {
        "mode": true
      },
      "packages": {
        "browserify>buffer": true,
        "browserify>insert-module-globals>is-buffer": true
      }
    },
    "@storybook/api>regenerator-runtime": {
      "globals": {
        "regeneratorRuntime": "write"
      }
    },
<<<<<<< HEAD
=======
    "@storybook/api>telejson>is-regex": {
      "packages": {
        "koa>is-generator-function>has-tostringtag": true,
        "string.prototype.matchall>call-bind": true
      }
    },
>>>>>>> 93be4810
    "@storybook/api>util-deprecate": {
      "globals": {
        "console.trace": true,
        "console.warn": true,
        "localStorage": true
      }
    },
    "@truffle/codec": {
      "packages": {
        "@truffle/codec>@truffle/abi-utils": true,
        "@truffle/codec>@truffle/compile-common": true,
        "@truffle/codec>big.js": true,
        "@truffle/codec>bn.js": true,
        "@truffle/codec>cbor": true,
        "@truffle/codec>semver": true,
        "@truffle/codec>utf8": true,
        "@truffle/codec>web3-utils": true,
        "browserify>buffer": true,
        "browserify>os-browserify": true,
        "browserify>util": true,
        "lodash": true,
        "nock>debug": true
      }
    },
    "@truffle/codec>@truffle/abi-utils": {
      "packages": {
        "@truffle/codec>@truffle/abi-utils>change-case": true,
        "@truffle/codec>@truffle/abi-utils>fast-check": true,
        "@truffle/codec>web3-utils": true
      }
    },
    "@truffle/codec>@truffle/abi-utils>change-case": {
      "packages": {
        "@truffle/codec>@truffle/abi-utils>change-case>camel-case": true,
        "@truffle/codec>@truffle/abi-utils>change-case>constant-case": true,
        "@truffle/codec>@truffle/abi-utils>change-case>dot-case": true,
        "@truffle/codec>@truffle/abi-utils>change-case>header-case": true,
        "@truffle/codec>@truffle/abi-utils>change-case>is-lower-case": true,
        "@truffle/codec>@truffle/abi-utils>change-case>is-upper-case": true,
        "@truffle/codec>@truffle/abi-utils>change-case>lower-case": true,
        "@truffle/codec>@truffle/abi-utils>change-case>lower-case-first": true,
        "@truffle/codec>@truffle/abi-utils>change-case>no-case": true,
        "@truffle/codec>@truffle/abi-utils>change-case>param-case": true,
        "@truffle/codec>@truffle/abi-utils>change-case>pascal-case": true,
        "@truffle/codec>@truffle/abi-utils>change-case>path-case": true,
        "@truffle/codec>@truffle/abi-utils>change-case>sentence-case": true,
        "@truffle/codec>@truffle/abi-utils>change-case>snake-case": true,
        "@truffle/codec>@truffle/abi-utils>change-case>swap-case": true,
        "@truffle/codec>@truffle/abi-utils>change-case>title-case": true,
        "@truffle/codec>@truffle/abi-utils>change-case>upper-case": true,
        "@truffle/codec>@truffle/abi-utils>change-case>upper-case-first": true
      }
    },
    "@truffle/codec>@truffle/abi-utils>change-case>camel-case": {
      "packages": {
        "@truffle/codec>@truffle/abi-utils>change-case>no-case": true,
        "@truffle/codec>@truffle/abi-utils>change-case>upper-case": true
      }
    },
    "@truffle/codec>@truffle/abi-utils>change-case>constant-case": {
      "packages": {
        "@truffle/codec>@truffle/abi-utils>change-case>snake-case": true,
        "@truffle/codec>@truffle/abi-utils>change-case>upper-case": true
      }
    },
    "@truffle/codec>@truffle/abi-utils>change-case>dot-case": {
      "packages": {
        "@truffle/codec>@truffle/abi-utils>change-case>no-case": true
      }
    },
    "@truffle/codec>@truffle/abi-utils>change-case>header-case": {
      "packages": {
        "@truffle/codec>@truffle/abi-utils>change-case>no-case": true,
        "@truffle/codec>@truffle/abi-utils>change-case>upper-case": true
      }
    },
    "@truffle/codec>@truffle/abi-utils>change-case>is-lower-case": {
      "packages": {
        "@truffle/codec>@truffle/abi-utils>change-case>lower-case": true
      }
    },
    "@truffle/codec>@truffle/abi-utils>change-case>is-upper-case": {
      "packages": {
        "@truffle/codec>@truffle/abi-utils>change-case>upper-case": true
      }
    },
    "@truffle/codec>@truffle/abi-utils>change-case>lower-case-first": {
      "packages": {
        "@truffle/codec>@truffle/abi-utils>change-case>lower-case": true
      }
    },
    "@truffle/codec>@truffle/abi-utils>change-case>no-case": {
      "packages": {
        "@truffle/codec>@truffle/abi-utils>change-case>lower-case": true
      }
    },
    "@truffle/codec>@truffle/abi-utils>change-case>param-case": {
      "packages": {
        "@truffle/codec>@truffle/abi-utils>change-case>no-case": true
      }
    },
    "@truffle/codec>@truffle/abi-utils>change-case>pascal-case": {
      "packages": {
        "@truffle/codec>@truffle/abi-utils>change-case>pascal-case>camel-case": true,
        "@truffle/codec>@truffle/abi-utils>change-case>upper-case-first": true
      }
    },
    "@truffle/codec>@truffle/abi-utils>change-case>pascal-case>camel-case": {
      "packages": {
        "@truffle/codec>@truffle/abi-utils>change-case>no-case": true,
        "@truffle/codec>@truffle/abi-utils>change-case>upper-case": true
      }
    },
    "@truffle/codec>@truffle/abi-utils>change-case>path-case": {
      "packages": {
        "@truffle/codec>@truffle/abi-utils>change-case>no-case": true
      }
    },
    "@truffle/codec>@truffle/abi-utils>change-case>sentence-case": {
      "packages": {
        "@truffle/codec>@truffle/abi-utils>change-case>no-case": true,
        "@truffle/codec>@truffle/abi-utils>change-case>upper-case-first": true
      }
    },
    "@truffle/codec>@truffle/abi-utils>change-case>snake-case": {
      "packages": {
        "@truffle/codec>@truffle/abi-utils>change-case>no-case": true
      }
    },
    "@truffle/codec>@truffle/abi-utils>change-case>swap-case": {
      "packages": {
        "@truffle/codec>@truffle/abi-utils>change-case>lower-case": true,
        "@truffle/codec>@truffle/abi-utils>change-case>upper-case": true
      }
    },
    "@truffle/codec>@truffle/abi-utils>change-case>title-case": {
      "packages": {
        "@truffle/codec>@truffle/abi-utils>change-case>no-case": true,
        "@truffle/codec>@truffle/abi-utils>change-case>upper-case": true
      }
    },
    "@truffle/codec>@truffle/abi-utils>change-case>upper-case-first": {
      "packages": {
        "@truffle/codec>@truffle/abi-utils>change-case>upper-case": true
      }
    },
    "@truffle/codec>@truffle/abi-utils>fast-check": {
      "globals": {
        "clearTimeout": true,
        "console.log": true,
        "setTimeout": true
      },
      "packages": {
        "@truffle/codec>@truffle/abi-utils>fast-check>pure-rand": true,
        "browserify>buffer": true
      }
    },
    "@truffle/codec>@truffle/compile-common": {
      "packages": {
        "@truffle/codec>@truffle/compile-common>@truffle/error": true,
        "@truffle/codec>@truffle/compile-common>colors": true,
        "browserify>path-browserify": true
      }
    },
    "@truffle/codec>@truffle/compile-common>colors": {
      "globals": {
        "console.log": true
      },
      "packages": {
        "browserify>os-browserify": true,
        "browserify>process": true,
        "browserify>util": true
      }
    },
    "@truffle/codec>big.js": {
      "globals": {
        "define": true
      }
    },
    "@truffle/codec>bn.js": {
      "globals": {
        "Buffer": true
      },
      "packages": {
        "browserify>browser-resolve": true
      }
    },
    "@truffle/codec>cbor": {
      "globals": {
        "TextDecoder": true
      },
      "packages": {
        "@truffle/codec>cbor>bignumber.js": true,
        "@truffle/codec>cbor>nofilter": true,
        "browserify>buffer": true,
        "browserify>insert-module-globals>is-buffer": true,
        "browserify>stream-browserify": true,
        "browserify>url": true,
        "browserify>util": true
      }
    },
    "@truffle/codec>cbor>bignumber.js": {
      "globals": {
        "crypto": true,
        "define": true
      }
    },
    "@truffle/codec>cbor>nofilter": {
      "packages": {
        "browserify>buffer": true,
        "browserify>stream-browserify": true,
        "browserify>util": true
      }
    },
    "@truffle/codec>semver": {
      "globals": {
        "console.error": true
      },
      "packages": {
        "@truffle/codec>semver>lru-cache": true,
        "browserify>process": true
      }
    },
    "@truffle/codec>semver>lru-cache": {
      "packages": {
        "semver>lru-cache>yallist": true
      }
    },
    "@truffle/codec>web3-utils": {
      "globals": {
        "setTimeout": true
      },
      "packages": {
        "@truffle/codec>utf8": true,
        "@truffle/codec>web3-utils>bn.js": true,
        "@truffle/codec>web3-utils>ethereum-bloom-filters": true,
        "browserify>buffer": true,
        "ethereumjs-util": true,
        "ethereumjs-wallet>randombytes": true,
        "ethjs>ethjs-unit": true,
        "ethjs>number-to-bn": true
      }
    },
    "@truffle/codec>web3-utils>bn.js": {
      "globals": {
        "Buffer": true
      },
      "packages": {
        "browserify>browser-resolve": true
      }
    },
    "@truffle/codec>web3-utils>ethereum-bloom-filters": {
      "packages": {
        "@truffle/codec>web3-utils>ethereum-bloom-filters>js-sha3": true
      }
    },
    "@truffle/codec>web3-utils>ethereum-bloom-filters>js-sha3": {
      "globals": {
        "define": true
      },
      "packages": {
        "browserify>process": true
      }
    },
    "@truffle/decoder": {
      "packages": {
        "@truffle/codec": true,
        "@truffle/codec>@truffle/abi-utils": true,
        "@truffle/codec>@truffle/compile-common": true,
        "@truffle/codec>web3-utils": true,
        "@truffle/decoder>@truffle/encoder": true,
        "@truffle/decoder>@truffle/source-map-utils": true,
        "@truffle/decoder>bn.js": true,
        "nock>debug": true
      }
    },
    "@truffle/decoder>@truffle/encoder": {
      "packages": {
        "@ethersproject/abi>@ethersproject/address": true,
        "@ethersproject/bignumber": true,
        "@truffle/codec": true,
        "@truffle/codec>@truffle/abi-utils": true,
        "@truffle/codec>@truffle/compile-common": true,
        "@truffle/codec>web3-utils": true,
        "@truffle/decoder>@truffle/encoder>@ensdomains/ensjs": true,
        "@truffle/decoder>@truffle/encoder>big.js": true,
        "@truffle/decoder>@truffle/encoder>bignumber.js": true,
        "lodash": true,
        "nock>debug": true
      }
    },
    "@truffle/decoder>@truffle/encoder>@ensdomains/ensjs": {
      "globals": {
        "console.log": true,
        "console.warn": true,
        "registries": true
      },
      "packages": {
        "@babel/runtime": true,
        "@truffle/decoder>@truffle/encoder>@ensdomains/ensjs>@ensdomains/address-encoder": true,
        "@truffle/decoder>@truffle/encoder>@ensdomains/ensjs>@ensdomains/ens": true,
        "@truffle/decoder>@truffle/encoder>@ensdomains/ensjs>@ensdomains/resolver": true,
        "@truffle/decoder>@truffle/encoder>@ensdomains/ensjs>content-hash": true,
        "@truffle/decoder>@truffle/encoder>@ensdomains/ensjs>ethers": true,
        "@truffle/decoder>@truffle/encoder>@ensdomains/ensjs>js-sha3": true,
        "browserify>buffer": true,
        "eth-ens-namehash": true,
        "ethereumjs-wallet>bs58check>bs58": true
      }
    },
    "@truffle/decoder>@truffle/encoder>@ensdomains/ensjs>@ensdomains/address-encoder": {
      "globals": {
        "console": true
      },
      "packages": {
        "bn.js": true,
        "browserify>buffer": true,
        "browserify>crypto-browserify": true,
        "ethereumjs-util>create-hash>ripemd160": true
      }
    },
    "@truffle/decoder>@truffle/encoder>@ensdomains/ensjs>content-hash": {
      "packages": {
        "@truffle/decoder>@truffle/encoder>@ensdomains/ensjs>content-hash>cids": true,
        "@truffle/decoder>@truffle/encoder>@ensdomains/ensjs>content-hash>multicodec": true,
        "@truffle/decoder>@truffle/encoder>@ensdomains/ensjs>content-hash>multihashes": true,
        "browserify>buffer": true
      }
    },
    "@truffle/decoder>@truffle/encoder>@ensdomains/ensjs>content-hash>cids": {
      "packages": {
        "@truffle/decoder>@truffle/encoder>@ensdomains/ensjs>content-hash>cids>class-is": true,
        "@truffle/decoder>@truffle/encoder>@ensdomains/ensjs>content-hash>cids>multibase": true,
        "@truffle/decoder>@truffle/encoder>@ensdomains/ensjs>content-hash>cids>multicodec": true,
        "@truffle/decoder>@truffle/encoder>@ensdomains/ensjs>content-hash>multihashes": true,
        "browserify>buffer": true
      }
    },
    "@truffle/decoder>@truffle/encoder>@ensdomains/ensjs>content-hash>cids>multibase": {
      "packages": {
        "browserify>buffer": true,
        "ethereumjs-wallet>bs58check>bs58>base-x": true
      }
    },
    "@truffle/decoder>@truffle/encoder>@ensdomains/ensjs>content-hash>cids>multicodec": {
      "packages": {
        "@ensdomains/content-hash>multihashes>varint": true,
        "browserify>buffer": true
      }
    },
    "@truffle/decoder>@truffle/encoder>@ensdomains/ensjs>content-hash>multicodec": {
      "packages": {
        "@ensdomains/content-hash>multihashes>varint": true,
        "browserify>buffer": true
      }
    },
    "@truffle/decoder>@truffle/encoder>@ensdomains/ensjs>content-hash>multihashes": {
      "packages": {
        "@ensdomains/content-hash>multihashes>varint": true,
        "@truffle/decoder>@truffle/encoder>@ensdomains/ensjs>content-hash>multihashes>multibase": true,
        "browserify>buffer": true
      }
    },
    "@truffle/decoder>@truffle/encoder>@ensdomains/ensjs>content-hash>multihashes>multibase": {
      "packages": {
        "browserify>buffer": true,
        "ethereumjs-wallet>bs58check>bs58>base-x": true
      }
    },
    "@truffle/decoder>@truffle/encoder>@ensdomains/ensjs>ethers": {
      "packages": {
        "@ethersproject/abi": true,
        "@ethersproject/abi>@ethersproject/address": true,
        "@ethersproject/abi>@ethersproject/bytes": true,
        "@ethersproject/abi>@ethersproject/constants": true,
        "@ethersproject/abi>@ethersproject/hash": true,
        "@ethersproject/abi>@ethersproject/keccak256": true,
        "@ethersproject/abi>@ethersproject/logger": true,
        "@ethersproject/abi>@ethersproject/properties": true,
        "@ethersproject/abi>@ethersproject/strings": true,
        "@ethersproject/bignumber": true,
        "@ethersproject/contracts": true,
        "@ethersproject/hdnode": true,
        "@ethersproject/hdnode>@ethersproject/abstract-signer": true,
        "@ethersproject/hdnode>@ethersproject/basex": true,
        "@ethersproject/hdnode>@ethersproject/sha2": true,
        "@ethersproject/hdnode>@ethersproject/signing-key": true,
        "@ethersproject/hdnode>@ethersproject/transactions": true,
        "@ethersproject/hdnode>@ethersproject/wordlists": true,
        "@ethersproject/providers": true,
        "@ethersproject/providers>@ethersproject/base64": true,
        "@ethersproject/providers>@ethersproject/random": true,
        "@ethersproject/providers>@ethersproject/rlp": true,
        "@ethersproject/providers>@ethersproject/web": true,
        "@truffle/decoder>@truffle/encoder>@ensdomains/ensjs>ethers>@ethersproject/json-wallets": true,
        "@truffle/decoder>@truffle/encoder>@ensdomains/ensjs>ethers>@ethersproject/solidity": true,
        "@truffle/decoder>@truffle/encoder>@ensdomains/ensjs>ethers>@ethersproject/units": true,
        "@truffle/decoder>@truffle/encoder>@ensdomains/ensjs>ethers>@ethersproject/wallet": true
      }
    },
    "@truffle/decoder>@truffle/encoder>@ensdomains/ensjs>ethers>@ethersproject/json-wallets": {
      "packages": {
        "@ethersproject/abi>@ethersproject/address": true,
        "@ethersproject/abi>@ethersproject/bytes": true,
        "@ethersproject/abi>@ethersproject/keccak256": true,
        "@ethersproject/abi>@ethersproject/logger": true,
        "@ethersproject/abi>@ethersproject/properties": true,
        "@ethersproject/abi>@ethersproject/strings": true,
        "@ethersproject/hdnode": true,
        "@ethersproject/hdnode>@ethersproject/pbkdf2": true,
        "@ethersproject/hdnode>@ethersproject/transactions": true,
        "@ethersproject/providers>@ethersproject/random": true,
        "@truffle/decoder>@truffle/encoder>@ensdomains/ensjs>ethers>@ethersproject/json-wallets>aes-js": true,
        "ethereumjs-util>ethereum-cryptography>scrypt-js": true
      }
    },
    "@truffle/decoder>@truffle/encoder>@ensdomains/ensjs>ethers>@ethersproject/json-wallets>aes-js": {
      "globals": {
        "define": true
      }
    },
    "@truffle/decoder>@truffle/encoder>@ensdomains/ensjs>ethers>@ethersproject/solidity": {
      "packages": {
        "@ethersproject/abi>@ethersproject/bytes": true,
        "@ethersproject/abi>@ethersproject/keccak256": true,
        "@ethersproject/abi>@ethersproject/logger": true,
        "@ethersproject/abi>@ethersproject/strings": true,
        "@ethersproject/bignumber": true,
        "@ethersproject/hdnode>@ethersproject/sha2": true
      }
    },
    "@truffle/decoder>@truffle/encoder>@ensdomains/ensjs>ethers>@ethersproject/units": {
      "packages": {
        "@ethersproject/abi>@ethersproject/logger": true,
        "@ethersproject/bignumber": true
      }
    },
    "@truffle/decoder>@truffle/encoder>@ensdomains/ensjs>ethers>@ethersproject/wallet": {
      "packages": {
        "@ethersproject/abi>@ethersproject/address": true,
        "@ethersproject/abi>@ethersproject/bytes": true,
        "@ethersproject/abi>@ethersproject/hash": true,
        "@ethersproject/abi>@ethersproject/keccak256": true,
        "@ethersproject/abi>@ethersproject/logger": true,
        "@ethersproject/abi>@ethersproject/properties": true,
        "@ethersproject/hdnode": true,
        "@ethersproject/hdnode>@ethersproject/abstract-signer": true,
        "@ethersproject/hdnode>@ethersproject/signing-key": true,
        "@ethersproject/hdnode>@ethersproject/transactions": true,
        "@ethersproject/providers>@ethersproject/abstract-provider": true,
        "@ethersproject/providers>@ethersproject/random": true,
        "@truffle/decoder>@truffle/encoder>@ensdomains/ensjs>ethers>@ethersproject/json-wallets": true
      }
    },
    "@truffle/decoder>@truffle/encoder>@ensdomains/ensjs>js-sha3": {
      "globals": {
        "define": true
      },
      "packages": {
        "browserify>process": true
      }
    },
    "@truffle/decoder>@truffle/encoder>big.js": {
      "globals": {
        "define": true
      }
    },
    "@truffle/decoder>@truffle/encoder>bignumber.js": {
      "globals": {
        "crypto": true,
        "define": true
      }
    },
    "@truffle/decoder>@truffle/source-map-utils": {
      "packages": {
        "@truffle/codec": true,
        "@truffle/codec>web3-utils": true,
        "@truffle/decoder>@truffle/source-map-utils>@truffle/code-utils": true,
        "@truffle/decoder>@truffle/source-map-utils>json-pointer": true,
        "@truffle/decoder>@truffle/source-map-utils>node-interval-tree": true,
        "nock>debug": true
      }
    },
    "@truffle/decoder>@truffle/source-map-utils>@truffle/code-utils": {
      "packages": {
        "@truffle/codec>cbor": true,
        "browserify>buffer": true
      }
    },
    "@truffle/decoder>@truffle/source-map-utils>json-pointer": {
      "packages": {
        "@truffle/decoder>@truffle/source-map-utils>json-pointer>foreach": true
      }
    },
    "@truffle/decoder>@truffle/source-map-utils>node-interval-tree": {
      "packages": {
        "@storybook/addon-a11y>react-sizeme>shallowequal": true
      }
    },
    "@truffle/decoder>bn.js": {
      "globals": {
        "Buffer": true
      },
      "packages": {
        "browserify>browser-resolve": true
      }
    },
    "@zxing/browser": {
      "globals": {
        "HTMLElement": true,
        "HTMLImageElement": true,
        "HTMLVideoElement": true,
        "URL.createObjectURL": true,
        "clearTimeout": true,
        "console.error": true,
        "console.warn": true,
        "document": true,
        "navigator": true,
        "setTimeout": true
      },
      "packages": {
        "@zxing/library": true
      }
    },
    "@zxing/library": {
      "globals": {
        "TextDecoder": true,
        "TextEncoder": true,
        "btoa": true,
        "clearTimeout": true,
        "define": true,
        "document.createElement": true,
        "document.createElementNS": true,
        "document.getElementById": true,
        "navigator.mediaDevices.enumerateDevices": true,
        "navigator.mediaDevices.getUserMedia": true,
        "setTimeout": true
      }
    },
    "addons-linter>sha.js": {
      "packages": {
        "ethereumjs-wallet>safe-buffer": true,
        "pumpify>inherits": true
      }
    },
    "await-semaphore": {
      "packages": {
        "browserify>process": true,
        "browserify>timers-browserify": true
      }
    },
    "base32-encode": {
      "packages": {
        "base32-encode>to-data-view": true
      }
    },
    "bignumber.js": {
      "globals": {
        "crypto": true,
        "define": true
      }
    },
    "bn.js": {
      "globals": {
        "Buffer": true
      },
      "packages": {
        "browserify>browser-resolve": true
      }
    },
    "bowser": {
      "globals": {
        "define": true
      }
    },
    "browserify>assert": {
      "globals": {
        "Buffer": true
      },
      "packages": {
        "browserify>assert>util": true,
        "react>object-assign": true
      }
    },
    "browserify>assert>util": {
      "globals": {
        "console.error": true,
        "console.log": true,
        "console.trace": true,
        "process": true
      },
      "packages": {
        "browserify>assert>util>inherits": true,
        "browserify>process": true
      }
    },
    "browserify>browser-resolve": {
      "packages": {
        "ethjs-query>babel-runtime>core-js": true
      }
    },
    "browserify>buffer": {
      "globals": {
        "console": true
      },
      "packages": {
        "base64-js": true,
        "browserify>buffer>ieee754": true
      }
    },
    "browserify>crypto-browserify": {
      "packages": {
        "browserify>crypto-browserify>browserify-cipher": true,
        "browserify>crypto-browserify>browserify-sign": true,
        "browserify>crypto-browserify>create-ecdh": true,
        "browserify>crypto-browserify>create-hmac": true,
        "browserify>crypto-browserify>diffie-hellman": true,
        "browserify>crypto-browserify>pbkdf2": true,
        "browserify>crypto-browserify>public-encrypt": true,
        "browserify>crypto-browserify>randomfill": true,
        "ethereumjs-util>create-hash": true,
        "ethereumjs-wallet>randombytes": true
      }
    },
    "browserify>crypto-browserify>browserify-cipher": {
      "packages": {
        "browserify>crypto-browserify>browserify-cipher>browserify-des": true,
        "browserify>crypto-browserify>browserify-cipher>evp_bytestokey": true,
        "ethereumjs-util>ethereum-cryptography>browserify-aes": true
      }
    },
    "browserify>crypto-browserify>browserify-cipher>browserify-des": {
      "packages": {
        "browserify>buffer": true,
        "browserify>crypto-browserify>browserify-cipher>browserify-des>des.js": true,
        "ethereumjs-util>create-hash>cipher-base": true,
        "pumpify>inherits": true
      }
    },
    "browserify>crypto-browserify>browserify-cipher>browserify-des>des.js": {
      "packages": {
        "ganache>secp256k1>elliptic>minimalistic-assert": true,
        "pumpify>inherits": true
      }
    },
    "browserify>crypto-browserify>browserify-cipher>evp_bytestokey": {
      "packages": {
        "ethereumjs-util>create-hash>md5.js": true,
        "ethereumjs-wallet>safe-buffer": true
      }
    },
    "browserify>crypto-browserify>browserify-sign": {
      "packages": {
        "bn.js": true,
        "browserify>buffer": true,
        "browserify>crypto-browserify>create-hmac": true,
        "browserify>crypto-browserify>public-encrypt>browserify-rsa": true,
        "browserify>crypto-browserify>public-encrypt>parse-asn1": true,
        "browserify>stream-browserify": true,
        "ethereumjs-util>create-hash": true,
        "ganache>secp256k1>elliptic": true,
        "pumpify>inherits": true
      }
    },
    "browserify>crypto-browserify>create-ecdh": {
      "packages": {
        "bn.js": true,
        "browserify>buffer": true,
        "ganache>secp256k1>elliptic": true
      }
    },
    "browserify>crypto-browserify>create-hmac": {
      "packages": {
        "addons-linter>sha.js": true,
        "ethereumjs-util>create-hash": true,
        "ethereumjs-util>create-hash>cipher-base": true,
        "ethereumjs-util>create-hash>ripemd160": true,
        "ethereumjs-wallet>safe-buffer": true,
        "pumpify>inherits": true
      }
    },
    "browserify>crypto-browserify>diffie-hellman": {
      "packages": {
        "bn.js": true,
        "browserify>buffer": true,
        "browserify>crypto-browserify>diffie-hellman>miller-rabin": true,
        "ethereumjs-wallet>randombytes": true
      }
    },
    "browserify>crypto-browserify>diffie-hellman>miller-rabin": {
      "packages": {
        "bn.js": true,
        "ganache>secp256k1>elliptic>brorand": true
      }
    },
    "browserify>crypto-browserify>pbkdf2": {
      "globals": {
        "crypto": true,
        "process": true,
        "queueMicrotask": true,
        "setImmediate": true,
        "setTimeout": true
      },
      "packages": {
        "addons-linter>sha.js": true,
        "browserify>process": true,
        "ethereumjs-util>create-hash": true,
        "ethereumjs-util>create-hash>ripemd160": true,
        "ethereumjs-wallet>safe-buffer": true
      }
    },
    "browserify>crypto-browserify>public-encrypt": {
      "packages": {
        "bn.js": true,
        "browserify>buffer": true,
        "browserify>crypto-browserify>public-encrypt>browserify-rsa": true,
        "browserify>crypto-browserify>public-encrypt>parse-asn1": true,
        "ethereumjs-util>create-hash": true,
        "ethereumjs-wallet>randombytes": true
      }
    },
    "browserify>crypto-browserify>public-encrypt>browserify-rsa": {
      "packages": {
        "bn.js": true,
        "browserify>buffer": true,
        "ethereumjs-wallet>randombytes": true
      }
    },
    "browserify>crypto-browserify>public-encrypt>parse-asn1": {
      "packages": {
        "browserify>buffer": true,
        "browserify>crypto-browserify>browserify-cipher>evp_bytestokey": true,
        "browserify>crypto-browserify>pbkdf2": true,
        "browserify>crypto-browserify>public-encrypt>parse-asn1>asn1.js": true,
        "ethereumjs-util>ethereum-cryptography>browserify-aes": true
      }
    },
    "browserify>crypto-browserify>public-encrypt>parse-asn1>asn1.js": {
      "packages": {
        "bn.js": true,
        "browserify>buffer": true,
        "browserify>vm-browserify": true,
        "ganache>secp256k1>elliptic>minimalistic-assert": true,
        "pumpify>inherits": true
      }
    },
    "browserify>crypto-browserify>randomfill": {
      "globals": {
        "crypto": true,
        "msCrypto": true
      },
      "packages": {
        "browserify>process": true,
        "ethereumjs-wallet>randombytes": true,
        "ethereumjs-wallet>safe-buffer": true
      }
    },
    "browserify>events": {
      "globals": {
        "console": true
      }
    },
<<<<<<< HEAD
=======
    "browserify>has": {
      "packages": {
        "mocha>object.assign>function-bind": true
      }
    },
>>>>>>> 93be4810
    "browserify>os-browserify": {
      "globals": {
        "location": true,
        "navigator": true
      }
    },
    "browserify>path-browserify": {
      "packages": {
        "browserify>process": true
      }
    },
    "browserify>process": {
      "globals": {
        "clearTimeout": true,
        "setTimeout": true
      }
    },
    "browserify>punycode": {
      "globals": {
        "define": true
      }
    },
    "browserify>stream-browserify": {
      "packages": {
        "browserify>events": true,
        "pumpify>inherits": true,
        "readable-stream": true
      }
    },
    "browserify>string_decoder": {
      "packages": {
        "ethereumjs-wallet>safe-buffer": true
      }
    },
    "browserify>timers-browserify": {
      "globals": {
        "clearInterval": true,
        "clearTimeout": true,
        "setInterval": true,
        "setTimeout": true
      },
      "packages": {
        "browserify>process": true
      }
    },
    "browserify>url": {
      "packages": {
        "browserify>punycode": true,
        "browserify>querystring-es3": true
      }
    },
    "browserify>util": {
      "globals": {
        "console.error": true,
        "console.log": true,
        "console.trace": true,
        "process": true
      },
      "packages": {
        "browserify>process": true,
        "browserify>util>inherits": true
      }
    },
    "browserify>vm-browserify": {
      "globals": {
        "document.body.appendChild": true,
        "document.body.removeChild": true,
        "document.createElement": true
      }
    },
    "classnames": {
      "globals": {
        "classNames": "write",
        "define": true
      }
    },
    "copy-to-clipboard": {
      "globals": {
        "clipboardData": true,
        "console.error": true,
        "console.warn": true,
        "document.body.appendChild": true,
        "document.body.removeChild": true,
        "document.createElement": true,
        "document.createRange": true,
        "document.execCommand": true,
        "document.getSelection": true,
        "navigator.userAgent": true,
        "prompt": true
      },
      "packages": {
        "copy-to-clipboard>toggle-selection": true
      }
    },
    "copy-to-clipboard>toggle-selection": {
      "globals": {
        "document.activeElement": true,
        "document.getSelection": true
      }
    },
    "currency-formatter": {
      "packages": {
        "currency-formatter>accounting": true,
        "currency-formatter>locale-currency": true,
        "react>object-assign": true
      }
    },
    "currency-formatter>accounting": {
      "globals": {
        "define": true
      }
    },
    "currency-formatter>locale-currency": {
      "globals": {
        "countryCode": true
      }
    },
    "debounce-stream": {
      "packages": {
        "debounce-stream>debounce": true,
        "debounce-stream>duplexer": true,
        "debounce-stream>through": true
      }
    },
    "debounce-stream>debounce": {
      "globals": {
        "clearTimeout": true,
        "setTimeout": true
      }
    },
    "debounce-stream>duplexer": {
      "packages": {
        "browserify>stream-browserify": true
      }
    },
    "debounce-stream>through": {
      "packages": {
        "browserify>process": true,
        "browserify>stream-browserify": true
      }
    },
    "depcheck>@vue/compiler-sfc>postcss>nanoid": {
      "globals": {
        "crypto.getRandomValues": true
      }
    },
    "dependency-tree>precinct>detective-postcss>postcss>nanoid": {
      "globals": {
        "crypto.getRandomValues": true
      }
    },
    "end-of-stream": {
      "packages": {
        "browserify>process": true,
        "pump>once": true
      }
    },
<<<<<<< HEAD
    "enzyme>cheerio>tslib": {
      "globals": {
        "define": true
      }
    },
    "enzyme>has": {
      "packages": {
        "mocha>object.assign>function-bind": true
      }
    },
    "enzyme>is-regex": {
      "packages": {
        "koa>is-generator-function>has-tostringtag": true,
        "string.prototype.matchall>call-bind": true
      }
    },
    "enzyme>object-is": {
      "packages": {
        "globalthis>define-properties": true,
        "string.prototype.matchall>call-bind": true
      }
    },
=======
>>>>>>> 93be4810
    "eslint>optionator>fast-levenshtein": {
      "globals": {
        "Intl": true,
        "Levenshtein": "write",
        "console.log": true,
        "define": true,
        "importScripts": true,
        "postMessage": true
      }
    },
    "eth-block-tracker": {
      "globals": {
        "clearTimeout": true,
        "console.error": true,
        "setTimeout": true
      },
      "packages": {
        "@metamask/utils": true,
        "eth-block-tracker>pify": true,
        "eth-query>json-rpc-random-id": true,
        "json-rpc-engine>@metamask/safe-event-emitter": true
      }
    },
    "eth-ens-namehash": {
      "globals": {
        "name": "write"
      },
      "packages": {
        "browserify>buffer": true,
        "eth-ens-namehash>idna-uts46-hx": true,
        "eth-ens-namehash>js-sha3": true
      }
    },
    "eth-ens-namehash>idna-uts46-hx": {
      "globals": {
        "define": true
      },
      "packages": {
        "browserify>punycode": true
      }
    },
    "eth-ens-namehash>js-sha3": {
      "packages": {
        "browserify>process": true
      }
    },
    "eth-json-rpc-filters": {
      "globals": {
        "console.error": true
      },
      "packages": {
        "eth-json-rpc-filters>async-mutex": true,
        "eth-query": true,
        "json-rpc-engine": true,
        "json-rpc-engine>@metamask/safe-event-emitter": true,
        "pify": true
      }
    },
    "eth-json-rpc-filters>async-mutex": {
      "globals": {
        "setTimeout": true
      },
      "packages": {
<<<<<<< HEAD
        "enzyme>cheerio>tslib": true
      }
    },
    "eth-json-rpc-middleware": {
      "globals": {
        "URL": true,
        "btoa": true,
        "console.error": true,
        "fetch": true,
        "setTimeout": true
      },
      "packages": {
        "@metamask/utils": true,
        "browserify>browser-resolve": true,
        "eth-json-rpc-middleware>@metamask/eth-sig-util": true,
        "eth-json-rpc-middleware>pify": true,
        "eth-rpc-errors": true,
        "json-rpc-engine": true,
        "json-rpc-engine>@metamask/safe-event-emitter": true,
        "lavamoat>json-stable-stringify": true,
        "vinyl>clone": true
      }
    },
    "eth-json-rpc-middleware>@metamask/eth-sig-util": {
      "packages": {
        "bn.js": true,
        "browserify>buffer": true,
        "eth-json-rpc-middleware>@metamask/eth-sig-util>ethereum-cryptography": true,
        "eth-json-rpc-middleware>@metamask/eth-sig-util>ethjs-util": true,
        "eth-lattice-keyring>@ethereumjs/util": true,
        "eth-sig-util>tweetnacl": true,
        "eth-sig-util>tweetnacl-util": true
      }
    },
    "eth-json-rpc-middleware>@metamask/eth-sig-util>ethereum-cryptography": {
      "globals": {
        "TextDecoder": true,
        "crypto": true
      },
      "packages": {
        "eth-json-rpc-middleware>@metamask/eth-sig-util>ethereum-cryptography>@noble/hashes": true
      }
    },
    "eth-json-rpc-middleware>@metamask/eth-sig-util>ethereum-cryptography>@noble/hashes": {
      "globals": {
        "TextEncoder": true,
        "crypto": true
      }
    },
    "eth-json-rpc-middleware>@metamask/eth-sig-util>ethjs-util": {
      "packages": {
        "browserify>buffer": true,
        "ethjs>ethjs-util>is-hex-prefixed": true,
        "ethjs>ethjs-util>strip-hex-prefix": true
=======
        "wait-on>rxjs>tslib": true
>>>>>>> 93be4810
      }
    },
    "eth-keyring-controller>@metamask/browser-passworder": {
      "globals": {
        "crypto": true
      }
    },
    "eth-lattice-keyring": {
      "globals": {
        "addEventListener": true,
        "browser": true,
        "clearInterval": true,
        "fetch": true,
        "open": true,
        "setInterval": true
      },
      "packages": {
        "browserify>buffer": true,
        "browserify>crypto-browserify": true,
        "browserify>events": true,
        "eth-lattice-keyring>@ethereumjs/tx": true,
        "eth-lattice-keyring>@ethereumjs/util": true,
        "eth-lattice-keyring>bn.js": true,
        "eth-lattice-keyring>gridplus-sdk": true,
        "eth-lattice-keyring>rlp": true
      }
    },
    "eth-lattice-keyring>@ethereumjs/tx": {
      "packages": {
        "@ethereumjs/common": true,
        "browserify>buffer": true,
        "browserify>insert-module-globals>is-buffer": true,
        "ethereumjs-util": true
      }
    },
    "eth-lattice-keyring>@ethereumjs/util": {
      "globals": {
        "console.warn": true
      },
      "packages": {
        "browserify>buffer": true,
        "browserify>events": true,
        "browserify>insert-module-globals>is-buffer": true,
        "eth-lattice-keyring>@ethereumjs/util>@ethereumjs/rlp": true,
        "eth-lattice-keyring>@ethereumjs/util>async": true,
        "eth-lattice-keyring>@ethereumjs/util>ethereum-cryptography": true
      }
    },
    "eth-lattice-keyring>@ethereumjs/util>@ethereumjs/rlp": {
      "globals": {
        "TextEncoder": true
      }
    },
    "eth-lattice-keyring>@ethereumjs/util>async": {
      "globals": {
        "clearTimeout": true,
        "console": true,
        "define": true,
        "queueMicrotask": true,
        "setTimeout": true
      },
      "packages": {
        "browserify>process": true,
        "browserify>timers-browserify": true
      }
    },
    "eth-lattice-keyring>@ethereumjs/util>ethereum-cryptography": {
      "globals": {
        "TextDecoder": true,
        "crypto": true
      },
      "packages": {
        "eth-lattice-keyring>@ethereumjs/util>ethereum-cryptography>@noble/hashes": true,
        "eth-lattice-keyring>@ethereumjs/util>ethereum-cryptography>@noble/secp256k1": true
      }
    },
    "eth-lattice-keyring>@ethereumjs/util>ethereum-cryptography>@noble/hashes": {
      "globals": {
        "TextEncoder": true,
        "crypto": true
      }
    },
    "eth-lattice-keyring>@ethereumjs/util>ethereum-cryptography>@noble/secp256k1": {
      "globals": {
        "crypto": true
      },
      "packages": {
        "browserify>browser-resolve": true
      }
    },
    "eth-lattice-keyring>@ethereumjs/util>ethereum-cryptography>@scure/bip32": {
      "packages": {
        "@metamask/key-tree>@noble/hashes": true,
        "@metamask/key-tree>@scure/base": true,
        "eth-lattice-keyring>@ethereumjs/util>ethereum-cryptography>@noble/secp256k1": true
      }
    },
    "eth-lattice-keyring>bn.js": {
      "globals": {
        "Buffer": true
      },
      "packages": {
        "browserify>browser-resolve": true
      }
    },
    "eth-lattice-keyring>gridplus-sdk": {
      "globals": {
        "AbortController": true,
        "Request": true,
        "__values": true,
        "caches": true,
        "clearTimeout": true,
        "console.error": true,
        "console.log": true,
        "console.warn": true,
        "fetch": true,
        "setTimeout": true
      },
      "packages": {
        "@ethereumjs/common>crc-32": true,
        "@ethersproject/abi": true,
        "bn.js": true,
        "browserify>buffer": true,
        "browserify>process": true,
        "eth-lattice-keyring>gridplus-sdk>@ethereumjs/common": true,
        "eth-lattice-keyring>gridplus-sdk>@ethereumjs/tx": true,
        "eth-lattice-keyring>gridplus-sdk>bech32": true,
        "eth-lattice-keyring>gridplus-sdk>bignumber.js": true,
        "eth-lattice-keyring>gridplus-sdk>bitwise": true,
        "eth-lattice-keyring>gridplus-sdk>borc": true,
        "eth-lattice-keyring>gridplus-sdk>eth-eip712-util-browser": true,
        "eth-lattice-keyring>gridplus-sdk>js-sha3": true,
        "eth-lattice-keyring>gridplus-sdk>rlp": true,
        "eth-lattice-keyring>gridplus-sdk>secp256k1": true,
        "eth-lattice-keyring>gridplus-sdk>uuid": true,
        "ethereumjs-util>ethereum-cryptography>hash.js": true,
        "ethereumjs-wallet>aes-js": true,
        "ethereumjs-wallet>bs58check": true,
        "ganache>secp256k1>elliptic": true,
        "lodash": true
      }
    },
    "eth-lattice-keyring>gridplus-sdk>@ethereumjs/common": {
      "packages": {
        "@ethereumjs/common>crc-32": true,
        "browserify>buffer": true,
        "browserify>events": true,
        "ethereumjs-util": true
      }
    },
    "eth-lattice-keyring>gridplus-sdk>@ethereumjs/tx": {
      "packages": {
        "browserify>buffer": true,
        "browserify>insert-module-globals>is-buffer": true,
        "eth-lattice-keyring>gridplus-sdk>@ethereumjs/tx>@ethereumjs/common": true,
        "ethereumjs-util": true
      }
    },
    "eth-lattice-keyring>gridplus-sdk>@ethereumjs/tx>@ethereumjs/common": {
      "packages": {
        "@ethereumjs/common>crc-32": true,
        "browserify>buffer": true,
        "browserify>events": true,
        "ethereumjs-util": true
      }
    },
    "eth-lattice-keyring>gridplus-sdk>bignumber.js": {
      "globals": {
        "crypto": true,
        "define": true
      }
    },
    "eth-lattice-keyring>gridplus-sdk>bitwise": {
      "packages": {
        "browserify>buffer": true
      }
    },
    "eth-lattice-keyring>gridplus-sdk>borc": {
      "globals": {
        "console": true
      },
      "packages": {
        "browserify>buffer": true,
        "browserify>buffer>ieee754": true,
        "eth-lattice-keyring>gridplus-sdk>borc>bignumber.js": true,
        "eth-lattice-keyring>gridplus-sdk>borc>iso-url": true
      }
    },
    "eth-lattice-keyring>gridplus-sdk>borc>bignumber.js": {
      "globals": {
        "crypto": true,
        "define": true
      }
    },
    "eth-lattice-keyring>gridplus-sdk>borc>iso-url": {
      "globals": {
        "URL": true,
        "URLSearchParams": true,
        "location": true
      }
    },
    "eth-lattice-keyring>gridplus-sdk>eth-eip712-util-browser": {
      "globals": {
        "intToBuffer": true
      },
      "packages": {
        "eth-lattice-keyring>gridplus-sdk>eth-eip712-util-browser>bn.js": true,
        "eth-lattice-keyring>gridplus-sdk>eth-eip712-util-browser>buffer": true,
        "eth-lattice-keyring>gridplus-sdk>eth-eip712-util-browser>js-sha3": true
      }
    },
    "eth-lattice-keyring>gridplus-sdk>eth-eip712-util-browser>bn.js": {
      "globals": {
        "Buffer": true
      },
      "packages": {
        "browserify>browser-resolve": true
      }
    },
    "eth-lattice-keyring>gridplus-sdk>eth-eip712-util-browser>buffer": {
      "globals": {
        "console": true
      },
      "packages": {
        "base64-js": true,
        "browserify>buffer>ieee754": true
      }
    },
    "eth-lattice-keyring>gridplus-sdk>eth-eip712-util-browser>js-sha3": {
      "globals": {
        "define": true
      },
      "packages": {
        "browserify>process": true
      }
    },
    "eth-lattice-keyring>gridplus-sdk>js-sha3": {
      "globals": {
        "define": true
      },
      "packages": {
        "browserify>process": true
      }
    },
    "eth-lattice-keyring>gridplus-sdk>rlp": {
      "globals": {
        "TextEncoder": true
      }
    },
    "eth-lattice-keyring>gridplus-sdk>secp256k1": {
      "packages": {
        "ganache>secp256k1>elliptic": true
      }
    },
    "eth-lattice-keyring>gridplus-sdk>uuid": {
      "globals": {
        "crypto": true
      }
    },
    "eth-lattice-keyring>rlp": {
      "globals": {
        "TextEncoder": true
      }
    },
    "eth-method-registry": {
      "packages": {
        "ethjs": true
      }
    },
    "eth-query": {
      "packages": {
        "eth-query>json-rpc-random-id": true,
        "nock>debug": true,
        "watchify>xtend": true
      }
    },
    "eth-rpc-errors": {
      "packages": {
        "eth-rpc-errors>fast-safe-stringify": true
      }
    },
    "eth-sig-util": {
      "packages": {
        "browserify>buffer": true,
        "eth-sig-util>ethereumjs-util": true,
        "eth-sig-util>tweetnacl": true,
        "eth-sig-util>tweetnacl-util": true,
        "ethereumjs-abi": true
      }
    },
    "eth-sig-util>ethereumjs-util": {
      "packages": {
        "bn.js": true,
        "browserify>assert": true,
        "browserify>buffer": true,
        "eth-sig-util>ethereumjs-util>ethjs-util": true,
        "ethereumjs-util>create-hash": true,
        "ethereumjs-util>ethereum-cryptography": true,
        "ethereumjs-util>rlp": true,
        "ethereumjs-wallet>safe-buffer": true,
        "ganache>secp256k1>elliptic": true
      }
    },
    "eth-sig-util>ethereumjs-util>ethjs-util": {
      "packages": {
        "browserify>buffer": true,
        "ethjs>ethjs-util>is-hex-prefixed": true,
        "ethjs>ethjs-util>strip-hex-prefix": true
      }
    },
    "eth-sig-util>tweetnacl": {
      "globals": {
        "crypto": true,
        "msCrypto": true,
        "nacl": "write"
      },
      "packages": {
        "browserify>browser-resolve": true
      }
    },
    "eth-sig-util>tweetnacl-util": {
      "globals": {
        "atob": true,
        "btoa": true
      },
      "packages": {
        "browserify>browser-resolve": true
      }
    },
    "eth-trezor-keyring": {
      "globals": {
        "setTimeout": true
      },
      "packages": {
        "@ethereumjs/tx": true,
        "browserify>buffer": true,
        "browserify>events": true,
        "eth-trezor-keyring>hdkey": true,
        "eth-trezor-keyring>trezor-connect": true,
        "ethereumjs-util": true
      }
    },
    "eth-trezor-keyring>hdkey": {
      "packages": {
        "browserify>assert": true,
        "browserify>crypto-browserify": true,
        "eth-trezor-keyring>hdkey>coinstring": true,
        "eth-trezor-keyring>hdkey>secp256k1": true,
        "ethereumjs-wallet>safe-buffer": true
      }
    },
    "eth-trezor-keyring>hdkey>coinstring": {
      "packages": {
        "browserify>buffer": true,
        "eth-trezor-keyring>hdkey>coinstring>bs58": true,
        "ethereumjs-util>create-hash": true
      }
    },
    "eth-trezor-keyring>hdkey>secp256k1": {
      "packages": {
        "bn.js": true,
        "browserify>insert-module-globals>is-buffer": true,
        "eth-trezor-keyring>hdkey>secp256k1>bip66": true,
        "ethereumjs-util>create-hash": true,
        "ethereumjs-wallet>safe-buffer": true,
        "ganache>secp256k1>elliptic": true
      }
    },
    "eth-trezor-keyring>hdkey>secp256k1>bip66": {
      "packages": {
        "ethereumjs-wallet>safe-buffer": true
      }
    },
    "eth-trezor-keyring>trezor-connect": {
      "globals": {
        "__TREZOR_CONNECT_SRC": true,
        "addEventListener": true,
        "btoa": true,
        "chrome": true,
        "clearInterval": true,
        "clearTimeout": true,
        "console": true,
        "document.body": true,
        "document.createElement": true,
        "document.createTextNode": true,
        "document.getElementById": true,
        "document.querySelectorAll": true,
        "location": true,
        "navigator": true,
        "open": true,
        "removeEventListener": true,
        "setInterval": true,
        "setTimeout": true
      },
      "packages": {
        "@babel/runtime": true,
<<<<<<< HEAD
        "browserify>events": true,
        "eth-json-rpc-middleware>@metamask/eth-sig-util": true,
=======
        "@metamask/eth-keyring-controller>@metamask/eth-sig-util": true,
        "browserify>events": true,
>>>>>>> 93be4810
        "eth-trezor-keyring>trezor-connect>cross-fetch": true
      }
    },
    "eth-trezor-keyring>trezor-connect>cross-fetch": {
      "globals": {
        "Blob": true,
        "FileReader": true,
        "FormData": true,
        "URLSearchParams.prototype.isPrototypeOf": true,
        "XMLHttpRequest": true
      }
    },
    "ethereumjs-abi": {
      "packages": {
        "bn.js": true,
        "browserify>buffer": true,
        "ethereumjs-abi>ethereumjs-util": true
      }
    },
    "ethereumjs-abi>ethereumjs-util": {
      "packages": {
        "bn.js": true,
        "browserify>assert": true,
        "browserify>buffer": true,
        "ethereumjs-abi>ethereumjs-util>ethjs-util": true,
        "ethereumjs-util>create-hash": true,
        "ethereumjs-util>ethereum-cryptography": true,
        "ethereumjs-util>rlp": true,
        "ganache>secp256k1>elliptic": true
      }
    },
    "ethereumjs-abi>ethereumjs-util>ethjs-util": {
      "packages": {
        "browserify>buffer": true,
        "ethjs>ethjs-util>is-hex-prefixed": true,
        "ethjs>ethjs-util>strip-hex-prefix": true
      }
    },
    "ethereumjs-util": {
      "packages": {
        "browserify>assert": true,
        "browserify>buffer": true,
        "browserify>insert-module-globals>is-buffer": true,
        "ethereumjs-util>bn.js": true,
        "ethereumjs-util>create-hash": true,
        "ethereumjs-util>ethereum-cryptography": true,
        "ethereumjs-util>rlp": true
      }
    },
    "ethereumjs-util>bn.js": {
      "globals": {
        "Buffer": true
      },
      "packages": {
        "browserify>browser-resolve": true
      }
    },
    "ethereumjs-util>create-hash": {
      "packages": {
        "addons-linter>sha.js": true,
        "ethereumjs-util>create-hash>cipher-base": true,
        "ethereumjs-util>create-hash>md5.js": true,
        "ethereumjs-util>create-hash>ripemd160": true,
        "pumpify>inherits": true
      }
    },
    "ethereumjs-util>create-hash>cipher-base": {
      "packages": {
        "browserify>stream-browserify": true,
        "browserify>string_decoder": true,
        "ethereumjs-wallet>safe-buffer": true,
        "pumpify>inherits": true
      }
    },
    "ethereumjs-util>create-hash>md5.js": {
      "packages": {
        "ethereumjs-util>create-hash>md5.js>hash-base": true,
        "ethereumjs-wallet>safe-buffer": true,
        "pumpify>inherits": true
      }
    },
    "ethereumjs-util>create-hash>md5.js>hash-base": {
      "packages": {
        "ethereumjs-util>create-hash>md5.js>hash-base>readable-stream": true,
        "ethereumjs-wallet>safe-buffer": true,
        "pumpify>inherits": true
      }
    },
    "ethereumjs-util>create-hash>md5.js>hash-base>readable-stream": {
      "packages": {
        "@storybook/api>util-deprecate": true,
        "browserify>browser-resolve": true,
        "browserify>buffer": true,
        "browserify>events": true,
        "browserify>process": true,
        "browserify>string_decoder": true,
        "pumpify>inherits": true
      }
    },
    "ethereumjs-util>create-hash>ripemd160": {
      "packages": {
        "browserify>buffer": true,
        "ethereumjs-util>create-hash>md5.js>hash-base": true,
        "pumpify>inherits": true
      }
    },
    "ethereumjs-util>ethereum-cryptography": {
      "packages": {
        "browserify>buffer": true,
        "ethereumjs-util>ethereum-cryptography>keccak": true,
        "ethereumjs-util>ethereum-cryptography>secp256k1": true,
        "ethereumjs-wallet>randombytes": true
      }
    },
    "ethereumjs-util>ethereum-cryptography>browserify-aes": {
      "packages": {
        "browserify>buffer": true,
        "browserify>crypto-browserify>browserify-cipher>evp_bytestokey": true,
        "ethereumjs-util>create-hash>cipher-base": true,
        "ethereumjs-util>ethereum-cryptography>browserify-aes>buffer-xor": true,
        "ethereumjs-wallet>safe-buffer": true,
        "pumpify>inherits": true
      }
    },
    "ethereumjs-util>ethereum-cryptography>browserify-aes>buffer-xor": {
      "packages": {
        "browserify>buffer": true
      }
    },
    "ethereumjs-util>ethereum-cryptography>hash.js": {
      "packages": {
        "ganache>secp256k1>elliptic>minimalistic-assert": true,
        "pumpify>inherits": true
      }
    },
    "ethereumjs-util>ethereum-cryptography>keccak": {
      "packages": {
        "browserify>buffer": true,
        "ethereumjs-util>ethereum-cryptography>keccak>readable-stream": true
      }
    },
    "ethereumjs-util>ethereum-cryptography>keccak>readable-stream": {
      "packages": {
        "@storybook/api>util-deprecate": true,
        "browserify>browser-resolve": true,
        "browserify>buffer": true,
        "browserify>events": true,
        "browserify>process": true,
        "browserify>string_decoder": true,
        "pumpify>inherits": true
      }
    },
    "ethereumjs-util>ethereum-cryptography>scrypt-js": {
      "globals": {
        "define": true,
        "setTimeout": true
      },
      "packages": {
        "browserify>timers-browserify": true
      }
    },
    "ethereumjs-util>ethereum-cryptography>secp256k1": {
      "packages": {
        "ganache>secp256k1>elliptic": true
      }
    },
    "ethereumjs-util>rlp": {
      "packages": {
        "browserify>buffer": true,
        "ethereumjs-util>rlp>bn.js": true
      }
    },
    "ethereumjs-util>rlp>bn.js": {
      "globals": {
        "Buffer": true
      },
      "packages": {
        "browserify>browser-resolve": true
      }
    },
    "ethereumjs-wallet": {
      "packages": {
        "@truffle/codec>utf8": true,
        "browserify>crypto-browserify": true,
        "ethereumjs-wallet>aes-js": true,
        "ethereumjs-wallet>bs58check": true,
        "ethereumjs-wallet>ethereumjs-util": true,
        "ethereumjs-wallet>randombytes": true,
        "ethereumjs-wallet>safe-buffer": true,
        "ethereumjs-wallet>scryptsy": true,
        "ethereumjs-wallet>uuid": true
      }
    },
    "ethereumjs-wallet>aes-js": {
      "globals": {
        "define": true
      }
    },
    "ethereumjs-wallet>bs58check": {
      "packages": {
        "ethereumjs-util>create-hash": true,
        "ethereumjs-wallet>bs58check>bs58": true,
        "ethereumjs-wallet>safe-buffer": true
      }
    },
    "ethereumjs-wallet>bs58check>bs58": {
      "packages": {
        "ethereumjs-wallet>bs58check>bs58>base-x": true
      }
    },
    "ethereumjs-wallet>bs58check>bs58>base-x": {
      "packages": {
        "ethereumjs-wallet>safe-buffer": true
      }
    },
    "ethereumjs-wallet>ethereumjs-util": {
      "packages": {
        "bn.js": true,
        "browserify>assert": true,
        "browserify>buffer": true,
        "ethereumjs-util>create-hash": true,
        "ethereumjs-util>ethereum-cryptography": true,
        "ethereumjs-util>rlp": true,
        "ethereumjs-wallet>ethereumjs-util>ethjs-util": true,
        "ganache>secp256k1>elliptic": true
      }
    },
    "ethereumjs-wallet>ethereumjs-util>ethjs-util": {
      "packages": {
        "browserify>buffer": true,
        "ethjs>ethjs-util>is-hex-prefixed": true,
        "ethjs>ethjs-util>strip-hex-prefix": true
      }
    },
    "ethereumjs-wallet>randombytes": {
      "globals": {
        "crypto": true,
        "msCrypto": true
      },
      "packages": {
        "browserify>process": true,
        "ethereumjs-wallet>safe-buffer": true
      }
    },
    "ethereumjs-wallet>safe-buffer": {
      "packages": {
        "browserify>buffer": true
      }
    },
    "ethereumjs-wallet>scryptsy": {
      "packages": {
        "browserify>buffer": true,
        "browserify>crypto-browserify>pbkdf2": true
      }
    },
    "ethereumjs-wallet>uuid": {
      "globals": {
        "crypto": true,
        "msCrypto": true
      }
    },
    "ethers>@ethersproject/random": {
      "globals": {
        "crypto.getRandomValues": true
      }
    },
    "ethjs": {
      "globals": {
        "clearInterval": true,
        "setInterval": true
      },
      "packages": {
        "browserify>buffer": true,
        "ethjs-contract": true,
        "ethjs-query": true,
        "ethjs>bn.js": true,
        "ethjs>ethjs-abi": true,
        "ethjs>ethjs-filter": true,
        "ethjs>ethjs-provider-http": true,
        "ethjs>ethjs-unit": true,
        "ethjs>ethjs-util": true,
        "ethjs>js-sha3": true,
        "ethjs>number-to-bn": true
      }
    },
    "ethjs-contract": {
      "packages": {
        "ethjs-contract>ethjs-abi": true,
        "ethjs-query>babel-runtime": true,
        "ethjs>ethjs-filter": true,
        "ethjs>ethjs-util": true,
        "ethjs>js-sha3": true,
        "promise-to-callback": true
      }
    },
    "ethjs-contract>ethjs-abi": {
      "packages": {
        "browserify>buffer": true,
        "ethjs-contract>ethjs-abi>bn.js": true,
        "ethjs>js-sha3": true,
        "ethjs>number-to-bn": true
      }
    },
    "ethjs-query": {
      "globals": {
        "console": true
      },
      "packages": {
        "ethjs-query>ethjs-format": true,
        "ethjs-query>ethjs-rpc": true,
        "promise-to-callback": true
      }
    },
    "ethjs-query>babel-runtime": {
      "packages": {
        "@babel/runtime": true,
        "@storybook/api>regenerator-runtime": true,
        "ethjs-query>babel-runtime>core-js": true
      }
    },
    "ethjs-query>babel-runtime>core-js": {
      "globals": {
        "PromiseRejectionEvent": true,
        "__e": "write",
        "__g": "write",
        "document.createTextNode": true,
        "postMessage": true,
        "setTimeout": true
      }
    },
    "ethjs-query>ethjs-format": {
      "packages": {
        "ethjs-query>ethjs-format>ethjs-schema": true,
        "ethjs>ethjs-util": true,
        "ethjs>ethjs-util>strip-hex-prefix": true,
        "ethjs>number-to-bn": true
      }
    },
    "ethjs-query>ethjs-rpc": {
      "packages": {
        "promise-to-callback": true
      }
    },
    "ethjs>ethjs-abi": {
      "packages": {
        "browserify>buffer": true,
        "ethjs>bn.js": true,
        "ethjs>js-sha3": true,
        "ethjs>number-to-bn": true
      }
    },
    "ethjs>ethjs-filter": {
      "globals": {
        "clearInterval": true,
        "setInterval": true
      }
    },
    "ethjs>ethjs-provider-http": {
      "packages": {
        "ethjs>ethjs-provider-http>xhr2": true
      }
    },
    "ethjs>ethjs-provider-http>xhr2": {
      "globals": {
        "XMLHttpRequest": true
      }
    },
    "ethjs>ethjs-unit": {
      "packages": {
        "ethjs>ethjs-unit>bn.js": true,
        "ethjs>number-to-bn": true
      }
    },
    "ethjs>ethjs-util": {
      "packages": {
        "browserify>buffer": true,
        "ethjs>ethjs-util>is-hex-prefixed": true,
        "ethjs>ethjs-util>strip-hex-prefix": true
      }
    },
    "ethjs>ethjs-util>strip-hex-prefix": {
      "packages": {
        "ethjs>ethjs-util>is-hex-prefixed": true
      }
    },
    "ethjs>js-sha3": {
      "packages": {
        "browserify>process": true
      }
    },
    "ethjs>number-to-bn": {
      "packages": {
        "ethjs>ethjs-util>strip-hex-prefix": true,
        "ethjs>number-to-bn>bn.js": true
      }
    },
    "extension-port-stream": {
      "packages": {
        "browserify>buffer": true,
        "browserify>stream-browserify": true
      }
    },
    "fast-json-patch": {
      "globals": {
        "addEventListener": true,
        "clearTimeout": true,
        "removeEventListener": true,
        "setTimeout": true
      }
    },
    "fuse.js": {
      "globals": {
        "console": true,
        "define": true
      }
    },
    "ganache>secp256k1>elliptic": {
      "packages": {
        "bn.js": true,
        "ethereumjs-util>ethereum-cryptography>hash.js": true,
        "ganache>secp256k1>elliptic>brorand": true,
        "ganache>secp256k1>elliptic>hmac-drbg": true,
        "ganache>secp256k1>elliptic>minimalistic-assert": true,
        "ganache>secp256k1>elliptic>minimalistic-crypto-utils": true,
        "pumpify>inherits": true
      }
    },
    "ganache>secp256k1>elliptic>brorand": {
      "globals": {
        "crypto": true,
        "msCrypto": true
      },
      "packages": {
        "browserify>browser-resolve": true
      }
    },
    "ganache>secp256k1>elliptic>hmac-drbg": {
      "packages": {
        "ethereumjs-util>ethereum-cryptography>hash.js": true,
        "ganache>secp256k1>elliptic>minimalistic-assert": true,
        "ganache>secp256k1>elliptic>minimalistic-crypto-utils": true
      }
    },
    "globalthis>define-properties": {
      "packages": {
        "globalthis>define-properties>has-property-descriptors": true,
        "mocha>object.assign>object-keys": true
      }
    },
    "globalthis>define-properties>has-property-descriptors": {
      "packages": {
        "string.prototype.matchall>get-intrinsic": true
      }
    },
    "json-rpc-engine": {
      "packages": {
        "eth-rpc-errors": true,
        "json-rpc-engine>@metamask/safe-event-emitter": true
      }
    },
    "json-rpc-engine>@metamask/safe-event-emitter": {
      "globals": {
        "setTimeout": true
      },
      "packages": {
        "browserify>events": true
      }
    },
    "json-rpc-middleware-stream": {
      "globals": {
        "console.warn": true,
        "setTimeout": true
      },
      "packages": {
        "json-rpc-engine>@metamask/safe-event-emitter": true,
        "readable-stream": true
      }
    },
    "jsonschema": {
      "packages": {
        "browserify>url": true
      }
    },
    "koa>is-generator-function>has-tostringtag": {
      "packages": {
        "string.prototype.matchall>has-symbols": true
      }
    },
    "lavamoat>json-stable-stringify": {
      "packages": {
        "lavamoat>json-stable-stringify>jsonify": true
      }
    },
    "localforage": {
      "globals": {
        "Blob": true,
        "BlobBuilder": true,
        "FileReader": true,
        "IDBKeyRange": true,
        "MSBlobBuilder": true,
        "MozBlobBuilder": true,
        "OIndexedDB": true,
        "WebKitBlobBuilder": true,
        "atob": true,
        "btoa": true,
        "console.error": true,
        "console.info": true,
        "console.warn": true,
        "define": true,
        "fetch": true,
        "indexedDB": true,
        "localStorage": true,
        "mozIndexedDB": true,
        "msIndexedDB": true,
        "navigator.platform": true,
        "navigator.userAgent": true,
        "openDatabase": true,
        "setTimeout": true,
        "webkitIndexedDB": true
      }
    },
    "lodash": {
      "globals": {
        "clearTimeout": true,
        "define": true,
        "setTimeout": true
      }
    },
    "loglevel": {
      "globals": {
        "console": true,
        "define": true,
        "document.cookie": true,
        "localStorage": true,
        "log": "write",
        "navigator": true
      }
    },
    "luxon": {
      "globals": {
        "Intl": true
      }
    },
    "madge>ora>bl": {
      "packages": {
        "browserify>buffer": true,
        "madge>ora>bl>readable-stream": true,
        "pumpify>inherits": true
      }
    },
    "madge>ora>bl>readable-stream": {
      "packages": {
        "@storybook/api>util-deprecate": true,
        "browserify>browser-resolve": true,
        "browserify>buffer": true,
        "browserify>events": true,
        "browserify>process": true,
        "browserify>string_decoder": true,
        "pumpify>inherits": true
      }
    },
    "nanoid": {
      "globals": {
        "crypto": true,
        "msCrypto": true,
        "navigator": true
      }
    },
    "nock>debug": {
      "globals": {
        "console": true,
        "document": true,
        "localStorage": true,
        "navigator": true,
        "process": true
      },
      "packages": {
        "browserify>process": true,
        "nock>debug>ms": true
      }
    },
    "node-fetch": {
      "globals": {
        "Headers": true,
        "Request": true,
        "Response": true,
        "fetch": true
      }
    },
    "nonce-tracker": {
      "packages": {
        "await-semaphore": true,
        "browserify>assert": true,
        "ethjs-query": true
      }
    },
    "obj-multiplex": {
      "globals": {
        "console.warn": true
      },
      "packages": {
        "end-of-stream": true,
        "pump>once": true,
        "readable-stream": true
      }
    },
    "promise-to-callback": {
      "packages": {
        "promise-to-callback>is-fn": true,
        "promise-to-callback>set-immediate-shim": true
      }
    },
    "promise-to-callback>set-immediate-shim": {
      "globals": {
        "setTimeout.apply": true
      },
      "packages": {
        "browserify>timers-browserify": true
      }
    },
    "prop-types": {
      "globals": {
        "console": true
      },
      "packages": {
        "prop-types>react-is": true,
        "react>object-assign": true
      }
    },
    "prop-types>react-is": {
      "globals": {
        "console": true
      }
    },
    "pubnub": {
      "globals": {
        "ActiveXObject": true,
        "XMLHttpRequest": true,
        "addEventListener": true,
        "btoa": true,
        "clearInterval": true,
        "clearTimeout": true,
        "console": true,
        "define": true,
        "localStorage.getItem": true,
        "localStorage.setItem": true,
        "location": true,
        "navigator": true,
        "setInterval": true,
        "setTimeout": true
      }
    },
    "pubnub>cbor-sync": {
      "globals": {
        "define": true
      },
      "packages": {
        "browserify>buffer": true
      }
    },
    "pump": {
      "packages": {
        "browserify>browser-resolve": true,
        "browserify>process": true,
        "end-of-stream": true,
        "pump>once": true
      }
    },
    "pump>once": {
      "packages": {
        "pump>once>wrappy": true
      }
    },
    "qrcode-generator": {
      "globals": {
        "define": true
      }
    },
    "qrcode.react": {
      "globals": {
        "Path2D": true,
        "devicePixelRatio": true
      },
      "packages": {
        "prop-types": true,
        "qrcode.react>qr.js": true,
        "react": true
      }
    },
    "react": {
      "globals": {
        "console": true
      },
      "packages": {
        "prop-types": true,
        "react>object-assign": true
      }
    },
    "react-devtools": {
      "packages": {
        "react-devtools>react-devtools-core": true
      }
    },
    "react-devtools>react-devtools-core": {
      "globals": {
        "WebSocket": true,
        "setTimeout": true
      }
    },
    "react-dnd-html5-backend": {
      "globals": {
        "addEventListener": true,
        "clearTimeout": true,
        "removeEventListener": true
      }
    },
    "react-dom": {
      "globals": {
        "HTMLIFrameElement": true,
        "MSApp": true,
        "__REACT_DEVTOOLS_GLOBAL_HOOK__": true,
        "addEventListener": true,
        "clearTimeout": true,
        "clipboardData": true,
        "console": true,
        "dispatchEvent": true,
        "document": true,
        "event": "write",
        "jest": true,
        "location.protocol": true,
        "navigator.userAgent.indexOf": true,
        "performance": true,
        "removeEventListener": true,
        "self": true,
        "setTimeout": true,
        "top": true,
        "trustedTypes": true
      },
      "packages": {
        "prop-types": true,
        "react": true,
        "react-dom>scheduler": true,
        "react>object-assign": true
      }
    },
    "react-dom>scheduler": {
      "globals": {
        "MessageChannel": true,
        "cancelAnimationFrame": true,
        "clearTimeout": true,
        "console": true,
        "navigator": true,
        "performance": true,
        "requestAnimationFrame": true,
        "setTimeout": true
      }
    },
    "react-idle-timer": {
      "globals": {
        "clearTimeout": true,
        "document": true,
        "setTimeout": true
      },
      "packages": {
        "prop-types": true,
        "react": true
      }
    },
    "react-inspector": {
      "globals": {
        "Node.CDATA_SECTION_NODE": true,
        "Node.COMMENT_NODE": true,
        "Node.DOCUMENT_FRAGMENT_NODE": true,
        "Node.DOCUMENT_NODE": true,
        "Node.DOCUMENT_TYPE_NODE": true,
        "Node.ELEMENT_NODE": true,
        "Node.PROCESSING_INSTRUCTION_NODE": true,
        "Node.TEXT_NODE": true
      },
      "packages": {
        "ethjs-query>babel-runtime": true,
        "prop-types": true,
        "react": true,
        "react-inspector>is-dom": true
      }
    },
    "react-inspector>is-dom": {
      "globals": {
        "Node": true
      },
      "packages": {
        "@lavamoat/snow>is-cross-origin>is-window": true,
        "proxyquire>fill-keys>is-object": true
      }
    },
    "react-markdown": {
      "globals": {
        "console.warn": true
      },
      "packages": {
        "prop-types": true,
        "react": true,
        "react-markdown>comma-separated-tokens": true,
        "react-markdown>property-information": true,
        "react-markdown>react-is": true,
        "react-markdown>remark-parse": true,
        "react-markdown>remark-rehype": true,
        "react-markdown>space-separated-tokens": true,
        "react-markdown>style-to-object": true,
        "react-markdown>unified": true,
        "react-markdown>unist-util-visit": true,
        "react-markdown>vfile": true
      }
    },
    "react-markdown>property-information": {
      "packages": {
        "watchify>xtend": true
      }
    },
    "react-markdown>react-is": {
      "globals": {
        "console": true
      }
    },
    "react-markdown>remark-parse": {
      "packages": {
        "react-markdown>remark-parse>mdast-util-from-markdown": true
      }
    },
    "react-markdown>remark-parse>mdast-util-from-markdown": {
      "packages": {
        "react-markdown>remark-parse>mdast-util-from-markdown>mdast-util-to-string": true,
        "react-markdown>remark-parse>mdast-util-from-markdown>micromark": true,
<<<<<<< HEAD
        "react-markdown>remark-parse>mdast-util-from-markdown>parse-entities": true,
        "react-markdown>vfile>unist-util-stringify-position": true
=======
        "react-markdown>vfile>unist-util-stringify-position": true,
        "react-syntax-highlighter>refractor>parse-entities": true
>>>>>>> 93be4810
      }
    },
    "react-markdown>remark-parse>mdast-util-from-markdown>micromark": {
      "packages": {
<<<<<<< HEAD
        "react-markdown>remark-parse>mdast-util-from-markdown>parse-entities": true
      }
    },
    "react-markdown>remark-parse>mdast-util-from-markdown>parse-entities": {
      "globals": {
        "document.createElement": true
=======
        "react-syntax-highlighter>refractor>parse-entities": true
>>>>>>> 93be4810
      }
    },
    "react-markdown>remark-rehype": {
      "packages": {
        "react-markdown>remark-rehype>mdast-util-to-hast": true
      }
    },
    "react-markdown>remark-rehype>mdast-util-to-hast": {
      "globals": {
        "console.warn": true
      },
      "packages": {
        "react-markdown>remark-rehype>mdast-util-to-hast>mdast-util-definitions": true,
        "react-markdown>remark-rehype>mdast-util-to-hast>mdurl": true,
        "react-markdown>remark-rehype>mdast-util-to-hast>unist-builder": true,
        "react-markdown>remark-rehype>mdast-util-to-hast>unist-util-generated": true,
        "react-markdown>remark-rehype>mdast-util-to-hast>unist-util-position": true,
        "react-markdown>unist-util-visit": true
      }
    },
    "react-markdown>remark-rehype>mdast-util-to-hast>mdast-util-definitions": {
      "packages": {
        "react-markdown>unist-util-visit": true
      }
    },
    "react-markdown>style-to-object": {
      "packages": {
        "react-markdown>style-to-object>inline-style-parser": true
      }
    },
    "react-markdown>unified": {
      "packages": {
        "jsdom>request>extend": true,
        "react-markdown>unified>bail": true,
        "react-markdown>unified>is-buffer": true,
        "react-markdown>unified>is-plain-obj": true,
        "react-markdown>unified>trough": true,
        "react-markdown>vfile": true
      }
    },
    "react-markdown>unist-util-visit": {
      "packages": {
        "react-markdown>unist-util-visit>unist-util-visit-parents": true
      }
    },
    "react-markdown>unist-util-visit>unist-util-visit-parents": {
      "packages": {
        "react-markdown>unist-util-visit>unist-util-is": true
      }
    },
    "react-markdown>vfile": {
      "packages": {
        "browserify>path-browserify": true,
        "browserify>process": true,
        "react-markdown>vfile>is-buffer": true,
        "react-markdown>vfile>vfile-message": true,
        "vinyl>replace-ext": true
      }
    },
    "react-markdown>vfile>vfile-message": {
      "packages": {
        "react-markdown>vfile>unist-util-stringify-position": true
      }
    },
    "react-popper": {
      "globals": {
        "document": true
      },
      "packages": {
        "@popperjs/core": true,
        "react": true,
        "react-popper>react-fast-compare": true,
        "react-popper>warning": true
      }
    },
    "react-popper>react-fast-compare": {
      "globals": {
        "Element": true,
        "console.warn": true
      }
    },
    "react-popper>warning": {
      "globals": {
        "console": true
      }
    },
    "react-redux": {
      "globals": {
        "console": true,
        "document": true
      },
      "packages": {
        "@babel/runtime": true,
        "prop-types": true,
        "prop-types>react-is": true,
        "react": true,
        "react-dom": true,
        "react-redux>hoist-non-react-statics": true,
        "redux": true
      }
    },
    "react-redux>hoist-non-react-statics": {
      "packages": {
        "prop-types>react-is": true
      }
    },
    "react-responsive-carousel": {
      "globals": {
        "HTMLElement": true,
        "addEventListener": true,
        "clearTimeout": true,
        "console.warn": true,
        "document": true,
        "getComputedStyle": true,
        "removeEventListener": true,
        "setTimeout": true
      },
      "packages": {
        "classnames": true,
        "react": true,
        "react-dom": true,
        "react-responsive-carousel>react-easy-swipe": true
      }
    },
    "react-responsive-carousel>react-easy-swipe": {
      "globals": {
        "addEventListener": true,
        "define": true,
        "document.addEventListener": true,
        "document.removeEventListener": true
      },
      "packages": {
        "prop-types": true,
        "react": true
      }
    },
    "react-router-dom": {
      "packages": {
        "prop-types": true,
        "react": true,
        "react-router-dom>history": true,
        "react-router-dom>react-router": true,
        "react-router-dom>tiny-invariant": true,
        "react-router-dom>tiny-warning": true
      }
    },
    "react-router-dom>history": {
      "globals": {
        "addEventListener": true,
        "confirm": true,
        "document": true,
        "history": true,
        "location": true,
        "navigator.userAgent": true,
        "removeEventListener": true
      },
      "packages": {
        "react-router-dom>history>resolve-pathname": true,
        "react-router-dom>history>value-equal": true,
        "react-router-dom>tiny-invariant": true,
        "react-router-dom>tiny-warning": true
      }
    },
    "react-router-dom>react-router": {
      "packages": {
        "prop-types": true,
        "prop-types>react-is": true,
        "react": true,
        "react-redux>hoist-non-react-statics": true,
        "react-router-dom>react-router>history": true,
        "react-router-dom>react-router>mini-create-react-context": true,
        "react-router-dom>tiny-invariant": true,
        "react-router-dom>tiny-warning": true,
        "sinon>nise>path-to-regexp": true
      }
    },
    "react-router-dom>react-router>history": {
      "globals": {
        "addEventListener": true,
        "confirm": true,
        "document": true,
        "history": true,
        "location": true,
        "navigator.userAgent": true,
        "removeEventListener": true
      },
      "packages": {
        "react-router-dom>history>resolve-pathname": true,
        "react-router-dom>history>value-equal": true,
        "react-router-dom>tiny-invariant": true,
        "react-router-dom>tiny-warning": true
      }
    },
    "react-router-dom>react-router>mini-create-react-context": {
      "packages": {
        "@babel/runtime": true,
        "prop-types": true,
        "react": true,
        "react-router-dom>react-router>mini-create-react-context>gud": true,
        "react-router-dom>tiny-warning": true
      }
    },
    "react-router-dom>tiny-warning": {
      "globals": {
        "console": true
      }
    },
    "react-simple-file-input": {
      "globals": {
        "File": true,
        "FileReader": true,
        "console.warn": true
      },
      "packages": {
        "prop-types": true,
        "react": true
      }
    },
<<<<<<< HEAD
=======
    "react-syntax-highlighter>refractor>parse-entities": {
      "globals": {
        "document.createElement": true
      }
    },
>>>>>>> 93be4810
    "react-tippy": {
      "globals": {
        "Element": true,
        "MSStream": true,
        "MutationObserver": true,
        "addEventListener": true,
        "clearTimeout": true,
        "console.error": true,
        "console.warn": true,
        "define": true,
        "document": true,
        "getComputedStyle": true,
        "innerHeight": true,
        "innerWidth": true,
        "navigator.maxTouchPoints": true,
        "navigator.msMaxTouchPoints": true,
        "navigator.userAgent": true,
        "performance": true,
        "requestAnimationFrame": true,
        "setTimeout": true
      },
      "packages": {
        "react": true,
        "react-dom": true,
        "react-tippy>popper.js": true
      }
    },
    "react-tippy>popper.js": {
      "globals": {
        "MSInputMethodContext": true,
        "Node.DOCUMENT_POSITION_FOLLOWING": true,
        "cancelAnimationFrame": true,
        "console.warn": true,
        "define": true,
        "devicePixelRatio": true,
        "document": true,
        "getComputedStyle": true,
        "innerHeight": true,
        "innerWidth": true,
        "navigator.userAgent": true,
        "requestAnimationFrame": true,
        "setTimeout": true
      }
    },
    "react-toggle-button": {
      "globals": {
        "clearTimeout": true,
        "console.warn": true,
        "define": true,
        "performance": true,
        "setTimeout": true
      },
      "packages": {
        "react": true
      }
    },
    "react-transition-group": {
      "globals": {
        "clearTimeout": true,
        "setTimeout": true
      },
      "packages": {
        "prop-types": true,
        "react": true,
        "react-dom": true,
        "react-transition-group>chain-function": true,
        "react-transition-group>dom-helpers": true,
        "react-transition-group>warning": true
      }
    },
    "react-transition-group>dom-helpers": {
      "globals": {
        "document": true,
        "setTimeout": true
      },
      "packages": {
        "@babel/runtime": true
      }
    },
    "react-transition-group>warning": {
      "globals": {
        "console": true
      }
    },
    "readable-stream": {
      "packages": {
        "@storybook/api>util-deprecate": true,
        "browserify>browser-resolve": true,
        "browserify>events": true,
        "browserify>process": true,
        "browserify>timers-browserify": true,
        "pumpify>inherits": true,
        "readable-stream>core-util-is": true,
        "readable-stream>isarray": true,
        "readable-stream>process-nextick-args": true,
        "readable-stream>safe-buffer": true,
        "readable-stream>string_decoder": true
      }
    },
    "readable-stream>core-util-is": {
      "packages": {
        "browserify>insert-module-globals>is-buffer": true
      }
    },
    "readable-stream>process-nextick-args": {
      "packages": {
        "browserify>process": true
      }
    },
    "readable-stream>safe-buffer": {
      "packages": {
        "browserify>buffer": true
      }
    },
    "readable-stream>string_decoder": {
      "packages": {
        "readable-stream>safe-buffer": true
      }
    },
    "redux": {
      "globals": {
        "console": true
      },
      "packages": {
        "@babel/runtime": true
      }
    },
    "safe-event-emitter": {
      "globals": {
        "setTimeout": true
      },
      "packages": {
        "browserify>util": true,
        "webpack>events": true
      }
    },
    "semver": {
      "globals": {
        "console.error": true
      },
      "packages": {
        "browserify>process": true,
        "semver>lru-cache": true
      }
    },
    "semver>lru-cache": {
      "packages": {
        "semver>lru-cache>yallist": true
      }
    },
    "sinon>nise>path-to-regexp": {
      "packages": {
        "sinon>nise>path-to-regexp>isarray": true
      }
    },
    "string.prototype.matchall>call-bind": {
      "packages": {
        "mocha>object.assign>function-bind": true,
        "string.prototype.matchall>get-intrinsic": true
      }
    },
    "string.prototype.matchall>get-intrinsic": {
      "globals": {
        "AggregateError": true,
        "FinalizationRegistry": true,
        "WeakRef": true
      },
      "packages": {
<<<<<<< HEAD
        "enzyme>has": true,
=======
        "browserify>has": true,
>>>>>>> 93be4810
        "mocha>object.assign>function-bind": true,
        "string.prototype.matchall>has-symbols": true
      }
    },
    "string.prototype.matchall>regexp.prototype.flags": {
      "packages": {
<<<<<<< HEAD
        "enzyme>function.prototype.name>functions-have-names": true,
        "globalthis>define-properties": true,
        "string.prototype.matchall>call-bind": true
=======
        "globalthis>define-properties": true,
        "string.prototype.matchall>call-bind": true,
        "string.prototype.matchall>regexp.prototype.flags>functions-have-names": true
>>>>>>> 93be4810
      }
    },
    "terser>source-map-support>buffer-from": {
      "packages": {
        "browserify>buffer": true
      }
    },
    "uuid": {
      "globals": {
        "crypto": true,
        "msCrypto": true
      }
    },
    "vinyl>clone": {
      "packages": {
        "browserify>buffer": true
      }
    },
    "vinyl>replace-ext": {
      "packages": {
        "browserify>path-browserify": true
      }
    },
<<<<<<< HEAD
=======
    "wait-on>rxjs>tslib": {
      "globals": {
        "define": true
      }
    },
>>>>>>> 93be4810
    "web3": {
      "globals": {
        "XMLHttpRequest": true
      }
    },
    "web3-stream-provider": {
      "globals": {
        "setTimeout": true
      },
      "packages": {
        "browserify>util": true,
        "readable-stream": true,
        "web3-stream-provider>uuid": true
      }
    },
    "web3-stream-provider>uuid": {
      "globals": {
        "crypto": true,
        "msCrypto": true
      }
    },
    "webextension-polyfill": {
      "globals": {
        "browser": true,
        "chrome": true,
        "console.error": true,
        "console.warn": true,
        "define": true
      }
    },
    "webpack>events": {
      "globals": {
        "console": true
      }
    }
  }
}<|MERGE_RESOLUTION|>--- conflicted
+++ resolved
@@ -425,13 +425,8 @@
       "packages": {
         "@ngraveio/bc-ur": true,
         "browserify>buffer": true,
-<<<<<<< HEAD
-        "enzyme>cheerio>tslib": true,
-        "ethereumjs-wallet>bs58check": true
-=======
         "ethereumjs-wallet>bs58check": true,
         "wait-on>rxjs>tslib": true
->>>>>>> 93be4810
       }
     },
     "@keystonehq/bc-ur-registry-eth>hdkey": {
@@ -819,8 +814,6 @@
         "fetch": true
       }
     },
-<<<<<<< HEAD
-=======
     "@metamask/desktop": {
       "globals": {
         "TextDecoder": true,
@@ -875,7 +868,6 @@
         "define": true
       }
     },
->>>>>>> 93be4810
     "@metamask/eth-json-rpc-infura": {
       "globals": {
         "setTimeout": true
@@ -933,16 +925,6 @@
         "ethjs>ethjs-util>strip-hex-prefix": true
       }
     },
-<<<<<<< HEAD
-    "@metamask/eth-keyring-controller": {
-      "packages": {
-        "@metamask/eth-keyring-controller>@metamask/eth-hd-keyring": true,
-        "@metamask/eth-keyring-controller>@metamask/eth-simple-keyring": true,
-        "@metamask/eth-keyring-controller>obs-store": true,
-        "@metamask/rpc-methods>@metamask/browser-passworder": true,
-        "browserify>events": true,
-        "eth-json-rpc-middleware>@metamask/eth-sig-util": true
-=======
     "@metamask/eth-json-rpc-middleware": {
       "globals": {
         "URL": true,
@@ -971,7 +953,6 @@
         "@metamask/eth-keyring-controller>obs-store": true,
         "@metamask/rpc-methods>@metamask/browser-passworder": true,
         "browserify>events": true
->>>>>>> 93be4810
       }
     },
     "@metamask/eth-keyring-controller>@metamask/eth-hd-keyring": {
@@ -980,15 +961,9 @@
       },
       "packages": {
         "@metamask/eth-keyring-controller>@metamask/eth-hd-keyring>ethereum-cryptography": true,
-<<<<<<< HEAD
-        "@metamask/scure-bip39": true,
-        "browserify>buffer": true,
-        "eth-json-rpc-middleware>@metamask/eth-sig-util": true,
-=======
         "@metamask/eth-keyring-controller>@metamask/eth-sig-util": true,
         "@metamask/scure-bip39": true,
         "browserify>buffer": true,
->>>>>>> 93be4810
         "eth-lattice-keyring>@ethereumjs/util": true
       }
     },
@@ -1008,14 +983,6 @@
         "crypto": true
       }
     },
-<<<<<<< HEAD
-    "@metamask/eth-keyring-controller>@metamask/eth-simple-keyring": {
-      "packages": {
-        "@metamask/eth-keyring-controller>@metamask/eth-simple-keyring>ethereum-cryptography": true,
-        "browserify>buffer": true,
-        "browserify>events": true,
-        "eth-json-rpc-middleware>@metamask/eth-sig-util": true,
-=======
     "@metamask/eth-keyring-controller>@metamask/eth-sig-util": {
       "packages": {
         "@metamask/eth-keyring-controller>@metamask/eth-sig-util>ethereum-cryptography": true,
@@ -1055,7 +1022,6 @@
         "@metamask/eth-keyring-controller>@metamask/eth-simple-keyring>ethereum-cryptography": true,
         "browserify>buffer": true,
         "browserify>events": true,
->>>>>>> 93be4810
         "eth-lattice-keyring>@ethereumjs/util": true,
         "ethereumjs-wallet>randombytes": true
       }
@@ -1166,13 +1132,8 @@
       "packages": {
         "@metamask/eth-token-tracker>deep-equal>is-arguments": true,
         "@metamask/eth-token-tracker>deep-equal>is-date-object": true,
-<<<<<<< HEAD
-        "enzyme>is-regex": true,
-        "enzyme>object-is": true,
-=======
         "@ngraveio/bc-ur>assert>object-is": true,
         "@storybook/api>telejson>is-regex": true,
->>>>>>> 93be4810
         "mocha>object.assign>object-keys": true,
         "string.prototype.matchall>regexp.prototype.flags": true
       }
@@ -1403,11 +1364,7 @@
     "@metamask/permission-controller": {
       "packages": {
         "@metamask/base-controller": true,
-<<<<<<< HEAD
-        "@metamask/controller-utils": true,
-=======
         "@metamask/permission-controller>@metamask/controller-utils": true,
->>>>>>> 93be4810
         "@metamask/permission-controller>nanoid": true,
         "deep-freeze-strict": true,
         "eth-rpc-errors": true,
@@ -1415,8 +1372,6 @@
         "json-rpc-engine": true
       }
     },
-<<<<<<< HEAD
-=======
     "@metamask/permission-controller>@metamask/controller-utils": {
       "globals": {
         "console.error": true,
@@ -1432,7 +1387,6 @@
         "ethjs>ethjs-unit": true
       }
     },
->>>>>>> 93be4810
     "@metamask/permission-controller>nanoid": {
       "globals": {
         "crypto.getRandomValues": true
@@ -1541,22 +1495,11 @@
       }
     },
     "@metamask/rpc-methods": {
-<<<<<<< HEAD
-      "globals": {
-        "console.warn": true
-      },
-      "packages": {
-        "@metamask/key-tree": true,
-        "@metamask/key-tree>@noble/hashes": true,
-        "@metamask/permission-controller": true,
-        "@metamask/rpc-methods>@metamask/browser-passworder": true,
-=======
       "packages": {
         "@metamask/key-tree": true,
         "@metamask/key-tree>@noble/hashes": true,
         "@metamask/rpc-methods>@metamask/browser-passworder": true,
         "@metamask/rpc-methods>@metamask/permission-controller": true,
->>>>>>> 93be4810
         "@metamask/rpc-methods>nanoid": true,
         "@metamask/snaps-ui": true,
         "@metamask/snaps-utils": true,
@@ -1579,8 +1522,6 @@
         "browserify>buffer": true
       }
     },
-<<<<<<< HEAD
-=======
     "@metamask/rpc-methods>@metamask/permission-controller": {
       "packages": {
         "@metamask/rpc-methods>@metamask/permission-controller>@metamask/base-controller": true,
@@ -1611,7 +1552,6 @@
         "ethjs>ethjs-unit": true
       }
     },
->>>>>>> 93be4810
     "@metamask/rpc-methods>nanoid": {
       "globals": {
         "crypto.getRandomValues": true
@@ -1664,32 +1604,17 @@
         "chrome.offscreen.createDocument": true,
         "chrome.offscreen.hasDocument": true,
         "clearTimeout": true,
-<<<<<<< HEAD
-        "console.error": true,
-        "console.info": true,
-        "console.log": true,
-        "console.warn": true,
-=======
->>>>>>> 93be4810
         "document.getElementById": true,
         "fetch.bind": true,
         "setTimeout": true
       },
       "packages": {
-<<<<<<< HEAD
-        "@metamask/base-controller": true,
-        "@metamask/permission-controller": true,
-        "@metamask/post-message-stream": true,
-        "@metamask/providers>@metamask/object-multiplex": true,
-        "@metamask/rpc-methods": true,
-=======
         "@metamask/post-message-stream": true,
         "@metamask/providers>@metamask/object-multiplex": true,
         "@metamask/rpc-methods": true,
         "@metamask/snaps-controllers>@metamask/base-controller": true,
         "@metamask/snaps-controllers>@metamask/permission-controller": true,
         "@metamask/snaps-controllers>@metamask/subject-metadata-controller": true,
->>>>>>> 93be4810
         "@metamask/snaps-controllers>@xstate/fsm": true,
         "@metamask/snaps-controllers>concat-stream": true,
         "@metamask/snaps-controllers>gunzip-maybe": true,
@@ -1697,10 +1622,6 @@
         "@metamask/snaps-controllers>readable-web-to-node-stream": true,
         "@metamask/snaps-controllers>tar-stream": true,
         "@metamask/snaps-utils": true,
-<<<<<<< HEAD
-        "@metamask/subject-metadata-controller": true,
-=======
->>>>>>> 93be4810
         "@metamask/utils": true,
         "eth-rpc-errors": true,
         "json-rpc-engine": true,
@@ -1708,8 +1629,6 @@
         "pump": true
       }
     },
-<<<<<<< HEAD
-=======
     "@metamask/snaps-controllers>@metamask/base-controller": {
       "packages": {
         "immer": true
@@ -1745,7 +1664,6 @@
         "@metamask/snaps-controllers>@metamask/base-controller": true
       }
     },
->>>>>>> 93be4810
     "@metamask/snaps-controllers>concat-stream": {
       "packages": {
         "@metamask/snaps-controllers>concat-stream>readable-stream": true,
@@ -1902,12 +1820,9 @@
       "globals": {
         "TextDecoder": true,
         "URL": true,
-<<<<<<< HEAD
-=======
         "console.error": true,
         "console.log": true,
         "console.warn": true,
->>>>>>> 93be4810
         "document.body.appendChild": true,
         "document.createElement": true
       },
@@ -1915,10 +1830,7 @@
         "@metamask/key-tree>@noble/hashes": true,
         "@metamask/key-tree>@scure/base": true,
         "@metamask/snaps-utils>cron-parser": true,
-<<<<<<< HEAD
-=======
         "@metamask/snaps-utils>fast-json-stable-stringify": true,
->>>>>>> 93be4810
         "@metamask/snaps-utils>rfdc": true,
         "@metamask/snaps-utils>validate-npm-package-name": true,
         "@metamask/utils": true,
@@ -1977,15 +1889,12 @@
         "pubnub>cbor-sync": true
       }
     },
-<<<<<<< HEAD
-=======
     "@ngraveio/bc-ur>assert>object-is": {
       "packages": {
         "globalthis>define-properties": true,
         "string.prototype.matchall>call-bind": true
       }
     },
->>>>>>> 93be4810
     "@ngraveio/bc-ur>bignumber.js": {
       "globals": {
         "crypto": true,
@@ -2168,15 +2077,12 @@
         "regeneratorRuntime": "write"
       }
     },
-<<<<<<< HEAD
-=======
     "@storybook/api>telejson>is-regex": {
       "packages": {
         "koa>is-generator-function>has-tostringtag": true,
         "string.prototype.matchall>call-bind": true
       }
     },
->>>>>>> 93be4810
     "@storybook/api>util-deprecate": {
       "globals": {
         "console.trace": true,
@@ -2939,14 +2845,11 @@
         "console": true
       }
     },
-<<<<<<< HEAD
-=======
     "browserify>has": {
       "packages": {
         "mocha>object.assign>function-bind": true
       }
     },
->>>>>>> 93be4810
     "browserify>os-browserify": {
       "globals": {
         "location": true,
@@ -3104,31 +3007,6 @@
         "pump>once": true
       }
     },
-<<<<<<< HEAD
-    "enzyme>cheerio>tslib": {
-      "globals": {
-        "define": true
-      }
-    },
-    "enzyme>has": {
-      "packages": {
-        "mocha>object.assign>function-bind": true
-      }
-    },
-    "enzyme>is-regex": {
-      "packages": {
-        "koa>is-generator-function>has-tostringtag": true,
-        "string.prototype.matchall>call-bind": true
-      }
-    },
-    "enzyme>object-is": {
-      "packages": {
-        "globalthis>define-properties": true,
-        "string.prototype.matchall>call-bind": true
-      }
-    },
-=======
->>>>>>> 93be4810
     "eslint>optionator>fast-levenshtein": {
       "globals": {
         "Intl": true,
@@ -3192,64 +3070,7 @@
         "setTimeout": true
       },
       "packages": {
-<<<<<<< HEAD
-        "enzyme>cheerio>tslib": true
-      }
-    },
-    "eth-json-rpc-middleware": {
-      "globals": {
-        "URL": true,
-        "btoa": true,
-        "console.error": true,
-        "fetch": true,
-        "setTimeout": true
-      },
-      "packages": {
-        "@metamask/utils": true,
-        "browserify>browser-resolve": true,
-        "eth-json-rpc-middleware>@metamask/eth-sig-util": true,
-        "eth-json-rpc-middleware>pify": true,
-        "eth-rpc-errors": true,
-        "json-rpc-engine": true,
-        "json-rpc-engine>@metamask/safe-event-emitter": true,
-        "lavamoat>json-stable-stringify": true,
-        "vinyl>clone": true
-      }
-    },
-    "eth-json-rpc-middleware>@metamask/eth-sig-util": {
-      "packages": {
-        "bn.js": true,
-        "browserify>buffer": true,
-        "eth-json-rpc-middleware>@metamask/eth-sig-util>ethereum-cryptography": true,
-        "eth-json-rpc-middleware>@metamask/eth-sig-util>ethjs-util": true,
-        "eth-lattice-keyring>@ethereumjs/util": true,
-        "eth-sig-util>tweetnacl": true,
-        "eth-sig-util>tweetnacl-util": true
-      }
-    },
-    "eth-json-rpc-middleware>@metamask/eth-sig-util>ethereum-cryptography": {
-      "globals": {
-        "TextDecoder": true,
-        "crypto": true
-      },
-      "packages": {
-        "eth-json-rpc-middleware>@metamask/eth-sig-util>ethereum-cryptography>@noble/hashes": true
-      }
-    },
-    "eth-json-rpc-middleware>@metamask/eth-sig-util>ethereum-cryptography>@noble/hashes": {
-      "globals": {
-        "TextEncoder": true,
-        "crypto": true
-      }
-    },
-    "eth-json-rpc-middleware>@metamask/eth-sig-util>ethjs-util": {
-      "packages": {
-        "browserify>buffer": true,
-        "ethjs>ethjs-util>is-hex-prefixed": true,
-        "ethjs>ethjs-util>strip-hex-prefix": true
-=======
         "wait-on>rxjs>tslib": true
->>>>>>> 93be4810
       }
     },
     "eth-keyring-controller>@metamask/browser-passworder": {
@@ -3646,13 +3467,8 @@
       },
       "packages": {
         "@babel/runtime": true,
-<<<<<<< HEAD
-        "browserify>events": true,
-        "eth-json-rpc-middleware>@metamask/eth-sig-util": true,
-=======
         "@metamask/eth-keyring-controller>@metamask/eth-sig-util": true,
         "browserify>events": true,
->>>>>>> 93be4810
         "eth-trezor-keyring>trezor-connect>cross-fetch": true
       }
     },
@@ -4486,27 +4302,13 @@
       "packages": {
         "react-markdown>remark-parse>mdast-util-from-markdown>mdast-util-to-string": true,
         "react-markdown>remark-parse>mdast-util-from-markdown>micromark": true,
-<<<<<<< HEAD
-        "react-markdown>remark-parse>mdast-util-from-markdown>parse-entities": true,
-        "react-markdown>vfile>unist-util-stringify-position": true
-=======
         "react-markdown>vfile>unist-util-stringify-position": true,
         "react-syntax-highlighter>refractor>parse-entities": true
->>>>>>> 93be4810
       }
     },
     "react-markdown>remark-parse>mdast-util-from-markdown>micromark": {
       "packages": {
-<<<<<<< HEAD
-        "react-markdown>remark-parse>mdast-util-from-markdown>parse-entities": true
-      }
-    },
-    "react-markdown>remark-parse>mdast-util-from-markdown>parse-entities": {
-      "globals": {
-        "document.createElement": true
-=======
         "react-syntax-highlighter>refractor>parse-entities": true
->>>>>>> 93be4810
       }
     },
     "react-markdown>remark-rehype": {
@@ -4725,14 +4527,11 @@
         "react": true
       }
     },
-<<<<<<< HEAD
-=======
     "react-syntax-highlighter>refractor>parse-entities": {
       "globals": {
         "document.createElement": true
       }
     },
->>>>>>> 93be4810
     "react-tippy": {
       "globals": {
         "Element": true,
@@ -4901,26 +4700,16 @@
         "WeakRef": true
       },
       "packages": {
-<<<<<<< HEAD
-        "enzyme>has": true,
-=======
         "browserify>has": true,
->>>>>>> 93be4810
         "mocha>object.assign>function-bind": true,
         "string.prototype.matchall>has-symbols": true
       }
     },
     "string.prototype.matchall>regexp.prototype.flags": {
       "packages": {
-<<<<<<< HEAD
-        "enzyme>function.prototype.name>functions-have-names": true,
-        "globalthis>define-properties": true,
-        "string.prototype.matchall>call-bind": true
-=======
         "globalthis>define-properties": true,
         "string.prototype.matchall>call-bind": true,
         "string.prototype.matchall>regexp.prototype.flags>functions-have-names": true
->>>>>>> 93be4810
       }
     },
     "terser>source-map-support>buffer-from": {
@@ -4944,14 +4733,11 @@
         "browserify>path-browserify": true
       }
     },
-<<<<<<< HEAD
-=======
     "wait-on>rxjs>tslib": {
       "globals": {
         "define": true
       }
     },
->>>>>>> 93be4810
     "web3": {
       "globals": {
         "XMLHttpRequest": true
