{
  "resources": {
    "@babel/code-frame": {
      "globals": {
        "console.warn": true,
        "process.emitWarning": true
      },
      "packages": {
        "@babel/code-frame>@babel/highlight": true,
        "@babel/code-frame>chalk": true
      }
    },
    "@babel/code-frame>@babel/highlight": {
      "packages": {
        "@babel/code-frame>@babel/highlight>chalk": true,
        "lavamoat>@babel/highlight>@babel/helper-validator-identifier": true,
        "loose-envify>js-tokens": true
      }
    },
    "@babel/code-frame>@babel/highlight>chalk": {
      "globals": {
        "process.env.TERM": true,
        "process.platform": true
      },
      "packages": {
        "@babel/code-frame>@babel/highlight>chalk>ansi-styles": true,
        "@babel/code-frame>@babel/highlight>chalk>escape-string-regexp": true,
        "@babel/code-frame>@babel/highlight>chalk>supports-color": true
      }
    },
    "@babel/code-frame>@babel/highlight>chalk>ansi-styles": {
      "packages": {
<<<<<<< HEAD
        "@metamask/jazzicon>color>color-convert": true
=======
        "@babel/code-frame>@babel/highlight>chalk>ansi-styles>color-convert": true
      }
    },
    "@babel/code-frame>@babel/highlight>chalk>ansi-styles>color-convert": {
      "packages": {
        "@babel/code-frame>@babel/highlight>chalk>ansi-styles>color-convert>color-name": true
>>>>>>> 93a950fa
      }
    },
    "@babel/code-frame>@babel/highlight>chalk>supports-color": {
      "builtin": {
        "os.release": true
      },
      "globals": {
        "process.env": true,
        "process.platform": true,
        "process.stderr": true,
        "process.stdout": true,
        "process.versions.node.split": true
      },
      "packages": {
        "@babel/code-frame>@babel/highlight>chalk>supports-color>has-flag": true
      }
    },
    "@babel/code-frame>@babel/highlight>chalk>supports-color>has-flag": {
      "globals": {
        "process.argv": true
      }
    },
    "@babel/code-frame>chalk": {
      "globals": {
        "process.env.TERM": true,
        "process.platform": true
      },
      "packages": {
        "@babel/code-frame>chalk>ansi-styles": true,
        "@babel/code-frame>chalk>escape-string-regexp": true,
        "@babel/code-frame>chalk>supports-color": true
      }
    },
    "@babel/code-frame>chalk>ansi-styles": {
      "packages": {
        "@babel/code-frame>chalk>ansi-styles>color-convert": true
      }
    },
    "@babel/code-frame>chalk>ansi-styles>color-convert": {
      "packages": {
        "@babel/code-frame>chalk>ansi-styles>color-convert>color-name": true
      }
    },
    "@babel/code-frame>chalk>supports-color": {
      "builtin": {
        "os.release": true
      },
      "globals": {
        "process.env": true,
        "process.platform": true,
        "process.stderr": true,
        "process.stdout": true,
        "process.versions.node.split": true
      },
      "packages": {
        "@babel/code-frame>chalk>supports-color>has-flag": true
      }
    },
    "@babel/code-frame>chalk>supports-color>has-flag": {
      "globals": {
        "process.argv": true
      }
    },
    "@babel/core": {
      "builtin": {
        "assert": true,
        "fs": true,
        "module": true,
        "path": true,
        "process": true,
        "url": true,
        "util": true,
        "v8": true
      },
      "globals": {
        "console.error": true,
        "console.log": true,
        "process.env.BABEL_ENV": true,
        "process.env.BABEL_SHOW_CONFIG_FOR": true,
        "process.env.NODE_ENV": true,
        "process.versions.node": true,
        "process.versions.pnp": true
      },
      "packages": {
        "$root$": true,
        "@babel/code-frame": true,
        "@babel/core>@ampproject/remapping": true,
        "@babel/core>@babel/generator": true,
        "@babel/core>@babel/helper-compilation-targets": true,
        "@babel/core>@babel/helper-module-transforms": true,
        "@babel/core>@babel/helpers": true,
        "@babel/core>@babel/parser": true,
        "@babel/core>@babel/template": true,
        "@babel/core>@babel/types": true,
        "@babel/core>convert-source-map": true,
        "@babel/core>gensync": true,
        "@babel/core>semver": true,
        "@babel/plugin-proposal-class-properties": true,
        "@babel/plugin-proposal-nullish-coalescing-operator": true,
        "@babel/plugin-proposal-object-rest-spread": true,
        "@babel/plugin-proposal-optional-chaining": true,
        "@babel/plugin-transform-logical-assignment-operators": true,
        "@babel/plugin-transform-runtime": true,
        "@babel/preset-env": true,
        "@babel/preset-react": true,
        "@babel/preset-typescript": true,
        "depcheck>@babel/traverse": true,
        "depcheck>json5": true,
        "nock>debug": true
      }
    },
    "@babel/core>@ampproject/remapping": {
      "globals": {
        "define": true
      },
      "packages": {
        "terser>@jridgewell/source-map>@jridgewell/gen-mapping": true,
        "terser>@jridgewell/source-map>@jridgewell/trace-mapping": true
      }
    },
    "@babel/core>@babel/generator": {
      "globals": {
        "console.error": true,
        "console.warn": true
      },
      "packages": {
        "@babel/core>@babel/generator>jsesc": true,
        "@babel/core>@babel/types": true,
        "terser>@jridgewell/source-map>@jridgewell/gen-mapping": true,
        "terser>@jridgewell/source-map>@jridgewell/trace-mapping": true
      }
    },
    "@babel/core>@babel/generator>jsesc": {
      "globals": {
        "Buffer.isBuffer": true
      }
    },
    "@babel/core>@babel/helper-compilation-targets": {
      "globals": {
        "console.warn": true,
        "process.versions.node": true
      },
      "packages": {
        "@babel/core>@babel/helper-compilation-targets>lru-cache": true,
        "@babel/core>@babel/helper-compilation-targets>semver": true,
        "@babel/preset-env>@babel/compat-data": true,
        "@babel/preset-env>@babel/helper-validator-option": true,
        "webpack>browserslist": true
      }
    },
    "@babel/core>@babel/helper-compilation-targets>lru-cache": {
      "packages": {
        "@babel/core>@babel/helper-compilation-targets>lru-cache>yallist": true
      }
    },
    "@babel/core>@babel/helper-compilation-targets>semver": {
      "globals": {
        "console": true,
        "process": true
      }
    },
    "@babel/core>@babel/helper-module-transforms": {
      "builtin": {
        "assert": true,
        "path.basename": true,
        "path.extname": true
      },
      "packages": {
        "@babel/core": true,
        "@babel/core>@babel/helper-module-transforms>@babel/helper-module-imports": true,
        "@babel/core>@babel/helper-module-transforms>@babel/helper-simple-access": true,
        "depcheck>@babel/traverse>@babel/helper-environment-visitor": true,
        "depcheck>@babel/traverse>@babel/helper-split-export-declaration": true,
        "lavamoat>@babel/highlight>@babel/helper-validator-identifier": true
      }
    },
    "@babel/core>@babel/helper-module-transforms>@babel/helper-module-imports": {
      "builtin": {
        "assert": true
      },
      "packages": {
        "@babel/core>@babel/types": true
      }
    },
    "@babel/core>@babel/helper-module-transforms>@babel/helper-simple-access": {
      "packages": {
        "@babel/core>@babel/types": true
      }
    },
    "@babel/core>@babel/helpers": {
      "packages": {
        "@babel/core>@babel/template": true,
        "@babel/core>@babel/types": true,
        "depcheck>@babel/traverse": true
      }
    },
    "@babel/core>@babel/template": {
      "packages": {
        "@babel/code-frame": true,
        "@babel/core>@babel/parser": true,
        "@babel/core>@babel/types": true
      }
    },
    "@babel/core>@babel/types": {
      "globals": {
        "console.warn": true,
        "process.env.BABEL_TYPES_8_BREAKING": true
      },
      "packages": {
        "@babel/core>@babel/types>@babel/helper-string-parser": true,
        "@babel/core>@babel/types>to-fast-properties": true,
        "lavamoat>@babel/highlight>@babel/helper-validator-identifier": true
      }
    },
    "@babel/core>convert-source-map": {
      "globals": {
        "Buffer": true,
        "atob": true,
        "btoa": true,
        "value": true
      }
    },
    "@babel/core>semver": {
      "globals": {
        "console": true,
        "process": true
      }
    },
    "@babel/eslint-parser": {
      "builtin": {
        "module": true,
        "path": true,
        "worker_threads": true
      },
      "globals": {
        "__dirname": true,
        "process.cwd": true,
        "process.versions": true
      },
      "packages": {
        "@babel/core": true,
        "@babel/core>@babel/parser": true,
        "@babel/eslint-parser>@nicolo-ribaudo/eslint-scope-5-internals": true,
        "@babel/eslint-parser>eslint-scope": true,
        "@babel/eslint-parser>eslint-visitor-keys": true,
        "@babel/eslint-parser>semver": true,
        "@babel/parser": true,
        "depcheck>@babel/parser": true,
        "eslint": true,
        "lavamoat>lavamoat-tofu>@babel/parser": true
      }
    },
    "@babel/eslint-parser>@nicolo-ribaudo/eslint-scope-5-internals": {
      "packages": {
        "webpack>eslint-scope": true
      }
    },
    "@babel/eslint-parser>semver": {
      "globals": {
        "console": true,
        "process": true
      }
    },
    "@babel/eslint-plugin": {
      "packages": {
        "@babel/eslint-plugin>eslint-rule-composer": true,
        "eslint": true
      }
    },
    "@babel/plugin-transform-logical-assignment-operators": {
      "packages": {
        "@babel/core": true,
        "@babel/preset-env>@babel/helper-plugin-utils": true,
        "@babel/preset-env>@babel/plugin-syntax-logical-assignment-operators": true
      }
    },
    "@babel/preset-env": {
      "globals": {
        "console.log": true,
        "console.warn": true,
        "process.cwd": true,
        "process.env.BABEL_ENV": true
      },
      "packages": {
        "@babel/core>@babel/helper-compilation-targets": true,
        "@babel/core>@babel/types": true,
        "@babel/plugin-transform-logical-assignment-operators": true,
        "@babel/preset-env>@babel/compat-data": true,
        "@babel/preset-env>@babel/helper-plugin-utils": true,
        "@babel/preset-env>@babel/helper-validator-option": true,
        "@babel/preset-env>@babel/plugin-bugfix-safari-id-destructuring-collision-in-function-expression": true,
        "@babel/preset-env>@babel/plugin-bugfix-v8-spread-parameters-in-optional-chaining": true,
        "@babel/preset-env>@babel/plugin-syntax-async-generators": true,
        "@babel/preset-env>@babel/plugin-syntax-class-properties": true,
        "@babel/preset-env>@babel/plugin-syntax-class-static-block": true,
        "@babel/preset-env>@babel/plugin-syntax-dynamic-import": true,
        "@babel/preset-env>@babel/plugin-syntax-export-namespace-from": true,
        "@babel/preset-env>@babel/plugin-syntax-import-assertions": true,
        "@babel/preset-env>@babel/plugin-syntax-import-attributes": true,
        "@babel/preset-env>@babel/plugin-syntax-import-meta": true,
        "@babel/preset-env>@babel/plugin-syntax-json-strings": true,
        "@babel/preset-env>@babel/plugin-syntax-logical-assignment-operators": true,
        "@babel/preset-env>@babel/plugin-syntax-nullish-coalescing-operator": true,
        "@babel/preset-env>@babel/plugin-syntax-numeric-separator": true,
        "@babel/preset-env>@babel/plugin-syntax-object-rest-spread": true,
        "@babel/preset-env>@babel/plugin-syntax-optional-catch-binding": true,
        "@babel/preset-env>@babel/plugin-syntax-optional-chaining": true,
        "@babel/preset-env>@babel/plugin-syntax-private-property-in-object": true,
        "@babel/preset-env>@babel/plugin-syntax-top-level-await": true,
        "@babel/preset-env>@babel/plugin-syntax-unicode-sets-regex": true,
        "@babel/preset-env>@babel/plugin-transform-arrow-functions": true,
        "@babel/preset-env>@babel/plugin-transform-async-generator-functions": true,
        "@babel/preset-env>@babel/plugin-transform-async-to-generator": true,
        "@babel/preset-env>@babel/plugin-transform-block-scoped-functions": true,
        "@babel/preset-env>@babel/plugin-transform-block-scoping": true,
        "@babel/preset-env>@babel/plugin-transform-class-properties": true,
        "@babel/preset-env>@babel/plugin-transform-class-static-block": true,
        "@babel/preset-env>@babel/plugin-transform-classes": true,
        "@babel/preset-env>@babel/plugin-transform-computed-properties": true,
        "@babel/preset-env>@babel/plugin-transform-destructuring": true,
        "@babel/preset-env>@babel/plugin-transform-dotall-regex": true,
        "@babel/preset-env>@babel/plugin-transform-duplicate-keys": true,
        "@babel/preset-env>@babel/plugin-transform-dynamic-import": true,
        "@babel/preset-env>@babel/plugin-transform-exponentiation-operator": true,
        "@babel/preset-env>@babel/plugin-transform-export-namespace-from": true,
        "@babel/preset-env>@babel/plugin-transform-for-of": true,
        "@babel/preset-env>@babel/plugin-transform-function-name": true,
        "@babel/preset-env>@babel/plugin-transform-json-strings": true,
        "@babel/preset-env>@babel/plugin-transform-literals": true,
        "@babel/preset-env>@babel/plugin-transform-member-expression-literals": true,
        "@babel/preset-env>@babel/plugin-transform-modules-amd": true,
        "@babel/preset-env>@babel/plugin-transform-modules-commonjs": true,
        "@babel/preset-env>@babel/plugin-transform-modules-systemjs": true,
        "@babel/preset-env>@babel/plugin-transform-modules-umd": true,
        "@babel/preset-env>@babel/plugin-transform-named-capturing-groups-regex": true,
        "@babel/preset-env>@babel/plugin-transform-new-target": true,
        "@babel/preset-env>@babel/plugin-transform-nullish-coalescing-operator": true,
        "@babel/preset-env>@babel/plugin-transform-numeric-separator": true,
        "@babel/preset-env>@babel/plugin-transform-object-rest-spread": true,
        "@babel/preset-env>@babel/plugin-transform-object-super": true,
        "@babel/preset-env>@babel/plugin-transform-optional-catch-binding": true,
        "@babel/preset-env>@babel/plugin-transform-optional-chaining": true,
        "@babel/preset-env>@babel/plugin-transform-parameters": true,
        "@babel/preset-env>@babel/plugin-transform-private-methods": true,
        "@babel/preset-env>@babel/plugin-transform-private-property-in-object": true,
        "@babel/preset-env>@babel/plugin-transform-property-literals": true,
        "@babel/preset-env>@babel/plugin-transform-regenerator": true,
        "@babel/preset-env>@babel/plugin-transform-reserved-words": true,
        "@babel/preset-env>@babel/plugin-transform-shorthand-properties": true,
        "@babel/preset-env>@babel/plugin-transform-spread": true,
        "@babel/preset-env>@babel/plugin-transform-sticky-regex": true,
        "@babel/preset-env>@babel/plugin-transform-template-literals": true,
        "@babel/preset-env>@babel/plugin-transform-typeof-symbol": true,
        "@babel/preset-env>@babel/plugin-transform-unicode-escapes": true,
        "@babel/preset-env>@babel/plugin-transform-unicode-property-regex": true,
        "@babel/preset-env>@babel/plugin-transform-unicode-regex": true,
        "@babel/preset-env>@babel/plugin-transform-unicode-sets-regex": true,
        "@babel/preset-env>@babel/preset-modules": true,
        "@babel/preset-env>babel-plugin-polyfill-corejs2": true,
        "@babel/preset-env>babel-plugin-polyfill-corejs3": true,
        "@babel/preset-env>babel-plugin-polyfill-regenerator": true,
        "@babel/preset-env>core-js-compat": true,
        "@babel/preset-env>semver": true
      }
    },
    "@babel/preset-env>@babel/plugin-bugfix-safari-id-destructuring-collision-in-function-expression": {
      "packages": {
        "@babel/preset-env>@babel/helper-plugin-utils": true
      }
    },
    "@babel/preset-env>@babel/plugin-bugfix-v8-spread-parameters-in-optional-chaining": {
      "packages": {
        "@babel/core": true,
        "@babel/preset-env>@babel/helper-plugin-utils": true,
        "@babel/preset-env>@babel/plugin-transform-optional-chaining": true,
        "@babel/preset-env>@babel/plugin-transform-spread>@babel/helper-skip-transparent-expression-wrappers": true
      }
    },
    "@babel/preset-env>@babel/plugin-syntax-async-generators": {
      "packages": {
        "@babel/preset-env>@babel/helper-plugin-utils": true
      }
    },
    "@babel/preset-env>@babel/plugin-syntax-class-properties": {
      "packages": {
        "@babel/preset-env>@babel/helper-plugin-utils": true
      }
    },
    "@babel/preset-env>@babel/plugin-syntax-class-static-block": {
      "packages": {
        "@babel/preset-env>@babel/helper-plugin-utils": true
      }
    },
    "@babel/preset-env>@babel/plugin-syntax-dynamic-import": {
      "packages": {
        "@babel/preset-env>@babel/helper-plugin-utils": true
      }
    },
    "@babel/preset-env>@babel/plugin-syntax-export-namespace-from": {
      "packages": {
        "@babel/preset-env>@babel/helper-plugin-utils": true
      }
    },
    "@babel/preset-env>@babel/plugin-syntax-import-assertions": {
      "packages": {
        "@babel/preset-env>@babel/helper-plugin-utils": true
      }
    },
    "@babel/preset-env>@babel/plugin-syntax-import-attributes": {
      "packages": {
        "@babel/preset-env>@babel/helper-plugin-utils": true
      }
    },
    "@babel/preset-env>@babel/plugin-syntax-import-meta": {
      "packages": {
        "@babel/preset-env>@babel/helper-plugin-utils": true
      }
    },
    "@babel/preset-env>@babel/plugin-syntax-json-strings": {
      "packages": {
        "@babel/preset-env>@babel/helper-plugin-utils": true
      }
    },
    "@babel/preset-env>@babel/plugin-syntax-logical-assignment-operators": {
      "packages": {
        "@babel/preset-env>@babel/helper-plugin-utils": true
      }
    },
    "@babel/preset-env>@babel/plugin-syntax-nullish-coalescing-operator": {
      "packages": {
        "@babel/preset-env>@babel/helper-plugin-utils": true
      }
    },
    "@babel/preset-env>@babel/plugin-syntax-numeric-separator": {
      "packages": {
        "@babel/preset-env>@babel/helper-plugin-utils": true
      }
    },
    "@babel/preset-env>@babel/plugin-syntax-object-rest-spread": {
      "packages": {
        "@babel/preset-env>@babel/helper-plugin-utils": true
      }
    },
    "@babel/preset-env>@babel/plugin-syntax-optional-catch-binding": {
      "packages": {
        "@babel/preset-env>@babel/helper-plugin-utils": true
      }
    },
    "@babel/preset-env>@babel/plugin-syntax-optional-chaining": {
      "packages": {
        "@babel/preset-env>@babel/helper-plugin-utils": true
      }
    },
    "@babel/preset-env>@babel/plugin-syntax-private-property-in-object": {
      "packages": {
        "@babel/preset-env>@babel/helper-plugin-utils": true
      }
    },
    "@babel/preset-env>@babel/plugin-syntax-top-level-await": {
      "packages": {
        "@babel/preset-env>@babel/helper-plugin-utils": true
      }
    },
    "@babel/preset-env>@babel/plugin-syntax-unicode-sets-regex": {
      "packages": {
        "@babel/preset-env>@babel/helper-plugin-utils": true,
        "@babel/preset-env>@babel/plugin-transform-dotall-regex>@babel/helper-create-regexp-features-plugin": true
      }
    },
    "@babel/preset-env>@babel/plugin-transform-arrow-functions": {
      "packages": {
        "@babel/preset-env>@babel/helper-plugin-utils": true
      }
    },
    "@babel/preset-env>@babel/plugin-transform-async-generator-functions": {
      "packages": {
        "@babel/core": true,
        "@babel/preset-env>@babel/helper-plugin-utils": true,
        "@babel/preset-env>@babel/plugin-syntax-async-generators": true,
        "@babel/preset-env>@babel/plugin-transform-async-to-generator>@babel/helper-remap-async-to-generator": true,
        "depcheck>@babel/traverse>@babel/helper-environment-visitor": true
      }
    },
    "@babel/preset-env>@babel/plugin-transform-async-to-generator": {
      "packages": {
        "@babel/core": true,
        "@babel/core>@babel/helper-module-transforms>@babel/helper-module-imports": true,
        "@babel/preset-env>@babel/helper-plugin-utils": true,
        "@babel/preset-env>@babel/plugin-transform-async-to-generator>@babel/helper-remap-async-to-generator": true
      }
    },
    "@babel/preset-env>@babel/plugin-transform-async-to-generator>@babel/helper-remap-async-to-generator": {
      "packages": {
        "@babel/core": true,
        "@babel/preset-env>@babel/plugin-transform-async-to-generator>@babel/helper-remap-async-to-generator>@babel/helper-wrap-function": true,
        "@babel/preset-env>@babel/plugin-transform-classes>@babel/helper-annotate-as-pure": true,
        "depcheck>@babel/traverse>@babel/helper-environment-visitor": true
      }
    },
    "@babel/preset-env>@babel/plugin-transform-async-to-generator>@babel/helper-remap-async-to-generator>@babel/helper-wrap-function": {
      "packages": {
        "@babel/core>@babel/template": true,
        "@babel/core>@babel/types": true,
        "depcheck>@babel/traverse>@babel/helper-function-name": true
      }
    },
    "@babel/preset-env>@babel/plugin-transform-block-scoped-functions": {
      "packages": {
        "@babel/core": true,
        "@babel/preset-env>@babel/helper-plugin-utils": true
      }
    },
    "@babel/preset-env>@babel/plugin-transform-block-scoping": {
      "packages": {
        "@babel/core": true,
        "@babel/preset-env>@babel/helper-plugin-utils": true
      }
    },
    "@babel/preset-env>@babel/plugin-transform-class-properties": {
      "packages": {
        "@babel/preset-env>@babel/helper-plugin-utils": true,
        "@babel/preset-env>@babel/plugin-transform-private-methods>@babel/helper-create-class-features-plugin": true
      }
    },
    "@babel/preset-env>@babel/plugin-transform-class-static-block": {
      "packages": {
        "@babel/preset-env>@babel/helper-plugin-utils": true,
        "@babel/preset-env>@babel/plugin-syntax-class-static-block": true,
        "@babel/preset-env>@babel/plugin-transform-private-methods>@babel/helper-create-class-features-plugin": true
      }
    },
    "@babel/preset-env>@babel/plugin-transform-classes": {
      "packages": {
        "@babel/core": true,
        "@babel/core>@babel/helper-compilation-targets": true,
        "@babel/preset-env>@babel/helper-plugin-utils": true,
        "@babel/preset-env>@babel/plugin-transform-classes>@babel/helper-annotate-as-pure": true,
        "@babel/preset-env>@babel/plugin-transform-classes>@babel/helper-optimise-call-expression": true,
        "@babel/preset-env>@babel/plugin-transform-classes>@babel/helper-replace-supers": true,
        "@babel/preset-env>@babel/plugin-transform-classes>globals": true,
        "depcheck>@babel/traverse>@babel/helper-environment-visitor": true,
        "depcheck>@babel/traverse>@babel/helper-function-name": true,
        "depcheck>@babel/traverse>@babel/helper-split-export-declaration": true
      }
    },
    "@babel/preset-env>@babel/plugin-transform-classes>@babel/helper-annotate-as-pure": {
      "packages": {
        "@babel/core>@babel/types": true
      }
    },
    "@babel/preset-env>@babel/plugin-transform-classes>@babel/helper-optimise-call-expression": {
      "packages": {
        "@babel/core>@babel/types": true
      }
    },
    "@babel/preset-env>@babel/plugin-transform-classes>@babel/helper-replace-supers": {
      "packages": {
        "@babel/core": true,
        "@babel/preset-env>@babel/plugin-transform-classes>@babel/helper-optimise-call-expression": true,
        "@babel/preset-env>@babel/plugin-transform-classes>@babel/helper-replace-supers>@babel/helper-member-expression-to-functions": true,
        "depcheck>@babel/traverse>@babel/helper-environment-visitor": true
      }
    },
    "@babel/preset-env>@babel/plugin-transform-classes>@babel/helper-replace-supers>@babel/helper-member-expression-to-functions": {
      "packages": {
        "@babel/core>@babel/types": true
      }
    },
    "@babel/preset-env>@babel/plugin-transform-computed-properties": {
      "packages": {
        "@babel/core": true,
        "@babel/core>@babel/template": true,
        "@babel/preset-env>@babel/helper-plugin-utils": true
      }
    },
    "@babel/preset-env>@babel/plugin-transform-destructuring": {
      "packages": {
        "@babel/core": true,
        "@babel/preset-env>@babel/helper-plugin-utils": true
      }
    },
    "@babel/preset-env>@babel/plugin-transform-dotall-regex": {
      "packages": {
        "@babel/preset-env>@babel/helper-plugin-utils": true,
        "@babel/preset-env>@babel/plugin-transform-dotall-regex>@babel/helper-create-regexp-features-plugin": true
      }
    },
    "@babel/preset-env>@babel/plugin-transform-dotall-regex>@babel/helper-create-regexp-features-plugin": {
      "packages": {
        "@babel/core": true,
        "@babel/preset-env>@babel/plugin-transform-classes>@babel/helper-annotate-as-pure": true,
        "@babel/preset-env>@babel/plugin-transform-dotall-regex>@babel/helper-create-regexp-features-plugin>regexpu-core": true,
        "@babel/preset-env>@babel/plugin-transform-dotall-regex>@babel/helper-create-regexp-features-plugin>semver": true
      }
    },
    "@babel/preset-env>@babel/plugin-transform-dotall-regex>@babel/helper-create-regexp-features-plugin>regexpu-core": {
      "globals": {
        "characterClassItem.kind": true
      },
      "packages": {
        "@babel/preset-env>@babel/plugin-transform-dotall-regex>@babel/helper-create-regexp-features-plugin>regexpu-core>@babel/regjsgen": true,
        "@babel/preset-env>@babel/plugin-transform-dotall-regex>@babel/helper-create-regexp-features-plugin>regexpu-core>regenerate": true,
        "@babel/preset-env>@babel/plugin-transform-dotall-regex>@babel/helper-create-regexp-features-plugin>regexpu-core>regjsparser": true,
        "@babel/preset-env>@babel/plugin-transform-dotall-regex>@babel/helper-create-regexp-features-plugin>regexpu-core>unicode-match-property-ecmascript": true,
        "@babel/preset-env>@babel/plugin-transform-dotall-regex>@babel/helper-create-regexp-features-plugin>regexpu-core>unicode-match-property-value-ecmascript": true
      }
    },
    "@babel/preset-env>@babel/plugin-transform-dotall-regex>@babel/helper-create-regexp-features-plugin>regexpu-core>@babel/regjsgen": {
      "globals": {
        "define": true
      }
    },
    "@babel/preset-env>@babel/plugin-transform-dotall-regex>@babel/helper-create-regexp-features-plugin>regexpu-core>regenerate": {
      "globals": {
        "define": true
      }
    },
    "@babel/preset-env>@babel/plugin-transform-dotall-regex>@babel/helper-create-regexp-features-plugin>regexpu-core>regjsparser": {
      "globals": {
        "regjsparser": "write"
      }
    },
    "@babel/preset-env>@babel/plugin-transform-dotall-regex>@babel/helper-create-regexp-features-plugin>regexpu-core>unicode-match-property-ecmascript": {
      "packages": {
        "@babel/preset-env>@babel/plugin-transform-dotall-regex>@babel/helper-create-regexp-features-plugin>regexpu-core>unicode-match-property-ecmascript>unicode-canonical-property-names-ecmascript": true,
        "@babel/preset-env>@babel/plugin-transform-dotall-regex>@babel/helper-create-regexp-features-plugin>regexpu-core>unicode-match-property-ecmascript>unicode-property-aliases-ecmascript": true
      }
    },
    "@babel/preset-env>@babel/plugin-transform-dotall-regex>@babel/helper-create-regexp-features-plugin>semver": {
      "globals": {
        "console": true,
        "process": true
      }
    },
    "@babel/preset-env>@babel/plugin-transform-duplicate-keys": {
      "packages": {
        "@babel/core": true,
        "@babel/preset-env>@babel/helper-plugin-utils": true
      }
    },
    "@babel/preset-env>@babel/plugin-transform-dynamic-import": {
      "packages": {
        "@babel/preset-env>@babel/helper-plugin-utils": true,
        "@babel/preset-env>@babel/plugin-syntax-dynamic-import": true
      }
    },
    "@babel/preset-env>@babel/plugin-transform-exponentiation-operator": {
      "packages": {
        "@babel/core": true,
        "@babel/preset-env>@babel/helper-plugin-utils": true,
        "@babel/preset-env>@babel/plugin-transform-exponentiation-operator>@babel/helper-builder-binary-assignment-operator-visitor": true
      }
    },
    "@babel/preset-env>@babel/plugin-transform-exponentiation-operator>@babel/helper-builder-binary-assignment-operator-visitor": {
      "packages": {
        "@babel/core>@babel/types": true
      }
    },
    "@babel/preset-env>@babel/plugin-transform-export-namespace-from": {
      "packages": {
        "@babel/core": true,
        "@babel/preset-env>@babel/helper-plugin-utils": true,
        "@babel/preset-env>@babel/plugin-syntax-export-namespace-from": true
      }
    },
    "@babel/preset-env>@babel/plugin-transform-for-of": {
      "packages": {
        "@babel/core": true,
        "@babel/preset-env>@babel/helper-plugin-utils": true
      }
    },
    "@babel/preset-env>@babel/plugin-transform-function-name": {
      "packages": {
        "@babel/core>@babel/helper-compilation-targets": true,
        "@babel/preset-env>@babel/helper-plugin-utils": true,
        "depcheck>@babel/traverse>@babel/helper-function-name": true
      }
    },
    "@babel/preset-env>@babel/plugin-transform-json-strings": {
      "packages": {
        "@babel/preset-env>@babel/helper-plugin-utils": true,
        "@babel/preset-env>@babel/plugin-syntax-json-strings": true
      }
    },
    "@babel/preset-env>@babel/plugin-transform-literals": {
      "packages": {
        "@babel/preset-env>@babel/helper-plugin-utils": true
      }
    },
    "@babel/preset-env>@babel/plugin-transform-member-expression-literals": {
      "packages": {
        "@babel/core": true,
        "@babel/preset-env>@babel/helper-plugin-utils": true
      }
    },
    "@babel/preset-env>@babel/plugin-transform-modules-amd": {
      "packages": {
        "@babel/core": true,
        "@babel/core>@babel/helper-module-transforms": true,
        "@babel/preset-env>@babel/helper-plugin-utils": true
      }
    },
    "@babel/preset-env>@babel/plugin-transform-modules-commonjs": {
      "packages": {
        "@babel/core": true,
        "@babel/core>@babel/helper-module-transforms": true,
        "@babel/core>@babel/helper-module-transforms>@babel/helper-simple-access": true,
        "@babel/preset-env>@babel/helper-plugin-utils": true
      }
    },
    "@babel/preset-env>@babel/plugin-transform-modules-systemjs": {
      "globals": {
        "console.warn": true
      },
      "packages": {
        "@babel/core": true,
        "@babel/core>@babel/helper-module-transforms": true,
        "@babel/preset-env>@babel/helper-plugin-utils": true,
        "depcheck>@babel/traverse>@babel/helper-hoist-variables": true,
        "lavamoat>@babel/highlight>@babel/helper-validator-identifier": true
      }
    },
    "@babel/preset-env>@babel/plugin-transform-modules-umd": {
      "builtin": {
        "path.basename": true,
        "path.extname": true
      },
      "packages": {
        "@babel/core": true,
        "@babel/core>@babel/helper-module-transforms": true,
        "@babel/preset-env>@babel/helper-plugin-utils": true
      }
    },
    "@babel/preset-env>@babel/plugin-transform-named-capturing-groups-regex": {
      "packages": {
        "@babel/preset-env>@babel/helper-plugin-utils": true,
        "@babel/preset-env>@babel/plugin-transform-dotall-regex>@babel/helper-create-regexp-features-plugin": true
      }
    },
    "@babel/preset-env>@babel/plugin-transform-new-target": {
      "packages": {
        "@babel/core": true,
        "@babel/preset-env>@babel/helper-plugin-utils": true
      }
    },
    "@babel/preset-env>@babel/plugin-transform-nullish-coalescing-operator": {
      "packages": {
        "@babel/core": true,
        "@babel/preset-env>@babel/helper-plugin-utils": true,
        "@babel/preset-env>@babel/plugin-syntax-nullish-coalescing-operator": true
      }
    },
    "@babel/preset-env>@babel/plugin-transform-numeric-separator": {
      "packages": {
        "@babel/preset-env>@babel/helper-plugin-utils": true,
        "@babel/preset-env>@babel/plugin-syntax-numeric-separator": true
      }
    },
    "@babel/preset-env>@babel/plugin-transform-object-rest-spread": {
      "packages": {
        "@babel/core": true,
        "@babel/core>@babel/helper-compilation-targets": true,
        "@babel/preset-env>@babel/compat-data": true,
        "@babel/preset-env>@babel/helper-plugin-utils": true,
        "@babel/preset-env>@babel/plugin-syntax-object-rest-spread": true,
        "@babel/preset-env>@babel/plugin-transform-parameters": true
      }
    },
    "@babel/preset-env>@babel/plugin-transform-object-super": {
      "packages": {
        "@babel/core": true,
        "@babel/preset-env>@babel/helper-plugin-utils": true,
        "@babel/preset-env>@babel/plugin-transform-classes>@babel/helper-replace-supers": true
      }
    },
    "@babel/preset-env>@babel/plugin-transform-optional-catch-binding": {
      "packages": {
        "@babel/preset-env>@babel/helper-plugin-utils": true,
        "@babel/preset-env>@babel/plugin-syntax-optional-catch-binding": true
      }
    },
    "@babel/preset-env>@babel/plugin-transform-optional-chaining": {
      "packages": {
        "@babel/core": true,
        "@babel/preset-env>@babel/helper-plugin-utils": true,
        "@babel/preset-env>@babel/plugin-syntax-optional-chaining": true,
        "@babel/preset-env>@babel/plugin-transform-spread>@babel/helper-skip-transparent-expression-wrappers": true
      }
    },
    "@babel/preset-env>@babel/plugin-transform-parameters": {
      "packages": {
        "@babel/core": true,
        "@babel/preset-env>@babel/helper-plugin-utils": true
      }
    },
    "@babel/preset-env>@babel/plugin-transform-private-methods": {
      "packages": {
        "@babel/preset-env>@babel/helper-plugin-utils": true,
        "@babel/preset-env>@babel/plugin-transform-private-methods>@babel/helper-create-class-features-plugin": true
      }
    },
    "@babel/preset-env>@babel/plugin-transform-private-methods>@babel/helper-create-class-features-plugin": {
      "globals": {
        "console.warn": true
      },
      "packages": {
        "@babel/core": true,
        "@babel/preset-env>@babel/plugin-transform-classes>@babel/helper-annotate-as-pure": true,
        "@babel/preset-env>@babel/plugin-transform-classes>@babel/helper-optimise-call-expression": true,
        "@babel/preset-env>@babel/plugin-transform-classes>@babel/helper-replace-supers": true,
        "@babel/preset-env>@babel/plugin-transform-classes>@babel/helper-replace-supers>@babel/helper-member-expression-to-functions": true,
        "@babel/preset-env>@babel/plugin-transform-private-methods>@babel/helper-create-class-features-plugin>semver": true,
        "@babel/preset-env>@babel/plugin-transform-spread>@babel/helper-skip-transparent-expression-wrappers": true,
        "depcheck>@babel/traverse>@babel/helper-environment-visitor": true,
        "depcheck>@babel/traverse>@babel/helper-function-name": true,
        "depcheck>@babel/traverse>@babel/helper-split-export-declaration": true
      }
    },
    "@babel/preset-env>@babel/plugin-transform-private-methods>@babel/helper-create-class-features-plugin>semver": {
      "globals": {
        "console": true,
        "process": true
      }
    },
    "@babel/preset-env>@babel/plugin-transform-private-property-in-object": {
      "packages": {
        "@babel/preset-env>@babel/helper-plugin-utils": true,
        "@babel/preset-env>@babel/plugin-syntax-private-property-in-object": true,
        "@babel/preset-env>@babel/plugin-transform-classes>@babel/helper-annotate-as-pure": true,
        "@babel/preset-env>@babel/plugin-transform-private-methods>@babel/helper-create-class-features-plugin": true
      }
    },
    "@babel/preset-env>@babel/plugin-transform-property-literals": {
      "packages": {
        "@babel/core": true,
        "@babel/preset-env>@babel/helper-plugin-utils": true
      }
    },
    "@babel/preset-env>@babel/plugin-transform-regenerator": {
      "packages": {
        "@babel/preset-env>@babel/helper-plugin-utils": true,
        "@babel/preset-env>@babel/plugin-transform-regenerator>regenerator-transform": true
      }
    },
    "@babel/preset-env>@babel/plugin-transform-regenerator>regenerator-transform": {
      "builtin": {
        "assert": true,
        "util.inherits": true
      },
      "packages": {
        "@babel/runtime": true
      }
    },
    "@babel/preset-env>@babel/plugin-transform-reserved-words": {
      "packages": {
        "@babel/core": true,
        "@babel/preset-env>@babel/helper-plugin-utils": true
      }
    },
    "@babel/preset-env>@babel/plugin-transform-shorthand-properties": {
      "packages": {
        "@babel/core": true,
        "@babel/preset-env>@babel/helper-plugin-utils": true
      }
    },
    "@babel/preset-env>@babel/plugin-transform-spread": {
      "packages": {
        "@babel/core": true,
        "@babel/preset-env>@babel/helper-plugin-utils": true,
        "@babel/preset-env>@babel/plugin-transform-spread>@babel/helper-skip-transparent-expression-wrappers": true
      }
    },
    "@babel/preset-env>@babel/plugin-transform-spread>@babel/helper-skip-transparent-expression-wrappers": {
      "packages": {
        "@babel/core>@babel/types": true
      }
    },
    "@babel/preset-env>@babel/plugin-transform-sticky-regex": {
      "packages": {
        "@babel/core": true,
        "@babel/preset-env>@babel/helper-plugin-utils": true
      }
    },
    "@babel/preset-env>@babel/plugin-transform-template-literals": {
      "packages": {
        "@babel/core": true,
        "@babel/preset-env>@babel/helper-plugin-utils": true
      }
    },
    "@babel/preset-env>@babel/plugin-transform-typeof-symbol": {
      "packages": {
        "@babel/core": true,
        "@babel/preset-env>@babel/helper-plugin-utils": true
      }
    },
    "@babel/preset-env>@babel/plugin-transform-unicode-escapes": {
      "packages": {
        "@babel/core": true,
        "@babel/preset-env>@babel/helper-plugin-utils": true
      }
    },
    "@babel/preset-env>@babel/plugin-transform-unicode-property-regex": {
      "packages": {
        "@babel/preset-env>@babel/helper-plugin-utils": true,
        "@babel/preset-env>@babel/plugin-transform-dotall-regex>@babel/helper-create-regexp-features-plugin": true
      }
    },
    "@babel/preset-env>@babel/plugin-transform-unicode-regex": {
      "packages": {
        "@babel/preset-env>@babel/helper-plugin-utils": true,
        "@babel/preset-env>@babel/plugin-transform-dotall-regex>@babel/helper-create-regexp-features-plugin": true
      }
    },
    "@babel/preset-env>@babel/plugin-transform-unicode-sets-regex": {
      "packages": {
        "@babel/preset-env>@babel/helper-plugin-utils": true,
        "@babel/preset-env>@babel/plugin-transform-dotall-regex>@babel/helper-create-regexp-features-plugin": true
      }
    },
    "@babel/preset-env>babel-plugin-polyfill-corejs2": {
      "packages": {
        "@babel/core": true,
        "@babel/preset-env>@babel/compat-data": true,
        "@babel/preset-env>babel-plugin-polyfill-corejs2>@babel/helper-define-polyfill-provider": true,
        "@babel/preset-env>babel-plugin-polyfill-corejs2>semver": true
      }
    },
    "@babel/preset-env>babel-plugin-polyfill-corejs2>@babel/helper-define-polyfill-provider": {
      "builtin": {
        "module": true,
        "path": true
      },
      "globals": {
        "console.log": true,
        "console.warn": true,
        "process.exitCode": "write",
        "process.versions.node": true
      },
      "packages": {
        "@babel/core": true,
        "@babel/core>@babel/helper-compilation-targets": true,
        "@babel/preset-env>@babel/helper-plugin-utils": true,
        "@babel/preset-env>babel-plugin-polyfill-corejs2>@babel/helper-define-polyfill-provider>lodash.debounce": true,
        "brfs>resolve": true
      }
    },
    "@babel/preset-env>babel-plugin-polyfill-corejs2>@babel/helper-define-polyfill-provider>lodash.debounce": {
      "globals": {
        "clearTimeout": true,
        "setTimeout": true
      }
    },
    "@babel/preset-env>babel-plugin-polyfill-corejs2>semver": {
      "globals": {
        "console": true,
        "process": true
      }
    },
    "@babel/preset-env>babel-plugin-polyfill-corejs3": {
      "packages": {
        "@babel/core": true,
        "@babel/preset-env>babel-plugin-polyfill-corejs2>@babel/helper-define-polyfill-provider": true,
        "@babel/preset-env>core-js-compat": true
      }
    },
    "@babel/preset-env>babel-plugin-polyfill-regenerator": {
      "packages": {
        "@babel/preset-env>babel-plugin-polyfill-corejs2>@babel/helper-define-polyfill-provider": true
      }
    },
    "@babel/preset-env>semver": {
      "globals": {
        "console": true,
        "process": true
      }
    },
    "@babel/preset-react": {
      "packages": {
        "@babel/preset-env>@babel/helper-plugin-utils": true,
        "@babel/preset-env>@babel/helper-validator-option": true,
        "@babel/preset-react>@babel/plugin-transform-react-display-name": true,
        "@babel/preset-react>@babel/plugin-transform-react-jsx": true,
        "@babel/preset-react>@babel/plugin-transform-react-jsx-development": true,
        "@babel/preset-react>@babel/plugin-transform-react-pure-annotations": true
      }
    },
    "@babel/preset-react>@babel/plugin-transform-react-display-name": {
      "builtin": {
        "path.basename": true,
        "path.dirname": true,
        "path.extname": true
      },
      "packages": {
        "@babel/core": true,
        "@babel/preset-env>@babel/helper-plugin-utils": true
      }
    },
    "@babel/preset-react>@babel/plugin-transform-react-jsx": {
      "packages": {
        "@babel/core": true,
        "@babel/core>@babel/helper-module-transforms>@babel/helper-module-imports": true,
        "@babel/preset-env>@babel/helper-plugin-utils": true,
        "@babel/preset-env>@babel/plugin-transform-classes>@babel/helper-annotate-as-pure": true,
        "@babel/preset-typescript>@babel/plugin-syntax-jsx": true
      }
    },
    "@babel/preset-react>@babel/plugin-transform-react-jsx-development": {
      "packages": {
        "@babel/preset-react>@babel/plugin-transform-react-jsx": true
      }
    },
    "@babel/preset-react>@babel/plugin-transform-react-pure-annotations": {
      "packages": {
        "@babel/core": true,
        "@babel/preset-env>@babel/helper-plugin-utils": true,
        "@babel/preset-env>@babel/plugin-transform-classes>@babel/helper-annotate-as-pure": true
      }
    },
    "@babel/preset-typescript": {
      "packages": {
        "@babel/preset-env>@babel/helper-plugin-utils": true,
        "@babel/preset-env>@babel/helper-validator-option": true,
        "@babel/preset-env>@babel/plugin-transform-modules-commonjs": true,
        "@babel/preset-typescript>@babel/plugin-syntax-jsx": true,
        "@babel/preset-typescript>@babel/plugin-transform-typescript": true
      }
    },
    "@babel/preset-typescript>@babel/plugin-syntax-jsx": {
      "packages": {
        "@babel/preset-env>@babel/helper-plugin-utils": true
      }
    },
    "@babel/preset-typescript>@babel/plugin-transform-typescript": {
      "builtin": {
        "assert": true
      },
      "globals": {
        "console.warn": true
      },
      "packages": {
        "@babel/core": true,
        "@babel/preset-env>@babel/helper-plugin-utils": true,
        "@babel/preset-env>@babel/plugin-transform-classes>@babel/helper-annotate-as-pure": true,
        "@babel/preset-env>@babel/plugin-transform-private-methods>@babel/helper-create-class-features-plugin": true,
        "@babel/preset-typescript>@babel/plugin-transform-typescript>@babel/plugin-syntax-typescript": true
      }
    },
    "@babel/preset-typescript>@babel/plugin-transform-typescript>@babel/plugin-syntax-typescript": {
      "packages": {
        "@babel/preset-env>@babel/helper-plugin-utils": true
      }
    },
    "@babel/register>clone-deep>is-plain-object": {
      "packages": {
        "gulp>gulp-cli>isobject": true
      }
    },
    "@lavamoat/allow-scripts>@npmcli/run-script>node-gyp>npmlog": {
      "builtin": {
        "events.EventEmitter": true,
        "util": true
      },
      "globals": {
        "process.nextTick": true,
        "process.stderr": true
      },
      "packages": {
        "@lavamoat/allow-scripts>@npmcli/run-script>node-gyp>npmlog>are-we-there-yet": true,
        "@lavamoat/allow-scripts>@npmcli/run-script>node-gyp>npmlog>gauge": true,
        "@storybook/react>@storybook/node-logger>npmlog>console-control-strings": true,
        "nyc>yargs>set-blocking": true
      }
    },
    "@lavamoat/allow-scripts>@npmcli/run-script>node-gyp>npmlog>are-we-there-yet": {
      "builtin": {
        "events.EventEmitter": true,
        "util.inherits": true
      },
      "packages": {
        "koa>delegates": true,
        "readable-stream": true
      }
    },
    "@lavamoat/allow-scripts>@npmcli/run-script>node-gyp>npmlog>gauge": {
      "builtin": {
        "util.format": true
      },
      "globals": {
        "clearInterval": true,
        "process": true,
        "setImmediate": true,
        "setInterval": true
      },
      "packages": {
        "@lavamoat/allow-scripts>@npmcli/run-script>node-gyp>npmlog>gauge>aproba": true,
        "@lavamoat/allow-scripts>@npmcli/run-script>node-gyp>npmlog>gauge>string-width": true,
        "@lavamoat/allow-scripts>@npmcli/run-script>node-gyp>npmlog>gauge>strip-ansi": true,
        "@storybook/react>@storybook/node-logger>npmlog>console-control-strings": true,
        "@storybook/react>@storybook/node-logger>npmlog>gauge>has-unicode": true,
        "@storybook/react>@storybook/node-logger>npmlog>gauge>wide-align": true,
        "nyc>signal-exit": true,
        "react>object-assign": true
      }
    },
    "@lavamoat/allow-scripts>@npmcli/run-script>node-gyp>npmlog>gauge>string-width": {
      "packages": {
        "@lavamoat/allow-scripts>@npmcli/run-script>node-gyp>npmlog>gauge>string-width>is-fullwidth-code-point": true,
        "@lavamoat/allow-scripts>@npmcli/run-script>node-gyp>npmlog>gauge>strip-ansi": true,
        "gulp>gulp-cli>yargs>string-width>code-point-at": true
      }
    },
    "@lavamoat/allow-scripts>@npmcli/run-script>node-gyp>npmlog>gauge>string-width>is-fullwidth-code-point": {
      "packages": {
        "gulp>gulp-cli>yargs>string-width>is-fullwidth-code-point>number-is-nan": true
      }
    },
    "@lavamoat/allow-scripts>@npmcli/run-script>node-gyp>npmlog>gauge>strip-ansi": {
      "packages": {
        "@lavamoat/allow-scripts>@npmcli/run-script>node-gyp>npmlog>gauge>strip-ansi>ansi-regex": true
      }
    },
    "@lavamoat/lavapack": {
      "builtin": {
        "assert": true,
        "buffer.Buffer.from": true,
        "fs.promises.readFile": true,
        "fs.promises.writeFile": true,
        "fs.readFileSync": true,
        "path.join": true,
        "path.relative": true
      },
      "globals": {
        "__dirname": true,
        "__filename.slice": true,
        "console.error": true,
        "console.warn": true,
        "process.cwd": true,
        "setTimeout": true
      },
      "packages": {
        "@lavamoat/lavapack>combine-source-map": true,
        "@lavamoat/lavapack>convert-source-map": true,
        "@lavamoat/lavapack>readable-stream": true,
        "@lavamoat/lavapack>through2": true,
        "@lavamoat/lavapack>umd": true,
        "browserify>JSONStream": true,
        "eslint>espree": true,
        "lavamoat>json-stable-stringify": true,
        "lavamoat>lavamoat-core": true
      }
    },
    "@lavamoat/lavapack>combine-source-map": {
      "builtin": {
        "path.dirname": true,
        "path.join": true
      },
      "globals": {
        "process.platform": true
      },
      "packages": {
        "@lavamoat/lavapack>combine-source-map>inline-source-map": true,
        "@lavamoat/lavapack>combine-source-map>lodash.memoize": true,
        "@lavamoat/lavapack>combine-source-map>source-map": true,
        "nyc>convert-source-map": true
      }
    },
    "@lavamoat/lavapack>combine-source-map>inline-source-map": {
      "globals": {
        "Buffer.from": true
      },
      "packages": {
        "@lavamoat/lavapack>combine-source-map>inline-source-map>source-map": true
      }
    },
    "@lavamoat/lavapack>convert-source-map": {
      "globals": {
        "Buffer": true,
        "atob": true,
        "btoa": true,
        "value": true
      }
    },
    "@lavamoat/lavapack>readable-stream": {
      "builtin": {
        "buffer.Buffer": true,
        "events.EventEmitter": true,
        "stream": true,
        "util": true
      },
      "globals": {
        "process.env.READABLE_STREAM": true,
        "process.nextTick": true,
        "process.stderr": true,
        "process.stdout": true
      },
      "packages": {
        "browserify>string_decoder": true,
        "pumpify>inherits": true,
        "readable-stream>util-deprecate": true
      }
    },
    "@lavamoat/lavapack>through2": {
      "builtin": {
        "util.inherits": true
      },
      "globals": {
        "process.nextTick": true
      },
      "packages": {
        "@lavamoat/lavapack>through2>readable-stream": true,
        "watchify>xtend": true
      }
    },
    "@lavamoat/lavapack>through2>readable-stream": {
      "builtin": {
        "events.EventEmitter": true,
        "stream": true,
        "util": true
      },
      "globals": {
        "process.browser": true,
        "process.env.READABLE_STREAM": true,
        "process.stderr": true,
        "process.stdout": true,
        "process.version.slice": true,
        "setImmediate": true
      },
      "packages": {
        "@lavamoat/lavapack>through2>readable-stream>safe-buffer": true,
        "@lavamoat/lavapack>through2>readable-stream>string_decoder": true,
        "pumpify>inherits": true,
        "readable-stream>core-util-is": true,
        "readable-stream>isarray": true,
        "readable-stream>process-nextick-args": true,
        "readable-stream>util-deprecate": true
      }
    },
    "@lavamoat/lavapack>through2>readable-stream>safe-buffer": {
      "builtin": {
        "buffer": true
      }
    },
    "@lavamoat/lavapack>through2>readable-stream>string_decoder": {
      "packages": {
        "@lavamoat/lavapack>through2>readable-stream>safe-buffer": true
      }
    },
    "@metamask/build-utils": {
      "packages": {
        "@metamask/utils": true
      }
    },
    "@metamask/eth-token-tracker>deep-equal>is-date-object": {
      "packages": {
        "koa>is-generator-function>has-tostringtag": true
      }
    },
    "@metamask/jazzicon>color>clone": {
      "globals": {
        "Buffer": true
      }
    },
    "@metamask/utils": {
      "globals": {
        "Buffer": true,
        "TextDecoder": true,
        "TextEncoder": true
      },
      "packages": {
        "@metamask/utils>@noble/hashes": true,
        "@metamask/utils>@scure/base": true,
        "@metamask/utils>pony-cause": true,
        "nock>debug": true,
        "semver": true,
        "superstruct": true
      }
    },
    "@metamask/utils>@noble/hashes": {
      "globals": {
        "TextEncoder": true,
        "crypto": true
      }
    },
    "@metamask/utils>@scure/base": {
      "globals": {
        "TextDecoder": true,
        "TextEncoder": true
      }
    },
    "@metamask/utils": {
      "globals": {
        "Buffer": true,
        "TextDecoder": true,
        "TextEncoder": true
      },
      "packages": {
        "@metamask/utils>@noble/hashes": true,
        "@metamask/utils>@scure/base": true,
        "@metamask/utils>pony-cause": true,
        "nock>debug": true,
        "semver": true,
        "superstruct": true
      }
    },
    "@metamask/utils>@noble/hashes": {
      "globals": {
        "TextEncoder": true,
        "crypto": true
      }
    },
    "@metamask/utils>@scure/base": {
      "globals": {
        "TextDecoder": true,
        "TextEncoder": true
      }
    },
    "@sentry/cli>which": {
      "builtin": {
        "path.join": true
      },
      "globals": {
        "process.cwd": true,
        "process.env.OSTYPE": true,
        "process.env.PATH": true,
        "process.env.PATHEXT": true,
        "process.platform": true
      },
      "packages": {
        "@sentry/cli>which>isexe": true
      }
    },
    "@sentry/cli>which>isexe": {
      "builtin": {
        "fs": true
      },
      "globals": {
        "TESTING_WINDOWS": true,
        "process.env.PATHEXT": true,
        "process.getgid": true,
        "process.getuid": true,
        "process.platform": true
      }
    },
    "@storybook/addon-knobs>qs": {
      "packages": {
        "string.prototype.matchall>side-channel": true
      }
    },
    "@storybook/core>@storybook/core-server>x-default-browser>default-browser-id>untildify>os-homedir": {
      "builtin": {
        "os.homedir": true
      },
      "globals": {
        "process.env": true,
        "process.getuid": true,
        "process.platform": true
      }
    },
    "@storybook/react>@storybook/node-logger>npmlog>gauge>has-unicode": {
      "builtin": {
        "os.type": true
      },
      "globals": {
        "process.env.LANG": true,
        "process.env.LC_ALL": true,
        "process.env.LC_CTYPE": true
      }
    },
    "@storybook/react>@storybook/node-logger>npmlog>gauge>wide-align": {
      "packages": {
        "yargs>string-width": true
      }
    },
    "@storybook/react>acorn-walk": {
      "globals": {
        "define": true
      }
    },
    "@typescript-eslint/eslint-plugin": {
      "packages": {
        "@typescript-eslint/eslint-plugin>@typescript-eslint/type-utils": true,
        "@typescript-eslint/eslint-plugin>@typescript-eslint/utils": true,
        "@typescript-eslint/eslint-plugin>tsutils": true,
        "@typescript-eslint/parser>@typescript-eslint/scope-manager": true,
        "eslint": true,
        "eslint-plugin-jest>@typescript-eslint/utils": true,
        "eslint>debug": true,
        "eslint>regexpp": true,
        "globby>ignore": true,
        "semver": true,
        "typescript": true
      }
    },
    "@typescript-eslint/eslint-plugin>@typescript-eslint/type-utils": {
      "packages": {
        "@typescript-eslint/eslint-plugin>@typescript-eslint/type-utils>debug": true,
        "@typescript-eslint/eslint-plugin>@typescript-eslint/utils": true,
        "@typescript-eslint/eslint-plugin>tsutils": true,
        "eslint-plugin-jest>@typescript-eslint/utils": true,
        "eslint>debug": true,
        "madge>debug": true,
        "nock>debug": true,
        "typescript": true
      }
    },
    "@typescript-eslint/eslint-plugin>@typescript-eslint/type-utils>debug": {
      "globals": {
        "console.debug": true,
        "console.log": true
      },
      "packages": {
        "@typescript-eslint/eslint-plugin>@typescript-eslint/type-utils>debug>ms": true
      }
    },
    "@typescript-eslint/eslint-plugin>@typescript-eslint/utils": {
      "builtin": {
        "path": true
      },
      "packages": {
        "@typescript-eslint/parser>@typescript-eslint/scope-manager": true,
        "@typescript-eslint/parser>@typescript-eslint/types": true,
        "@typescript-eslint/utils": true,
        "eslint": true,
        "eslint-plugin-mocha>eslint-utils": true,
        "eslint>eslint-utils": true,
        "webpack>eslint-scope": true
      }
    },
    "@typescript-eslint/eslint-plugin>tsutils": {
      "packages": {
        "@typescript-eslint/eslint-plugin>tsutils>tslib": true,
        "typescript": true
      }
    },
    "@typescript-eslint/eslint-plugin>tsutils>tslib": {
      "globals": {
        "define": true
      }
    },
    "@typescript-eslint/parser": {
      "packages": {
        "@typescript-eslint/parser>@typescript-eslint/scope-manager": true,
        "@typescript-eslint/parser>@typescript-eslint/typescript-estree": true,
        "nock>debug": true,
        "typescript": true
      }
    },
    "@typescript-eslint/parser>@typescript-eslint/scope-manager": {
      "packages": {
        "@typescript-eslint/parser>@typescript-eslint/scope-manager>@typescript-eslint/visitor-keys": true,
        "@typescript-eslint/parser>@typescript-eslint/types": true
      }
    },
    "@typescript-eslint/parser>@typescript-eslint/scope-manager>@typescript-eslint/visitor-keys": {
      "packages": {
        "eslint>eslint-visitor-keys": true
      }
    },
    "@typescript-eslint/parser>@typescript-eslint/typescript-estree": {
      "builtin": {
        "fs": true,
        "path": true
      },
      "globals": {
        "console.log": true,
        "console.warn": true,
        "new": true,
        "process": true,
        "target": true
      },
      "packages": {
        "@typescript-eslint/eslint-plugin>tsutils": true,
        "@typescript-eslint/parser>@typescript-eslint/scope-manager>@typescript-eslint/visitor-keys": true,
        "@typescript-eslint/parser>@typescript-eslint/types": true,
        "del>is-glob": true,
        "globby": true,
        "nock>debug": true,
        "semver": true,
        "typescript": true
      }
    },
    "babelify": {
      "builtin": {
        "path.extname": true,
        "path.resolve": true,
        "stream.PassThrough": true,
        "stream.Transform": true,
        "util": true
      },
      "globals": {
        "Buffer.concat": true
      },
      "packages": {
        "@babel/core": true
      }
    },
    "bify-module-groups": {
      "packages": {
        "bify-module-groups>through2": true,
        "pify": true,
        "pump": true
      }
    },
    "bify-module-groups>through2": {
      "builtin": {
        "util.inherits": true
      },
      "globals": {
        "process.nextTick": true
      },
      "packages": {
        "bify-module-groups>through2>readable-stream": true
      }
    },
    "bify-module-groups>through2>readable-stream": {
      "builtin": {
        "buffer.Buffer": true,
        "events.EventEmitter": true,
        "stream": true,
        "util": true
      },
      "globals": {
        "process.env.READABLE_STREAM": true,
        "process.nextTick": true,
        "process.stderr": true,
        "process.stdout": true
      },
      "packages": {
        "browserify>string_decoder": true,
        "pumpify>inherits": true,
        "readable-stream>util-deprecate": true
      }
    },
    "brfs": {
      "builtin": {
        "fs.createReadStream": true,
        "fs.readdir": true,
        "path": true
      },
      "packages": {
        "brfs>quote-stream": true,
        "brfs>resolve": true,
        "brfs>static-module": true,
        "brfs>through2": true
      }
    },
    "brfs>quote-stream": {
      "globals": {
        "Buffer": true
      },
      "packages": {
        "brfs>quote-stream>buffer-equal": true,
        "brfs>quote-stream>through2": true
      }
    },
    "brfs>quote-stream>buffer-equal": {
      "builtin": {
        "buffer.Buffer.isBuffer": true
      }
    },
    "brfs>quote-stream>through2": {
      "builtin": {
        "util.inherits": true
      },
      "globals": {
        "process.nextTick": true
      },
      "packages": {
        "readable-stream": true,
        "watchify>xtend": true
      }
    },
    "brfs>resolve": {
      "builtin": {
        "fs.readFile": true,
        "fs.readFileSync": true,
        "fs.realpath": true,
        "fs.realpathSync": true,
        "fs.stat": true,
        "fs.statSync": true,
        "os.homedir": true,
        "path.dirname": true,
        "path.join": true,
        "path.parse": true,
        "path.relative": true,
        "path.resolve": true
      },
      "globals": {
        "process.env.HOME": true,
        "process.env.HOMEDRIVE": true,
        "process.env.HOMEPATH": true,
        "process.env.LNAME": true,
        "process.env.LOGNAME": true,
        "process.env.USER": true,
        "process.env.USERNAME": true,
        "process.env.USERPROFILE": true,
        "process.getuid": true,
        "process.nextTick": true,
        "process.platform": true,
        "process.versions.pnp": true
      },
      "packages": {
        "brfs>resolve>path-parse": true,
        "depcheck>is-core-module": true
      }
    },
    "brfs>resolve>path-parse": {
      "globals": {
        "process.platform": true
      }
    },
    "brfs>static-module": {
      "packages": {
        "brfs>static-module>acorn-node": true,
        "brfs>static-module>escodegen": true,
        "brfs>static-module>magic-string": true,
        "brfs>static-module>merge-source-map": true,
        "brfs>static-module>object-inspect": true,
        "brfs>static-module>scope-analyzer": true,
        "brfs>static-module>shallow-copy": true,
        "brfs>static-module>static-eval": true,
        "brfs>static-module>through2": true,
        "browserify>concat-stream": true,
        "browserify>duplexer2": true,
        "browserify>has": true,
        "nyc>convert-source-map": true,
        "readable-stream": true
      }
    },
    "brfs>static-module>acorn-node": {
      "packages": {
        "@storybook/react>acorn-walk": true,
        "brfs>static-module>acorn-node>acorn": true,
        "watchify>xtend": true
      }
    },
    "brfs>static-module>acorn-node>acorn": {
      "globals": {
        "define": true
      }
    },
    "brfs>static-module>escodegen": {
      "globals": {
        "sourceMap.SourceNode": true
      },
      "packages": {
        "brfs>static-module>escodegen>estraverse": true,
        "brfs>static-module>escodegen>source-map": true,
        "eslint>esutils": true
      }
    },
    "brfs>static-module>magic-string": {
      "globals": {
        "Buffer": true,
        "btoa": true,
        "console.warn": true
      },
      "packages": {
        "brfs>static-module>magic-string>sourcemap-codec": true
      }
    },
    "brfs>static-module>magic-string>sourcemap-codec": {
      "globals": {
        "define": true
      }
    },
    "brfs>static-module>merge-source-map": {
      "packages": {
        "brfs>static-module>merge-source-map>source-map": true
      }
    },
    "brfs>static-module>object-inspect": {
      "builtin": {
        "util.inspect": true
      },
      "globals": {
        "HTMLElement": true,
        "WeakRef": true
      }
    },
    "brfs>static-module>scope-analyzer": {
      "builtin": {
        "assert.ok": true,
        "assert.strictEqual": true
      },
      "packages": {
        "brfs>static-module>scope-analyzer>array-from": true,
        "brfs>static-module>scope-analyzer>dash-ast": true,
        "brfs>static-module>scope-analyzer>es6-map": true,
        "brfs>static-module>scope-analyzer>es6-set": true,
        "brfs>static-module>scope-analyzer>estree-is-function": true,
        "brfs>static-module>scope-analyzer>get-assigned-identifiers": true,
        "resolve-url-loader>es6-iterator>es6-symbol": true
      }
    },
    "brfs>static-module>scope-analyzer>dash-ast": {
      "builtin": {
        "assert": true
      }
    },
    "brfs>static-module>scope-analyzer>es6-map": {
      "packages": {
        "gulp-sourcemaps>debug-fabulous>memoizee>event-emitter": true,
        "resolve-url-loader>es6-iterator": true,
        "resolve-url-loader>es6-iterator>d": true,
        "resolve-url-loader>es6-iterator>es5-ext": true,
        "resolve-url-loader>es6-iterator>es6-symbol": true
      }
    },
    "brfs>static-module>scope-analyzer>es6-set": {
      "packages": {
        "gulp-sourcemaps>debug-fabulous>memoizee>event-emitter": true,
        "resolve-url-loader>es6-iterator": true,
        "resolve-url-loader>es6-iterator>d": true,
        "resolve-url-loader>es6-iterator>es5-ext": true,
        "resolve-url-loader>es6-iterator>es6-symbol": true
      }
    },
    "brfs>static-module>scope-analyzer>get-assigned-identifiers": {
      "builtin": {
        "assert.equal": true
      }
    },
    "brfs>static-module>static-eval": {
      "packages": {
        "brfs>static-module>static-eval>escodegen": true
      }
    },
    "brfs>static-module>static-eval>escodegen": {
      "globals": {
        "sourceMap.SourceNode": true
      },
      "packages": {
        "brfs>static-module>static-eval>escodegen>estraverse": true,
        "brfs>static-module>static-eval>escodegen>source-map": true,
        "eslint>esutils": true
      }
    },
    "brfs>static-module>through2": {
      "builtin": {
        "util.inherits": true
      },
      "globals": {
        "process.nextTick": true
      },
      "packages": {
        "readable-stream": true,
        "watchify>xtend": true
      }
    },
    "brfs>through2": {
      "builtin": {
        "util.inherits": true
      },
      "globals": {
        "process.nextTick": true
      },
      "packages": {
        "readable-stream": true,
        "watchify>xtend": true
      }
    },
    "browserify": {
      "builtin": {
        "events.EventEmitter": true,
        "fs.realpath": true,
        "path.dirname": true,
        "path.join": true,
        "path.relative": true,
        "path.resolve": true,
        "path.sep": true
      },
      "globals": {
        "__dirname": true,
        "process.cwd": true,
        "process.nextTick": true,
        "process.platform": true
      },
      "packages": {
        "brfs>resolve": true,
        "browserify>browser-pack": true,
        "browserify>browser-resolve": true,
        "browserify>cached-path-relative": true,
        "browserify>concat-stream": true,
        "browserify>deps-sort": true,
        "browserify>has": true,
        "browserify>insert-module-globals": true,
        "browserify>module-deps": true,
        "browserify>read-only-stream": true,
        "browserify>shasum-object": true,
        "browserify>syntax-error": true,
        "browserify>through2": true,
        "labeled-stream-splicer": true,
        "lavamoat>htmlescape": true,
        "pumpify>inherits": true,
        "watchify>defined": true,
        "watchify>xtend": true
      }
    },
    "browserify>JSONStream": {
      "globals": {
        "Buffer": true
      },
      "packages": {
        "browserify>JSONStream>jsonparse": true,
        "debounce-stream>through": true
      }
    },
    "browserify>JSONStream>jsonparse": {
      "globals": {
        "Buffer": true
      }
    },
    "browserify>browser-pack": {
      "builtin": {
        "fs.readFileSync": true,
        "path.join": true,
        "path.relative": true
      },
      "globals": {
        "__dirname": true,
        "process.cwd": true
      },
      "packages": {
        "@lavamoat/lavapack>combine-source-map": true,
        "@lavamoat/lavapack>umd": true,
        "browserify>JSONStream": true,
        "browserify>browser-pack>through2": true,
        "koa>content-disposition>safe-buffer": true,
        "watchify>defined": true
      }
    },
    "browserify>browser-pack>through2": {
      "builtin": {
        "util.inherits": true
      },
      "globals": {
        "process.nextTick": true
      },
      "packages": {
        "readable-stream": true,
        "watchify>xtend": true
      }
    },
    "browserify>browser-resolve": {
      "builtin": {
        "fs.readFile": true,
        "fs.readFileSync": true,
        "path": true
      },
      "globals": {
        "__dirname": true,
        "process.platform": true
      },
      "packages": {
        "brfs>resolve": true
      }
    },
    "browserify>cached-path-relative": {
      "builtin": {
        "path": true
      },
      "globals": {
        "process.cwd": true
      }
    },
    "browserify>concat-stream": {
      "globals": {
        "Buffer.concat": true,
        "Buffer.isBuffer": true
      },
      "packages": {
        "browserify>concat-stream>typedarray": true,
        "pumpify>inherits": true,
        "readable-stream": true,
        "terser>source-map-support>buffer-from": true
      }
    },
    "browserify>deps-sort": {
      "packages": {
        "browserify>deps-sort>through2": true,
        "browserify>shasum-object": true
      }
    },
    "browserify>deps-sort>through2": {
      "builtin": {
        "util.inherits": true
      },
      "globals": {
        "process.nextTick": true
      },
      "packages": {
        "readable-stream": true,
        "watchify>xtend": true
      }
    },
    "browserify>duplexer2": {
      "packages": {
        "readable-stream": true
      }
    },
    "browserify>has": {
      "packages": {
        "browserify>has>function-bind": true
      }
    },
    "browserify>insert-module-globals": {
      "builtin": {
        "path.dirname": true,
        "path.isAbsolute": true,
        "path.relative": true,
        "path.sep": true
      },
      "globals": {
        "Buffer.concat": true,
        "Buffer.isBuffer": true
      },
      "packages": {
        "@lavamoat/lavapack>combine-source-map": true,
        "brfs>static-module>acorn-node": true,
        "browserify>insert-module-globals>through2": true,
        "browserify>insert-module-globals>undeclared-identifiers": true,
        "gulp-watch>path-is-absolute": true,
        "watchify>xtend": true
      }
    },
    "browserify>insert-module-globals>through2": {
      "builtin": {
        "util.inherits": true
      },
      "globals": {
        "process.nextTick": true
      },
      "packages": {
        "readable-stream": true,
        "watchify>xtend": true
      }
    },
    "browserify>insert-module-globals>undeclared-identifiers": {
      "packages": {
        "brfs>static-module>acorn-node": true,
        "brfs>static-module>scope-analyzer>get-assigned-identifiers": true,
        "watchify>xtend": true
      }
    },
    "browserify>module-deps": {
      "builtin": {
        "fs.createReadStream": true,
        "fs.readFile": true,
        "path.delimiter": true,
        "path.dirname": true,
        "path.join": true,
        "path.resolve": true
      },
      "globals": {
        "process.cwd": true,
        "process.env.NODE_PATH": true,
        "process.nextTick": true,
        "process.platform": true,
        "setTimeout": true,
        "tr": true
      },
      "packages": {
        "brfs>resolve": true,
        "browserify>browser-resolve": true,
        "browserify>cached-path-relative": true,
        "browserify>concat-stream": true,
        "browserify>duplexer2": true,
        "browserify>module-deps>detective": true,
        "browserify>module-deps>stream-combiner2": true,
        "browserify>module-deps>through2": true,
        "browserify>parents": true,
        "loose-envify": true,
        "pumpify>inherits": true,
        "readable-stream": true,
        "watchify>defined": true,
        "watchify>xtend": true
      }
    },
    "browserify>module-deps>detective": {
      "packages": {
        "brfs>static-module>acorn-node": true,
        "watchify>defined": true
      }
    },
    "browserify>module-deps>stream-combiner2": {
      "packages": {
        "browserify>duplexer2": true,
        "readable-stream": true
      }
    },
    "browserify>module-deps>through2": {
      "builtin": {
        "util.inherits": true
      },
      "globals": {
        "process.nextTick": true
      },
      "packages": {
        "readable-stream": true,
        "watchify>xtend": true
      }
    },
    "browserify>parents": {
      "globals": {
        "process.cwd": true,
        "process.platform": true
      },
      "packages": {
        "browserify>parents>path-platform": true
      }
    },
    "browserify>parents>path-platform": {
      "builtin": {
        "path": true,
        "util.isObject": true,
        "util.isString": true
      },
      "globals": {
        "process.cwd": true,
        "process.env": true,
        "process.platform": true
      }
    },
    "browserify>read-only-stream": {
      "packages": {
        "readable-stream": true
      }
    },
    "browserify>shasum-object": {
      "builtin": {
        "crypto.createHash": true
      },
      "globals": {
        "Buffer.isBuffer": true
      },
      "packages": {
        "eth-rpc-errors>fast-safe-stringify": true
      }
    },
    "browserify>string_decoder": {
      "packages": {
        "koa>content-disposition>safe-buffer": true
      }
    },
    "browserify>syntax-error": {
      "packages": {
        "brfs>static-module>acorn-node": true
      }
    },
    "browserify>through2": {
      "builtin": {
        "util.inherits": true
      },
      "globals": {
        "process.nextTick": true
      },
      "packages": {
        "readable-stream": true,
        "watchify>xtend": true
      }
    },
    "chalk": {
      "packages": {
        "chalk>ansi-styles": true,
        "chalk>supports-color": true
      }
    },
    "chalk>ansi-styles": {
      "packages": {
        "chalk>ansi-styles>color-convert": true
      }
    },
    "chalk>ansi-styles>color-convert": {
      "packages": {
        "jest-canvas-mock>moo-color>color-name": true
      }
    },
    "chalk>supports-color": {
      "builtin": {
        "os.release": true,
        "tty.isatty": true
      },
      "globals": {
        "process.env": true,
        "process.platform": true
      },
      "packages": {
        "chalk>supports-color>has-flag": true
      }
    },
    "chalk>supports-color>has-flag": {
      "globals": {
        "process.argv": true
      }
    },
    "chokidar": {
      "builtin": {
        "events.EventEmitter": true,
        "fs.close": true,
        "fs.lstat": true,
        "fs.open": true,
        "fs.readdir": true,
        "fs.realpath": true,
        "fs.stat": true,
        "fs.unwatchFile": true,
        "fs.watch": true,
        "fs.watchFile": true,
        "os.type": true,
        "path.basename": true,
        "path.dirname": true,
        "path.extname": true,
        "path.isAbsolute": true,
        "path.join": true,
        "path.normalize": true,
        "path.relative": true,
        "path.resolve": true,
        "path.sep": true,
        "util.promisify": true
      },
      "globals": {
        "clearTimeout": true,
        "console.error": true,
        "process.env.CHOKIDAR_INTERVAL": true,
        "process.env.CHOKIDAR_PRINT_FSEVENTS_REQUIRE_ERROR": true,
        "process.env.CHOKIDAR_USEPOLLING": true,
        "process.nextTick": true,
        "process.platform": true,
        "process.version.match": true,
        "setTimeout": true
      },
      "packages": {
        "chokidar>anymatch": true,
        "chokidar>braces": true,
        "chokidar>fsevents": true,
        "chokidar>is-binary-path": true,
        "chokidar>normalize-path": true,
        "chokidar>readdirp": true,
        "del>is-glob": true,
        "eslint>glob-parent": true
      }
    },
    "chokidar>anymatch": {
      "packages": {
        "chokidar>anymatch>picomatch": true,
        "chokidar>normalize-path": true
      }
    },
    "chokidar>anymatch>picomatch": {
      "builtin": {
        "path.basename": true,
        "path.sep": true
      },
      "globals": {
        "process.platform": true,
        "process.version.slice": true
      }
    },
    "chokidar>braces": {
      "packages": {
        "chokidar>braces>fill-range": true
      }
    },
    "chokidar>braces>fill-range": {
      "builtin": {
        "util.inspect": true
      },
      "packages": {
        "chokidar>braces>fill-range>to-regex-range": true
      }
    },
    "chokidar>braces>fill-range>to-regex-range": {
      "packages": {
        "chokidar>braces>fill-range>to-regex-range>is-number": true
      }
    },
    "chokidar>fsevents": {
      "globals": {
        "console.assert": true,
        "process.platform": true
      },
      "native": true
    },
    "chokidar>is-binary-path": {
      "builtin": {
        "path.extname": true
      },
      "packages": {
        "chokidar>is-binary-path>binary-extensions": true
      }
    },
    "chokidar>readdirp": {
      "builtin": {
        "fs": true,
        "path.join": true,
        "path.relative": true,
        "path.resolve": true,
        "path.sep": true,
        "stream.Readable": true,
        "util.promisify": true
      },
      "globals": {
        "process.platform": true,
        "process.versions.node.split": true
      },
      "packages": {
        "chokidar>anymatch>picomatch": true
      }
    },
    "copy-webpack-plugin>p-limit": {
      "packages": {
        "copy-webpack-plugin>p-limit>yocto-queue": true
      }
    },
    "cross-spawn": {
      "builtin": {
        "child_process.spawn": true,
        "child_process.spawnSync": true,
        "fs.closeSync": true,
        "fs.openSync": true,
        "fs.readSync": true,
        "path.delimiter": true,
        "path.normalize": true,
        "path.resolve": true
      },
      "globals": {
        "Buffer.alloc": true,
        "process.chdir": true,
        "process.cwd": true,
        "process.env": true,
        "process.platform": true
      },
      "packages": {
        "@sentry/cli>which": true,
        "cross-spawn>path-key": true,
        "cross-spawn>shebang-command": true
      }
    },
    "cross-spawn>path-key": {
      "globals": {
        "process.env": true,
        "process.platform": true
      }
    },
    "cross-spawn>shebang-command": {
      "packages": {
        "cross-spawn>shebang-command>shebang-regex": true
      }
    },
    "debounce-stream>duplexer": {
      "builtin": {
        "stream": true
      }
    },
    "debounce-stream>through": {
      "builtin": {
        "stream": true
      },
      "globals": {
        "process.nextTick": true
      }
    },
    "del": {
      "builtin": {
        "path.resolve": true,
        "util.promisify": true
      },
      "globals": {
        "process.cwd": true,
        "process.platform": true
      },
      "packages": {
        "del>graceful-fs": true,
        "del>is-glob": true,
        "del>is-path-cwd": true,
        "del>is-path-inside": true,
        "del>p-map": true,
        "del>rimraf": true,
        "del>slash": true,
        "globby": true
      }
    },
    "del>graceful-fs": {
      "builtin": {
        "assert.equal": true,
        "constants.O_SYMLINK": true,
        "constants.O_WRONLY": true,
        "constants.hasOwnProperty": true,
        "fs": true,
        "stream.Stream.call": true,
        "util": true
      },
      "globals": {
        "clearTimeout": true,
        "console.error": true,
        "process": true,
        "setTimeout": true
      }
    },
    "del>is-glob": {
      "packages": {
        "del>is-glob>is-extglob": true
      }
    },
    "del>is-path-cwd": {
      "builtin": {
        "path.resolve": true
      },
      "globals": {
        "process.cwd": true,
        "process.platform": true
      }
    },
    "del>is-path-inside": {
      "builtin": {
        "path.relative": true,
        "path.resolve": true,
        "path.sep": true
      }
    },
    "del>p-map": {
      "packages": {
        "del>p-map>aggregate-error": true
      }
    },
    "del>p-map>aggregate-error": {
      "packages": {
        "@testing-library/jest-dom>redent>indent-string": true,
        "del>p-map>aggregate-error>clean-stack": true
      }
    },
    "del>p-map>aggregate-error>clean-stack": {
      "builtin": {
        "os.homedir": true
      }
    },
    "del>rimraf": {
      "builtin": {
        "assert": true,
        "fs": true,
        "path.join": true
      },
      "globals": {
        "process.platform": true,
        "setTimeout": true
      },
      "packages": {
        "nyc>glob": true
      }
    },
    "depcheck>@babel/traverse": {
      "globals": {
        "console.log": true
      },
      "packages": {
        "@babel/code-frame": true,
        "@babel/core>@babel/generator": true,
        "@babel/core>@babel/parser": true,
        "@babel/core>@babel/types": true,
        "babel/preset-env>b@babel/types": true,
        "depcheck>@babel/traverse>@babel/helper-environment-visitor": true,
        "depcheck>@babel/traverse>@babel/helper-function-name": true,
        "depcheck>@babel/traverse>@babel/helper-hoist-variables": true,
        "depcheck>@babel/traverse>@babel/helper-split-export-declaration": true,
        "depcheck>@babel/traverse>globals": true,
        "nock>debug": true
      }
    },
    "depcheck>@babel/traverse>@babel/helper-function-name": {
      "packages": {
        "@babel/core>@babel/template": true,
        "@babel/core>@babel/types": true
      }
    },
    "depcheck>@babel/traverse>@babel/helper-hoist-variables": {
      "packages": {
        "@babel/core>@babel/types": true
      }
    },
    "depcheck>@babel/traverse>@babel/helper-split-export-declaration": {
      "packages": {
        "@babel/core>@babel/types": true
      }
    },
    "depcheck>cosmiconfig>parse-json": {
      "packages": {
        "@babel/code-frame": true,
        "depcheck>cosmiconfig>parse-json>error-ex": true,
        "depcheck>cosmiconfig>parse-json>lines-and-columns": true,
        "webpack>json-parse-even-better-errors": true
      }
    },
    "depcheck>cosmiconfig>parse-json>error-ex": {
      "builtin": {
        "util.inherits": true
      },
      "packages": {
        "depcheck>cosmiconfig>parse-json>error-ex>is-arrayish": true
      }
    },
    "depcheck>cosmiconfig>yaml": {
      "globals": {
        "Buffer": true,
        "YAML_SILENCE_DEPRECATION_WARNINGS": true,
        "YAML_SILENCE_WARNINGS": true,
        "atob": true,
        "btoa": true,
        "console.warn": true,
        "process": true
      }
    },
    "depcheck>is-core-module": {
      "globals": {
        "process.versions": true
      },
      "packages": {
        "depcheck>is-core-module>hasown": true
      }
    },
    "depcheck>is-core-module>hasown": {
      "packages": {
        "browserify>has>function-bind": true
      }
    },
    "depcheck>json5": {
      "globals": {
        "console.warn": true
      }
    },
    "duplexify": {
      "globals": {
        "Buffer": true,
        "process.nextTick": true
      },
      "packages": {
        "duplexify>readable-stream": true,
        "duplexify>stream-shift": true,
        "end-of-stream": true,
        "pumpify>inherits": true
      }
    },
    "duplexify>readable-stream": {
      "builtin": {
        "buffer.Buffer": true,
        "events.EventEmitter": true,
        "stream": true,
        "util": true
      },
      "globals": {
        "process.env.READABLE_STREAM": true,
        "process.nextTick": true,
        "process.stderr": true,
        "process.stdout": true
      },
      "packages": {
        "browserify>string_decoder": true,
        "pumpify>inherits": true,
        "readable-stream>util-deprecate": true
      }
    },
    "end-of-stream": {
      "globals": {
        "process.nextTick": true
      },
      "packages": {
        "pump>once": true
      }
    },
    "eslint": {
      "builtin": {
        "assert": true,
        "fs.existsSync": true,
        "fs.lstatSync": true,
        "fs.promises": true,
        "fs.readFileSync": true,
        "fs.readdirSync": true,
        "fs.statSync": true,
        "fs.unlinkSync": true,
        "fs.writeFile": true,
        "fs.writeFileSync": true,
        "path.dirname": true,
        "path.extname": true,
        "path.isAbsolute": true,
        "path.join": true,
        "path.normalize": true,
        "path.posix.join": true,
        "path.relative": true,
        "path.resolve": true,
        "path.sep": true,
        "url.pathToFileURL": true,
        "util.format": true,
        "util.inspect": true,
        "util.promisify": true
      },
      "globals": {
        "__dirname": true,
        "console.log": true,
        "describe": true,
        "it": true,
        "process": true
      },
      "packages": {
        "del>is-glob": true,
        "del>is-path-inside": true,
        "eslint>@eslint-community/eslint-utils": true,
        "eslint>@eslint-community/regexpp": true,
        "eslint>@eslint/eslintrc": true,
        "eslint>@eslint/js": true,
        "eslint>@humanwhocodes/config-array": true,
        "eslint>@nodelib/fs.walk": true,
        "eslint>ajv": true,
        "eslint>doctrine": true,
        "eslint>eslint-scope": true,
        "eslint>eslint-visitor-keys": true,
        "eslint>espree": true,
        "eslint>esquery": true,
        "eslint>esutils": true,
        "eslint>fast-deep-equal": true,
        "eslint>file-entry-cache": true,
        "eslint>glob-parent": true,
        "eslint>globals": true,
        "eslint>grapheme-splitter": true,
        "eslint>ignore": true,
        "eslint>imurmurhash": true,
        "eslint>js-sdsl": true,
        "eslint>json-stable-stringify-without-jsonify": true,
        "eslint>levn": true,
        "eslint>lodash.merge": true,
        "eslint>minimatch": true,
        "eslint>natural-compare": true,
        "mocha>escape-string-regexp": true,
        "mocha>find-up": true,
        "nock>debug": true
      }
    },
    "eslint-config-prettier": {
      "globals": {
        "process.env.ESLINT_CONFIG_PRETTIER_NO_DEPRECATED": true
      }
    },
    "eslint-import-resolver-node": {
      "builtin": {
        "path.dirname": true,
        "path.join": true,
        "path.resolve": true
      },
      "packages": {
        "brfs>resolve": true,
        "eslint-import-resolver-node>debug": true
      }
    },
    "eslint-import-resolver-node>debug": {
      "builtin": {
        "tty.isatty": true,
        "util": true
      },
      "globals": {
        "console": true,
        "document": true,
        "localStorage": true,
        "navigator": true,
        "process": true
      },
      "packages": {
        "mocha>ms": true,
        "mocha>supports-color": true
      }
    },
    "eslint-import-resolver-typescript": {
      "builtin": {
        "path": true
      },
      "globals": {
        "console.warn": true,
        "process.cwd": true
      },
      "packages": {
        "brfs>resolve": true,
        "del>is-glob": true,
        "eslint-plugin-import>tsconfig-paths": true,
        "nock>debug": true,
        "nyc>glob": true
      }
    },
    "eslint-plugin-import": {
      "builtin": {
        "fs": true,
        "path": true,
        "vm": true
      },
      "globals": {
        "process.cwd": true,
        "process.env": true
      },
      "packages": {
        "browserify>has": true,
        "del>is-glob": true,
        "depcheck>is-core-module": true,
        "eslint": true,
        "eslint-plugin-import>array.prototype.flat": true,
        "eslint-plugin-import>debug": true,
        "eslint-plugin-import>doctrine": true,
        "eslint-plugin-import>eslint-module-utils": true,
        "eslint-plugin-import>tsconfig-paths": true,
        "eslint-plugin-react>array-includes": true,
        "eslint-plugin-react>object.values": true,
        "eslint>minimatch": true,
        "typescript": true
      }
    },
    "eslint-plugin-import>array.prototype.flat": {
      "packages": {
        "eslint-plugin-react>array.prototype.flatmap>es-shim-unscopables": true,
        "globalthis>define-properties": true,
        "string.prototype.matchall>call-bind": true,
        "string.prototype.matchall>es-abstract": true
      }
    },
    "eslint-plugin-import>debug": {
      "builtin": {
        "fs.SyncWriteStream": true,
        "net.Socket": true,
        "tty.WriteStream": true,
        "tty.isatty": true,
        "util": true
      },
      "globals": {
        "chrome": true,
        "console": true,
        "document": true,
        "localStorage": true,
        "navigator": true,
        "process": true
      },
      "packages": {
        "eslint-plugin-import>debug>ms": true
      }
    },
    "eslint-plugin-import>doctrine": {
      "builtin": {
        "assert": true
      },
      "packages": {
        "eslint>esutils": true
      }
    },
    "eslint-plugin-import>eslint-module-utils": {
      "builtin": {
        "crypto.createHash": true,
        "fs.existsSync": true,
        "fs.readFileSync": true,
        "fs.readdirSync": true,
        "module": true,
        "path.dirname": true,
        "path.extname": true,
        "path.join": true,
        "path.parse": true,
        "path.resolve": true
      },
      "globals": {
        "__dirname.toUpperCase": true,
        "console.warn": true,
        "process.cwd": true,
        "process.hrtime": true
      },
      "packages": {
        "@babel/eslint-parser": true,
        "eslint-import-resolver-node": true,
        "eslint-plugin-import>eslint-module-utils>debug": true,
        "eslint-plugin-import>eslint-module-utils>find-up": true
      }
    },
    "eslint-plugin-import>eslint-module-utils>debug": {
      "builtin": {
        "tty.isatty": true,
        "util": true
      },
      "globals": {
        "console": true,
        "document": true,
        "localStorage": true,
        "navigator": true,
        "process": true
      },
      "packages": {
        "mocha>ms": true,
        "mocha>supports-color": true
      }
    },
    "eslint-plugin-import>eslint-module-utils>find-up": {
      "builtin": {
        "path.dirname": true,
        "path.join": true,
        "path.parse": true,
        "path.resolve": true
      },
      "packages": {
        "eslint-plugin-import>eslint-module-utils>find-up>locate-path": true
      }
    },
    "eslint-plugin-import>eslint-module-utils>find-up>locate-path": {
      "builtin": {
        "path.resolve": true
      },
      "globals": {
        "process.cwd": true
      },
      "packages": {
        "eslint-plugin-import>eslint-module-utils>find-up>locate-path>p-locate": true,
        "eslint-plugin-import>eslint-module-utils>find-up>locate-path>path-exists": true
      }
    },
    "eslint-plugin-import>eslint-module-utils>find-up>locate-path>p-locate": {
      "packages": {
        "eslint-plugin-import>eslint-module-utils>find-up>locate-path>p-locate>p-limit": true
      }
    },
    "eslint-plugin-import>eslint-module-utils>find-up>locate-path>p-locate>p-limit": {
      "packages": {
        "eslint-plugin-import>eslint-module-utils>find-up>locate-path>p-locate>p-limit>p-try": true
      }
    },
    "eslint-plugin-import>eslint-module-utils>find-up>locate-path>path-exists": {
      "builtin": {
        "fs.access": true,
        "fs.accessSync": true
      }
    },
    "eslint-plugin-import>tsconfig-paths": {
      "builtin": {
        "fs.existsSync": true,
        "fs.lstatSync": true,
        "fs.readFile": true,
        "fs.readFileSync": true,
        "fs.stat": true,
        "fs.statSync": true,
        "module._resolveFilename": true,
        "module.builtinModules": true,
        "path.dirname": true,
        "path.isAbsolute": true,
        "path.join": true,
        "path.resolve": true
      },
      "globals": {
        "console.warn": true,
        "process.argv.slice": true,
        "process.cwd": true,
        "process.env": true
      },
      "packages": {
        "eslint-plugin-import>tsconfig-paths>json5": true,
        "eslint-plugin-import>tsconfig-paths>strip-bom": true,
        "wait-on>minimist": true
      }
    },
    "eslint-plugin-import>tsconfig-paths>json5": {
      "globals": {
        "console.warn": true
      }
    },
    "eslint-plugin-jest": {
      "builtin": {
        "fs.readdirSync": true,
        "path.join": true,
        "path.parse": true
      },
      "globals": {
        "__dirname": true
      },
      "packages": {
        "@typescript-eslint/eslint-plugin": true,
        "eslint-plugin-jest>@typescript-eslint/utils": true
      }
    },
    "eslint-plugin-jest>@typescript-eslint/experimental-utils": {
      "builtin": {
        "path": true
      },
      "packages": {
        "@typescript-eslint/parser>@typescript-eslint/scope-manager": true,
        "@typescript-eslint/parser>@typescript-eslint/types": true,
        "eslint": true,
        "eslint-plugin-jest>@typescript-eslint/experimental-utils>@typescript-eslint/types": true,
        "eslint-plugin-jest>@typescript-eslint/experimental-utils>eslint-utils": true,
        "eslint>eslint-scope": true,
        "eslint>eslint-utils": true,
        "webpack>eslint-scope": true
      }
    },
    "eslint-plugin-jest>@typescript-eslint/experimental-utils>eslint-utils": {
      "packages": {
        "eslint-plugin-jest>@typescript-eslint/experimental-utils>eslint-utils>eslint-visitor-keys": true
      }
    },
    "eslint-plugin-jest>@typescript-eslint/utils": {
      "builtin": {
        "assert": true,
        "path": true
      },
      "packages": {
        "@typescript-eslint/parser>@typescript-eslint/scope-manager": true,
        "@typescript-eslint/parser>@typescript-eslint/types": true,
        "eslint": true,
        "eslint-plugin-jest>@typescript-eslint/experimental-utils>@typescript-eslint/types": true,
        "eslint-plugin-jest>@typescript-eslint/utils>@typescript-eslint/scope-manager": true,
        "eslint-plugin-jest>@typescript-eslint/utils>@typescript-eslint/types": true,
        "eslint-plugin-jest>@typescript-eslint/utils>webpack>eslint-scope": true,
        "eslint-plugin-mocha>eslint-utils": true,
        "eslint>@eslint-community/eslint-utils": true,
        "eslint>eslint-scope": true,
        "eslint>eslint-utils": true,
        "semver": true,
        "webpack>eslint-scope": true
      }
    },
    "eslint-plugin-jest>@typescript-eslint/utils>@typescript-eslint/scope-manager": {
      "builtin": {
        "path": true
      },
      "packages": {
        "eslint-plugin-jest>@typescript-eslint/utils>@typescript-eslint/scope-manager>@typescript-eslint/visitor-keys": true,
        "eslint-plugin-jest>@typescript-eslint/utils>@typescript-eslint/types": true
      }
    },
    "eslint-plugin-jest>@typescript-eslint/utils>@typescript-eslint/scope-manager>@typescript-eslint/visitor-keys": {
      "builtin": {
        "path": true
      },
      "packages": {
        "eslint>eslint-visitor-keys": true
      }
    },
    "eslint-plugin-jest>@typescript-eslint/utils>eslint-utils": {
      "packages": {
        "eslint-plugin-jest>@typescript-eslint/utils>eslint-utils>eslint-visitor-keys": true,
        "eslint>@eslint-community/eslint-utils": true,
        "semver": true
      }
    },
    "eslint-plugin-jsdoc": {
      "packages": {
        "eslint": true,
        "eslint-plugin-jsdoc>@es-joy/jsdoccomment": true,
        "eslint-plugin-jsdoc>comment-parser": true,
        "eslint-plugin-jsdoc>spdx-expression-parse": true,
        "eslint>esquery": true,
        "mocha>escape-string-regexp": true,
        "nock>debug": true,
        "semver": true
      }
    },
    "eslint-plugin-jsdoc>@es-joy/jsdoccomment": {
      "packages": {
        "eslint-plugin-jsdoc>@es-joy/jsdoccomment>jsdoc-type-pratt-parser": true,
        "eslint-plugin-jsdoc>comment-parser": true,
        "eslint>esquery": true
      }
    },
    "eslint-plugin-jsdoc>@es-joy/jsdoccomment>jsdoc-type-pratt-parser": {
      "globals": {
        "define": true
      }
    },
    "eslint-plugin-jsdoc>spdx-expression-parse": {
      "packages": {
        "eslint-plugin-jsdoc>spdx-expression-parse>spdx-exceptions": true,
        "eslint-plugin-jsdoc>spdx-expression-parse>spdx-license-ids": true
      }
    },
    "eslint-plugin-mocha>eslint-utils": {
      "packages": {
        "eslint-plugin-mocha>eslint-utils>eslint-visitor-keys": true
      }
    },
    "eslint-plugin-node": {
      "builtin": {
        "fs.readFileSync": true,
        "fs.readdirSync": true,
        "fs.statSync": true,
        "path.basename": true,
        "path.dirname": true,
        "path.extname": true,
        "path.isAbsolute": true,
        "path.join": true,
        "path.relative": true,
        "path.resolve": true,
        "path.sep": true
      },
      "globals": {
        "process.cwd": true
      },
      "packages": {
        "brfs>resolve": true,
        "eslint-plugin-node>eslint-plugin-es": true,
        "eslint-plugin-node>eslint-utils": true,
        "eslint-plugin-node>semver": true,
        "eslint>ignore": true,
        "eslint>minimatch": true
      }
    },
    "eslint-plugin-node>eslint-plugin-es": {
      "packages": {
        "@typescript-eslint/eslint-plugin>regexpp": true,
        "eslint-plugin-node>eslint-plugin-es>eslint-utils": true
      }
    },
    "eslint-plugin-node>eslint-plugin-es>eslint-utils": {
      "packages": {
        "eslint-plugin-node>eslint-plugin-es>eslint-utils>eslint-visitor-keys": true
      }
    },
    "eslint-plugin-node>eslint-utils": {
      "packages": {
        "eslint-plugin-node>eslint-utils>eslint-visitor-keys": true
      }
    },
    "eslint-plugin-node>semver": {
      "globals": {
        "console": true,
        "process": true
      }
    },
    "eslint-plugin-prettier": {
      "packages": {
        "eslint-plugin-prettier>prettier-linter-helpers": true,
        "prettier": true
      }
    },
    "eslint-plugin-prettier>prettier-linter-helpers": {
      "packages": {
        "eslint-plugin-prettier>prettier-linter-helpers>fast-diff": true
      }
    },
    "eslint-plugin-react": {
      "builtin": {
        "fs.statSync": true,
        "path.dirname": true,
        "path.extname": true
      },
      "globals": {
        "console.error": true,
        "console.log": true,
        "process.argv.join": true,
        "process.cwd": true
      },
      "packages": {
        "eslint": true,
        "eslint-plugin-react>array-includes": true,
        "eslint-plugin-react>array.prototype.flatmap": true,
        "eslint-plugin-react>doctrine": true,
        "eslint-plugin-react>estraverse": true,
        "eslint-plugin-react>jsx-ast-utils": true,
        "eslint-plugin-react>object.entries": true,
        "eslint-plugin-react>object.fromentries": true,
        "eslint-plugin-react>object.hasown": true,
        "eslint-plugin-react>object.values": true,
        "eslint-plugin-react>resolve": true,
        "eslint-plugin-react>semver": true,
        "eslint>minimatch": true,
        "prop-types": true,
        "string.prototype.matchall": true
      }
    },
    "eslint-plugin-react-hooks": {
      "globals": {
        "process.env.NODE_ENV": true
      }
    },
    "eslint-plugin-react>array-includes": {
      "packages": {
        "eslint-plugin-react>array-includes>is-string": true,
        "globalthis>define-properties": true,
        "string.prototype.matchall>call-bind": true,
        "string.prototype.matchall>es-abstract": true,
        "string.prototype.matchall>get-intrinsic": true
      }
    },
    "eslint-plugin-react>array-includes>is-string": {
      "packages": {
        "koa>is-generator-function>has-tostringtag": true
      }
    },
    "eslint-plugin-react>array.prototype.flatmap": {
      "packages": {
        "eslint-plugin-react>array.prototype.flatmap>es-shim-unscopables": true,
        "globalthis>define-properties": true,
        "string.prototype.matchall>call-bind": true,
        "string.prototype.matchall>es-abstract": true
      }
    },
    "eslint-plugin-react>array.prototype.flatmap>es-shim-unscopables": {
      "packages": {
        "browserify>has": true
      }
    },
    "eslint-plugin-react>doctrine": {
      "builtin": {
        "assert": true
      },
      "packages": {
        "eslint>esutils": true
      }
    },
    "eslint-plugin-react>jsx-ast-utils": {
      "globals": {
        "console.error": true
      },
      "packages": {
        "gulp>vinyl-fs>object.assign": true
      }
    },
    "eslint-plugin-react>object.entries": {
      "packages": {
        "globalthis>define-properties": true,
        "string.prototype.matchall>call-bind": true,
        "string.prototype.matchall>es-abstract": true
      }
    },
    "eslint-plugin-react>object.fromentries": {
      "packages": {
        "globalthis>define-properties": true,
        "string.prototype.matchall>call-bind": true,
        "string.prototype.matchall>es-abstract": true
      }
    },
    "eslint-plugin-react>object.hasown": {
      "packages": {
        "string.prototype.matchall>es-abstract": true
      }
    },
    "eslint-plugin-react>resolve": {
      "builtin": {
        "fs.readFile": true,
        "fs.readFileSync": true,
        "fs.realpath": true,
        "fs.realpathSync": true,
        "fs.stat": true,
        "fs.statSync": true,
        "os.homedir": true,
        "path.dirname": true,
        "path.join": true,
        "path.parse": true,
        "path.relative": true,
        "path.resolve": true
      },
      "globals": {
        "process.env.HOME": true,
        "process.env.HOMEDRIVE": true,
        "process.env.HOMEPATH": true,
        "process.env.LNAME": true,
        "process.env.LOGNAME": true,
        "process.env.USER": true,
        "process.env.USERNAME": true,
        "process.env.USERPROFILE": true,
        "process.getuid": true,
        "process.nextTick": true,
        "process.platform": true,
        "process.versions.pnp": true
      },
      "packages": {
        "brfs>resolve>path-parse": true,
        "depcheck>is-core-module": true
      }
    },
    "eslint-plugin-react>semver": {
      "globals": {
        "console": true,
        "process": true
      }
    },
    "eslint>@eslint-community/eslint-utils": {
      "packages": {
        "eslint>eslint-visitor-keys": true
      }
    },
    "eslint>@eslint/eslintrc": {
      "builtin": {
        "assert": true,
        "fs": true,
        "module": true,
        "os": true,
        "path": true,
        "url": true,
        "util": true
      },
      "globals": {
        "__filename": true,
        "process.cwd": true,
        "process.emitWarning": true,
        "process.platform": true
      },
      "packages": {
        "$root$": true,
        "@babel/eslint-parser": true,
        "@babel/eslint-plugin": true,
        "@metamask/eslint-config": true,
        "@metamask/eslint-config-nodejs": true,
        "@metamask/eslint-config-typescript": true,
        "@typescript-eslint/eslint-plugin": true,
        "eslint": true,
        "eslint-config-prettier": true,
        "eslint-plugin-import": true,
        "eslint-plugin-jsdoc": true,
        "eslint-plugin-node": true,
        "eslint-plugin-prettier": true,
        "eslint-plugin-react": true,
        "eslint-plugin-react-hooks": true,
        "eslint>ajv": true,
        "eslint>globals": true,
        "eslint>ignore": true,
        "eslint>minimatch": true,
        "mocha>strip-json-comments": true,
        "nock>debug": true
      }
    },
    "eslint>@humanwhocodes/config-array": {
      "builtin": {
        "path": true
      },
      "packages": {
        "eslint>@humanwhocodes/config-array>@humanwhocodes/object-schema": true,
        "eslint>minimatch": true,
        "nock>debug": true
      }
    },
    "eslint>@nodelib/fs.walk": {
      "builtin": {
        "events.EventEmitter": true,
        "path.sep": true,
        "stream.Readable": true
      },
      "globals": {
        "setImmediate": true
      },
      "packages": {
        "eslint>@nodelib/fs.walk>@nodelib/fs.scandir": true,
        "eslint>@nodelib/fs.walk>fastq": true
      }
    },
    "eslint>@nodelib/fs.walk>@nodelib/fs.scandir": {
      "builtin": {
        "fs.lstat": true,
        "fs.lstatSync": true,
        "fs.readdir": true,
        "fs.readdirSync": true,
        "fs.stat": true,
        "fs.statSync": true,
        "path.sep": true
      },
      "globals": {
        "process.versions.node": true
      },
      "packages": {
        "eslint>@nodelib/fs.walk>@nodelib/fs.scandir>run-parallel": true,
        "fast-glob>@nodelib/fs.stat": true
      }
    },
    "eslint>@nodelib/fs.walk>@nodelib/fs.scandir>run-parallel": {
      "globals": {
        "process.nextTick": true
      }
    },
    "eslint>@nodelib/fs.walk>fastq": {
      "packages": {
        "eslint>@nodelib/fs.walk>fastq>reusify": true
      }
    },
    "eslint>ajv": {
      "globals": {
        "console": true
      },
      "packages": {
        "@metamask/snaps-utils>fast-json-stable-stringify": true,
        "eslint>ajv>json-schema-traverse": true,
        "eslint>ajv>uri-js": true,
        "eslint>fast-deep-equal": true
      }
    },
    "eslint>ajv>uri-js": {
      "globals": {
        "define": true
      }
    },
    "eslint>doctrine": {
      "builtin": {
        "assert": true
      },
      "packages": {
        "eslint>esutils": true
      }
    },
    "eslint>eslint-scope": {
      "builtin": {
        "assert": true
      },
      "packages": {
        "eslint-plugin-react>estraverse": true,
        "eslint>eslint-scope>esrecurse": true
      }
    },
    "eslint>eslint-scope>esrecurse": {
      "packages": {
        "eslint-plugin-react>estraverse": true
      }
    },
    "eslint>espree": {
      "packages": {
        "eslint>eslint-visitor-keys": true,
        "eslint>espree>acorn-jsx": true,
        "jsdom>acorn": true
      }
    },
    "eslint>espree>acorn-jsx": {
      "packages": {
        "jsdom>acorn": true
      }
    },
    "eslint>esquery": {
      "globals": {
        "define": true
      }
    },
    "eslint>file-entry-cache": {
      "builtin": {
        "crypto.createHash": true,
        "fs.readFileSync": true,
        "fs.statSync": true,
        "path.basename": true,
        "path.dirname": true
      },
      "packages": {
        "eslint>file-entry-cache>flat-cache": true
      }
    },
    "eslint>file-entry-cache>flat-cache": {
      "builtin": {
        "fs.existsSync": true,
        "fs.mkdirSync": true,
        "fs.readFileSync": true,
        "fs.writeFileSync": true,
        "path.basename": true,
        "path.dirname": true,
        "path.resolve": true
      },
      "globals": {
        "__dirname": true
      },
      "packages": {
        "del>rimraf": true,
        "eslint>file-entry-cache>flat-cache>flatted": true
      }
    },
    "eslint>glob-parent": {
      "builtin": {
        "os.platform": true,
        "path.posix.dirname": true
      },
      "packages": {
        "del>is-glob": true
      }
    },
    "eslint>ignore": {
      "globals": {
        "process": true
      }
    },
    "eslint>import-fresh": {
      "builtin": {
        "path.dirname": true
      },
      "globals": {
        "__filename": true
      },
      "packages": {
        "eslint>import-fresh>parent-module": true,
        "eslint>import-fresh>resolve-from": true
      }
    },
    "eslint>import-fresh>parent-module": {
      "packages": {
        "eslint>import-fresh>parent-module>callsites": true
      }
    },
    "eslint>import-fresh>resolve-from": {
      "builtin": {
        "fs.realpathSync": true,
        "module._nodeModulePaths": true,
        "module._resolveFilename": true,
        "path.join": true,
        "path.resolve": true
      }
    },
    "eslint>levn": {
      "packages": {
        "eslint>levn>prelude-ls": true,
        "eslint>levn>type-check": true
      }
    },
    "eslint>levn>type-check": {
      "packages": {
        "eslint>levn>prelude-ls": true
      }
    },
    "eslint>minimatch": {
      "builtin": {
        "path": true
      },
      "globals": {
        "console": true
      },
      "packages": {
        "eslint>minimatch>brace-expansion": true
      }
    },
    "eslint>minimatch>brace-expansion": {
      "packages": {
        "eslint>minimatch>brace-expansion>concat-map": true,
        "stylelint>balanced-match": true
      }
    },
    "eslint>strip-ansi": {
      "packages": {
        "eslint>strip-ansi>ansi-regex": true
      }
    },
    "fancy-log": {
      "builtin": {
        "console.Console": true
      },
      "globals": {
        "process.argv.indexOf": true,
        "process.platform": true,
        "process.stderr": true,
        "process.stdout": true,
        "process.version": true
      },
      "packages": {
        "fancy-log>ansi-gray": true,
        "fancy-log>color-support": true,
        "fancy-log>parse-node-version": true,
        "fancy-log>time-stamp": true
      }
    },
    "fancy-log>ansi-gray": {
      "packages": {
        "fancy-log>ansi-gray>ansi-wrap": true
      }
    },
    "fancy-log>color-support": {
      "globals": {
        "process": true
      }
    },
    "fast-glob": {
      "builtin": {
        "fs.lstat": true,
        "fs.lstatSync": true,
        "fs.readdir": true,
        "fs.readdirSync": true,
        "fs.stat": true,
        "fs.statSync": true,
        "os.cpus": true,
        "path.basename": true,
        "path.resolve": true,
        "stream.PassThrough": true,
        "stream.Readable": true
      },
      "globals": {
        "process.cwd": true
      },
      "packages": {
        "eslint>@nodelib/fs.walk": true,
        "eslint>glob-parent": true,
        "fast-glob>@nodelib/fs.stat": true,
        "fast-glob>micromatch": true,
        "globby>merge2": true
      }
    },
    "fast-glob>@nodelib/fs.stat": {
      "builtin": {
        "fs.lstat": true,
        "fs.lstatSync": true,
        "fs.stat": true,
        "fs.statSync": true
      }
    },
    "fast-glob>micromatch": {
      "builtin": {
        "util.inspect": true
      },
      "packages": {
        "chokidar>anymatch>picomatch": true,
        "chokidar>braces": true
      }
    },
    "fs-extra": {
      "builtin": {
        "assert": true,
        "fs": true,
        "os.tmpdir": true,
        "path.dirname": true,
        "path.isAbsolute": true,
        "path.join": true,
        "path.normalize": true,
        "path.parse": true,
        "path.relative": true,
        "path.resolve": true,
        "path.sep": true
      },
      "globals": {
        "Buffer": true,
        "console.warn": true,
        "process.arch": true,
        "process.cwd": true,
        "process.platform": true,
        "process.umask": true,
        "process.versions.node.split": true,
        "setTimeout": true
      },
      "packages": {
        "del>graceful-fs": true,
        "fs-extra>jsonfile": true,
        "fs-extra>universalify": true
      }
    },
    "fs-extra>jsonfile": {
      "builtin": {
        "fs": true
      },
      "globals": {
        "Buffer.isBuffer": true
      },
      "packages": {
        "del>graceful-fs": true
      }
    },
    "gh-pages>globby>pinkie-promise": {
      "packages": {
        "gh-pages>globby>pinkie-promise>pinkie": true
      }
    },
    "gh-pages>globby>pinkie-promise>pinkie": {
      "globals": {
        "process": true,
        "setImmediate": true,
        "setTimeout": true
      }
    },
    "globalthis": {
      "packages": {
        "globalthis>define-properties": true
      }
    },
    "globalthis>define-properties": {
      "packages": {
        "globalthis>define-properties>define-data-property": true,
        "globalthis>define-properties>has-property-descriptors": true,
        "globalthis>define-properties>object-keys": true
      }
    },
    "globalthis>define-properties>define-data-property": {
      "packages": {
        "globalthis>define-properties>has-property-descriptors": true,
        "string.prototype.matchall>es-abstract>gopd": true,
        "string.prototype.matchall>get-intrinsic": true
      }
    },
    "globalthis>define-properties>has-property-descriptors": {
      "packages": {
        "string.prototype.matchall>get-intrinsic": true
      }
    },
    "globby": {
      "builtin": {
        "fs.Stats": true,
        "fs.readFile": true,
        "fs.readFileSync": true,
        "fs.statSync": true,
        "path.dirname": true,
        "path.isAbsolute": true,
        "path.join": true,
        "path.posix.join": true,
        "path.relative": true,
        "stream.Transform": true,
        "util.promisify": true
      },
      "globals": {
        "process.cwd": true
      },
      "packages": {
        "del>slash": true,
        "eslint>ignore": true,
        "fast-glob": true,
        "globby>array-union": true,
        "globby>dir-glob": true,
        "globby>merge2": true
      }
    },
    "globby>dir-glob": {
      "builtin": {
        "path.extname": true,
        "path.isAbsolute": true,
        "path.join": true,
        "path.posix.join": true
      },
      "globals": {
        "process.cwd": true
      },
      "packages": {
        "globby>dir-glob>path-type": true
      }
    },
    "globby>dir-glob>path-type": {
      "builtin": {
        "fs": true,
        "util.promisify": true
      }
    },
    "globby>merge2": {
      "builtin": {
        "stream.PassThrough": true
      },
      "globals": {
        "process.nextTick": true
      }
    },
    "gulp": {
      "builtin": {
        "util.inherits": true
      },
      "packages": {
        "gulp>glob-watcher": true,
        "gulp>undertaker": true,
        "gulp>vinyl-fs": true
      }
    },
    "gulp-autoprefixer": {
      "globals": {
        "Buffer.from": true,
        "setImmediate": true
      },
      "packages": {
        "fancy-log": true,
        "gulp-autoprefixer>autoprefixer": true,
        "gulp-autoprefixer>postcss": true,
        "gulp-zip>plugin-error": true,
        "through2": true,
        "vinyl-sourcemaps-apply": true
      }
    },
    "gulp-autoprefixer>autoprefixer": {
      "globals": {
        "console": true,
        "process.cwd": true,
        "process.env.AUTOPREFIXER_GRID": true
      },
      "packages": {
        "gulp-autoprefixer>autoprefixer>fraction.js": true,
        "gulp-autoprefixer>postcss": true,
        "gulp-sass>picocolors": true,
        "stylelint>autoprefixer>normalize-range": true,
        "stylelint>postcss-value-parser": true,
        "webpack>browserslist": true,
        "webpack>browserslist>caniuse-lite": true
      }
    },
    "gulp-autoprefixer>autoprefixer>fraction.js": {
      "globals": {
        "define": true
      }
    },
    "gulp-autoprefixer>postcss": {
      "builtin": {
        "fs.existsSync": true,
        "fs.readFileSync": true,
        "path.dirname": true,
        "path.isAbsolute": true,
        "path.join": true,
        "path.relative": true,
        "path.resolve": true,
        "path.sep": true,
        "url.fileURLToPath": true,
        "url.pathToFileURL": true
      },
      "globals": {
        "Buffer": true,
        "URL": true,
        "atob": true,
        "btoa": true,
        "console": true,
        "process.env.LANG": true,
        "process.env.NODE_ENV": true
      },
      "packages": {
        "addons-linter>postcss>source-map-js": true,
        "gulp-autoprefixer>postcss>nanoid": true,
        "gulp-sass>picocolors": true
      }
    },
    "gulp-livereload": {
      "builtin": {
        "path.relative": true
      },
      "packages": {
        "fancy-log": true,
        "gulp-livereload>chalk": true,
        "gulp-livereload>debug": true,
        "gulp-livereload>event-stream": true,
        "gulp-livereload>lodash.assign": true,
        "gulp-livereload>tiny-lr": true
      }
    },
    "gulp-livereload>chalk": {
      "globals": {
        "process.env.TERM": true,
        "process.platform": true
      },
      "packages": {
        "gulp-livereload>chalk>ansi-styles": true,
        "gulp-livereload>chalk>escape-string-regexp": true,
        "gulp-livereload>chalk>supports-color": true
      }
    },
    "gulp-livereload>chalk>ansi-styles": {
      "packages": {
        "gulp-livereload>chalk>ansi-styles>color-convert": true
      }
    },
    "gulp-livereload>chalk>ansi-styles>color-convert": {
      "packages": {
        "gulp-livereload>chalk>ansi-styles>color-convert>color-name": true
      }
    },
    "gulp-livereload>chalk>supports-color": {
      "builtin": {
        "os.release": true
      },
      "globals": {
        "process.env": true,
        "process.platform": true,
        "process.stderr": true,
        "process.stdout": true,
        "process.versions.node.split": true
      },
      "packages": {
        "gulp-livereload>chalk>supports-color>has-flag": true
      }
    },
    "gulp-livereload>chalk>supports-color>has-flag": {
      "globals": {
        "process.argv": true
      }
    },
    "gulp-livereload>debug": {
      "builtin": {
        "tty.isatty": true,
        "util": true
      },
      "globals": {
        "console": true,
        "document": true,
        "localStorage": true,
        "navigator": true,
        "process": true
      },
      "packages": {
        "gulp-livereload>chalk>supports-color": true,
        "mocha>ms": true
      }
    },
    "gulp-livereload>event-stream": {
      "builtin": {
        "buffer.Buffer.isBuffer": true,
        "stream.Stream": true
      },
      "globals": {
        "Buffer.concat": true,
        "Buffer.isBuffer": true,
        "console.error": true,
        "process.nextTick": true,
        "setImmediate": true
      },
      "packages": {
        "debounce-stream>duplexer": true,
        "debounce-stream>through": true,
        "gulp-livereload>event-stream>from": true,
        "gulp-livereload>event-stream>map-stream": true,
        "gulp-livereload>event-stream>pause-stream": true,
        "gulp-livereload>event-stream>split": true,
        "gulp-livereload>event-stream>stream-combiner": true
      }
    },
    "gulp-livereload>event-stream>from": {
      "builtin": {
        "stream": true
      },
      "globals": {
        "process.nextTick": true
      }
    },
    "gulp-livereload>event-stream>map-stream": {
      "builtin": {
        "stream.Stream": true
      },
      "globals": {
        "process.nextTick": true
      }
    },
    "gulp-livereload>event-stream>pause-stream": {
      "packages": {
        "debounce-stream>through": true
      }
    },
    "gulp-livereload>event-stream>split": {
      "builtin": {
        "string_decoder.StringDecoder": true
      },
      "packages": {
        "debounce-stream>through": true
      }
    },
    "gulp-livereload>event-stream>stream-combiner": {
      "packages": {
        "debounce-stream>duplexer": true
      }
    },
    "gulp-livereload>tiny-lr": {
      "builtin": {
        "events": true,
        "fs": true,
        "http": true,
        "https": true,
        "url.parse": true
      },
      "globals": {
        "console.error": true
      },
      "packages": {
        "@storybook/addon-knobs>qs": true,
        "gulp-livereload>tiny-lr>body": true,
        "gulp-livereload>tiny-lr>debug": true,
        "gulp-livereload>tiny-lr>faye-websocket": true,
        "react>object-assign": true
      }
    },
    "gulp-livereload>tiny-lr>body": {
      "builtin": {
        "querystring.parse": true
      },
      "packages": {
        "gulp-livereload>tiny-lr>body>continuable-cache": true,
        "gulp-livereload>tiny-lr>body>error": true,
        "gulp-livereload>tiny-lr>body>raw-body": true,
        "gulp-livereload>tiny-lr>body>safe-json-parse": true
      }
    },
    "gulp-livereload>tiny-lr>body>error": {
      "builtin": {
        "assert": true
      },
      "packages": {
        "gulp-livereload>tiny-lr>body>error>string-template": true,
        "watchify>xtend": true
      }
    },
    "gulp-livereload>tiny-lr>body>raw-body": {
      "globals": {
        "Buffer.concat": true,
        "process.nextTick": true
      },
      "packages": {
        "gulp-livereload>tiny-lr>body>raw-body>bytes": true,
        "gulp-livereload>tiny-lr>body>raw-body>string_decoder": true
      }
    },
    "gulp-livereload>tiny-lr>body>raw-body>string_decoder": {
      "builtin": {
        "buffer.Buffer": true
      }
    },
    "gulp-livereload>tiny-lr>debug": {
      "builtin": {
        "tty.isatty": true,
        "util": true
      },
      "globals": {
        "console": true,
        "document": true,
        "localStorage": true,
        "navigator": true,
        "process": true
      },
      "packages": {
        "mocha>ms": true,
        "mocha>supports-color": true
      }
    },
    "gulp-livereload>tiny-lr>faye-websocket": {
      "builtin": {
        "net.connect": true,
        "stream.Stream": true,
        "tls.connect": true,
        "url.parse": true,
        "util.inherits": true
      },
      "globals": {
        "Buffer": true,
        "clearInterval": true,
        "process.nextTick": true,
        "setInterval": true
      },
      "packages": {
        "gulp-livereload>tiny-lr>faye-websocket>websocket-driver": true
      }
    },
    "gulp-livereload>tiny-lr>faye-websocket>websocket-driver": {
      "builtin": {
        "crypto.createHash": true,
        "crypto.randomBytes": true,
        "events.EventEmitter": true,
        "stream.Stream": true,
        "url.parse": true,
        "util.inherits": true
      },
      "globals": {
        "Buffer": true,
        "process.version.match": true
      },
      "packages": {
        "gulp-livereload>tiny-lr>faye-websocket>websocket-driver>http-parser-js": true,
        "gulp-livereload>tiny-lr>faye-websocket>websocket-driver>websocket-extensions": true
      }
    },
    "gulp-livereload>tiny-lr>faye-websocket>websocket-driver>http-parser-js": {
      "builtin": {
        "assert.equal": true,
        "assert.ok": true
      }
    },
    "gulp-rename": {
      "builtin": {
        "path.basename": true,
        "path.dirname": true,
        "path.extname": true,
        "path.join": true,
        "stream.Transform": true
      }
    },
    "gulp-rtlcss": {
      "globals": {
        "Buffer.from": true
      },
      "packages": {
        "gulp-rtlcss>rtlcss": true,
        "gulp-rtlcss>through2": true,
        "gulp-zip>plugin-error": true,
        "vinyl-sourcemaps-apply": true
      }
    },
    "gulp-rtlcss>rtlcss": {
      "builtin": {
        "fs.readFileSync": true,
        "path.join": true,
        "path.normalize": true
      },
      "globals": {
        "process.cwd": true,
        "process.env.HOME": true,
        "process.env.HOMEPATH": true,
        "process.env.USERPROFILE": true
      },
      "packages": {
        "gulp-rtlcss>rtlcss>@choojs/findup": true,
        "gulp-rtlcss>rtlcss>postcss": true,
        "gulp-rtlcss>rtlcss>strip-json-comments": true
      }
    },
    "gulp-rtlcss>rtlcss>@choojs/findup": {
      "builtin": {
        "events.EventEmitter": true,
        "fs.access": true,
        "fs.accessSync": true,
        "fs.exists": true,
        "fs.existsSync": true,
        "path.join": true,
        "util.inherits": true
      },
      "globals": {
        "console.log": true
      }
    },
    "gulp-rtlcss>rtlcss>chalk": {
      "globals": {
        "process.env.TERM": true,
        "process.platform": true
      },
      "packages": {
        "gulp-rtlcss>rtlcss>chalk>ansi-styles": true,
        "gulp-rtlcss>rtlcss>chalk>escape-string-regexp": true,
        "gulp-rtlcss>rtlcss>chalk>supports-color": true
      }
    },
    "gulp-rtlcss>rtlcss>chalk>ansi-styles": {
      "packages": {
        "gulp-rtlcss>rtlcss>chalk>ansi-styles>color-convert": true
      }
    },
    "gulp-rtlcss>rtlcss>chalk>ansi-styles>color-convert": {
      "packages": {
        "gulp-rtlcss>rtlcss>chalk>ansi-styles>color-convert>color-name": true
      }
    },
    "gulp-rtlcss>rtlcss>chalk>supports-color": {
      "builtin": {
        "os.release": true
      },
      "globals": {
        "process.env": true,
        "process.platform": true,
        "process.stderr": true,
        "process.stdout": true,
        "process.versions.node.split": true
      },
      "packages": {
        "gulp-rtlcss>rtlcss>chalk>supports-color>has-flag": true
      }
    },
    "gulp-rtlcss>rtlcss>chalk>supports-color>has-flag": {
      "globals": {
        "process.argv": true
      }
    },
    "gulp-rtlcss>rtlcss>postcss": {
      "builtin": {
        "fs": true,
        "path": true
      },
      "globals": {
        "Buffer": true,
        "atob": true,
        "btoa": true,
        "console": true
      },
      "packages": {
        "gulp-rtlcss>rtlcss>chalk": true,
        "gulp-rtlcss>rtlcss>chalk>supports-color": true,
        "gulp-rtlcss>rtlcss>postcss>source-map": true
      }
    },
    "gulp-rtlcss>through2": {
      "builtin": {
        "util.inherits": true
      },
      "globals": {
        "process.nextTick": true
      },
      "packages": {
        "readable-stream": true,
        "watchify>xtend": true
      }
    },
    "gulp-sass": {
      "builtin": {
        "path.basename": true,
        "path.dirname": true,
        "path.extname": true,
        "path.join": true,
        "path.relative": true,
        "stream.Transform": true
      },
      "globals": {
        "process.cwd": true,
        "process.exit": true,
        "process.stderr.write": true
      },
      "packages": {
        "eslint>strip-ansi": true,
        "gulp-sass>lodash.clonedeep": true,
        "gulp-sass>picocolors": true,
        "gulp-sass>replace-ext": true,
        "gulp-zip>plugin-error": true,
        "vinyl-sourcemaps-apply": true
      }
    },
    "gulp-sass>picocolors": {
      "builtin": {
        "tty.isatty": true
      },
      "globals": {
        "process.argv.includes": true,
        "process.env": true,
        "process.platform": true
      }
    },
    "gulp-sass>replace-ext": {
      "builtin": {
        "path.basename": true,
        "path.dirname": true,
        "path.extname": true,
        "path.join": true,
        "path.sep": true
      }
    },
    "gulp-sort": {
      "packages": {
        "gulp-sort>through2": true
      }
    },
    "gulp-sort>through2": {
      "builtin": {
        "util.inherits": true
      },
      "globals": {
        "process.nextTick": true
      },
      "packages": {
        "readable-stream": true,
        "watchify>xtend": true
      }
    },
    "gulp-sourcemaps": {
      "builtin": {
        "path.dirname": true,
        "path.extname": true,
        "path.join": true,
        "path.relative": true,
        "path.resolve": true,
        "path.sep": true
      },
      "globals": {
        "Buffer.concat": true,
        "Buffer.from": true
      },
      "packages": {
        "del>graceful-fs": true,
        "gulp-sourcemaps>@gulp-sourcemaps/identity-map": true,
        "gulp-sourcemaps>@gulp-sourcemaps/map-sources": true,
        "gulp-sourcemaps>acorn": true,
        "gulp-sourcemaps>css": true,
        "gulp-sourcemaps>debug-fabulous": true,
        "gulp-sourcemaps>detect-newline": true,
        "gulp-sourcemaps>source-map": true,
        "gulp-sourcemaps>strip-bom-string": true,
        "gulp-sourcemaps>through2": true,
        "nyc>convert-source-map": true
      }
    },
    "gulp-sourcemaps>@gulp-sourcemaps/identity-map": {
      "packages": {
        "chokidar>normalize-path": true,
        "gulp-sourcemaps>@gulp-sourcemaps/identity-map>acorn": true,
        "gulp-sourcemaps>@gulp-sourcemaps/identity-map>postcss": true,
        "gulp-sourcemaps>@gulp-sourcemaps/identity-map>source-map": true,
        "gulp-sourcemaps>@gulp-sourcemaps/identity-map>through2": true
      }
    },
    "gulp-sourcemaps>@gulp-sourcemaps/identity-map>acorn": {
      "globals": {
        "define": true
      }
    },
    "gulp-sourcemaps>@gulp-sourcemaps/identity-map>postcss": {
      "builtin": {
        "fs": true,
        "path": true
      },
      "globals": {
        "Buffer": true,
        "atob": true,
        "btoa": true,
        "console": true,
        "process.env.NODE_ENV": true
      },
      "packages": {
        "gulp-sourcemaps>@gulp-sourcemaps/identity-map>postcss>picocolors": true,
        "gulp-sourcemaps>@gulp-sourcemaps/identity-map>source-map": true
      }
    },
    "gulp-sourcemaps>@gulp-sourcemaps/identity-map>postcss>picocolors": {
      "builtin": {
        "tty.isatty": true
      },
      "globals": {
        "process.argv.includes": true,
        "process.env": true,
        "process.platform": true
      }
    },
    "gulp-sourcemaps>@gulp-sourcemaps/identity-map>through2": {
      "builtin": {
        "util.inherits": true
      },
      "globals": {
        "process.nextTick": true
      },
      "packages": {
        "gulp-sourcemaps>@gulp-sourcemaps/identity-map>through2>readable-stream": true
      }
    },
    "gulp-sourcemaps>@gulp-sourcemaps/identity-map>through2>readable-stream": {
      "builtin": {
        "buffer.Buffer": true,
        "events.EventEmitter": true,
        "stream": true,
        "util": true
      },
      "globals": {
        "process.env.READABLE_STREAM": true,
        "process.nextTick": true,
        "process.stderr": true,
        "process.stdout": true
      },
      "packages": {
        "browserify>string_decoder": true,
        "pumpify>inherits": true,
        "readable-stream>util-deprecate": true
      }
    },
    "gulp-sourcemaps>@gulp-sourcemaps/map-sources": {
      "packages": {
        "gulp-sourcemaps>@gulp-sourcemaps/map-sources>normalize-path": true,
        "gulp-sourcemaps>@gulp-sourcemaps/map-sources>through2": true
      }
    },
    "gulp-sourcemaps>@gulp-sourcemaps/map-sources>normalize-path": {
      "packages": {
        "vinyl>remove-trailing-separator": true
      }
    },
    "gulp-sourcemaps>@gulp-sourcemaps/map-sources>through2": {
      "builtin": {
        "util.inherits": true
      },
      "globals": {
        "process.nextTick": true
      },
      "packages": {
        "readable-stream": true,
        "watchify>xtend": true
      }
    },
    "gulp-sourcemaps>acorn": {
      "globals": {
        "define": true
      }
    },
    "gulp-sourcemaps>css": {
      "builtin": {
        "fs.readFileSync": true,
        "path.dirname": true,
        "path.sep": true
      },
      "packages": {
        "gulp-sourcemaps>css>source-map": true,
        "gulp-sourcemaps>css>source-map-resolve": true,
        "pumpify>inherits": true
      }
    },
    "gulp-sourcemaps>css>source-map-resolve": {
      "builtin": {
        "path.sep": true,
        "url.resolve": true
      },
      "globals": {
        "TextDecoder": true,
        "setImmediate": true
      },
      "packages": {
        "gulp-sourcemaps>css>source-map-resolve>atob": true,
        "gulp-sourcemaps>css>source-map-resolve>decode-uri-component": true
      }
    },
    "gulp-sourcemaps>css>source-map-resolve>atob": {
      "globals": {
        "Buffer.from": true
      }
    },
    "gulp-sourcemaps>debug-fabulous": {
      "packages": {
        "gulp-sourcemaps>debug-fabulous>debug": true,
        "gulp-sourcemaps>debug-fabulous>memoizee": true,
        "react>object-assign": true
      }
    },
    "gulp-sourcemaps>debug-fabulous>debug": {
      "builtin": {
        "tty.isatty": true,
        "util": true
      },
      "globals": {
        "console": true,
        "document": true,
        "localStorage": true,
        "navigator": true,
        "process": true
      },
      "packages": {
        "mocha>ms": true,
        "mocha>supports-color": true
      }
    },
    "gulp-sourcemaps>debug-fabulous>memoizee": {
      "globals": {
        "clearTimeout": true,
        "setTimeout": true
      },
      "packages": {
        "gulp-sourcemaps>debug-fabulous>memoizee>event-emitter": true,
        "gulp-sourcemaps>debug-fabulous>memoizee>is-promise": true,
        "gulp-sourcemaps>debug-fabulous>memoizee>lru-queue": true,
        "gulp-sourcemaps>debug-fabulous>memoizee>next-tick": true,
        "gulp-sourcemaps>debug-fabulous>memoizee>timers-ext": true,
        "resolve-url-loader>es6-iterator>d": true,
        "resolve-url-loader>es6-iterator>es5-ext": true
      }
    },
    "gulp-sourcemaps>debug-fabulous>memoizee>event-emitter": {
      "packages": {
        "resolve-url-loader>es6-iterator>d": true,
        "resolve-url-loader>es6-iterator>es5-ext": true
      }
    },
    "gulp-sourcemaps>debug-fabulous>memoizee>lru-queue": {
      "packages": {
        "resolve-url-loader>es6-iterator>es5-ext": true
      }
    },
    "gulp-sourcemaps>debug-fabulous>memoizee>next-tick": {
      "globals": {
        "MutationObserver": true,
        "WebKitMutationObserver": true,
        "document": true,
        "process": true,
        "setImmediate": true,
        "setTimeout": true
      }
    },
    "gulp-sourcemaps>debug-fabulous>memoizee>timers-ext": {
      "packages": {
        "resolve-url-loader>es6-iterator>es5-ext": true
      }
    },
    "gulp-sourcemaps>through2": {
      "builtin": {
        "util.inherits": true
      },
      "globals": {
        "process.nextTick": true
      },
      "packages": {
        "readable-stream": true,
        "watchify>xtend": true
      }
    },
    "gulp-stylelint": {
      "builtin": {
        "fs.mkdir": true,
        "fs.writeFile": true,
        "path.dirname": true,
        "path.resolve": true
      },
      "globals": {
        "Buffer.from": true,
        "process.cwd": true,
        "process.nextTick": true
      },
      "packages": {
        "eslint>strip-ansi": true,
        "fancy-log": true,
        "gulp-stylelint>through2": true,
        "gulp-zip>plugin-error": true,
        "source-map": true,
        "stylelint": true
      }
    },
    "gulp-stylelint>through2": {
      "builtin": {
        "util.inherits": true
      },
      "globals": {
        "process.nextTick": true
      },
      "packages": {
        "gulp-stylelint>through2>readable-stream": true
      }
    },
    "gulp-stylelint>through2>readable-stream": {
      "builtin": {
        "buffer.Buffer": true,
        "events.EventEmitter": true,
        "stream": true,
        "util": true
      },
      "globals": {
        "process.env.READABLE_STREAM": true,
        "process.nextTick": true,
        "process.stderr": true,
        "process.stdout": true
      },
      "packages": {
        "browserify>string_decoder": true,
        "pumpify>inherits": true,
        "readable-stream>util-deprecate": true
      }
    },
    "gulp-watch": {
      "builtin": {
        "path.dirname": true,
        "path.normalize": true,
        "path.resolve": true
      },
      "globals": {
        "process.arch": true,
        "process.cwd": true,
        "process.platform": true,
        "process.version": true,
        "setTimeout": true
      },
      "packages": {
        "eslint>glob-parent": true,
        "gulp-watch>ansi-colors": true,
        "gulp-watch>anymatch": true,
        "gulp-watch>chokidar": true,
        "gulp-watch>fancy-log": true,
        "gulp-watch>path-is-absolute": true,
        "gulp-watch>slash": true,
        "gulp-watch>vinyl-file": true,
        "gulp-zip>plugin-error": true,
        "react>object-assign": true,
        "readable-stream": true,
        "vinyl": true
      }
    },
    "gulp-watch>ansi-colors": {
      "packages": {
        "fancy-log>ansi-gray>ansi-wrap": true
      }
    },
    "gulp-watch>anymatch": {
      "builtin": {
        "path.sep": true
      },
      "packages": {
        "gulp-watch>anymatch>micromatch": true,
        "gulp-watch>anymatch>normalize-path": true
      }
    },
    "gulp-watch>anymatch>micromatch": {
      "builtin": {
        "path.sep": true
      },
      "globals": {
        "process": true
      },
      "packages": {
        "gulp-watch>anymatch>micromatch>arr-diff": true,
        "gulp-watch>anymatch>micromatch>array-unique": true,
        "gulp-watch>anymatch>micromatch>braces": true,
        "gulp-watch>anymatch>micromatch>expand-brackets": true,
        "gulp-watch>anymatch>micromatch>extglob": true,
        "gulp-watch>anymatch>micromatch>filename-regex": true,
        "gulp-watch>anymatch>micromatch>is-extglob": true,
        "gulp-watch>anymatch>micromatch>is-glob": true,
        "gulp-watch>anymatch>micromatch>kind-of": true,
        "gulp-watch>anymatch>micromatch>object.omit": true,
        "gulp-watch>anymatch>micromatch>parse-glob": true,
        "gulp-watch>anymatch>micromatch>regex-cache": true,
        "gulp-watch>anymatch>normalize-path": true
      }
    },
    "gulp-watch>anymatch>micromatch>arr-diff": {
      "packages": {
        "gulp>undertaker>arr-flatten": true
      }
    },
    "gulp-watch>anymatch>micromatch>braces": {
      "packages": {
        "gulp-watch>anymatch>micromatch>braces>expand-range": true,
        "gulp-watch>anymatch>micromatch>braces>preserve": true,
        "gulp-watch>chokidar>braces>repeat-element": true
      }
    },
    "gulp-watch>anymatch>micromatch>braces>expand-range": {
      "packages": {
        "gulp-watch>anymatch>micromatch>braces>expand-range>fill-range": true
      }
    },
    "gulp-watch>anymatch>micromatch>braces>expand-range>fill-range": {
      "packages": {
        "gulp-watch>anymatch>micromatch>braces>expand-range>fill-range>is-number": true,
        "gulp-watch>anymatch>micromatch>braces>expand-range>fill-range>isobject": true,
        "gulp-watch>anymatch>micromatch>braces>expand-range>fill-range>randomatic": true,
        "gulp-watch>chokidar>braces>repeat-element": true,
        "stylelint>@stylelint/postcss-markdown>remark>remark-parse>repeat-string": true
      }
    },
    "gulp-watch>anymatch>micromatch>braces>expand-range>fill-range>is-number": {
      "packages": {
        "gulp-watch>anymatch>micromatch>braces>expand-range>fill-range>is-number>kind-of": true
      }
    },
    "gulp-watch>anymatch>micromatch>braces>expand-range>fill-range>is-number>kind-of": {
      "packages": {
        "browserify>insert-module-globals>is-buffer": true
      }
    },
    "gulp-watch>anymatch>micromatch>braces>expand-range>fill-range>isobject": {
      "packages": {
        "readable-stream>isarray": true
      }
    },
    "gulp-watch>anymatch>micromatch>braces>expand-range>fill-range>randomatic": {
      "packages": {
        "@babel/register>clone-deep>kind-of": true,
        "gulp-watch>anymatch>micromatch>braces>expand-range>fill-range>randomatic>math-random": true,
        "gulp>undertaker>bach>array-last>is-number": true
      }
    },
    "gulp-watch>anymatch>micromatch>braces>expand-range>fill-range>randomatic>math-random": {
      "builtin": {
        "crypto.randomBytes": true
      }
    },
    "gulp-watch>anymatch>micromatch>expand-brackets": {
      "packages": {
        "gulp-watch>anymatch>micromatch>expand-brackets>is-posix-bracket": true
      }
    },
    "gulp-watch>anymatch>micromatch>extglob": {
      "packages": {
        "gulp-watch>anymatch>micromatch>is-extglob": true
      }
    },
    "gulp-watch>anymatch>micromatch>is-glob": {
      "packages": {
        "gulp-watch>anymatch>micromatch>is-extglob": true
      }
    },
    "gulp-watch>anymatch>micromatch>kind-of": {
      "packages": {
        "browserify>insert-module-globals>is-buffer": true
      }
    },
    "gulp-watch>anymatch>micromatch>object.omit": {
      "packages": {
        "gulp-watch>anymatch>micromatch>object.omit>for-own": true,
        "gulp-watch>anymatch>micromatch>object.omit>is-extendable": true
      }
    },
    "gulp-watch>anymatch>micromatch>object.omit>for-own": {
      "packages": {
        "gulp>undertaker>object.reduce>for-own>for-in": true
      }
    },
    "gulp-watch>anymatch>micromatch>parse-glob": {
      "packages": {
        "gulp-watch>anymatch>micromatch>is-extglob": true,
        "gulp-watch>anymatch>micromatch>parse-glob>glob-base": true,
        "gulp-watch>anymatch>micromatch>parse-glob>is-dotfile": true,
        "gulp-watch>anymatch>micromatch>parse-glob>is-glob": true
      }
    },
    "gulp-watch>anymatch>micromatch>parse-glob>glob-base": {
      "builtin": {
        "path.dirname": true
      },
      "packages": {
        "eslint>glob-parent": true,
        "gulp-watch>anymatch>micromatch>parse-glob>glob-base>is-glob": true
      }
    },
    "gulp-watch>anymatch>micromatch>parse-glob>glob-base>is-glob": {
      "packages": {
        "gulp-watch>anymatch>micromatch>is-extglob": true
      }
    },
    "gulp-watch>anymatch>micromatch>parse-glob>is-glob": {
      "packages": {
        "gulp-watch>anymatch>micromatch>is-extglob": true
      }
    },
    "gulp-watch>anymatch>micromatch>regex-cache": {
      "packages": {
        "gulp-watch>anymatch>micromatch>regex-cache>is-equal-shallow": true
      }
    },
    "gulp-watch>anymatch>micromatch>regex-cache>is-equal-shallow": {
      "packages": {
        "gulp-watch>anymatch>micromatch>regex-cache>is-equal-shallow>is-primitive": true
      }
    },
    "gulp-watch>anymatch>normalize-path": {
      "packages": {
        "vinyl>remove-trailing-separator": true
      }
    },
    "gulp-watch>chokidar": {
      "builtin": {
        "events.EventEmitter": true,
        "fs": true,
        "path.basename": true,
        "path.dirname": true,
        "path.extname": true,
        "path.join": true,
        "path.relative": true,
        "path.resolve": true,
        "path.sep": true
      },
      "globals": {
        "clearTimeout": true,
        "console.error": true,
        "process.env.CHOKIDAR_INTERVAL": true,
        "process.env.CHOKIDAR_PRINT_FSEVENTS_REQUIRE_ERROR": true,
        "process.env.CHOKIDAR_USEPOLLING": true,
        "process.nextTick": true,
        "process.platform": true,
        "setTimeout": true
      },
      "packages": {
        "chokidar>normalize-path": true,
        "del>is-glob": true,
        "eslint>glob-parent": true,
        "eslint>is-glob": true,
        "gulp-watch>chokidar>anymatch": true,
        "gulp-watch>chokidar>async-each": true,
        "gulp-watch>chokidar>braces": true,
        "gulp-watch>chokidar>fsevents": true,
        "gulp-watch>chokidar>is-binary-path": true,
        "gulp-watch>chokidar>readdirp": true,
        "gulp-watch>chokidar>upath": true,
        "gulp-watch>glob-parent": true,
        "gulp-watch>path-is-absolute": true,
        "pumpify>inherits": true
      }
    },
    "gulp-watch>chokidar>anymatch": {
      "builtin": {
        "path.sep": true
      },
      "packages": {
        "gulp-watch>chokidar>anymatch>micromatch": true,
        "gulp-watch>chokidar>anymatch>normalize-path": true
      }
    },
    "gulp-watch>chokidar>anymatch>micromatch": {
      "builtin": {
        "path.basename": true,
        "path.sep": true,
        "util.inspect": true
      },
      "globals": {
        "process.platform": true
      },
      "packages": {
        "@babel/register>clone-deep>kind-of": true,
        "gulp-watch>chokidar>anymatch>micromatch>define-property": true,
        "gulp-watch>chokidar>anymatch>micromatch>extglob": true,
        "gulp-watch>chokidar>braces": true,
        "gulp-watch>chokidar>braces>array-unique": true,
        "gulp-watch>chokidar>braces>snapdragon": true,
        "gulp-watch>chokidar>braces>to-regex": true,
        "gulp-zip>plugin-error>arr-diff": true,
        "gulp-zip>plugin-error>extend-shallow": true,
        "gulp>gulp-cli>liftoff>fined>object.pick": true,
        "gulp>gulp-cli>matchdep>micromatch>fragment-cache": true,
        "gulp>gulp-cli>matchdep>micromatch>nanomatch": true,
        "gulp>gulp-cli>matchdep>micromatch>regex-not": true
      }
    },
    "gulp-watch>chokidar>anymatch>micromatch>define-property": {
      "packages": {
        "gulp>gulp-cli>isobject": true,
        "gulp>gulp-cli>matchdep>micromatch>define-property>is-descriptor": true
      }
    },
    "gulp-watch>chokidar>anymatch>micromatch>extglob": {
      "packages": {
        "gulp-watch>chokidar>anymatch>micromatch>extglob>define-property": true,
        "gulp-watch>chokidar>anymatch>micromatch>extglob>expand-brackets": true,
        "gulp-watch>chokidar>anymatch>micromatch>extglob>extend-shallow": true,
        "gulp-watch>chokidar>braces>array-unique": true,
        "gulp-watch>chokidar>braces>snapdragon": true,
        "gulp-watch>chokidar>braces>to-regex": true,
        "gulp>gulp-cli>matchdep>micromatch>fragment-cache": true,
        "gulp>gulp-cli>matchdep>micromatch>regex-not": true
      }
    },
    "gulp-watch>chokidar>anymatch>micromatch>extglob>define-property": {
      "packages": {
        "gulp>gulp-cli>matchdep>micromatch>define-property>is-descriptor": true
      }
    },
    "gulp-watch>chokidar>anymatch>micromatch>extglob>expand-brackets": {
      "globals": {
        "__filename": true
      },
      "packages": {
        "gulp-watch>chokidar>anymatch>micromatch>extglob>expand-brackets>debug": true,
        "gulp-watch>chokidar>anymatch>micromatch>extglob>expand-brackets>define-property": true,
        "gulp-watch>chokidar>anymatch>micromatch>extglob>expand-brackets>extend-shallow": true,
        "gulp-watch>chokidar>braces>snapdragon": true,
        "gulp-watch>chokidar>braces>to-regex": true,
        "gulp>gulp-cli>matchdep>micromatch>extglob>expand-brackets>posix-character-classes": true,
        "gulp>gulp-cli>matchdep>micromatch>regex-not": true
      }
    },
    "gulp-watch>chokidar>anymatch>micromatch>extglob>expand-brackets>debug": {
      "builtin": {
        "fs.SyncWriteStream": true,
        "net.Socket": true,
        "tty.WriteStream": true,
        "tty.isatty": true,
        "util": true
      },
      "globals": {
        "chrome": true,
        "console": true,
        "document": true,
        "localStorage": true,
        "navigator": true,
        "process": true
      },
      "packages": {
        "gulp-watch>chokidar>anymatch>micromatch>extglob>expand-brackets>debug>ms": true
      }
    },
    "gulp-watch>chokidar>anymatch>micromatch>extglob>expand-brackets>define-property": {
      "packages": {
        "gulp-watch>chokidar>anymatch>micromatch>extglob>expand-brackets>define-property>is-descriptor": true
      }
    },
    "gulp-watch>chokidar>anymatch>micromatch>extglob>expand-brackets>define-property>is-descriptor": {
      "packages": {
        "gulp-watch>chokidar>anymatch>micromatch>extglob>expand-brackets>define-property>is-descriptor>is-accessor-descriptor": true,
        "gulp-watch>chokidar>anymatch>micromatch>extglob>expand-brackets>define-property>is-descriptor>is-data-descriptor": true,
        "gulp-watch>chokidar>anymatch>micromatch>extglob>expand-brackets>define-property>is-descriptor>kind-of": true
      }
    },
    "gulp-watch>chokidar>anymatch>micromatch>extglob>expand-brackets>define-property>is-descriptor>is-accessor-descriptor": {
      "packages": {
        "gulp-watch>chokidar>anymatch>micromatch>extglob>expand-brackets>define-property>is-descriptor>is-accessor-descriptor>kind-of": true
      }
    },
    "gulp-watch>chokidar>anymatch>micromatch>extglob>expand-brackets>define-property>is-descriptor>is-accessor-descriptor>kind-of": {
      "packages": {
        "browserify>insert-module-globals>is-buffer": true
      }
    },
    "gulp-watch>chokidar>anymatch>micromatch>extglob>expand-brackets>define-property>is-descriptor>is-data-descriptor": {
      "packages": {
        "gulp-watch>chokidar>anymatch>micromatch>extglob>expand-brackets>define-property>is-descriptor>is-data-descriptor>kind-of": true
      }
    },
    "gulp-watch>chokidar>anymatch>micromatch>extglob>expand-brackets>define-property>is-descriptor>is-data-descriptor>kind-of": {
      "packages": {
        "browserify>insert-module-globals>is-buffer": true
      }
    },
    "gulp-watch>chokidar>anymatch>micromatch>extglob>expand-brackets>extend-shallow": {
      "packages": {
        "gulp-watch>anymatch>micromatch>object.omit>is-extendable": true
      }
    },
    "gulp-watch>chokidar>anymatch>micromatch>extglob>extend-shallow": {
      "packages": {
        "gulp-watch>anymatch>micromatch>object.omit>is-extendable": true
      }
    },
    "gulp-watch>chokidar>anymatch>normalize-path": {
      "packages": {
        "vinyl>remove-trailing-separator": true
      }
    },
    "gulp-watch>chokidar>async-each": {
      "globals": {
        "define": true
      }
    },
    "gulp-watch>chokidar>braces": {
      "packages": {
        "gulp-watch>chokidar>braces>array-unique": true,
        "gulp-watch>chokidar>braces>extend-shallow": true,
        "gulp-watch>chokidar>braces>fill-range": true,
        "gulp-watch>chokidar>braces>repeat-element": true,
        "gulp-watch>chokidar>braces>snapdragon": true,
        "gulp-watch>chokidar>braces>snapdragon-node": true,
        "gulp-watch>chokidar>braces>split-string": true,
        "gulp-watch>chokidar>braces>to-regex": true,
        "gulp>gulp-cli>isobject": true,
        "gulp>undertaker>arr-flatten": true
      }
    },
    "gulp-watch>chokidar>braces>extend-shallow": {
      "packages": {
        "gulp-watch>anymatch>micromatch>object.omit>is-extendable": true
      }
    },
    "gulp-watch>chokidar>braces>fill-range": {
      "builtin": {
        "util.inspect": true
      },
      "packages": {
        "gulp-watch>chokidar>braces>fill-range>extend-shallow": true,
        "gulp-watch>chokidar>braces>fill-range>is-number": true,
        "gulp-watch>chokidar>braces>fill-range>to-regex-range": true,
        "stylelint>@stylelint/postcss-markdown>remark>remark-parse>repeat-string": true
      }
    },
    "gulp-watch>chokidar>braces>fill-range>extend-shallow": {
      "packages": {
        "gulp-watch>anymatch>micromatch>object.omit>is-extendable": true
      }
    },
    "gulp-watch>chokidar>braces>fill-range>is-number": {
      "packages": {
        "gulp-watch>chokidar>braces>fill-range>is-number>kind-of": true
      }
    },
    "gulp-watch>chokidar>braces>fill-range>is-number>kind-of": {
      "packages": {
        "browserify>insert-module-globals>is-buffer": true
      }
    },
    "gulp-watch>chokidar>braces>fill-range>to-regex-range": {
      "packages": {
        "gulp-watch>chokidar>braces>fill-range>is-number": true,
        "stylelint>@stylelint/postcss-markdown>remark>remark-parse>repeat-string": true
      }
    },
    "gulp-watch>chokidar>braces>snapdragon": {
      "builtin": {
        "fs.readFileSync": true,
        "path.dirname": true,
        "util.inspect": true
      },
      "globals": {
        "__filename": true
      },
      "packages": {
        "gulp-watch>chokidar>braces>snapdragon>base": true,
        "gulp-watch>chokidar>braces>snapdragon>debug": true,
        "gulp-watch>chokidar>braces>snapdragon>define-property": true,
        "gulp-watch>chokidar>braces>snapdragon>extend-shallow": true,
        "gulp-watch>chokidar>braces>snapdragon>map-cache": true,
        "gulp-watch>chokidar>braces>snapdragon>source-map": true,
        "gulp-watch>chokidar>braces>snapdragon>use": true,
        "resolve-url-loader>rework>css>source-map-resolve": true
      }
    },
    "gulp-watch>chokidar>braces>snapdragon-node": {
      "packages": {
        "gulp-watch>chokidar>braces>snapdragon-node>define-property": true,
        "gulp-watch>chokidar>braces>snapdragon-node>snapdragon-util": true,
        "gulp>gulp-cli>isobject": true
      }
    },
    "gulp-watch>chokidar>braces>snapdragon-node>define-property": {
      "packages": {
        "gulp>gulp-cli>matchdep>micromatch>define-property>is-descriptor": true
      }
    },
    "gulp-watch>chokidar>braces>snapdragon-node>snapdragon-util": {
      "packages": {
        "gulp-watch>chokidar>braces>snapdragon-node>snapdragon-util>kind-of": true
      }
    },
    "gulp-watch>chokidar>braces>snapdragon-node>snapdragon-util>kind-of": {
      "packages": {
        "browserify>insert-module-globals>is-buffer": true
      }
    },
    "gulp-watch>chokidar>braces>snapdragon>base": {
      "builtin": {
        "util.inherits": true
      },
      "packages": {
        "gulp-watch>chokidar>braces>snapdragon>base>cache-base": true,
        "gulp-watch>chokidar>braces>snapdragon>base>class-utils": true,
        "gulp-watch>chokidar>braces>snapdragon>base>component-emitter": true,
        "gulp-watch>chokidar>braces>snapdragon>base>define-property": true,
        "gulp-watch>chokidar>braces>snapdragon>base>mixin-deep": true,
        "gulp-watch>chokidar>braces>snapdragon>base>pascalcase": true,
        "gulp>gulp-cli>isobject": true
      }
    },
    "gulp-watch>chokidar>braces>snapdragon>base>cache-base": {
      "packages": {
        "gulp-watch>chokidar>braces>snapdragon>base>cache-base>collection-visit": true,
        "gulp-watch>chokidar>braces>snapdragon>base>cache-base>has-value": true,
        "gulp-watch>chokidar>braces>snapdragon>base>cache-base>set-value": true,
        "gulp-watch>chokidar>braces>snapdragon>base>cache-base>to-object-path": true,
        "gulp-watch>chokidar>braces>snapdragon>base>cache-base>union-value": true,
        "gulp-watch>chokidar>braces>snapdragon>base>cache-base>unset-value": true,
        "gulp-watch>chokidar>braces>snapdragon>base>component-emitter": true,
        "gulp>gulp-cli>array-sort>get-value": true,
        "gulp>gulp-cli>isobject": true
      }
    },
    "gulp-watch>chokidar>braces>snapdragon>base>cache-base>collection-visit": {
      "packages": {
        "gulp-watch>chokidar>braces>snapdragon>base>cache-base>collection-visit>map-visit": true,
        "gulp-watch>chokidar>braces>snapdragon>base>cache-base>collection-visit>object-visit": true
      }
    },
    "gulp-watch>chokidar>braces>snapdragon>base>cache-base>collection-visit>map-visit": {
      "builtin": {
        "util.inspect": true
      },
      "packages": {
        "gulp-watch>chokidar>braces>snapdragon>base>cache-base>collection-visit>object-visit": true
      }
    },
    "gulp-watch>chokidar>braces>snapdragon>base>cache-base>collection-visit>object-visit": {
      "packages": {
        "gulp>gulp-cli>isobject": true
      }
    },
    "gulp-watch>chokidar>braces>snapdragon>base>cache-base>has-value": {
      "packages": {
        "gulp-watch>chokidar>braces>snapdragon>base>cache-base>has-value>has-values": true,
        "gulp>gulp-cli>array-sort>get-value": true,
        "gulp>gulp-cli>isobject": true
      }
    },
    "gulp-watch>chokidar>braces>snapdragon>base>cache-base>has-value>has-values": {
      "packages": {
        "gulp-watch>chokidar>braces>snapdragon>base>cache-base>has-value>has-values>is-number": true,
        "gulp-watch>chokidar>braces>snapdragon>base>cache-base>has-value>has-values>kind-of": true
      }
    },
    "gulp-watch>chokidar>braces>snapdragon>base>cache-base>has-value>has-values>is-number": {
      "packages": {
        "gulp-watch>chokidar>braces>snapdragon>base>cache-base>has-value>has-values>is-number>kind-of": true
      }
    },
    "gulp-watch>chokidar>braces>snapdragon>base>cache-base>has-value>has-values>is-number>kind-of": {
      "packages": {
        "browserify>insert-module-globals>is-buffer": true
      }
    },
    "gulp-watch>chokidar>braces>snapdragon>base>cache-base>has-value>has-values>kind-of": {
      "packages": {
        "browserify>insert-module-globals>is-buffer": true
      }
    },
    "gulp-watch>chokidar>braces>snapdragon>base>cache-base>set-value": {
      "packages": {
        "@babel/register>clone-deep>is-plain-object": true,
        "gulp-watch>anymatch>micromatch>object.omit>is-extendable": true,
        "gulp-watch>chokidar>braces>snapdragon>base>cache-base>set-value>extend-shallow": true,
        "gulp-watch>chokidar>braces>split-string": true
      }
    },
    "gulp-watch>chokidar>braces>snapdragon>base>cache-base>set-value>extend-shallow": {
      "packages": {
        "gulp-watch>anymatch>micromatch>object.omit>is-extendable": true
      }
    },
    "gulp-watch>chokidar>braces>snapdragon>base>cache-base>to-object-path": {
      "packages": {
        "gulp-watch>chokidar>braces>snapdragon>base>cache-base>to-object-path>kind-of": true
      }
    },
    "gulp-watch>chokidar>braces>snapdragon>base>cache-base>to-object-path>kind-of": {
      "packages": {
        "browserify>insert-module-globals>is-buffer": true
      }
    },
    "gulp-watch>chokidar>braces>snapdragon>base>cache-base>union-value": {
      "packages": {
        "gulp-watch>anymatch>micromatch>object.omit>is-extendable": true,
        "gulp-watch>chokidar>braces>snapdragon>base>cache-base>set-value": true,
        "gulp-zip>plugin-error>arr-union": true,
        "gulp>gulp-cli>array-sort>get-value": true
      }
    },
    "gulp-watch>chokidar>braces>snapdragon>base>cache-base>unset-value": {
      "packages": {
        "gulp-watch>chokidar>braces>snapdragon>base>cache-base>unset-value>has-value": true,
        "gulp>gulp-cli>isobject": true
      }
    },
    "gulp-watch>chokidar>braces>snapdragon>base>cache-base>unset-value>has-value": {
      "packages": {
        "gulp-watch>chokidar>braces>snapdragon>base>cache-base>unset-value>has-value>has-values": true,
        "gulp-watch>chokidar>braces>snapdragon>base>cache-base>unset-value>has-value>isobject": true,
        "gulp>gulp-cli>array-sort>get-value": true
      }
    },
    "gulp-watch>chokidar>braces>snapdragon>base>cache-base>unset-value>has-value>isobject": {
      "packages": {
        "readable-stream>isarray": true
      }
    },
    "gulp-watch>chokidar>braces>snapdragon>base>class-utils": {
      "builtin": {
        "util": true
      },
      "packages": {
        "gulp-watch>chokidar>braces>snapdragon>base>class-utils>static-extend": true,
        "gulp-watch>chokidar>braces>snapdragon>define-property": true,
        "gulp-zip>plugin-error>arr-union": true,
        "gulp>gulp-cli>isobject": true
      }
    },
    "gulp-watch>chokidar>braces>snapdragon>base>class-utils>static-extend": {
      "builtin": {
        "util.inherits": true
      },
      "packages": {
        "gulp-watch>chokidar>braces>snapdragon>base>class-utils>static-extend>object-copy": true,
        "gulp-watch>chokidar>braces>snapdragon>define-property": true
      }
    },
    "gulp-watch>chokidar>braces>snapdragon>base>class-utils>static-extend>object-copy": {
      "packages": {
        "gulp-watch>chokidar>braces>snapdragon>base>class-utils>static-extend>object-copy>copy-descriptor": true,
        "gulp-watch>chokidar>braces>snapdragon>base>class-utils>static-extend>object-copy>kind-of": true,
        "gulp-watch>chokidar>braces>snapdragon>define-property": true
      }
    },
    "gulp-watch>chokidar>braces>snapdragon>base>class-utils>static-extend>object-copy>kind-of": {
      "packages": {
        "browserify>insert-module-globals>is-buffer": true
      }
    },
    "gulp-watch>chokidar>braces>snapdragon>base>define-property": {
      "packages": {
        "gulp>gulp-cli>matchdep>micromatch>define-property>is-descriptor": true
      }
    },
    "gulp-watch>chokidar>braces>snapdragon>base>mixin-deep": {
      "packages": {
        "gulp-watch>chokidar>braces>snapdragon>base>mixin-deep>is-extendable": true,
        "gulp>undertaker>object.reduce>for-own>for-in": true
      }
    },
    "gulp-watch>chokidar>braces>snapdragon>base>mixin-deep>is-extendable": {
      "packages": {
        "@babel/register>clone-deep>is-plain-object": true
      }
    },
    "gulp-watch>chokidar>braces>snapdragon>debug": {
      "builtin": {
        "fs.SyncWriteStream": true,
        "net.Socket": true,
        "tty.WriteStream": true,
        "tty.isatty": true,
        "util": true
      },
      "globals": {
        "chrome": true,
        "console": true,
        "document": true,
        "localStorage": true,
        "navigator": true,
        "process": true
      },
      "packages": {
        "gulp-watch>chokidar>braces>snapdragon>debug>ms": true
      }
    },
    "gulp-watch>chokidar>braces>snapdragon>define-property": {
      "packages": {
        "gulp-watch>chokidar>braces>snapdragon>define-property>is-descriptor": true
      }
    },
    "gulp-watch>chokidar>braces>snapdragon>define-property>is-descriptor": {
      "packages": {
        "gulp-watch>chokidar>braces>snapdragon>define-property>is-descriptor>is-accessor-descriptor": true,
        "gulp-watch>chokidar>braces>snapdragon>define-property>is-descriptor>is-data-descriptor": true,
        "gulp-watch>chokidar>braces>snapdragon>define-property>is-descriptor>kind-of": true
      }
    },
    "gulp-watch>chokidar>braces>snapdragon>define-property>is-descriptor>is-accessor-descriptor": {
      "packages": {
        "gulp-watch>chokidar>braces>snapdragon>define-property>is-descriptor>is-data-descriptor>kind-of": true
      }
    },
    "gulp-watch>chokidar>braces>snapdragon>define-property>is-descriptor>is-data-descriptor": {
      "packages": {
        "gulp-watch>chokidar>braces>snapdragon>define-property>is-descriptor>is-data-descriptor>kind-of": true
      }
    },
    "gulp-watch>chokidar>braces>snapdragon>define-property>is-descriptor>is-data-descriptor>kind-of": {
      "packages": {
        "browserify>insert-module-globals>is-buffer": true
      }
    },
    "gulp-watch>chokidar>braces>snapdragon>extend-shallow": {
      "packages": {
        "gulp-watch>anymatch>micromatch>object.omit>is-extendable": true
      }
    },
    "gulp-watch>chokidar>braces>snapdragon>use": {
      "packages": {
        "@babel/register>clone-deep>kind-of": true
      }
    },
    "gulp-watch>chokidar>braces>split-string": {
      "packages": {
        "gulp-zip>plugin-error>extend-shallow": true
      }
    },
    "gulp-watch>chokidar>braces>to-regex": {
      "packages": {
        "gulp-watch>chokidar>braces>to-regex>define-property": true,
        "gulp-watch>chokidar>braces>to-regex>safe-regex": true,
        "gulp-zip>plugin-error>extend-shallow": true,
        "gulp>gulp-cli>matchdep>micromatch>regex-not": true
      }
    },
    "gulp-watch>chokidar>braces>to-regex>define-property": {
      "packages": {
        "gulp>gulp-cli>isobject": true,
        "gulp>gulp-cli>matchdep>micromatch>define-property>is-descriptor": true
      }
    },
    "gulp-watch>chokidar>braces>to-regex>safe-regex": {
      "packages": {
        "gulp-watch>chokidar>braces>to-regex>safe-regex>ret": true
      }
    },
    "gulp-watch>chokidar>fsevents": {
      "builtin": {
        "events.EventEmitter": true,
        "fs.stat": true,
        "path.join": true,
        "util.inherits": true
      },
      "globals": {
        "__dirname": true,
        "console.assert": true,
        "process.nextTick": true,
        "process.platform": true,
        "setImmediate": true
      },
      "packages": {
        "gulp-watch>chokidar>fsevents>node-pre-gyp": true
      }
    },
    "gulp-watch>chokidar>fsevents>node-pre-gyp": {
      "builtin": {
        "events.EventEmitter": true,
        "fs.existsSync": true,
        "fs.readFileSync": true,
        "fs.renameSync": true,
        "path.dirname": true,
        "path.existsSync": true,
        "path.join": true,
        "path.resolve": true,
        "url.parse": true,
        "url.resolve": true,
        "util.inherits": true
      },
      "globals": {
        "__dirname": true,
        "console.log": true,
        "process.arch": true,
        "process.cwd": true,
        "process.env": true,
        "process.platform": true,
        "process.version.substr": true,
        "process.versions": true
      },
      "packages": {
        "@lavamoat/allow-scripts>@npmcli/run-script>node-gyp>npmlog": true,
        "gulp-watch>chokidar>fsevents>node-pre-gyp>detect-libc": true,
        "gulp-watch>chokidar>fsevents>node-pre-gyp>nopt": true,
        "gulp-watch>chokidar>fsevents>node-pre-gyp>rimraf": true,
        "gulp-watch>chokidar>fsevents>node-pre-gyp>semver": true
      }
    },
    "gulp-watch>chokidar>fsevents>node-pre-gyp>detect-libc": {
      "builtin": {
        "child_process.spawnSync": true,
        "fs.readdirSync": true,
        "os.platform": true
      },
      "globals": {
        "process.env": true
      }
    },
    "gulp-watch>chokidar>fsevents>node-pre-gyp>nopt": {
      "builtin": {
        "path": true,
        "stream.Stream": true,
        "url": true
      },
      "globals": {
        "console": true,
        "process.argv": true,
        "process.env.DEBUG_NOPT": true,
        "process.env.NOPT_DEBUG": true,
        "process.platform": true
      },
      "packages": {
        "@lavamoat/allow-scripts>@npmcli/run-script>node-gyp>nopt>abbrev": true,
        "gulp-watch>chokidar>fsevents>node-pre-gyp>nopt>osenv": true
      }
    },
    "gulp-watch>chokidar>fsevents>node-pre-gyp>nopt>osenv": {
      "builtin": {
        "child_process.exec": true,
        "path": true
      },
      "globals": {
        "process.env.COMPUTERNAME": true,
        "process.env.ComSpec": true,
        "process.env.EDITOR": true,
        "process.env.HOSTNAME": true,
        "process.env.PATH": true,
        "process.env.PROMPT": true,
        "process.env.PS1": true,
        "process.env.Path": true,
        "process.env.SHELL": true,
        "process.env.USER": true,
        "process.env.USERDOMAIN": true,
        "process.env.USERNAME": true,
        "process.env.VISUAL": true,
        "process.env.path": true,
        "process.nextTick": true,
        "process.platform": true
      },
      "packages": {
        "@storybook/core>@storybook/core-server>x-default-browser>default-browser-id>untildify>os-homedir": true,
        "gulp-watch>chokidar>fsevents>node-pre-gyp>nopt>osenv>os-tmpdir": true
      }
    },
    "gulp-watch>chokidar>fsevents>node-pre-gyp>nopt>osenv>os-tmpdir": {
      "globals": {
        "process.env.SystemRoot": true,
        "process.env.TEMP": true,
        "process.env.TMP": true,
        "process.env.TMPDIR": true,
        "process.env.windir": true,
        "process.platform": true
      }
    },
    "gulp-watch>chokidar>fsevents>node-pre-gyp>rimraf": {
      "builtin": {
        "assert": true,
        "fs": true,
        "path.join": true
      },
      "globals": {
        "process.platform": true,
        "setTimeout": true
      },
      "packages": {
        "nyc>glob": true
      }
    },
    "gulp-watch>chokidar>fsevents>node-pre-gyp>semver": {
      "globals": {
        "console": true,
        "process": true
      }
    },
    "gulp-watch>chokidar>is-binary-path": {
      "builtin": {
        "path.extname": true
      },
      "packages": {
        "gulp-watch>chokidar>is-binary-path>binary-extensions": true
      }
    },
    "gulp-watch>chokidar>readdirp": {
      "builtin": {
        "path.join": true,
        "path.relative": true,
        "util.inherits": true
      },
      "globals": {
        "setImmediate": true
      },
      "packages": {
        "del>graceful-fs": true,
        "gulp-watch>chokidar>anymatch>micromatch": true,
        "readable-stream": true
      }
    },
    "gulp-watch>chokidar>upath": {
      "builtin": {
        "path": true
      }
    },
    "gulp-watch>fancy-log": {
      "globals": {
        "console": true,
        "process.argv.indexOf": true,
        "process.stderr.write": true,
        "process.stdout.write": true
      },
      "packages": {
        "fancy-log>ansi-gray": true,
        "fancy-log>color-support": true,
        "fancy-log>time-stamp": true
      }
    },
    "gulp-watch>path-is-absolute": {
      "globals": {
        "process.platform": true
      }
    },
    "gulp-watch>vinyl-file": {
      "builtin": {
        "path.resolve": true
      },
      "globals": {
        "process.cwd": true
      },
      "packages": {
        "del>graceful-fs": true,
        "gh-pages>globby>pinkie-promise": true,
        "gulp-watch>vinyl-file>pify": true,
        "gulp-watch>vinyl-file>strip-bom": true,
        "gulp-watch>vinyl-file>strip-bom-stream": true,
        "gulp-watch>vinyl-file>vinyl": true
      }
    },
    "gulp-watch>vinyl-file>strip-bom": {
      "globals": {
        "Buffer.isBuffer": true
      },
      "packages": {
        "gulp>vinyl-fs>remove-bom-buffer>is-utf8": true
      }
    },
    "gulp-watch>vinyl-file>strip-bom-stream": {
      "packages": {
        "gulp-watch>vinyl-file>strip-bom": true,
        "gulp-watch>vinyl-file>strip-bom-stream>first-chunk-stream": true
      }
    },
    "gulp-watch>vinyl-file>strip-bom-stream>first-chunk-stream": {
      "builtin": {
        "util.inherits": true
      },
      "globals": {
        "Buffer.concat": true,
        "setImmediate": true
      },
      "packages": {
        "readable-stream": true
      }
    },
    "gulp-watch>vinyl-file>vinyl": {
      "builtin": {
        "buffer.Buffer": true,
        "path.basename": true,
        "path.dirname": true,
        "path.extname": true,
        "path.join": true,
        "path.relative": true,
        "stream.PassThrough": true,
        "stream.Stream": true
      },
      "globals": {
        "process.cwd": true
      },
      "packages": {
        "@metamask/jazzicon>color>clone": true,
        "gulp-watch>vinyl-file>vinyl>clone-stats": true,
        "gulp-watch>vinyl-file>vinyl>replace-ext": true
      }
    },
    "gulp-watch>vinyl-file>vinyl>clone-stats": {
      "builtin": {
        "fs.Stats": true
      }
    },
    "gulp-watch>vinyl-file>vinyl>replace-ext": {
      "builtin": {
        "path.basename": true,
        "path.dirname": true,
        "path.extname": true,
        "path.join": true
      }
    },
    "gulp-zip": {
      "builtin": {
        "buffer.constants.MAX_LENGTH": true,
        "path.join": true
      },
      "packages": {
        "gulp-zip>get-stream": true,
        "gulp-zip>plugin-error": true,
        "gulp-zip>through2": true,
        "gulp-zip>yazl": true,
        "vinyl": true
      }
    },
    "gulp-zip>get-stream": {
      "builtin": {
        "buffer.constants.MAX_LENGTH": true,
        "stream.PassThrough": true
      },
      "globals": {
        "Buffer.concat": true
      },
      "packages": {
        "pump": true
      }
    },
    "gulp-zip>plugin-error": {
      "builtin": {
        "util.inherits": true
      },
      "packages": {
        "gulp-watch>ansi-colors": true,
        "gulp-zip>plugin-error>arr-diff": true,
        "gulp-zip>plugin-error>arr-union": true,
        "gulp-zip>plugin-error>extend-shallow": true
      }
    },
    "gulp-zip>plugin-error>extend-shallow": {
      "packages": {
        "gulp-zip>plugin-error>extend-shallow>assign-symbols": true,
        "gulp-zip>plugin-error>extend-shallow>is-extendable": true
      }
    },
    "gulp-zip>plugin-error>extend-shallow>is-extendable": {
      "packages": {
        "@babel/register>clone-deep>is-plain-object": true
      }
    },
    "gulp-zip>through2": {
      "builtin": {
        "util.inherits": true
      },
      "globals": {
        "process.nextTick": true
      },
      "packages": {
        "gulp-zip>through2>readable-stream": true
      }
    },
    "gulp-zip>through2>readable-stream": {
      "builtin": {
        "buffer.Buffer": true,
        "events.EventEmitter": true,
        "stream": true,
        "util": true
      },
      "globals": {
        "process.env.READABLE_STREAM": true,
        "process.nextTick": true,
        "process.stderr": true,
        "process.stdout": true
      },
      "packages": {
        "browserify>string_decoder": true,
        "pumpify>inherits": true,
        "readable-stream>util-deprecate": true
      }
    },
    "gulp-zip>yazl": {
      "builtin": {
        "events.EventEmitter": true,
        "fs.createReadStream": true,
        "fs.stat": true,
        "stream.PassThrough": true,
        "stream.Transform": true,
        "util.inherits": true,
        "zlib.DeflateRaw": true,
        "zlib.deflateRaw": true
      },
      "globals": {
        "Buffer": true,
        "setImmediate": true,
        "utf8FileName.length": true
      },
      "packages": {
        "gulp-zip>yazl>buffer-crc32": true
      }
    },
    "gulp-zip>yazl>buffer-crc32": {
      "builtin": {
        "buffer.Buffer": true
      }
    },
    "gulp>glob-watcher": {
      "packages": {
        "gulp>glob-watcher>anymatch": true,
        "gulp>glob-watcher>async-done": true,
        "gulp>glob-watcher>chokidar": true,
        "gulp>glob-watcher>is-negated-glob": true,
        "gulp>glob-watcher>just-debounce": true,
        "gulp>undertaker>object.defaults": true
      }
    },
    "gulp>glob-watcher>anymatch": {
      "builtin": {
        "path.sep": true
      },
      "packages": {
        "gulp>glob-watcher>anymatch>micromatch": true,
        "gulp>glob-watcher>anymatch>normalize-path": true
      }
    },
    "gulp>glob-watcher>anymatch>micromatch": {
      "builtin": {
        "path.basename": true,
        "path.sep": true,
        "util.inspect": true
      },
      "globals": {
        "process.platform": true
      },
      "packages": {
        "@babel/register>clone-deep>kind-of": true,
        "gulp-watch>chokidar>braces>array-unique": true,
        "gulp-watch>chokidar>braces>snapdragon": true,
        "gulp-watch>chokidar>braces>to-regex": true,
        "gulp-zip>plugin-error>arr-diff": true,
        "gulp-zip>plugin-error>extend-shallow": true,
        "gulp>glob-watcher>anymatch>micromatch>define-property": true,
        "gulp>glob-watcher>anymatch>micromatch>extglob": true,
        "gulp>glob-watcher>chokidar>braces": true,
        "gulp>gulp-cli>liftoff>fined>object.pick": true,
        "gulp>gulp-cli>matchdep>micromatch>fragment-cache": true,
        "gulp>gulp-cli>matchdep>micromatch>nanomatch": true,
        "gulp>gulp-cli>matchdep>micromatch>regex-not": true
      }
    },
    "gulp>glob-watcher>anymatch>micromatch>define-property": {
      "packages": {
        "gulp>gulp-cli>isobject": true,
        "gulp>gulp-cli>matchdep>micromatch>define-property>is-descriptor": true
      }
    },
    "gulp>glob-watcher>anymatch>micromatch>extglob": {
      "packages": {
        "gulp-watch>chokidar>braces>array-unique": true,
        "gulp-watch>chokidar>braces>snapdragon": true,
        "gulp-watch>chokidar>braces>to-regex": true,
        "gulp>glob-watcher>anymatch>micromatch>extglob>define-property": true,
        "gulp>glob-watcher>anymatch>micromatch>extglob>expand-brackets": true,
        "gulp>glob-watcher>anymatch>micromatch>extglob>extend-shallow": true,
        "gulp>gulp-cli>matchdep>micromatch>fragment-cache": true,
        "gulp>gulp-cli>matchdep>micromatch>regex-not": true
      }
    },
    "gulp>glob-watcher>anymatch>micromatch>extglob>define-property": {
      "packages": {
        "gulp>gulp-cli>matchdep>micromatch>define-property>is-descriptor": true
      }
    },
    "gulp>glob-watcher>anymatch>micromatch>extglob>expand-brackets": {
      "globals": {
        "__filename": true
      },
      "packages": {
        "gulp-watch>chokidar>braces>snapdragon": true,
        "gulp-watch>chokidar>braces>to-regex": true,
        "gulp>glob-watcher>anymatch>micromatch>extglob>expand-brackets>debug": true,
        "gulp>glob-watcher>anymatch>micromatch>extglob>expand-brackets>define-property": true,
        "gulp>glob-watcher>anymatch>micromatch>extglob>expand-brackets>extend-shallow": true,
        "gulp>gulp-cli>matchdep>micromatch>extglob>expand-brackets>posix-character-classes": true,
        "gulp>gulp-cli>matchdep>micromatch>regex-not": true
      }
    },
    "gulp>glob-watcher>anymatch>micromatch>extglob>expand-brackets>debug": {
      "builtin": {
        "fs.SyncWriteStream": true,
        "net.Socket": true,
        "tty.WriteStream": true,
        "tty.isatty": true,
        "util": true
      },
      "globals": {
        "chrome": true,
        "console": true,
        "document": true,
        "localStorage": true,
        "navigator": true,
        "process": true
      },
      "packages": {
        "gulp>glob-watcher>anymatch>micromatch>extglob>expand-brackets>debug>ms": true
      }
    },
    "gulp>glob-watcher>anymatch>micromatch>extglob>expand-brackets>define-property": {
      "packages": {
        "gulp>glob-watcher>anymatch>micromatch>extglob>expand-brackets>define-property>is-descriptor": true
      }
    },
    "gulp>glob-watcher>anymatch>micromatch>extglob>expand-brackets>define-property>is-descriptor": {
      "packages": {
        "gulp>glob-watcher>anymatch>micromatch>extglob>expand-brackets>define-property>is-descriptor>is-accessor-descriptor": true,
        "gulp>glob-watcher>anymatch>micromatch>extglob>expand-brackets>define-property>is-descriptor>is-data-descriptor": true,
        "gulp>glob-watcher>anymatch>micromatch>extglob>expand-brackets>define-property>is-descriptor>kind-of": true
      }
    },
    "gulp>glob-watcher>anymatch>micromatch>extglob>expand-brackets>define-property>is-descriptor>is-accessor-descriptor": {
      "packages": {
        "gulp>glob-watcher>anymatch>micromatch>extglob>expand-brackets>define-property>is-descriptor>is-accessor-descriptor>kind-of": true
      }
    },
    "gulp>glob-watcher>anymatch>micromatch>extglob>expand-brackets>define-property>is-descriptor>is-accessor-descriptor>kind-of": {
      "packages": {
        "browserify>insert-module-globals>is-buffer": true
      }
    },
    "gulp>glob-watcher>anymatch>micromatch>extglob>expand-brackets>define-property>is-descriptor>is-data-descriptor": {
      "packages": {
        "gulp>glob-watcher>anymatch>micromatch>extglob>expand-brackets>define-property>is-descriptor>is-data-descriptor>kind-of": true
      }
    },
    "gulp>glob-watcher>anymatch>micromatch>extglob>expand-brackets>define-property>is-descriptor>is-data-descriptor>kind-of": {
      "packages": {
        "browserify>insert-module-globals>is-buffer": true
      }
    },
    "gulp>glob-watcher>anymatch>micromatch>extglob>expand-brackets>extend-shallow": {
      "packages": {
        "gulp-watch>anymatch>micromatch>object.omit>is-extendable": true
      }
    },
    "gulp>glob-watcher>anymatch>micromatch>extglob>extend-shallow": {
      "packages": {
        "gulp-watch>anymatch>micromatch>object.omit>is-extendable": true
      }
    },
    "gulp>glob-watcher>anymatch>normalize-path": {
      "packages": {
        "vinyl>remove-trailing-separator": true
      }
    },
    "gulp>glob-watcher>async-done": {
      "globals": {
        "process.nextTick": true
      },
      "packages": {
        "end-of-stream": true,
        "gulp>glob-watcher>async-done>stream-exhaust": true,
        "pump>once": true,
        "readable-stream>process-nextick-args": true
      }
    },
    "gulp>glob-watcher>async-done>stream-exhaust": {
      "builtin": {
        "stream.Writable": true,
        "util.inherits": true
      },
      "globals": {
        "setImmediate": true
      }
    },
    "gulp>glob-watcher>chokidar": {
      "builtin": {
        "events.EventEmitter": true,
        "fs": true,
        "path.basename": true,
        "path.dirname": true,
        "path.extname": true,
        "path.join": true,
        "path.relative": true,
        "path.resolve": true,
        "path.sep": true
      },
      "globals": {
        "clearTimeout": true,
        "console.error": true,
        "process.env.CHOKIDAR_INTERVAL": true,
        "process.env.CHOKIDAR_PRINT_FSEVENTS_REQUIRE_ERROR": true,
        "process.env.CHOKIDAR_USEPOLLING": true,
        "process.nextTick": true,
        "process.platform": true,
        "setTimeout": true
      },
      "packages": {
        "chokidar>normalize-path": true,
        "del>is-glob": true,
        "eslint>glob-parent": true,
        "gulp-watch>chokidar>async-each": true,
        "gulp-watch>path-is-absolute": true,
        "gulp>glob-watcher>anymatch": true,
        "gulp>glob-watcher>chokidar>braces": true,
        "gulp>glob-watcher>chokidar>fsevents": true,
        "gulp>glob-watcher>chokidar>is-binary-path": true,
        "gulp>glob-watcher>chokidar>readdirp": true,
        "gulp>glob-watcher>chokidar>upath": true,
        "pumpify>inherits": true
      }
    },
    "gulp>glob-watcher>chokidar>braces": {
      "packages": {
        "gulp-watch>chokidar>braces>array-unique": true,
        "gulp-watch>chokidar>braces>repeat-element": true,
        "gulp-watch>chokidar>braces>snapdragon": true,
        "gulp-watch>chokidar>braces>snapdragon-node": true,
        "gulp-watch>chokidar>braces>split-string": true,
        "gulp-watch>chokidar>braces>to-regex": true,
        "gulp>glob-watcher>chokidar>braces>extend-shallow": true,
        "gulp>glob-watcher>chokidar>braces>fill-range": true,
        "gulp>gulp-cli>isobject": true,
        "gulp>undertaker>arr-flatten": true
      }
    },
    "gulp>glob-watcher>chokidar>braces>extend-shallow": {
      "packages": {
        "gulp-watch>anymatch>micromatch>object.omit>is-extendable": true
      }
    },
    "gulp>glob-watcher>chokidar>braces>fill-range": {
      "builtin": {
        "util.inspect": true
      },
      "packages": {
        "gulp>glob-watcher>chokidar>braces>fill-range>extend-shallow": true,
        "gulp>glob-watcher>chokidar>braces>fill-range>is-number": true,
        "gulp>glob-watcher>chokidar>braces>fill-range>to-regex-range": true,
        "stylelint>@stylelint/postcss-markdown>remark>remark-parse>repeat-string": true
      }
    },
    "gulp>glob-watcher>chokidar>braces>fill-range>extend-shallow": {
      "packages": {
        "gulp-watch>anymatch>micromatch>object.omit>is-extendable": true
      }
    },
    "gulp>glob-watcher>chokidar>braces>fill-range>is-number": {
      "packages": {
        "gulp>glob-watcher>chokidar>braces>fill-range>is-number>kind-of": true
      }
    },
    "gulp>glob-watcher>chokidar>braces>fill-range>is-number>kind-of": {
      "packages": {
        "browserify>insert-module-globals>is-buffer": true
      }
    },
    "gulp>glob-watcher>chokidar>braces>fill-range>to-regex-range": {
      "packages": {
        "gulp>glob-watcher>chokidar>braces>fill-range>is-number": true,
        "stylelint>@stylelint/postcss-markdown>remark>remark-parse>repeat-string": true
      }
    },
    "gulp>glob-watcher>chokidar>fsevents": {
      "builtin": {
        "events.EventEmitter": true,
        "fs.stat": true,
        "path.join": true,
        "util.inherits": true
      },
      "globals": {
        "__dirname": true,
        "console.assert": true,
        "process.nextTick": true,
        "process.platform": true,
        "setImmediate": true
      },
      "packages": {
        "gulp-watch>chokidar>fsevents>node-pre-gyp": true
      }
    },
    "gulp>glob-watcher>chokidar>is-binary-path": {
      "builtin": {
        "path.extname": true
      },
      "packages": {
        "gulp>glob-watcher>chokidar>is-binary-path>binary-extensions": true
      }
    },
    "gulp>glob-watcher>chokidar>readdirp": {
      "builtin": {
        "path.join": true,
        "path.relative": true,
        "util.inherits": true
      },
      "globals": {
        "setImmediate": true
      },
      "packages": {
        "del>graceful-fs": true,
        "gulp>glob-watcher>anymatch>micromatch": true,
        "readable-stream": true
      }
    },
    "gulp>glob-watcher>chokidar>upath": {
      "builtin": {
        "path": true
      }
    },
    "gulp>glob-watcher>just-debounce": {
      "globals": {
        "clearTimeout": true,
        "setTimeout": true
      }
    },
    "gulp>gulp-cli>liftoff>fined>object.pick": {
      "packages": {
        "gulp>gulp-cli>isobject": true
      }
    },
    "gulp>gulp-cli>matchdep>micromatch>define-property>is-descriptor": {
      "packages": {
        "@babel/register>clone-deep>kind-of": true,
        "gulp>gulp-cli>matchdep>micromatch>define-property>is-descriptor>is-accessor-descriptor": true,
        "gulp>gulp-cli>matchdep>micromatch>define-property>is-descriptor>is-data-descriptor": true
      }
    },
    "gulp>gulp-cli>matchdep>micromatch>define-property>is-descriptor>is-accessor-descriptor": {
      "packages": {
        "@babel/register>clone-deep>kind-of": true
      }
    },
    "gulp>gulp-cli>matchdep>micromatch>define-property>is-descriptor>is-data-descriptor": {
      "packages": {
        "@babel/register>clone-deep>kind-of": true
      }
    },
    "gulp>gulp-cli>matchdep>micromatch>fragment-cache": {
      "packages": {
        "gulp-watch>chokidar>braces>snapdragon>map-cache": true
      }
    },
    "gulp>gulp-cli>matchdep>micromatch>nanomatch": {
      "builtin": {
        "path.basename": true,
        "path.sep": true,
        "util.inspect": true
      },
      "packages": {
        "@babel/register>clone-deep>kind-of": true,
        "gulp-watch>chokidar>braces>array-unique": true,
        "gulp-watch>chokidar>braces>snapdragon": true,
        "gulp-watch>chokidar>braces>to-regex": true,
        "gulp-zip>plugin-error>arr-diff": true,
        "gulp-zip>plugin-error>extend-shallow": true,
        "gulp>gulp-cli>liftoff>fined>object.pick": true,
        "gulp>gulp-cli>matchdep>micromatch>fragment-cache": true,
        "gulp>gulp-cli>matchdep>micromatch>nanomatch>define-property": true,
        "gulp>gulp-cli>matchdep>micromatch>regex-not": true,
        "nyc>spawn-wrap>is-windows": true
      }
    },
    "gulp>gulp-cli>matchdep>micromatch>nanomatch>define-property": {
      "packages": {
        "gulp>gulp-cli>isobject": true,
        "gulp>gulp-cli>matchdep>micromatch>define-property>is-descriptor": true
      }
    },
    "gulp>gulp-cli>matchdep>micromatch>regex-not": {
      "packages": {
        "gulp-watch>chokidar>braces>to-regex>safe-regex": true,
        "gulp-zip>plugin-error>extend-shallow": true
      }
    },
    "gulp>gulp-cli>replace-homedir>is-absolute": {
      "packages": {
        "gulp>gulp-cli>replace-homedir>is-absolute>is-relative": true,
        "nyc>spawn-wrap>is-windows": true
      }
    },
    "gulp>gulp-cli>replace-homedir>is-absolute>is-relative": {
      "packages": {
        "gulp>gulp-cli>replace-homedir>is-absolute>is-relative>is-unc-path": true
      }
    },
    "gulp>gulp-cli>replace-homedir>is-absolute>is-relative>is-unc-path": {
      "packages": {
        "gulp>gulp-cli>replace-homedir>is-absolute>is-relative>is-unc-path>unc-path-regex": true
      }
    },
    "gulp>undertaker": {
      "builtin": {
        "assert": true,
        "events.EventEmitter": true,
        "util.inherits": true
      },
      "globals": {
        "process.env.UNDERTAKER_SETTLE": true,
        "process.env.UNDERTAKER_TIME_RESOLUTION": true,
        "process.hrtime": true
      },
      "packages": {
        "gulp>undertaker>arr-flatten": true,
        "gulp>undertaker>arr-map": true,
        "gulp>undertaker>bach": true,
        "gulp>undertaker>collection-map": true,
        "gulp>undertaker>es6-weak-map": true,
        "gulp>undertaker>last-run": true,
        "gulp>undertaker>object.defaults": true,
        "gulp>undertaker>object.reduce": true,
        "gulp>undertaker>undertaker-registry": true
      }
    },
    "gulp>undertaker>arr-map": {
      "packages": {
        "gulp>undertaker>arr-map>make-iterator": true
      }
    },
    "gulp>undertaker>arr-map>make-iterator": {
      "packages": {
        "@babel/register>clone-deep>kind-of": true
      }
    },
    "gulp>undertaker>bach": {
      "builtin": {
        "assert.ok": true
      },
      "packages": {
        "gulp>glob-watcher>async-done": true,
        "gulp>undertaker>arr-flatten": true,
        "gulp>undertaker>arr-map": true,
        "gulp>undertaker>bach>arr-filter": true,
        "gulp>undertaker>bach>array-each": true,
        "gulp>undertaker>bach>array-initial": true,
        "gulp>undertaker>bach>array-last": true,
        "gulp>undertaker>bach>async-settle": true,
        "gulp>vinyl-fs>vinyl-sourcemap>now-and-later": true
      }
    },
    "gulp>undertaker>bach>arr-filter": {
      "packages": {
        "gulp>undertaker>arr-map>make-iterator": true
      }
    },
    "gulp>undertaker>bach>array-initial": {
      "packages": {
        "gulp>undertaker>bach>array-last>is-number": true,
        "gulp>undertaker>object.defaults>array-slice": true
      }
    },
    "gulp>undertaker>bach>array-last": {
      "packages": {
        "gulp>undertaker>bach>array-last>is-number": true
      }
    },
    "gulp>undertaker>bach>async-settle": {
      "packages": {
        "gulp>glob-watcher>async-done": true
      }
    },
    "gulp>undertaker>collection-map": {
      "packages": {
        "gulp>undertaker>arr-map": true,
        "gulp>undertaker>arr-map>make-iterator": true,
        "gulp>undertaker>object.reduce>for-own": true
      }
    },
    "gulp>undertaker>es6-weak-map": {
      "packages": {
        "resolve-url-loader>es6-iterator": true,
        "resolve-url-loader>es6-iterator>d": true,
        "resolve-url-loader>es6-iterator>es5-ext": true,
        "resolve-url-loader>es6-iterator>es6-symbol": true
      }
    },
    "gulp>undertaker>last-run": {
      "builtin": {
        "assert": true
      },
      "packages": {
        "gulp>undertaker>es6-weak-map": true,
        "gulp>undertaker>last-run>default-resolution": true
      }
    },
    "gulp>undertaker>last-run>default-resolution": {
      "globals": {
        "process.version.match": true
      }
    },
    "gulp>undertaker>object.defaults": {
      "packages": {
        "gulp>gulp-cli>isobject": true,
        "gulp>undertaker>bach>array-each": true,
        "gulp>undertaker>object.defaults>array-slice": true,
        "gulp>undertaker>object.reduce>for-own": true
      }
    },
    "gulp>undertaker>object.reduce": {
      "packages": {
        "gulp>undertaker>arr-map>make-iterator": true,
        "gulp>undertaker>object.reduce>for-own": true
      }
    },
    "gulp>undertaker>object.reduce>for-own": {
      "packages": {
        "gulp>undertaker>object.reduce>for-own>for-in": true
      }
    },
    "gulp>vinyl-fs": {
      "builtin": {
        "os.platform": true,
        "path.relative": true,
        "path.resolve": true,
        "util.inherits": true
      },
      "globals": {
        "Buffer.isBuffer": true,
        "process.cwd": true,
        "process.geteuid": true,
        "process.getuid": true,
        "process.nextTick": true
      },
      "packages": {
        "del>graceful-fs": true,
        "gulp>vinyl-fs>fs-mkdirp-stream": true,
        "gulp>vinyl-fs>glob-stream": true,
        "gulp>vinyl-fs>is-valid-glob": true,
        "gulp>vinyl-fs>lazystream": true,
        "gulp>vinyl-fs>lead": true,
        "gulp>vinyl-fs>object.assign": true,
        "gulp>vinyl-fs>pumpify": true,
        "gulp>vinyl-fs>remove-bom-buffer": true,
        "gulp>vinyl-fs>remove-bom-stream": true,
        "gulp>vinyl-fs>resolve-options": true,
        "gulp>vinyl-fs>through2": true,
        "gulp>vinyl-fs>to-through": true,
        "gulp>vinyl-fs>value-or-function": true,
        "gulp>vinyl-fs>vinyl-sourcemap": true,
        "readable-stream": true,
        "vinyl": true
      }
    },
    "gulp>vinyl-fs>fs-mkdirp-stream": {
      "builtin": {
        "path.dirname": true,
        "path.resolve": true
      },
      "globals": {
        "process.umask": true
      },
      "packages": {
        "del>graceful-fs": true,
        "gulp>vinyl-fs>fs-mkdirp-stream>through2": true
      }
    },
    "gulp>vinyl-fs>fs-mkdirp-stream>through2": {
      "builtin": {
        "util.inherits": true
      },
      "globals": {
        "process.nextTick": true
      },
      "packages": {
        "readable-stream": true,
        "watchify>xtend": true
      }
    },
    "gulp>vinyl-fs>glob-stream": {
      "builtin": {
        "util.inherits": true
      },
      "globals": {
        "process.cwd": true,
        "process.nextTick": true
      },
      "packages": {
        "eslint>glob-parent": true,
        "gulp>glob-watcher>is-negated-glob": true,
        "gulp>vinyl-fs>glob-stream>ordered-read-streams": true,
        "gulp>vinyl-fs>glob-stream>pumpify": true,
        "gulp>vinyl-fs>glob-stream>to-absolute-glob": true,
        "gulp>vinyl-fs>glob-stream>unique-stream": true,
        "nyc>glob": true,
        "react-markdown>unified>extend": true,
        "readable-stream": true,
        "vinyl>remove-trailing-separator": true
      }
    },
    "gulp>vinyl-fs>glob-stream>ordered-read-streams": {
      "builtin": {
        "util.inherits": true
      },
      "packages": {
        "readable-stream": true
      }
    },
    "gulp>vinyl-fs>glob-stream>pumpify": {
      "packages": {
        "gulp>vinyl-fs>glob-stream>pumpify>duplexify": true,
        "gulp>vinyl-fs>glob-stream>pumpify>pump": true,
        "pumpify>inherits": true
      }
    },
    "gulp>vinyl-fs>glob-stream>pumpify>duplexify": {
      "globals": {
        "Buffer": true,
        "process.nextTick": true
      },
      "packages": {
        "duplexify>stream-shift": true,
        "end-of-stream": true,
        "pumpify>inherits": true,
        "readable-stream": true
      }
    },
    "gulp>vinyl-fs>glob-stream>pumpify>pump": {
      "builtin": {
        "fs": true
      },
      "packages": {
        "end-of-stream": true,
        "pump>once": true
      }
    },
    "gulp>vinyl-fs>glob-stream>to-absolute-glob": {
      "builtin": {
        "path.resolve": true
      },
      "globals": {
        "process.cwd": true,
        "process.platform": true
      },
      "packages": {
        "gulp>glob-watcher>is-negated-glob": true,
        "gulp>gulp-cli>replace-homedir>is-absolute": true
      }
    },
    "gulp>vinyl-fs>glob-stream>unique-stream": {
      "packages": {
        "gulp>vinyl-fs>glob-stream>unique-stream>through2-filter": true,
        "lavamoat>json-stable-stringify": true
      }
    },
    "gulp>vinyl-fs>glob-stream>unique-stream>through2-filter": {
      "packages": {
        "gulp>vinyl-fs>glob-stream>unique-stream>through2-filter>through2": true,
        "watchify>xtend": true
      }
    },
    "gulp>vinyl-fs>glob-stream>unique-stream>through2-filter>through2": {
      "builtin": {
        "util.inherits": true
      },
      "globals": {
        "process.nextTick": true
      },
      "packages": {
        "readable-stream": true,
        "watchify>xtend": true
      }
    },
    "gulp>vinyl-fs>lazystream": {
      "builtin": {
        "util.inherits": true
      },
      "packages": {
        "readable-stream": true
      }
    },
    "gulp>vinyl-fs>lead": {
      "globals": {
        "process.nextTick": true
      },
      "packages": {
        "gulp>vinyl-fs>lead>flush-write-stream": true
      }
    },
    "gulp>vinyl-fs>lead>flush-write-stream": {
      "globals": {
        "Buffer": true
      },
      "packages": {
        "pumpify>inherits": true,
        "readable-stream": true
      }
    },
    "gulp>vinyl-fs>object.assign": {
      "packages": {
        "globalthis>define-properties": true,
        "globalthis>define-properties>object-keys": true,
        "string.prototype.matchall>call-bind": true,
        "string.prototype.matchall>has-symbols": true
      }
    },
    "gulp>vinyl-fs>pumpify": {
      "packages": {
        "gulp>vinyl-fs>pumpify>duplexify": true,
        "gulp>vinyl-fs>pumpify>pump": true,
        "pumpify>inherits": true
      }
    },
    "gulp>vinyl-fs>pumpify>duplexify": {
      "globals": {
        "Buffer": true,
        "process.nextTick": true
      },
      "packages": {
        "duplexify>stream-shift": true,
        "end-of-stream": true,
        "pumpify>inherits": true,
        "readable-stream": true
      }
    },
    "gulp>vinyl-fs>pumpify>pump": {
      "builtin": {
        "fs": true
      },
      "packages": {
        "end-of-stream": true,
        "pump>once": true
      }
    },
    "gulp>vinyl-fs>remove-bom-buffer": {
      "packages": {
        "browserify>insert-module-globals>is-buffer": true,
        "gulp>vinyl-fs>remove-bom-buffer>is-utf8": true
      }
    },
    "gulp>vinyl-fs>remove-bom-stream": {
      "packages": {
        "gulp>vinyl-fs>remove-bom-buffer": true,
        "gulp>vinyl-fs>remove-bom-stream>through2": true,
        "koa>content-disposition>safe-buffer": true
      }
    },
    "gulp>vinyl-fs>remove-bom-stream>through2": {
      "builtin": {
        "util.inherits": true
      },
      "globals": {
        "process.nextTick": true
      },
      "packages": {
        "readable-stream": true,
        "watchify>xtend": true
      }
    },
    "gulp>vinyl-fs>resolve-options": {
      "packages": {
        "gulp>vinyl-fs>value-or-function": true
      }
    },
    "gulp>vinyl-fs>through2": {
      "builtin": {
        "util.inherits": true
      },
      "globals": {
        "process.nextTick": true
      },
      "packages": {
        "readable-stream": true,
        "watchify>xtend": true
      }
    },
    "gulp>vinyl-fs>to-through": {
      "packages": {
        "gulp>vinyl-fs>to-through>through2": true
      }
    },
    "gulp>vinyl-fs>to-through>through2": {
      "builtin": {
        "util.inherits": true
      },
      "globals": {
        "process.nextTick": true
      },
      "packages": {
        "readable-stream": true,
        "watchify>xtend": true
      }
    },
    "gulp>vinyl-fs>vinyl-sourcemap": {
      "builtin": {
        "path.dirname": true,
        "path.join": true,
        "path.relative": true,
        "path.resolve": true
      },
      "globals": {
        "Buffer": true
      },
      "packages": {
        "del>graceful-fs": true,
        "gulp>vinyl-fs>remove-bom-buffer": true,
        "gulp>vinyl-fs>vinyl-sourcemap>append-buffer": true,
        "gulp>vinyl-fs>vinyl-sourcemap>normalize-path": true,
        "gulp>vinyl-fs>vinyl-sourcemap>now-and-later": true,
        "nyc>convert-source-map": true,
        "vinyl": true
      }
    },
    "gulp>vinyl-fs>vinyl-sourcemap>append-buffer": {
      "builtin": {
        "os.EOL": true
      },
      "globals": {
        "Buffer": true
      },
      "packages": {
        "gulp>vinyl-fs>vinyl-sourcemap>append-buffer>buffer-equal": true
      }
    },
    "gulp>vinyl-fs>vinyl-sourcemap>append-buffer>buffer-equal": {
      "builtin": {
        "buffer.Buffer.isBuffer": true
      }
    },
    "gulp>vinyl-fs>vinyl-sourcemap>normalize-path": {
      "packages": {
        "vinyl>remove-trailing-separator": true
      }
    },
    "gulp>vinyl-fs>vinyl-sourcemap>now-and-later": {
      "packages": {
        "pump>once": true
      }
    },
    "ini": {
      "globals": {
        "process": true
      }
    },
    "jsdom>acorn": {
      "globals": {
        "console": true,
        "define": true
      }
    },
    "koa>content-disposition>safe-buffer": {
      "builtin": {
        "buffer": true
      }
    },
    "koa>is-generator-function>has-tostringtag": {
      "packages": {
        "string.prototype.matchall>has-symbols": true
      }
    },
    "labeled-stream-splicer": {
      "packages": {
        "labeled-stream-splicer>stream-splicer": true,
        "pumpify>inherits": true
      }
    },
    "labeled-stream-splicer>stream-splicer": {
      "globals": {
        "process.nextTick": true,
        "setImmediate": true
      },
      "packages": {
        "pumpify>inherits": true,
        "readable-stream": true
      }
    },
    "lavamoat-browserify": {
      "builtin": {
        "fs.existsSync": true,
        "fs.mkdirSync": true,
        "fs.readFileSync": true,
        "fs.writeFileSync": true,
        "path.dirname": true,
        "path.extname": true,
        "path.resolve": true,
        "util.callbackify": true
      },
      "globals": {
        "console.warn": true,
        "process.cwd": true,
        "setTimeout": true
      },
      "packages": {
        "@lavamoat/lavapack": true,
        "browserify>browser-resolve": true,
        "browserify>concat-stream": true,
        "duplexify": true,
        "lavamoat-browserify>readable-stream": true,
        "lavamoat-browserify>through2": true,
        "lavamoat>@lavamoat/aa": true,
        "lavamoat>json-stable-stringify": true,
        "lavamoat>lavamoat-core": true
      }
    },
    "lavamoat-browserify>readable-stream": {
      "builtin": {
        "buffer.Buffer": true,
        "events.EventEmitter": true,
        "stream": true,
        "util": true
      },
      "globals": {
        "process.env.READABLE_STREAM": true,
        "process.nextTick": true,
        "process.stderr": true,
        "process.stdout": true
      },
      "packages": {
        "browserify>string_decoder": true,
        "pumpify>inherits": true,
        "readable-stream>util-deprecate": true
      }
    },
    "lavamoat-browserify>through2": {
      "builtin": {
        "util.inherits": true
      },
      "globals": {
        "process.nextTick": true
      },
      "packages": {
        "lavamoat-browserify>through2>readable-stream": true,
        "watchify>xtend": true
      }
    },
    "lavamoat-browserify>through2>readable-stream": {
      "builtin": {
        "events.EventEmitter": true,
        "stream": true,
        "util": true
      },
      "globals": {
        "process.browser": true,
        "process.env.READABLE_STREAM": true,
        "process.stderr": true,
        "process.stdout": true,
        "process.version.slice": true,
        "setImmediate": true
      },
      "packages": {
        "lavamoat-browserify>through2>readable-stream>safe-buffer": true,
        "lavamoat-browserify>through2>readable-stream>string_decoder": true,
        "pumpify>inherits": true,
        "readable-stream>core-util-is": true,
        "readable-stream>isarray": true,
        "readable-stream>process-nextick-args": true,
        "readable-stream>util-deprecate": true
      }
    },
    "lavamoat-browserify>through2>readable-stream>safe-buffer": {
      "builtin": {
        "buffer": true
      }
    },
    "lavamoat-browserify>through2>readable-stream>string_decoder": {
      "packages": {
        "lavamoat-browserify>through2>readable-stream>safe-buffer": true
      }
    },
    "lavamoat>@lavamoat/aa": {
      "builtin": {
        "fs.readFileSync": true,
        "path.dirname": true,
        "path.join": true,
        "path.relative": true
      },
      "packages": {
        "brfs>resolve": true
      }
    },
    "lavamoat>json-stable-stringify": {
      "packages": {
        "lavamoat>json-stable-stringify>jsonify": true
      }
    },
    "lavamoat>lavamoat-core": {
      "builtin": {
        "events": true,
        "fs.readFileSync": true,
        "node:fs/promises.readFile": true,
        "path.extname": true,
        "path.join": true
      },
      "globals": {
        "__dirname": true,
        "console.error": true,
        "console.warn": true,
        "define": true
      },
      "packages": {
        "lavamoat>json-stable-stringify": true,
        "lavamoat>lavamoat-core>merge-deep": true,
        "lavamoat>lavamoat-tofu": true
      }
    },
    "lavamoat>lavamoat-core>merge-deep": {
      "packages": {
        "gulp-zip>plugin-error>arr-union": true,
        "lavamoat>lavamoat-core>merge-deep>clone-deep": true,
        "lavamoat>lavamoat-core>merge-deep>kind-of": true
      }
    },
    "lavamoat>lavamoat-core>merge-deep>clone-deep": {
      "packages": {
        "@babel/register>clone-deep>is-plain-object": true,
        "lavamoat>lavamoat-core>merge-deep>clone-deep>for-own": true,
        "lavamoat>lavamoat-core>merge-deep>clone-deep>kind-of": true,
        "lavamoat>lavamoat-core>merge-deep>clone-deep>lazy-cache": true,
        "lavamoat>lavamoat-core>merge-deep>clone-deep>shallow-clone": true
      }
    },
    "lavamoat>lavamoat-core>merge-deep>clone-deep>for-own": {
      "packages": {
        "gulp>undertaker>object.reduce>for-own>for-in": true
      }
    },
    "lavamoat>lavamoat-core>merge-deep>clone-deep>kind-of": {
      "packages": {
        "browserify>insert-module-globals>is-buffer": true
      }
    },
    "lavamoat>lavamoat-core>merge-deep>clone-deep>lazy-cache": {
      "globals": {
        "process.env.TRAVIS": true,
        "process.env.UNLAZY": true
      }
    },
    "lavamoat>lavamoat-core>merge-deep>clone-deep>shallow-clone": {
      "packages": {
        "gulp-watch>anymatch>micromatch>object.omit>is-extendable": true,
        "lavamoat>lavamoat-core>merge-deep>clone-deep>shallow-clone>kind-of": true,
        "lavamoat>lavamoat-core>merge-deep>clone-deep>shallow-clone>lazy-cache": true,
        "lavamoat>lavamoat-core>merge-deep>clone-deep>shallow-clone>mixin-object": true
      }
    },
    "lavamoat>lavamoat-core>merge-deep>clone-deep>shallow-clone>kind-of": {
      "globals": {
        "Buffer": true
      },
      "packages": {
        "browserify>insert-module-globals>is-buffer": true
      }
    },
    "lavamoat>lavamoat-core>merge-deep>clone-deep>shallow-clone>lazy-cache": {
      "globals": {
        "process.env.UNLAZY": true
      }
    },
    "lavamoat>lavamoat-core>merge-deep>clone-deep>shallow-clone>mixin-object": {
      "packages": {
        "gulp-watch>anymatch>micromatch>object.omit>is-extendable": true,
        "lavamoat>lavamoat-core>merge-deep>clone-deep>shallow-clone>mixin-object>for-in": true
      }
    },
    "lavamoat>lavamoat-core>merge-deep>kind-of": {
      "packages": {
        "browserify>insert-module-globals>is-buffer": true
      }
    },
    "lavamoat>lavamoat-tofu": {
      "globals": {
        "console.log": true
      },
      "packages": {
        "depcheck>@babel/traverse": true,
        "lavamoat>lavamoat-tofu>@babel/parser": true
      }
    },
    "lodash": {
      "globals": {
        "define": true
      }
    },
    "loose-envify": {
      "builtin": {
        "stream.PassThrough": true,
        "stream.Transform": true,
        "util.inherits": true
      },
      "globals": {
        "process.env": true
      },
      "packages": {
        "loose-envify>js-tokens": true
      }
    },
    "madge>detective-less>gonzales-pe": {
      "globals": {
        "console.error": true,
        "define": true
      }
    },
    "madge>ora>is-unicode-supported": {
      "globals": {
        "process.env.CI": true,
        "process.env.TERM": true,
        "process.env.TERM_PROGRAM": true,
        "process.env.WT_SESSION": true,
        "process.platform": true
      }
    },
    "mocha>find-up": {
      "builtin": {
        "path.dirname": true,
        "path.parse": true,
        "path.resolve": true
      },
      "packages": {
        "mocha>find-up>locate-path": true,
        "nyc>find-up>path-exists": true
      }
    },
    "mocha>find-up>locate-path": {
      "builtin": {
        "fs.lstat": true,
        "fs.lstatSync": true,
        "fs.stat": true,
        "fs.statSync": true,
        "path.resolve": true,
        "util.promisify": true
      },
      "globals": {
        "process.cwd": true
      },
      "packages": {
        "mocha>find-up>locate-path>p-locate": true
      }
    },
    "mocha>find-up>locate-path>p-locate": {
      "packages": {
        "copy-webpack-plugin>p-limit": true
      }
    },
    "mocha>log-symbols": {
      "packages": {
        "chalk": true,
        "madge>ora>is-unicode-supported": true
      }
    },
    "mocha>supports-color": {
      "builtin": {
        "os.release": true,
        "tty.isatty": true
      },
      "globals": {
        "process.env": true,
        "process.platform": true
      },
      "packages": {
        "chalk>supports-color>has-flag": true
      }
    },
    "nock>debug": {
      "builtin": {
        "tty.isatty": true,
        "util.deprecate": true,
        "util.format": true,
        "util.inspect": true
      },
      "globals": {
        "console": true,
        "document": true,
        "localStorage": true,
        "navigator": true,
        "process": true
      },
      "packages": {
        "mocha>supports-color": true,
        "nock>debug>ms": true
      }
    },
    "node-sass": {
      "native": true
    },
    "nyc>convert-source-map": {
      "builtin": {
        "fs.readFileSync": true,
        "path.join": true
      },
      "globals": {
        "Buffer.from": true
      }
    },
    "nyc>find-up>path-exists": {
      "builtin": {
        "fs.access": true,
        "fs.accessSync": true,
        "util.promisify": true
      }
    },
    "nyc>glob": {
      "builtin": {
        "assert": true,
        "events.EventEmitter": true,
        "fs": true,
        "path.join": true,
        "path.resolve": true,
        "util": true
      },
      "globals": {
        "console.error": true,
        "process.cwd": true,
        "process.nextTick": true,
        "process.platform": true
      },
      "packages": {
        "eslint>minimatch": true,
        "gulp-watch>path-is-absolute": true,
        "nyc>glob>fs.realpath": true,
        "nyc>glob>inflight": true,
        "pump>once": true,
        "pumpify>inherits": true
      }
    },
    "nyc>glob>fs.realpath": {
      "builtin": {
        "fs.lstat": true,
        "fs.lstatSync": true,
        "fs.readlink": true,
        "fs.readlinkSync": true,
        "fs.realpath": true,
        "fs.realpathSync": true,
        "fs.stat": true,
        "fs.statSync": true,
        "path.normalize": true,
        "path.resolve": true
      },
      "globals": {
        "console.error": true,
        "console.trace": true,
        "process.env.NODE_DEBUG": true,
        "process.nextTick": true,
        "process.noDeprecation": true,
        "process.platform": true,
        "process.throwDeprecation": true,
        "process.traceDeprecation": true,
        "process.version": true
      }
    },
    "nyc>glob>inflight": {
      "globals": {
        "process.nextTick": true
      },
      "packages": {
        "pump>once": true,
        "pump>once>wrappy": true
      }
    },
    "nyc>resolve-from": {
      "builtin": {
        "fs.realpathSync": true,
        "module._nodeModulePaths": true,
        "module._resolveFilename": true,
        "path.join": true,
        "path.resolve": true
      }
    },
    "nyc>signal-exit": {
      "builtin": {
        "assert.equal": true,
        "events": true
      },
      "globals": {
        "process": true
      }
    },
    "nyc>spawn-wrap>is-windows": {
      "globals": {
        "define": true,
        "isWindows": "write",
        "process": true
      }
    },
    "nyc>yargs>set-blocking": {
      "globals": {
        "process.stderr": true,
        "process.stdout": true
      }
    },
    "prettier": {
      "builtin": {
        "assert": true,
        "events.EventEmitter": true,
        "fs": true,
        "module._nodeModulePaths": true,
        "module._resolveFilename": true,
        "os": true,
        "path": true,
        "stream.PassThrough": true,
        "stream.Readable": true,
        "util.inherits": true,
        "util.inspect": true,
        "util.promisify": true
      },
      "globals": {
        "ANONYMOUS": true,
        "Buffer": true,
        "BuilderFileEmit": true,
        "BuilderProgramKind": true,
        "BuilderState": true,
        "CheckMode": true,
        "ClassificationType": true,
        "ClassificationTypeNames": true,
        "CompletionInfoFlags": true,
        "CompletionTriggerKind": true,
        "ConfigFileProgramReloadLevel": true,
        "CoreServicesShimHostAdapter": true,
        "DocumentHighlights": true,
        "Element": true,
        "EndOfLineState": true,
        "ExportKind": true,
        "FileSystemEntryKind": true,
        "FileWatcherEventKind": true,
        "FlattenLevel": true,
        "ForegroundColorEscapeSequences": true,
        "HTMLElement": true,
        "HighlightSpanKind": true,
        "ImportKind": true,
        "IndentStyle": true,
        "InlayHintKind": true,
        "Intl": true,
        "InvalidatedProjectKind": true,
        "LanguageServiceMode": true,
        "LanguageServiceShimHostAdapter": true,
        "ModuleInstanceState": true,
        "NodeResolutionFeatures": true,
        "OrganizeImportsMode": true,
        "OutliningSpanKind": true,
        "OutputFileType": true,
        "PackageJsonAutoImportPreference": true,
        "PackageJsonDependencyGroup": true,
        "PatternMatchKind": true,
        "PollingInterval": true,
        "PrivateIdentifierKind": true,
        "ProcessLevel": true,
        "QuotePreference": true,
        "SVGElement": true,
        "ScriptElementKind": true,
        "ScriptElementKindModifier": true,
        "ScriptSnapshot": true,
        "SemanticClassificationFormat": true,
        "SemanticMeaning": true,
        "SemicolonPreference": true,
        "SignatureCheckMode": true,
        "SymbolDisplayPartKind": true,
        "TokenClass": true,
        "TypeFacts": true,
        "TypeScriptServicesFactory": true,
        "UpToDateStatusType": true,
        "Version": true,
        "VersionRange": true,
        "WatchLogLevel": true,
        "WatchType": true,
        "WorkerGlobalScope": true,
        "YAML_SILENCE_DEPRECATION_WARNINGS": true,
        "YAML_SILENCE_WARNINGS": true,
        "__dirname": true,
        "__filename": true,
        "accessPrivateIdentifier": true,
        "addEmitFlags": true,
        "addEmitHelper": true,
        "addEmitHelpers": true,
        "addInternalEmitFlags": true,
        "addSyntheticLeadingComment": true,
        "addSyntheticTrailingComment": true,
        "advancedAsyncSuperHelper": true,
        "affectsDeclarationPathOptionDeclarations": true,
        "affectsEmitOptionDeclarations": true,
        "allKeysStartWithDot": true,
        "assertDoc": true,
        "assignHelper": true,
        "asyncDelegator": true,
        "asyncGeneratorHelper": true,
        "asyncSuperHelper": true,
        "asyncValues": true,
        "atob": true,
        "awaitHelper": true,
        "awaiterHelper": true,
        "bindSourceFile": true,
        "breakIntoCharacterSpans": true,
        "breakIntoWordSpans": true,
        "btoa": true,
        "buildLinkParts": true,
        "buildOpts": true,
        "buildOverload": true,
        "bundlerModuleNameResolver": true,
        "canBeConvertedToAsync": true,
        "canJsonReportNoInputFiles": true,
        "canProduceDiagnostics": true,
        "canWatchDirectoryOrFile": true,
        "chainBundle": true,
        "changeCompilerHostLikeToUseCache": true,
        "classPrivateFieldGetHelper": true,
        "classPrivateFieldInHelper": true,
        "classPrivateFieldSetHelper": true,
        "classicNameResolver": true,
        "cleanExtendedConfigCache": true,
        "clearSharedExtendedConfigFileWatcher": true,
        "clearTimeout": true,
        "climbPastPropertyAccess": true,
        "climbPastPropertyOrElementAccess": true,
        "cloneCompilerOptions": true,
        "closeFileWatcherOf": true,
        "collectExternalModuleInfo": true,
        "commonOptionsWithBuild": true,
        "compareEmitHelpers": true,
        "comparePatternKeys": true,
        "compileOnSaveCommandLineOption": true,
        "compilerOptionsDidYouMeanDiagnostics": true,
        "compilerOptionsIndicateEsModules": true,
        "computeCommonSourceDirectoryOfFilenames": true,
        "computeSignature": true,
        "computeSignatureWithDiagnostics": true,
        "computeSuggestionDiagnostics": true,
        "console": true,
        "consumesNodeCoreModules": true,
        "convertCompilerOptionsForTelemetry": true,
        "convertCompilerOptionsFromJson": true,
        "convertJsonOption": true,
        "convertToObject": true,
        "convertToObjectWorker": true,
        "convertToOptionsWithAbsolutePaths": true,
        "convertToTSConfig": true,
        "convertTypeAcquisitionFromJson": true,
        "copyComments": true,
        "copyLeadingComments": true,
        "copyTrailingAsLeadingComments": true,
        "copyTrailingComments": true,
        "createAbstractBuilder": true,
        "createBindingHelper": true,
        "createBuildInfo": true,
        "createBuilderProgram": true,
        "createBuilderProgramUsingProgramBuildInfo": true,
        "createBuilderStatusReporter": true,
        "createCacheWithRedirects": true,
        "createCacheableExportInfoMap": true,
        "createCachedDirectoryStructureHost": true,
        "createClassifier": true,
        "createCompilerDiagnosticForInvalidCustomType": true,
        "createCompilerHost": true,
        "createCompilerHostFromProgramHost": true,
        "createCompilerHostWorker": true,
        "createDiagnosticReporter": true,
        "createDocumentPositionMapper": true,
        "createDocumentRegistry": true,
        "createDocumentRegistryInternal": true,
        "createEmitAndSemanticDiagnosticsBuilderProgram": true,
        "createEmitHelperFactory": true,
        "createGetSourceFile": true,
        "createGetSymbolAccessibilityDiagnosticForNode": true,
        "createGetSymbolAccessibilityDiagnosticForNodeName": true,
        "createGetSymbolWalker": true,
        "createIncrementalCompilerHost": true,
        "createIncrementalProgram": true,
        "createModeAwareCache": true,
        "createModeAwareCacheKey": true,
        "createModuleResolutionCache": true,
        "createModuleResolutionLoader": true,
        "createModuleSpecifierResolutionHost": true,
        "createOptionNameMap": true,
        "createOverload": true,
        "createPackageJsonImportFilter": true,
        "createPackageJsonInfo": true,
        "createParenthesizerRules": true,
        "createPatternMatcher": true,
        "createPrependNodes": true,
        "createPrinter": true,
        "createPrinterWithDefaults": true,
        "createPrinterWithRemoveComments": true,
        "createPrinterWithRemoveCommentsNeverAsciiEscape": true,
        "createPrinterWithRemoveCommentsOmitTrailingSemicolon": true,
        "createProgram": true,
        "createProgramHost": true,
        "createRedirectedBuilderProgram": true,
        "createResolutionCache": true,
        "createRuntimeTypeSerializer": true,
        "createSemanticDiagnosticsBuilderProgram": true,
        "createSolutionBuilder": true,
        "createSolutionBuilderHost": true,
        "createSolutionBuilderWithWatch": true,
        "createSolutionBuilderWithWatchHost": true,
        "createSourceMapGenerator": true,
        "createSuperAccessVariableStatement": true,
        "createSystemWatchFunctions": true,
        "createTextChange": true,
        "createTextChangeFromStartLength": true,
        "createTextRangeFromNode": true,
        "createTextRangeFromSpan": true,
        "createTextSpanFromNode": true,
        "createTextSpanFromRange": true,
        "createTextSpanFromStringLiteralLikeContent": true,
        "createTypeChecker": true,
        "createTypeReferenceDirectiveResolutionCache": true,
        "createTypeReferenceResolutionLoader": true,
        "createWatchCompilerHost2": true,
        "createWatchCompilerHostOfConfigFile": true,
        "createWatchCompilerHostOfFilesAndCompilerOptions": true,
        "createWatchFactory": true,
        "createWatchHost": true,
        "createWatchProgram": true,
        "createWatchStatusReporter": true,
        "createWriteFileMeasuringIO": true,
        "decodeMappings": true,
        "decorateHelper": true,
        "defaultIncludeSpec": true,
        "defaultInitCompilerOptions": true,
        "define": true,
        "diagnosticToString": true,
        "displayPart": true,
        "disposeEmitNodes": true,
        "document": true,
        "documentSpansEqual": true,
        "dumpTracingLegend": true,
        "emitFiles": true,
        "emitFilesAndReportErrors": true,
        "emitFilesAndReportErrorsAndGetExitStatus": true,
        "emitSkippedWithNoDiagnostics": true,
        "emitUsingBuildInfo": true,
        "emptyOptions": true,
        "esDecorateHelper": true,
        "explainFiles": true,
        "explainIfFileIsRedirectAndImpliedFormat": true,
        "exportStarHelper": true,
        "extendsHelper": true,
        "fileIncludeReasonToDiagnostics": true,
        "filterSemanticDiagnostics": true,
        "findChildOfKind": true,
        "findConfigFile": true,
        "findContainingList": true,
        "findDiagnosticForNode": true,
        "findFirstNonJsxWhitespaceToken": true,
        "findListItemInfo": true,
        "findModifier": true,
        "findNextToken": true,
        "findPackageJson": true,
        "findPackageJsons": true,
        "findPrecedingMatchingToken": true,
        "findPrecedingToken": true,
        "findSuperStatementIndex": true,
        "findTokenOnLeftOfPosition": true,
        "firstOrOnly": true,
        "fixupCompilerOptions": true,
        "flattenDestructuringAssignment": true,
        "flattenDestructuringBinding": true,
        "flattenDiagnosticMessageText": true,
        "forEachEmittedFile": true,
        "forEachExternalModuleToImportFrom": true,
        "forEachResolvedProjectReference": true,
        "forEachUnique": true,
        "formatColorAndReset": true,
        "formatDiagnostic": true,
        "formatDiagnostics": true,
        "formatDiagnosticsWithColorAndContext": true,
        "formatLocation": true,
        "generateDjb2Hash": true,
        "generateTSConfig": true,
        "generatorHelper": true,
        "getAdjustedReferenceLocation": true,
        "getAdjustedRenameLocation": true,
        "getAllDecoratorsOfClass": true,
        "getAllDecoratorsOfClassElement": true,
        "getAllProjectOutputs": true,
        "getAllUnscopedEmitHelpers": true,
        "getAutomaticTypeDirectiveNames": true,
        "getBuildInfo": true,
        "getBuildInfoFileVersionMap": true,
        "getBuildInfoText": true,
        "getBuildOrderFromAnyBuildOrder": true,
        "getBuilderCreationParameters": true,
        "getBuilderFileEmit": true,
        "getCommentRange": true,
        "getCommonSourceDirectory": true,
        "getCommonSourceDirectoryOfConfig": true,
        "getCompilerOptionsDiffValue": true,
        "getConditions": true,
        "getConfigFileParsingDiagnostics": true,
        "getConstantValue": true,
        "getContainerNode": true,
        "getContextualTypeFromParent": true,
        "getContextualTypeFromParentOrAncestorTypeNode": true,
        "getCurrentTime": true,
        "getDeclarationDiagnostics": true,
        "getDefaultExportInfoWorker": true,
        "getDefaultFormatCodeSettings": true,
        "getDefaultLikeExportInfo": true,
        "getDiagnosticText": true,
        "getDiagnosticsWithinSpan": true,
        "getDocumentPositionMapper": true,
        "getEditsForFileRename": true,
        "getEffectiveTypeRoots": true,
        "getEmitHelpers": true,
        "getEncodedSemanticClassifications": true,
        "getEncodedSyntacticClassifications": true,
        "getEntrypointsFromPackageJsonInfo": true,
        "getErrorCountForSummary": true,
        "getErrorSummaryText": true,
        "getExportInfoMap": true,
        "getExportNeedsImportStarHelper": true,
        "getFallbackOptions": true,
        "getFileEmitOutput": true,
        "getFileNamesFromConfigSpecs": true,
        "getFileWatcherEventKind": true,
        "getFilesInErrorForSummary": true,
        "getFirstNonSpaceCharacterPosition": true,
        "getFirstProjectOutput": true,
        "getFixableErrorSpanExpression": true,
        "getFormatCodeSettingsForWriting": true,
        "getIdentifierAutoGenerate": true,
        "getIdentifierGeneratedImportReference": true,
        "getIdentifierTypeArguments": true,
        "getImpliedNodeFormatForFile": true,
        "getImpliedNodeFormatForFileWorker": true,
        "getImportNeedsImportDefaultHelper": true,
        "getImportNeedsImportStarHelper": true,
        "getKeyForCompilerOptions": true,
        "getLineInfo": true,
        "getLineStartPositionForPosition": true,
        "getLocaleTimeString": true,
        "getMappedContextSpan": true,
        "getMappedDocumentSpan": true,
        "getMappedLocation": true,
        "getMatchedFileSpec": true,
        "getMatchedIncludeSpec": true,
        "getMeaningFromDeclaration": true,
        "getMeaningFromLocation": true,
        "getModeForFileReference": true,
        "getModeForResolutionAtIndex": true,
        "getModeForUsageLocation": true,
        "getModifiedTime": true,
        "getModuleInstanceState": true,
        "getModuleNameStringLiteralAt": true,
        "getModuleSpecifierResolverHost": true,
        "getNameForExportedSymbol": true,
        "getNameFromPropertyName": true,
        "getNameOfCompilerOptionValue": true,
        "getNamesForExportedSymbol": true,
        "getNavigateToItems": true,
        "getNavigationBarItems": true,
        "getNavigationTree": true,
        "getNewLineKind": true,
        "getNewLineOrDefaultFromHost": true,
        "getNodeId": true,
        "getNodeKind": true,
        "getNodeModifiers": true,
        "getNonAssignmentOperatorForCompoundAssignment": true,
        "getOptionFromName": true,
        "getOptionsNameMap": true,
        "getOrCreateEmitNode": true,
        "getOriginalNodeId": true,
        "getOutputDeclarationFileName": true,
        "getOutputExtension": true,
        "getOutputFileNames": true,
        "getOutputPathsFor": true,
        "getOutputPathsForBundle": true,
        "getPackageJsonInfo": true,
        "getPackageJsonTypesVersionsPaths": true,
        "getPackageJsonsVisibleToFile": true,
        "getPackageNameFromTypesPackageName": true,
        "getPackageScopeForPath": true,
        "getParentNodeInSpan": true,
        "getParsedCommandLineOfConfigFile": true,
        "getPathUpdater": true,
        "getPendingEmitKind": true,
        "getPossibleGenericSignatures": true,
        "getPossibleTypeArgumentsInfo": true,
        "getPreEmitDiagnostics": true,
        "getPrecedingNonSpaceCharacterPosition": true,
        "getPrivateIdentifier": true,
        "getProperties": true,
        "getPropertySymbolFromBindingElement": true,
        "getQuoteFromPreference": true,
        "getQuotePreference": true,
        "getRefactorContextSpan": true,
        "getReferencedFileLocation": true,
        "getRenameLocation": true,
        "getReplacementSpanForContextToken": true,
        "getResolutionDiagnostic": true,
        "getResolutionModeOverrideForClause": true,
        "getScriptKind": true,
        "getScriptTargetFeatures": true,
        "getSemanticClassifications": true,
        "getSnapshotText": true,
        "getSnippetElement": true,
        "getSourceFileVersionAsHashFromText": true,
        "getSourceMapRange": true,
        "getSourceMapper": true,
        "getStartsOnNewLine": true,
        "getStaticPropertiesAndClassStaticBlock": true,
        "getSuperCallFromStatement": true,
        "getSwitchedType": true,
        "getSymbolId": true,
        "getSymbolTarget": true,
        "getSyntacticClassifications": true,
        "getSynthesizedDeepClone": true,
        "getSynthesizedDeepCloneWithReplacements": true,
        "getSynthesizedDeepClones": true,
        "getSynthesizedDeepClonesWithReplacements": true,
        "getSyntheticLeadingComments": true,
        "getSyntheticTrailingComments": true,
        "getTargetLabel": true,
        "getTemporaryModuleResolutionState": true,
        "getTokenAtPosition": true,
        "getTokenSourceMapRange": true,
        "getTouchingPropertyName": true,
        "getTouchingToken": true,
        "getTransformers": true,
        "getTsBuildInfoEmitOutputFilePath": true,
        "getTypeArgumentOrTypeParameterList": true,
        "getTypeKeywordOfTypeOnlyImport": true,
        "getTypeNode": true,
        "getTypeNodeIfAccessible": true,
        "getTypesPackageName": true,
        "getUniqueName": true,
        "getUniqueSymbolId": true,
        "getWatchErrorSummaryDiagnosticMessage": true,
        "getWatchFactory": true,
        "handleNoEmitOptions": true,
        "hasChildOfKind": true,
        "hasDocComment": true,
        "hasIndexSignature": true,
        "hasPropertyAccessExpressionWithName": true,
        "helperString": true,
        "identitySourceMapConsumer": true,
        "ignoreSourceNewlines": true,
        "ignoredPaths": true,
        "importDefaultHelper": true,
        "importStarHelper": true,
        "inferredTypesContainingFile": true,
        "insertImports": true,
        "inverseJsxOptionMap": true,
        "isAccessibilityModifier": true,
        "isApplicableVersionedTypesKey": true,
        "isArgumentExpressionOfElementAccess": true,
        "isArrayLiteralOrObjectLiteralDestructuringPattern": true,
        "isBuildInfoFile": true,
        "isBuilderProgram2": true,
        "isCallExpressionTarget": true,
        "isCallOrNewExpressionTarget": true,
        "isCallToHelper": true,
        "isCircularBuildOrder": true,
        "isComment": true,
        "isCompoundAssignment": true,
        "isDecoratorTarget": true,
        "isDeprecatedDeclaration": true,
        "isDiagnosticWithLocation": true,
        "isEmittedFileOfProgram": true,
        "isEqualityOperatorKind": true,
        "isExcludedFile": true,
        "isExclusivelyTypeOnlyImportOrExport": true,
        "isExportsOrModuleExportsOrAlias": true,
        "isExpressionOfExternalModuleImportEqualsDeclaration": true,
        "isExternalModuleSymbol": true,
        "isFirstDeclarationOfSymbolParameter": true,
        "isFixablePromiseHandler": true,
        "isGlobalDeclaration": true,
        "isIgnoredFileFromWildCardWatching": true,
        "isImportOrExportSpecifierName": true,
        "isImportableFile": true,
        "isInComment": true,
        "isInJSXText": true,
        "isInNonReferenceComment": true,
        "isInReferenceComment": true,
        "isInRightSideOfInternalImportEqualsDeclaration": true,
        "isInString": true,
        "isInTemplateString": true,
        "isInitializedProperty": true,
        "isInsideJsxElement": true,
        "isInsideJsxElementOrAttribute": true,
        "isInsideNodeModules": true,
        "isInsideTemplateLiteral": true,
        "isInstantiatedModule": true,
        "isInternalDeclaration": true,
        "isJsxOpeningLikeElementTagName": true,
        "isJumpStatementTarget": true,
        "isLabelName": true,
        "isLabelOfLabeledStatement": true,
        "isLiteralNameOfPropertyDeclarationOrIndexAccess": true,
        "isModuleSpecifierLike": true,
        "isNameOfFunctionDeclaration": true,
        "isNameOfModuleDeclaration": true,
        "isNewExpressionTarget": true,
        "isNonGlobalDeclaration": true,
        "isNonStaticMethodOrAccessorWithPrivateName": true,
        "isObjectBindingElementWithoutPropertyName": true,
        "isPossiblyTypeArgumentPosition": true,
        "isProgramBundleEmitBuildInfo": true,
        "isProgramUptoDate": true,
        "isPunctuation": true,
        "isRawSourceMap": true,
        "isReferenceFileLocation": true,
        "isReferencedFile": true,
        "isReturnStatementWithFixablePromiseHandler": true,
        "isRightSideOfPropertyAccess": true,
        "isRightSideOfQualifiedName": true,
        "isSimpleCopiableExpression": true,
        "isSimpleInlineableExpression": true,
        "isSourceFileFromLibrary": true,
        "isSourceMapping": true,
        "isStringAndEmptyAnonymousObjectIntersection": true,
        "isStringLiteralOrTemplate": true,
        "isStringOrRegularExpressionOrTemplateLiteral": true,
        "isTagName": true,
        "isTaggedTemplateTag": true,
        "isTextWhiteSpaceLike": true,
        "isThis": true,
        "isTraceEnabled": true,
        "isTypeKeyword": true,
        "isTypeKeywordToken": true,
        "isTypeKeywordTokenOrIdentifier": true,
        "jsxModeNeedsExplicitImport": true,
        "keywordPart": true,
        "libMap": true,
        "libs": true,
        "lineBreakPart": true,
        "linkNamePart": true,
        "linkPart": true,
        "linkTextPart": true,
        "listFiles": true,
        "loadModuleFromGlobalCache": true,
        "loadWithModeAwareCache": true,
        "location": true,
        "makeImport": true,
        "makeImportIfNecessary": true,
        "makeStringLiteral": true,
        "mangleScopedPackageName": true,
        "mapOneOrMany": true,
        "mapToDisplayParts": true,
        "matchesExclude": true,
        "metadataHelper": true,
        "missingFileModifiedTime": true,
        "moduleOptionDeclaration": true,
        "moduleResolutionNameAndModeGetter": true,
        "moduleResolutionOptionDeclarations": true,
        "moduleResolutionUsesNodeModules": true,
        "moveEmitHelpers": true,
        "moveSyntheticComments": true,
        "navigator": true,
        "needsParentheses": true,
        "new": true,
        "newCaseClauseTracker": true,
        "newPrivateEnvironment": true,
        "noEmitNotification": true,
        "noEmitSubstitution": true,
        "noTransformers": true,
        "nodeModuleNameResolver": true,
        "nodeModulesPathPart": true,
        "nodeNextJsonConfigResolver": true,
        "nodeOverlapsWithStartEnd": true,
        "nodeSeenTracker": true,
        "nodeToDisplayParts": true,
        "noopFileWatcher": true,
        "notImplementedResolver": true,
        "nullNodeConverters": true,
        "nullTransformationContext": true,
        "onProfilerEvent": true,
        "operatorPart": true,
        "optionDeclarations": true,
        "optionMapToObject": true,
        "optionsAffectingProgramStructure": true,
        "optionsForBuild": true,
        "optionsForWatch": true,
        "paramHelper": true,
        "parameterNamePart": true,
        "parseBuildCommand": true,
        "parseCommandLine": true,
        "parseCommandLineWorker": true,
        "parseConfigFileTextToJson": true,
        "parseConfigFileWithSystem": true,
        "parseConfigHostFromCompilerHostLike": true,
        "parseCustomTypeOption": true,
        "parseJsonConfigFileContent": true,
        "parseJsonSourceFileConfigFileContent": true,
        "parseListTypeOption": true,
        "parseNodeModuleFromPath": true,
        "parsePackageName": true,
        "patchWriteFileEnsuringDirectory": true,
        "pathContainsNodeModules": true,
        "performIncrementalCompilation": true,
        "performance": true,
        "plainJSErrors": true,
        "positionBelongsToNode": true,
        "positionIsASICandidate": true,
        "preProcessFile": true,
        "probablyUsesSemicolons": true,
        "process": true,
        "processTaggedTemplateExpression": true,
        "programContainsEsModules": true,
        "programContainsModules": true,
        "propKeyHelper": true,
        "propertyNamePart": true,
        "punctuationPart": true,
        "queueMicrotask": true,
        "quote": true,
        "quotePreferenceFromString": true,
        "rangeContainsPosition": true,
        "rangeContainsPositionExclusive": true,
        "rangeContainsRange": true,
        "rangeContainsRangeExclusive": true,
        "rangeContainsStartEnd": true,
        "rangeOverlapsWithStartEnd": true,
        "readBuilderProgram": true,
        "readConfigFile": true,
        "readHelper": true,
        "readJsonConfigFile": true,
        "realizeDiagnostics": true,
        "removeAllComments": true,
        "removeEmitHelper": true,
        "removeIgnoredPath": true,
        "removeOptionality": true,
        "repeatString": true,
        "resolveConfigFileProjectName": true,
        "resolveJSModule": true,
        "resolveModuleName": true,
        "resolveModuleNameFromCache": true,
        "resolvePackageNameToPackageJson": true,
        "resolveProjectReferencePath": true,
        "resolveTripleslashReference": true,
        "resolveTypeReferenceDirective": true,
        "restHelper": true,
        "returnNoopFileWatcher": true,
        "returnsPromise": true,
        "runInitializersHelper": true,
        "sameMapping": true,
        "screenStartingMessageCodes": true,
        "semanticDiagnosticsOptionDeclarations": true,
        "serializeCompilerOptions": true,
        "setCommentRange": true,
        "setConfigFileInOptions": true,
        "setConstantValue": true,
        "setEmitFlags": true,
        "setFunctionNameHelper": true,
        "setGetSourceFileAsHashVersioned": true,
        "setIdentifierAutoGenerate": true,
        "setIdentifierGeneratedImportReference": true,
        "setIdentifierTypeArguments": true,
        "setImmediate": true,
        "setInternalEmitFlags": true,
        "setModuleDefaultHelper": true,
        "setPrivateIdentifier": true,
        "setSnippetElement": true,
        "setSourceMapRange": true,
        "setStackTraceLimit": true,
        "setStartsOnNewLine": true,
        "setSyntheticLeadingComments": true,
        "setSyntheticTrailingComments": true,
        "setSys": true,
        "setSysLog": true,
        "setTimeout": true,
        "setTokenSourceMapRange": true,
        "setTypeNode": true,
        "shouldAllowImportingTsExtension": true,
        "shouldUseUriStyleNodeCoreModules": true,
        "signatureHasLiteralTypes": true,
        "signatureHasRestParameter": true,
        "signatureToDisplayParts": true,
        "skipConstraint": true,
        "sourceFileAffectingCompilerOptions": true,
        "sourceMapCommentRegExp": true,
        "sourceMapCommentRegExpDontCareLineStart": true,
        "spacePart": true,
        "spreadArrayHelper": true,
        "startEndContainsRange": true,
        "startEndOverlapsWithStartEnd": true,
        "startTracing": true,
        "startsWithUnderscore": true,
        "stringContainsAt": true,
        "suppressLeadingAndTrailingTrivia": true,
        "suppressLeadingTrivia": true,
        "suppressTrailingTrivia": true,
        "symbolEscapedNameNoDefault": true,
        "symbolNameNoDefault": true,
        "symbolPart": true,
        "symbolToDisplayParts": true,
        "syntaxMayBeASICandidate": true,
        "syntaxRequiresTrailingSemicolonOrASI": true,
        "sysLog": true,
        "target": true,
        "targetOptionDeclaration": true,
        "templateObjectHelper": true,
        "testFormatSettings": true,
        "textOrKeywordPart": true,
        "textPart": true,
        "textSpansEqual": true,
        "toBuilderFileEmit": true,
        "toBuilderStateFileInfoForMultiEmit": true,
        "toProgramEmitPending": true,
        "trace": true,
        "tracingEnabled": true,
        "transform": true,
        "transformClassFields": true,
        "transformDeclarations": true,
        "transformECMAScriptModule": true,
        "transformES2015": true,
        "transformES2016": true,
        "transformES2017": true,
        "transformES2018": true,
        "transformES2019": true,
        "transformES2020": true,
        "transformES2021": true,
        "transformES5": true,
        "transformESDecorators": true,
        "transformESNext": true,
        "transformGenerators": true,
        "transformJsx": true,
        "transformLegacyDecorators": true,
        "transformModule": true,
        "transformNodeModule": true,
        "transformNodes": true,
        "transformSystemModule": true,
        "transformTypeScript": true,
        "transpile": true,
        "transpileModule": true,
        "transpileOptionValueCompilerOptions": true,
        "tryAndIgnoreErrors": true,
        "tryDirectoryExists": true,
        "tryFileExists": true,
        "tryGetDirectories": true,
        "tryGetSourceMappingURL": true,
        "tryIOAndConsumeErrors": true,
        "tryParseRawSourceMap": true,
        "tryReadDirectory": true,
        "tryReadFile": true,
        "ts_BreakpointResolver_exports": true,
        "ts_CallHierarchy_exports": true,
        "ts_Completions_exports": true,
        "ts_FindAllReferences_exports": true,
        "ts_GoToDefinition_exports": true,
        "ts_InlayHints_exports": true,
        "ts_JsDoc_exports": true,
        "ts_JsTyping_exports": true,
        "ts_NavigateTo_exports": true,
        "ts_NavigationBar_exports": true,
        "ts_OrganizeImports_exports": true,
        "ts_OutliningElementsCollector_exports": true,
        "ts_Rename_exports": true,
        "ts_SignatureHelp_exports": true,
        "ts_SmartSelectionRange_exports": true,
        "ts_SymbolDisplay_exports": true,
        "ts_classifier_exports": true,
        "ts_codefix_exports": true,
        "ts_formatting_exports": true,
        "ts_moduleSpecifiers_exports": true,
        "ts_performance_exports": true,
        "ts_refactor_exports": true,
        "ts_server_exports": true,
        "ts_textChanges_exports": true,
        "typeAcquisitionDeclarations": true,
        "typeAliasNamePart": true,
        "typeKeywords": true,
        "typeParameterNamePart": true,
        "typeReferenceResolutionNameAndModeGetter": true,
        "typeToDisplayParts": true,
        "unchangedPollThresholds": true,
        "unmangleScopedPackageName": true,
        "updateErrorForNoInputFiles": true,
        "updateMissingFilePathsWatch": true,
        "updatePackageJsonWatch": true,
        "updateResolutionField": true,
        "updateSharedExtendedConfigFileWatcher": true,
        "updateWatchingWildcardDirectories": true,
        "valuesHelper": true,
        "visitArray": true,
        "visitCommaListElements": true,
        "visitEachChild": true,
        "visitFunctionBody": true,
        "visitIterationBody": true,
        "visitLexicalEnvironment": true,
        "visitNode": true,
        "visitNodes2": true,
        "visitParameterList": true,
        "walkUpLexicalEnvironments": true,
        "whitespaceOrMapCommentRegExp": true,
        "zipToModeAwareCache": true
      }
    },
    "prop-types": {
      "globals": {
        "console": true,
        "process.env.NODE_ENV": true
      },
      "packages": {
        "prop-types>react-is": true,
        "react>object-assign": true
      }
    },
    "prop-types>react-is": {
      "globals": {
        "console": true,
        "process.env.NODE_ENV": true
      }
    },
    "pump": {
      "builtin": {
        "fs": true
      },
      "globals": {
        "process.version": true
      },
      "packages": {
        "end-of-stream": true,
        "pump>once": true
      }
    },
    "pump>once": {
      "packages": {
        "pump>once>wrappy": true
      }
    },
    "pumpify": {
      "packages": {
        "duplexify": true,
        "pump": true,
        "pumpify>inherits": true
      }
    },
    "pumpify>inherits": {
      "builtin": {
        "util.inherits": true
      }
    },
    "randomcolor": {
      "globals": {
        "define": true
      }
    },
    "react-markdown>unified": {
      "packages": {
        "mocha>yargs-unparser>is-plain-obj": true,
        "react-markdown>unified>bail": true,
        "react-markdown>unified>extend": true,
        "react-markdown>unified>is-buffer": true,
        "react-markdown>unified>trough": true,
        "react-markdown>vfile": true
      }
    },
    "react-markdown>unist-util-visit": {
      "packages": {
        "react-markdown>unist-util-visit>unist-util-visit-parents": true
      }
    },
    "react-markdown>unist-util-visit>unist-util-visit-parents": {
      "packages": {
        "react-markdown>unist-util-visit>unist-util-is": true
      }
    },
    "react-markdown>vfile": {
      "builtin": {
        "path.basename": true,
        "path.dirname": true,
        "path.extname": true,
        "path.join": true,
        "path.sep": true
      },
      "globals": {
        "process.cwd": true
      },
      "packages": {
        "react-markdown>vfile>is-buffer": true,
        "react-markdown>vfile>vfile-message": true,
        "vinyl>replace-ext": true
      }
    },
    "react-markdown>vfile>vfile-message": {
      "packages": {
        "react-markdown>vfile>unist-util-stringify-position": true
      }
    },
    "react-syntax-highlighter>refractor>parse-entities": {
      "packages": {
        "react-syntax-highlighter>refractor>parse-entities>character-entities": true,
        "react-syntax-highlighter>refractor>parse-entities>character-entities-legacy": true,
        "react-syntax-highlighter>refractor>parse-entities>character-reference-invalid": true,
        "react-syntax-highlighter>refractor>parse-entities>is-alphanumerical": true,
        "react-syntax-highlighter>refractor>parse-entities>is-decimal": true,
        "react-syntax-highlighter>refractor>parse-entities>is-hexadecimal": true
      }
    },
    "react-syntax-highlighter>refractor>parse-entities>is-alphanumerical": {
      "packages": {
        "react-syntax-highlighter>refractor>parse-entities>is-decimal": true,
        "stylelint>@stylelint/postcss-markdown>remark>remark-parse>is-alphabetical": true
      }
    },
    "readable-stream": {
      "builtin": {
        "events.EventEmitter": true,
        "stream": true,
        "util": true
      },
      "globals": {
        "process.browser": true,
        "process.env.READABLE_STREAM": true,
        "process.stderr": true,
        "process.stdout": true,
        "process.version.slice": true,
        "setImmediate": true
      },
      "packages": {
        "pumpify>inherits": true,
        "readable-stream>core-util-is": true,
        "readable-stream>isarray": true,
        "readable-stream>process-nextick-args": true,
        "readable-stream>safe-buffer": true,
        "readable-stream>string_decoder": true,
        "readable-stream>util-deprecate": true
      }
    },
    "readable-stream>core-util-is": {
      "globals": {
        "Buffer.isBuffer": true
      }
    },
    "readable-stream>process-nextick-args": {
      "globals": {
        "process": true
      }
    },
    "readable-stream>safe-buffer": {
      "builtin": {
        "buffer": true
      }
    },
    "readable-stream>string_decoder": {
      "packages": {
        "readable-stream>safe-buffer": true
      }
    },
    "readable-stream>util-deprecate": {
      "builtin": {
        "util.deprecate": true
      }
    },
    "resolve-url-loader>es6-iterator": {
      "packages": {
        "resolve-url-loader>es6-iterator>d": true,
        "resolve-url-loader>es6-iterator>es5-ext": true,
        "resolve-url-loader>es6-iterator>es6-symbol": true
      }
    },
    "resolve-url-loader>es6-iterator>d": {
      "packages": {
        "resolve-url-loader>es6-iterator>es5-ext": true
      }
    },
    "resolve-url-loader>es6-iterator>es5-ext": {
      "packages": {
        "resolve-url-loader>es6-iterator>es6-symbol": true
      }
    },
    "resolve-url-loader>es6-iterator>es6-symbol": {
      "packages": {
        "resolve-url-loader>es6-iterator>d": true
      }
    },
    "resolve-url-loader>rework>css>source-map-resolve": {
      "builtin": {
        "url.resolve": true
      },
      "globals": {
        "TextDecoder": true,
        "setImmediate": true
      },
      "packages": {
        "gulp-sourcemaps>css>source-map-resolve>atob": true,
        "gulp-sourcemaps>css>source-map-resolve>decode-uri-component": true,
        "resolve-url-loader>rework>css>source-map-resolve>source-map-url": true,
        "resolve-url-loader>rework>css>urix": true
      }
    },
    "resolve-url-loader>rework>css>source-map-resolve>source-map-url": {
      "globals": {
        "define": true
      }
    },
    "resolve-url-loader>rework>css>urix": {
      "builtin": {
        "path.sep": true
      }
    },
    "sass": {
      "builtin": {
        "fs": true,
        "readline": true,
        "url": true
      },
      "env": "unfrozen",
      "globals": {
        "Buffer": true,
        "HTMLElement": true,
        "InternalError": true,
        "TextDecoder": true,
        "WorkerGlobalScope": true,
        "__dirname": true,
        "__filename": true,
        "__non_webpack_require__": true,
        "__webpack_require__": true,
        "console": true,
        "dartExperimentalFixupGetTag": true,
        "dartMainRunner": true,
        "dartNativeDispatchHooksTransformer": true,
        "dartPrint": true,
        "document": true,
        "load": true,
        "navigator": true,
        "print": true,
        "process": true,
        "setImmediate": true,
        "setTimeout": true,
        "version": true
      },
      "packages": {
        "chokidar": true
      }
    },
    "semver": {
      "globals": {
        "console.error": true,
        "process": true
      },
      "packages": {
        "semver>lru-cache": true
      }
    },
    "semver>lru-cache": {
      "packages": {
        "semver>lru-cache>yallist": true
      }
    },
    "source-map": {
      "builtin": {
        "fs.readFile": true,
        "path.join": true
      },
      "globals": {
        "WebAssembly.instantiate": true,
        "__dirname": true,
        "console.debug": true,
        "console.time": true,
        "console.timeEnd": true,
        "fetch": true
      }
    },
    "squirrelly": {
      "builtin": {
        "fs.existsSync": true,
        "fs.readFileSync": true,
        "path.dirname": true,
        "path.extname": true,
        "path.resolve": true
      }
    },
    "string.prototype.matchall": {
      "packages": {
        "globalthis>define-properties": true,
        "string.prototype.matchall>call-bind": true,
        "string.prototype.matchall>es-abstract": true,
        "string.prototype.matchall>has-symbols": true,
        "string.prototype.matchall>regexp.prototype.flags": true
      }
    },
    "string.prototype.matchall>call-bind": {
      "packages": {
        "browserify>has>function-bind": true,
        "string.prototype.matchall>get-intrinsic": true
      }
    },
    "string.prototype.matchall>es-abstract": {
      "packages": {
        "brfs>static-module>object-inspect": true,
        "browserify>has": true,
        "eslint-plugin-react>array-includes>is-string": true,
        "globalthis>define-properties>has-property-descriptors": true,
        "string.prototype.matchall>call-bind": true,
        "string.prototype.matchall>es-abstract>es-set-tostringtag": true,
        "string.prototype.matchall>es-abstract>es-to-primitive": true,
        "string.prototype.matchall>es-abstract>gopd": true,
        "string.prototype.matchall>es-abstract>has-proto": true,
        "string.prototype.matchall>es-abstract>is-callable": true,
        "string.prototype.matchall>es-abstract>is-regex": true,
        "string.prototype.matchall>es-abstract>safe-regex-test": true,
        "string.prototype.matchall>es-abstract>string.prototype.trim": true,
        "string.prototype.matchall>get-intrinsic": true,
        "string.prototype.matchall>has-symbols": true,
        "string.prototype.matchall>internal-slot": true
      }
    },
    "string.prototype.matchall>es-abstract>es-set-tostringtag": {
      "packages": {
        "browserify>has": true,
        "koa>is-generator-function>has-tostringtag": true,
        "string.prototype.matchall>get-intrinsic": true
      }
    },
    "string.prototype.matchall>es-abstract>es-to-primitive": {
      "packages": {
        "@metamask/eth-token-tracker>deep-equal>is-date-object": true,
        "string.prototype.matchall>es-abstract>es-to-primitive>is-symbol": true,
        "string.prototype.matchall>es-abstract>is-callable": true
      }
    },
    "string.prototype.matchall>es-abstract>es-to-primitive>is-symbol": {
      "packages": {
        "string.prototype.matchall>has-symbols": true
      }
    },
    "string.prototype.matchall>es-abstract>gopd": {
      "packages": {
        "string.prototype.matchall>get-intrinsic": true
      }
    },
    "string.prototype.matchall>es-abstract>is-callable": {
      "globals": {
        "document": true
      }
    },
    "string.prototype.matchall>es-abstract>is-regex": {
      "packages": {
        "koa>is-generator-function>has-tostringtag": true,
        "string.prototype.matchall>call-bind": true
      }
    },
    "string.prototype.matchall>es-abstract>safe-regex-test": {
      "packages": {
        "string.prototype.matchall>call-bind": true,
        "string.prototype.matchall>es-abstract>is-regex": true,
        "string.prototype.matchall>get-intrinsic": true
      }
    },
    "string.prototype.matchall>es-abstract>string.prototype.trim": {
      "packages": {
        "globalthis>define-properties": true,
        "string.prototype.matchall>call-bind": true,
        "string.prototype.matchall>es-abstract": true
      }
    },
    "string.prototype.matchall>get-intrinsic": {
      "globals": {
        "AggregateError": true,
        "FinalizationRegistry": true,
        "WeakRef": true
      },
      "packages": {
        "browserify>has>function-bind": true,
        "depcheck>is-core-module>hasown": true,
        "string.prototype.matchall>es-abstract>has-proto": true,
        "string.prototype.matchall>has-symbols": true
      }
    },
    "string.prototype.matchall>internal-slot": {
      "packages": {
        "depcheck>is-core-module>hasown": true,
        "string.prototype.matchall>get-intrinsic": true,
        "string.prototype.matchall>side-channel": true
      }
    },
    "string.prototype.matchall>regexp.prototype.flags": {
      "packages": {
        "globalthis>define-properties": true,
        "string.prototype.matchall>call-bind": true,
        "string.prototype.matchall>regexp.prototype.flags>set-function-name": true
      }
    },
    "string.prototype.matchall>regexp.prototype.flags>set-function-name": {
      "packages": {
        "globalthis>define-properties>define-data-property": true,
        "globalthis>define-properties>has-property-descriptors": true,
        "string.prototype.matchall>es-abstract>function.prototype.name>functions-have-names": true
      }
    },
    "string.prototype.matchall>side-channel": {
      "packages": {
        "brfs>static-module>object-inspect": true,
        "string.prototype.matchall>call-bind": true,
        "string.prototype.matchall>get-intrinsic": true
      }
    },
    "stylelint": {
      "builtin": {
        "fs.lstatSync": true,
        "fs.readFile": true,
        "fs.readFileSync": true,
        "fs.stat": true,
        "os.EOL": true,
        "path.dirname": true,
        "path.isAbsolute": true,
        "path.join": true,
        "path.normalize": true,
        "path.relative": true,
        "path.resolve": true,
        "path.sep": true,
        "url.URL": true
      },
      "globals": {
        "__dirname": true,
        "assert": true,
        "console.warn": true,
        "process.cwd": true,
        "process.env.NODE_ENV": true,
        "process.stdout.columns": true,
        "process.stdout.isTTY": true
      },
      "packages": {
        "chalk": true,
        "del>slash": true,
        "eslint>ignore": true,
        "eslint>imurmurhash": true,
        "fast-glob>micromatch": true,
        "globby": true,
        "lodash": true,
        "mocha>log-symbols": true,
        "nock>debug": true,
        "nyc>resolve-from": true,
        "stylelint>@stylelint/postcss-css-in-js": true,
        "stylelint>@stylelint/postcss-markdown": true,
        "stylelint>autoprefixer": true,
        "stylelint>balanced-match": true,
        "stylelint>cosmiconfig": true,
        "stylelint>execall": true,
        "stylelint>file-entry-cache": true,
        "stylelint>global-modules": true,
        "stylelint>globjoin": true,
        "stylelint>html-tags": true,
        "stylelint>import-lazy": true,
        "stylelint>known-css-properties": true,
        "stylelint>leven": true,
        "stylelint>mathml-tag-names": true,
        "stylelint>normalize-selector": true,
        "stylelint>postcss": true,
        "stylelint>postcss-html": true,
        "stylelint>postcss-less": true,
        "stylelint>postcss-media-query-parser": true,
        "stylelint>postcss-reporter": true,
        "stylelint>postcss-resolve-nested-selector": true,
        "stylelint>postcss-safe-parser": true,
        "stylelint>postcss-sass": true,
        "stylelint>postcss-scss": true,
        "stylelint>postcss-selector-parser": true,
        "stylelint>postcss-syntax": true,
        "stylelint>postcss-value-parser": true,
        "stylelint>specificity": true,
        "stylelint>style-search": true,
        "stylelint>sugarss": true,
        "stylelint>svg-tags": true,
        "stylelint>table": true,
        "stylelint>write-file-atomic": true,
        "yargs>string-width": true
      }
    },
    "stylelint>@stylelint/postcss-css-in-js": {
      "globals": {
        "__dirname": true
      },
      "packages": {
        "@babel/core": true,
        "stylelint>postcss": true,
        "stylelint>postcss-syntax": true
      }
    },
    "stylelint>@stylelint/postcss-markdown": {
      "packages": {
        "stylelint>@stylelint/postcss-markdown>remark": true,
        "stylelint>@stylelint/postcss-markdown>unist-util-find-all-after": true,
        "stylelint>postcss-html": true,
        "stylelint>postcss-syntax": true
      }
    },
    "stylelint>@stylelint/postcss-markdown>remark": {
      "packages": {
        "react-markdown>unified": true,
        "stylelint>@stylelint/postcss-markdown>remark>remark-parse": true,
        "stylelint>@stylelint/postcss-markdown>remark>remark-stringify": true
      }
    },
    "stylelint>@stylelint/postcss-markdown>remark>remark-parse": {
      "packages": {
        "react-syntax-highlighter>refractor>parse-entities": true,
        "react-syntax-highlighter>refractor>parse-entities>is-decimal": true,
        "stylelint>@stylelint/postcss-markdown>remark>remark-parse>ccount": true,
        "stylelint>@stylelint/postcss-markdown>remark>remark-parse>collapse-white-space": true,
        "stylelint>@stylelint/postcss-markdown>remark>remark-parse>is-alphabetical": true,
        "stylelint>@stylelint/postcss-markdown>remark>remark-parse>is-whitespace-character": true,
        "stylelint>@stylelint/postcss-markdown>remark>remark-parse>is-word-character": true,
        "stylelint>@stylelint/postcss-markdown>remark>remark-parse>markdown-escapes": true,
        "stylelint>@stylelint/postcss-markdown>remark>remark-parse>repeat-string": true,
        "stylelint>@stylelint/postcss-markdown>remark>remark-parse>state-toggle": true,
        "stylelint>@stylelint/postcss-markdown>remark>remark-parse>trim": true,
        "stylelint>@stylelint/postcss-markdown>remark>remark-parse>trim-trailing-lines": true,
        "stylelint>@stylelint/postcss-markdown>remark>remark-parse>unherit": true,
        "stylelint>@stylelint/postcss-markdown>remark>remark-parse>unist-util-remove-position": true,
        "stylelint>@stylelint/postcss-markdown>remark>remark-parse>vfile-location": true,
        "watchify>xtend": true
      }
    },
    "stylelint>@stylelint/postcss-markdown>remark>remark-parse>unherit": {
      "packages": {
        "pumpify>inherits": true,
        "watchify>xtend": true
      }
    },
    "stylelint>@stylelint/postcss-markdown>remark>remark-parse>unist-util-remove-position": {
      "packages": {
        "react-markdown>unist-util-visit": true
      }
    },
    "stylelint>@stylelint/postcss-markdown>remark>remark-stringify": {
      "packages": {
        "react-syntax-highlighter>refractor>parse-entities": true,
        "react-syntax-highlighter>refractor>parse-entities>is-decimal": true,
        "stylelint>@stylelint/postcss-markdown>remark>remark-parse>ccount": true,
        "stylelint>@stylelint/postcss-markdown>remark>remark-parse>is-whitespace-character": true,
        "stylelint>@stylelint/postcss-markdown>remark>remark-parse>markdown-escapes": true,
        "stylelint>@stylelint/postcss-markdown>remark>remark-parse>repeat-string": true,
        "stylelint>@stylelint/postcss-markdown>remark>remark-parse>state-toggle": true,
        "stylelint>@stylelint/postcss-markdown>remark>remark-parse>unherit": true,
        "stylelint>@stylelint/postcss-markdown>remark>remark-stringify>is-alphanumeric": true,
        "stylelint>@stylelint/postcss-markdown>remark>remark-stringify>longest-streak": true,
        "stylelint>@stylelint/postcss-markdown>remark>remark-stringify>markdown-table": true,
        "stylelint>@stylelint/postcss-markdown>remark>remark-stringify>mdast-util-compact": true,
        "stylelint>@stylelint/postcss-markdown>remark>remark-stringify>stringify-entities": true,
        "watchify>xtend": true
      }
    },
    "stylelint>@stylelint/postcss-markdown>remark>remark-stringify>markdown-table": {
      "packages": {
        "stylelint>@stylelint/postcss-markdown>remark>remark-parse>repeat-string": true
      }
    },
    "stylelint>@stylelint/postcss-markdown>remark>remark-stringify>mdast-util-compact": {
      "packages": {
        "react-markdown>unist-util-visit": true
      }
    },
    "stylelint>@stylelint/postcss-markdown>remark>remark-stringify>stringify-entities": {
      "packages": {
        "react-syntax-highlighter>refractor>parse-entities>character-entities-legacy": true,
        "react-syntax-highlighter>refractor>parse-entities>is-alphanumerical": true,
        "react-syntax-highlighter>refractor>parse-entities>is-decimal": true,
        "react-syntax-highlighter>refractor>parse-entities>is-hexadecimal": true,
        "stylelint>@stylelint/postcss-markdown>remark>remark-stringify>stringify-entities>character-entities-html4": true
      }
    },
    "stylelint>@stylelint/postcss-markdown>unist-util-find-all-after": {
      "packages": {
        "stylelint>@stylelint/postcss-markdown>unist-util-find-all-after>unist-util-is": true
      }
    },
    "stylelint>autoprefixer": {
      "globals": {
        "console": true,
        "process.cwd": true,
        "process.env.AUTOPREFIXER_GRID": true
      },
      "packages": {
        "stylelint>autoprefixer>normalize-range": true,
        "stylelint>autoprefixer>num2fraction": true,
        "stylelint>autoprefixer>picocolors": true,
        "stylelint>autoprefixer>postcss": true,
        "stylelint>postcss-value-parser": true,
        "webpack>browserslist": true,
        "webpack>browserslist>caniuse-lite": true
      }
    },
    "stylelint>autoprefixer>picocolors": {
      "builtin": {
        "tty.isatty": true
      },
      "globals": {
        "process.argv.includes": true,
        "process.env": true,
        "process.platform": true
      }
    },
    "stylelint>autoprefixer>postcss": {
      "builtin": {
        "fs": true,
        "path": true
      },
      "globals": {
        "Buffer": true,
        "atob": true,
        "btoa": true,
        "console": true,
        "process.env.NODE_ENV": true
      },
      "packages": {
        "stylelint>autoprefixer>picocolors": true,
        "stylelint>autoprefixer>postcss>source-map": true
      }
    },
    "stylelint>cosmiconfig": {
      "builtin": {
        "fs": true,
        "os": true,
        "path": true
      },
      "globals": {
        "process.cwd": true
      },
      "packages": {
        "depcheck>cosmiconfig>parse-json": true,
        "depcheck>cosmiconfig>yaml": true,
        "eslint>import-fresh": true,
        "globby>dir-glob>path-type": true
      }
    },
    "stylelint>execall": {
      "packages": {
        "stylelint>execall>clone-regexp": true
      }
    },
    "stylelint>execall>clone-regexp": {
      "packages": {
        "stylelint>execall>clone-regexp>is-regexp": true
      }
    },
    "stylelint>file-entry-cache": {
      "builtin": {
        "crypto.createHash": true,
        "fs.readFileSync": true,
        "fs.statSync": true,
        "path.basename": true,
        "path.dirname": true
      },
      "packages": {
        "stylelint>file-entry-cache>flat-cache": true
      }
    },
    "stylelint>file-entry-cache>flat-cache": {
      "builtin": {
        "fs.existsSync": true,
        "fs.readFileSync": true,
        "path.basename": true,
        "path.dirname": true,
        "path.resolve": true
      },
      "globals": {
        "__dirname": true
      },
      "packages": {
        "stylelint>file-entry-cache>flat-cache>flatted": true,
        "stylelint>file-entry-cache>flat-cache>rimraf": true,
        "stylelint>file-entry-cache>flat-cache>write": true
      }
    },
    "stylelint>file-entry-cache>flat-cache>rimraf": {
      "builtin": {
        "assert": true,
        "fs": true,
        "path.join": true
      },
      "globals": {
        "process.platform": true,
        "setTimeout": true
      },
      "packages": {
        "nyc>glob": true
      }
    },
    "stylelint>file-entry-cache>flat-cache>write": {
      "builtin": {
        "fs.createWriteStream": true,
        "fs.writeFile": true,
        "fs.writeFileSync": true,
        "path.dirname": true
      },
      "packages": {
        "stylelint>file-entry-cache>flat-cache>write>mkdirp": true
      }
    },
    "stylelint>file-entry-cache>flat-cache>write>mkdirp": {
      "builtin": {
        "fs": true,
        "path.dirname": true,
        "path.resolve": true
      }
    },
    "stylelint>global-modules": {
      "builtin": {
        "path.resolve": true
      },
      "globals": {
        "process.env.OSTYPE": true,
        "process.platform": true
      },
      "packages": {
        "stylelint>global-modules>global-prefix": true
      }
    },
    "stylelint>global-modules>global-prefix": {
      "builtin": {
        "fs.readFileSync": true,
        "fs.realpathSync": true,
        "os.homedir": true,
        "path.dirname": true,
        "path.join": true,
        "path.resolve": true
      },
      "globals": {
        "process.env.APPDATA": true,
        "process.env.DESTDIR": true,
        "process.env.OSTYPE": true,
        "process.env.PREFIX": true,
        "process.execPath": true,
        "process.platform": true
      },
      "packages": {
        "stylelint>global-modules>global-prefix>ini": true,
        "stylelint>global-modules>global-prefix>which": true
      }
    },
    "stylelint>global-modules>global-prefix>ini": {
      "globals": {
        "process": true
      }
    },
    "stylelint>global-modules>global-prefix>which": {
      "builtin": {
        "path.join": true
      },
      "globals": {
        "process.cwd": true,
        "process.env.OSTYPE": true,
        "process.env.PATH": true,
        "process.env.PATHEXT": true,
        "process.platform": true
      },
      "packages": {
        "@sentry/cli>which>isexe": true
      }
    },
    "stylelint>globjoin": {
      "builtin": {
        "path.join": true
      }
    },
    "stylelint>normalize-selector": {
      "globals": {
        "define": true
      }
    },
    "stylelint>postcss": {
      "builtin": {
        "fs": true,
        "path": true
      },
      "globals": {
        "Buffer": true,
        "atob": true,
        "btoa": true,
        "console": true,
        "process.env.NODE_ENV": true
      },
      "packages": {
        "stylelint>postcss>picocolors": true,
        "stylelint>postcss>source-map": true
      }
    },
    "stylelint>postcss-html": {
      "globals": {
        "__dirname": true
      },
      "packages": {
        "stylelint>postcss-html>htmlparser2": true,
        "stylelint>postcss-syntax": true
      }
    },
    "stylelint>postcss-html>htmlparser2": {
      "builtin": {
        "buffer.Buffer": true,
        "events.EventEmitter": true,
        "string_decoder.StringDecoder": true
      },
      "packages": {
        "pumpify>inherits": true,
        "stylelint>postcss-html>htmlparser2>domelementtype": true,
        "stylelint>postcss-html>htmlparser2>domhandler": true,
        "stylelint>postcss-html>htmlparser2>domutils": true,
        "stylelint>postcss-html>htmlparser2>entities": true,
        "stylelint>postcss-html>htmlparser2>readable-stream": true
      }
    },
    "stylelint>postcss-html>htmlparser2>domhandler": {
      "packages": {
        "stylelint>postcss-html>htmlparser2>domelementtype": true
      }
    },
    "stylelint>postcss-html>htmlparser2>domutils": {
      "packages": {
        "stylelint>postcss-html>htmlparser2>domelementtype": true,
        "stylelint>postcss-html>htmlparser2>domutils>dom-serializer": true
      }
    },
    "stylelint>postcss-html>htmlparser2>domutils>dom-serializer": {
      "packages": {
        "stylelint>postcss-html>htmlparser2>domelementtype": true,
        "stylelint>postcss-html>htmlparser2>entities": true
      }
    },
    "stylelint>postcss-html>htmlparser2>readable-stream": {
      "builtin": {
        "buffer.Buffer": true,
        "events.EventEmitter": true,
        "stream": true,
        "util": true
      },
      "globals": {
        "process.env.READABLE_STREAM": true,
        "process.nextTick": true,
        "process.stderr": true,
        "process.stdout": true
      },
      "packages": {
        "browserify>string_decoder": true,
        "pumpify>inherits": true,
        "readable-stream>util-deprecate": true
      }
    },
    "stylelint>postcss-less": {
      "packages": {
        "stylelint>postcss-less>postcss": true
      }
    },
    "stylelint>postcss-less>postcss": {
      "builtin": {
        "fs": true,
        "path": true
      },
      "globals": {
        "Buffer": true,
        "atob": true,
        "btoa": true,
        "console": true,
        "process.env.NODE_ENV": true
      },
      "packages": {
        "stylelint>postcss-less>postcss>picocolors": true,
        "stylelint>postcss-less>postcss>source-map": true
      }
    },
    "stylelint>postcss-less>postcss>picocolors": {
      "builtin": {
        "tty.isatty": true
      },
      "globals": {
        "process.argv.includes": true,
        "process.env": true,
        "process.platform": true
      }
    },
    "stylelint>postcss-reporter": {
      "packages": {
        "lodash": true
      }
    },
    "stylelint>postcss-safe-parser": {
      "packages": {
        "stylelint>postcss-safe-parser>postcss": true
      }
    },
    "stylelint>postcss-safe-parser>postcss": {
      "builtin": {
        "fs": true,
        "path": true
      },
      "globals": {
        "Buffer": true,
        "atob": true,
        "btoa": true,
        "console": true,
        "process.env.NODE_ENV": true
      },
      "packages": {
        "stylelint>postcss-safe-parser>postcss>picocolors": true,
        "stylelint>postcss-safe-parser>postcss>source-map": true
      }
    },
    "stylelint>postcss-safe-parser>postcss>picocolors": {
      "builtin": {
        "tty.isatty": true
      },
      "globals": {
        "process.argv.includes": true,
        "process.env": true,
        "process.platform": true
      }
    },
    "stylelint>postcss-sass": {
      "packages": {
        "madge>detective-less>gonzales-pe": true,
        "stylelint>postcss-sass>postcss": true
      }
    },
    "stylelint>postcss-sass>postcss": {
      "builtin": {
        "fs": true,
        "path": true
      },
      "globals": {
        "Buffer": true,
        "atob": true,
        "btoa": true,
        "console": true,
        "process.env.NODE_ENV": true
      },
      "packages": {
        "stylelint>postcss-sass>postcss>picocolors": true,
        "stylelint>postcss-sass>postcss>source-map": true
      }
    },
    "stylelint>postcss-sass>postcss>picocolors": {
      "builtin": {
        "tty.isatty": true
      },
      "globals": {
        "process.argv.includes": true,
        "process.env": true,
        "process.platform": true
      }
    },
    "stylelint>postcss-scss": {
      "packages": {
        "stylelint>postcss-scss>postcss": true
      }
    },
    "stylelint>postcss-scss>postcss": {
      "builtin": {
        "fs": true,
        "path": true
      },
      "globals": {
        "Buffer": true,
        "atob": true,
        "btoa": true,
        "console": true,
        "process.env.NODE_ENV": true
      },
      "packages": {
        "stylelint>postcss-scss>postcss>picocolors": true,
        "stylelint>postcss-scss>postcss>source-map": true
      }
    },
    "stylelint>postcss-scss>postcss>picocolors": {
      "builtin": {
        "tty.isatty": true
      },
      "globals": {
        "process.argv.includes": true,
        "process.env": true,
        "process.platform": true
      }
    },
    "stylelint>postcss-selector-parser": {
      "packages": {
        "readable-stream>util-deprecate": true,
        "stylelint>postcss-selector-parser>cssesc": true
      }
    },
    "stylelint>postcss-syntax": {
      "builtin": {
        "path.isAbsolute": true,
        "path.resolve": true,
        "path.sep": true
      },
      "packages": {
        "stylelint>postcss": true
      }
    },
    "stylelint>postcss>picocolors": {
      "builtin": {
        "tty.isatty": true
      },
      "globals": {
        "process.argv.includes": true,
        "process.env": true,
        "process.platform": true
      }
    },
    "stylelint>specificity": {
      "globals": {
        "define": true
      }
    },
    "stylelint>sugarss": {
      "packages": {
        "stylelint>sugarss>postcss": true
      }
    },
    "stylelint>sugarss>postcss": {
      "builtin": {
        "fs": true,
        "path": true
      },
      "globals": {
        "Buffer": true,
        "atob": true,
        "btoa": true,
        "console": true,
        "process.env.NODE_ENV": true
      },
      "packages": {
        "stylelint>sugarss>postcss>picocolors": true,
        "stylelint>sugarss>postcss>source-map": true
      }
    },
    "stylelint>sugarss>postcss>picocolors": {
      "builtin": {
        "tty.isatty": true
      },
      "globals": {
        "process.argv.includes": true,
        "process.env": true,
        "process.platform": true
      }
    },
    "stylelint>table": {
      "globals": {
        "process.stdout.write": true
      },
      "packages": {
        "eslint>ajv": true,
        "lodash": true,
        "stylelint>table>slice-ansi": true,
        "stylelint>table>string-width": true
      }
    },
    "stylelint>table>slice-ansi": {
      "packages": {
        "stylelint>table>slice-ansi>ansi-styles": true,
        "stylelint>table>slice-ansi>astral-regex": true,
        "stylelint>table>slice-ansi>is-fullwidth-code-point": true
      }
    },
    "stylelint>table>slice-ansi>ansi-styles": {
      "packages": {
        "stylelint>table>slice-ansi>ansi-styles>color-convert": true
      }
    },
    "stylelint>table>slice-ansi>ansi-styles>color-convert": {
      "packages": {
        "stylelint>table>slice-ansi>ansi-styles>color-convert>color-name": true
      }
    },
    "stylelint>table>string-width": {
      "packages": {
        "stylelint>table>slice-ansi>is-fullwidth-code-point": true,
        "stylelint>table>string-width>emoji-regex": true,
        "stylelint>table>string-width>strip-ansi": true
      }
    },
    "stylelint>table>string-width>strip-ansi": {
      "packages": {
        "stylelint>table>string-width>strip-ansi>ansi-regex": true
      }
    },
    "stylelint>write-file-atomic": {
      "builtin": {
        "fs.chmod": true,
        "fs.chmodSync": true,
        "fs.chown": true,
        "fs.chownSync": true,
        "fs.close": true,
        "fs.closeSync": true,
        "fs.fsync": true,
        "fs.fsyncSync": true,
        "fs.open": true,
        "fs.openSync": true,
        "fs.realpath": true,
        "fs.realpathSync": true,
        "fs.rename": true,
        "fs.renameSync": true,
        "fs.stat": true,
        "fs.statSync": true,
        "fs.unlink": true,
        "fs.unlinkSync": true,
        "fs.write": true,
        "fs.writeSync": true,
        "path.resolve": true,
        "util.promisify": true,
        "worker_threads.threadId": true
      },
      "globals": {
        "Buffer.isBuffer": true,
        "__filename": true,
        "process.getuid": true,
        "process.pid": true
      },
      "packages": {
        "eslint>imurmurhash": true,
        "nyc>signal-exit": true,
        "stylelint>write-file-atomic>is-typedarray": true,
        "stylelint>write-file-atomic>typedarray-to-buffer": true
      }
    },
    "stylelint>write-file-atomic>typedarray-to-buffer": {
      "globals": {
        "Buffer.from": true
      },
      "packages": {
        "stylelint>write-file-atomic>is-typedarray": true
      }
    },
    "superstruct": {
      "globals": {
        "console.warn": true,
        "define": true
      }
    },
    "terser": {
      "globals": {
        "Buffer": true,
        "atob": true,
        "btoa": true,
        "console.log": true,
        "console.warn": true,
        "define": true,
        "process": true
      },
      "packages": {
        "jsdom>acorn": true,
        "terser>@jridgewell/source-map": true
      }
    },
    "terser>@jridgewell/source-map": {
      "globals": {
        "Buffer": true,
        "TextDecoder": true,
        "define": true
      }
    },
    "terser>@jridgewell/source-map>@jridgewell/gen-mapping": {
      "globals": {
        "define": true
      },
      "packages": {
        "terser>@jridgewell/source-map>@jridgewell/gen-mapping>@jridgewell/set-array": true,
        "terser>@jridgewell/source-map>@jridgewell/gen-mapping>@jridgewell/sourcemap-codec": true,
        "terser>@jridgewell/source-map>@jridgewell/trace-mapping": true
      }
    },
    "terser>@jridgewell/source-map>@jridgewell/gen-mapping>@jridgewell/set-array": {
      "globals": {
        "define": true
      }
    },
    "terser>@jridgewell/source-map>@jridgewell/gen-mapping>@jridgewell/sourcemap-codec": {
      "globals": {
        "Buffer": true,
        "TextDecoder": true,
        "define": true
      }
    },
    "terser>@jridgewell/source-map>@jridgewell/trace-mapping": {
      "globals": {
        "define": true
      },
      "packages": {
        "terser>@jridgewell/source-map>@jridgewell/gen-mapping>@jridgewell/sourcemap-codec": true,
        "terser>@jridgewell/source-map>@jridgewell/trace-mapping>@jridgewell/resolve-uri": true
      }
    },
    "terser>@jridgewell/source-map>@jridgewell/trace-mapping>@jridgewell/resolve-uri": {
      "globals": {
        "define": true
      }
    },
    "terser>source-map-support": {
      "builtin": {
        "fs": true,
        "path.dirname": true,
        "path.resolve": true
      },
      "globals": {
        "XMLHttpRequest": true,
        "console.error": true,
        "process": true
      },
      "packages": {
        "terser>source-map-support>buffer-from": true,
        "terser>source-map-support>source-map": true
      }
    },
    "terser>source-map-support>buffer-from": {
      "globals": {
        "Buffer": true
      }
    },
    "through2": {
      "packages": {
        "through2>readable-stream": true
      }
    },
    "through2>readable-stream": {
      "builtin": {
        "buffer.Buffer": true,
        "events.EventEmitter": true,
        "stream": true,
        "util": true
      },
      "globals": {
        "process.env.READABLE_STREAM": true,
        "process.nextTick": true,
        "process.stderr": true,
        "process.stdout": true
      },
      "packages": {
        "browserify>string_decoder": true,
        "pumpify>inherits": true,
        "readable-stream>util-deprecate": true
      }
    },
    "tsutils": {
      "packages": {
        "tslib": true,
        "typescript": true
      }
    },
    "typescript": {
      "builtin": {
        "buffer.Buffer": true,
        "crypto": true,
        "fs": true,
        "inspector": true,
        "module": true,
        "os.EOL": true,
        "os.platform": true,
        "path.dirname": true,
        "path.join": true,
        "path.resolve": true,
        "perf_hooks.PerformanceObserver": true,
        "perf_hooks.performance": true
      },
      "globals": {
        "Intl": true,
        "PerformanceObserver": true,
        "TypeScript": "write",
        "__dirname": true,
        "__filename": true,
        "__magic__": true,
        "clearTimeout": true,
        "console.log": true,
        "gc": true,
        "globalThis": true,
        "performance": true,
        "process": true,
        "setTimeout": true,
        "toolsVersion": "write"
      },
      "packages": {
        "terser>source-map-support": true
      }
    },
    "vinyl": {
      "builtin": {
        "buffer.Buffer.isBuffer": true,
        "path.basename": true,
        "path.dirname": true,
        "path.extname": true,
        "path.join": true,
        "path.normalize": true,
        "path.relative": true,
        "util.inspect.custom": true
      },
      "globals": {
        "process.cwd": true
      },
      "packages": {
        "vinyl>clone": true,
        "vinyl>clone-buffer": true,
        "vinyl>clone-stats": true,
        "vinyl>cloneable-readable": true,
        "vinyl>remove-trailing-separator": true,
        "vinyl>replace-ext": true
      }
    },
    "vinyl-buffer": {
      "packages": {
        "vinyl-buffer>bl": true,
        "vinyl-buffer>through2": true
      }
    },
    "vinyl-buffer>bl": {
      "builtin": {
        "util.inherits": true
      },
      "packages": {
        "koa>content-disposition>safe-buffer": true,
        "readable-stream": true
      }
    },
    "vinyl-buffer>through2": {
      "builtin": {
        "util.inherits": true
      },
      "globals": {
        "process.nextTick": true
      },
      "packages": {
        "readable-stream": true,
        "watchify>xtend": true
      }
    },
    "vinyl-source-stream": {
      "builtin": {
        "path.resolve": true
      },
      "globals": {
        "process.cwd": true
      },
      "packages": {
        "vinyl": true,
        "vinyl-source-stream>through2": true
      }
    },
    "vinyl-source-stream>through2": {
      "builtin": {
        "util.inherits": true
      },
      "globals": {
        "process.nextTick": true
      },
      "packages": {
        "readable-stream": true,
        "watchify>xtend": true
      }
    },
    "vinyl-sourcemaps-apply": {
      "packages": {
        "vinyl-sourcemaps-apply>source-map": true
      }
    },
    "vinyl>clone": {
      "globals": {
        "Buffer": true
      }
    },
    "vinyl>clone-buffer": {
      "builtin": {
        "buffer.Buffer": true
      }
    },
    "vinyl>clone-stats": {
      "builtin": {
        "fs.Stats": true
      }
    },
    "vinyl>cloneable-readable": {
      "packages": {
        "pumpify>inherits": true,
        "vinyl>cloneable-readable>process-nextick-args": true,
        "vinyl>cloneable-readable>through2": true
      }
    },
    "vinyl>cloneable-readable>process-nextick-args": {
      "globals": {
        "process.nextTick": true,
        "process.version": true
      }
    },
    "vinyl>cloneable-readable>through2": {
      "builtin": {
        "util.inherits": true
      },
      "globals": {
        "process.nextTick": true
      },
      "packages": {
        "readable-stream": true,
        "watchify>xtend": true
      }
    },
    "vinyl>remove-trailing-separator": {
      "globals": {
        "process.platform": true
      }
    },
    "vinyl>replace-ext": {
      "builtin": {
        "path.basename": true,
        "path.dirname": true,
        "path.extname": true,
        "path.join": true
      }
    },
    "watchify": {
      "builtin": {
        "path.join": true
      },
      "globals": {
        "clearTimeout": true,
        "setTimeout": true
      },
      "packages": {
        "chokidar": true,
        "chokidar>anymatch": true,
        "through2": true,
        "watchify>xtend": true
      }
    },
    "webpack>browserslist": {
      "builtin": {
        "fs.existsSync": true,
        "fs.readFileSync": true,
        "fs.statSync": true,
        "path.basename": true,
        "path.dirname": true,
        "path.join": true,
        "path.resolve": true
      },
      "globals": {
        "console.warn": true,
        "process.env": true,
        "process.versions.node": true
      },
      "packages": {
        "webpack>browserslist>caniuse-lite": true,
        "webpack>browserslist>electron-to-chromium": true,
        "webpack>browserslist>node-releases": true
      }
    },
    "webpack>eslint-scope": {
      "builtin": {
        "assert": true
      },
      "packages": {
        "eslint>eslint-scope>esrecurse": true,
        "webpack>eslint-scope>estraverse": true
      }
    },
    "webpack>json-parse-even-better-errors": {
      "globals": {
        "Buffer.isBuffer": true
      }
    },
    "yargs": {
      "builtin": {
        "assert": true,
        "fs": true,
        "path": true,
        "util": true
      },
      "globals": {
        "Error": true,
        "__dirname": true,
        "console": true,
        "process": true
      },
      "packages": {
        "yargs>cliui": true,
        "yargs>escalade": true,
        "yargs>get-caller-file": true,
        "yargs>require-directory": true,
        "yargs>string-width": true,
        "yargs>y18n": true,
        "yargs>yargs-parser": true
      }
    },
    "yargs>cliui": {
      "globals": {
        "process": true
      },
      "packages": {
        "eslint>strip-ansi": true,
        "yargs>cliui>wrap-ansi": true,
        "yargs>string-width": true
      }
    },
    "yargs>cliui>wrap-ansi": {
      "packages": {
        "chalk>ansi-styles": true,
        "eslint>strip-ansi": true,
        "yargs>string-width": true
      }
    },
    "yargs>escalade": {
      "builtin": {
        "fs.readdirSync": true,
        "fs.statSync": true,
        "path.dirname": true,
        "path.resolve": true
      }
    },
    "yargs>require-directory": {
      "builtin": {
        "fs.readdirSync": true,
        "fs.statSync": true,
        "path.dirname": true,
        "path.join": true,
        "path.resolve": true
      }
    },
    "yargs>string-width": {
      "packages": {
        "eslint>strip-ansi": true,
        "yargs>string-width>emoji-regex": true,
        "yargs>string-width>is-fullwidth-code-point": true
      }
    },
    "yargs>y18n": {
      "builtin": {
        "fs": true,
        "path": true,
        "util": true
      }
    },
    "yargs>yargs-parser": {
      "builtin": {
        "fs": true,
        "path": true,
        "util": true
      },
      "globals": {
        "process": true
      }
    }
  }
}<|MERGE_RESOLUTION|>--- conflicted
+++ resolved
@@ -30,16 +30,12 @@
     },
     "@babel/code-frame>@babel/highlight>chalk>ansi-styles": {
       "packages": {
-<<<<<<< HEAD
-        "@metamask/jazzicon>color>color-convert": true
-=======
         "@babel/code-frame>@babel/highlight>chalk>ansi-styles>color-convert": true
       }
     },
     "@babel/code-frame>@babel/highlight>chalk>ansi-styles>color-convert": {
       "packages": {
         "@babel/code-frame>@babel/highlight>chalk>ansi-styles>color-convert>color-name": true
->>>>>>> 93a950fa
       }
     },
     "@babel/code-frame>@babel/highlight>chalk>supports-color": {
@@ -1329,33 +1325,6 @@
         "TextEncoder": true
       }
     },
-    "@metamask/utils": {
-      "globals": {
-        "Buffer": true,
-        "TextDecoder": true,
-        "TextEncoder": true
-      },
-      "packages": {
-        "@metamask/utils>@noble/hashes": true,
-        "@metamask/utils>@scure/base": true,
-        "@metamask/utils>pony-cause": true,
-        "nock>debug": true,
-        "semver": true,
-        "superstruct": true
-      }
-    },
-    "@metamask/utils>@noble/hashes": {
-      "globals": {
-        "TextEncoder": true,
-        "crypto": true
-      }
-    },
-    "@metamask/utils>@scure/base": {
-      "globals": {
-        "TextDecoder": true,
-        "TextEncoder": true
-      }
-    },
     "@sentry/cli>which": {
       "builtin": {
         "path.join": true
@@ -6477,8 +6446,8 @@
         "console.log": true
       },
       "packages": {
-        "depcheck>@babel/traverse": true,
-        "lavamoat>lavamoat-tofu>@babel/parser": true
+        "@babel/core>@babel/parser": true,
+        "depcheck>@babel/traverse": true
       }
     },
     "lodash": {
