{
  "resources": {
    "@babel/code-frame": {
      "globals": {
        "console.warn": true,
        "process.emitWarning": true
      },
      "packages": {
        "@babel/code-frame>@babel/highlight": true,
        "@babel/code-frame>chalk": true
      }
    },
    "@babel/code-frame>@babel/highlight": {
      "packages": {
        "@babel/code-frame>@babel/highlight>chalk": true,
        "lavamoat>@babel/highlight>@babel/helper-validator-identifier": true,
        "loose-envify>js-tokens": true
      }
    },
    "@babel/code-frame>@babel/highlight>chalk": {
      "globals": {
        "process.env.TERM": true,
        "process.platform": true
      },
      "packages": {
        "@babel/code-frame>@babel/highlight>chalk>ansi-styles": true,
        "@babel/code-frame>@babel/highlight>chalk>escape-string-regexp": true,
        "@babel/code-frame>@babel/highlight>chalk>supports-color": true
      }
    },
    "@babel/code-frame>@babel/highlight>chalk>ansi-styles": {
      "packages": {
        "@babel/code-frame>@babel/highlight>chalk>ansi-styles>color-convert": true
      }
    },
    "@babel/code-frame>@babel/highlight>chalk>ansi-styles>color-convert": {
      "packages": {
        "@babel/code-frame>@babel/highlight>chalk>ansi-styles>color-convert>color-name": true
      }
    },
    "@babel/code-frame>@babel/highlight>chalk>supports-color": {
      "builtin": {
        "os.release": true
      },
      "globals": {
        "process.env": true,
        "process.platform": true,
        "process.stderr": true,
        "process.stdout": true,
        "process.versions.node.split": true
      },
      "packages": {
        "@babel/code-frame>@babel/highlight>chalk>supports-color>has-flag": true
      }
    },
    "@babel/code-frame>@babel/highlight>chalk>supports-color>has-flag": {
      "globals": {
        "process.argv": true
      }
    },
    "@babel/code-frame>chalk": {
      "globals": {
        "process.env.TERM": true,
        "process.platform": true
      },
      "packages": {
        "@babel/code-frame>chalk>ansi-styles": true,
        "@babel/code-frame>chalk>escape-string-regexp": true,
        "@babel/code-frame>chalk>supports-color": true
      }
    },
    "@babel/code-frame>chalk>ansi-styles": {
      "packages": {
        "@babel/code-frame>chalk>ansi-styles>color-convert": true
      }
    },
    "@babel/code-frame>chalk>ansi-styles>color-convert": {
      "packages": {
        "@babel/code-frame>chalk>ansi-styles>color-convert>color-name": true
      }
    },
    "@babel/code-frame>chalk>supports-color": {
      "builtin": {
        "os.release": true
      },
      "globals": {
        "process.env": true,
        "process.platform": true,
        "process.stderr": true,
        "process.stdout": true,
        "process.versions.node.split": true
      },
      "packages": {
        "@babel/code-frame>chalk>supports-color>has-flag": true
      }
    },
    "@babel/code-frame>chalk>supports-color>has-flag": {
      "globals": {
        "process.argv": true
      }
    },
    "@babel/core": {
      "builtin": {
        "assert": true,
        "fs": true,
        "module": true,
        "path": true,
        "process": true,
        "url": true,
        "util": true,
        "v8": true
      },
      "globals": {
        "console.error": true,
        "console.log": true,
        "process.env.BABEL_ENV": true,
        "process.env.BABEL_SHOW_CONFIG_FOR": true,
        "process.env.NODE_ENV": true,
        "process.versions.node": true,
        "process.versions.pnp": true
      },
      "packages": {
        "$root$": true,
        "@babel/code-frame": true,
        "@babel/core>@ampproject/remapping": true,
        "@babel/core>@babel/generator": true,
        "@babel/core>@babel/helper-compilation-targets": true,
        "@babel/core>@babel/helper-module-transforms": true,
        "@babel/core>@babel/helpers": true,
        "@babel/core>@babel/parser": true,
        "@babel/core>@babel/template": true,
        "@babel/core>@babel/types": true,
        "@babel/core>convert-source-map": true,
        "@babel/core>gensync": true,
        "@babel/core>semver": true,
        "@babel/plugin-proposal-class-properties": true,
        "@babel/plugin-proposal-nullish-coalescing-operator": true,
        "@babel/plugin-proposal-object-rest-spread": true,
        "@babel/plugin-proposal-optional-chaining": true,
        "@babel/plugin-transform-logical-assignment-operators": true,
        "@babel/plugin-transform-runtime": true,
        "@babel/preset-env": true,
        "@babel/preset-react": true,
        "@babel/preset-typescript": true,
        "depcheck>@babel/traverse": true,
        "depcheck>json5": true,
        "nock>debug": true
      }
    },
    "@babel/core>@ampproject/remapping": {
      "globals": {
        "define": true
      },
      "packages": {
        "terser>@jridgewell/source-map>@jridgewell/gen-mapping": true,
        "terser>@jridgewell/source-map>@jridgewell/trace-mapping": true
      }
    },
    "@babel/core>@babel/generator": {
      "globals": {
        "console.error": true,
        "console.warn": true
      },
      "packages": {
        "@babel/core>@babel/generator>jsesc": true,
        "@babel/core>@babel/types": true,
        "terser>@jridgewell/source-map>@jridgewell/gen-mapping": true,
        "terser>@jridgewell/source-map>@jridgewell/trace-mapping": true
      }
    },
    "@babel/core>@babel/generator>jsesc": {
      "globals": {
        "Buffer.isBuffer": true
      }
    },
    "@babel/core>@babel/helper-compilation-targets": {
      "globals": {
        "console.warn": true,
        "process.versions.node": true
      },
      "packages": {
        "@babel/core>@babel/helper-compilation-targets>lru-cache": true,
        "@babel/core>@babel/helper-compilation-targets>semver": true,
        "@babel/preset-env>@babel/compat-data": true,
        "@babel/preset-env>@babel/helper-validator-option": true,
        "webpack>browserslist": true
      }
    },
    "@babel/core>@babel/helper-compilation-targets>lru-cache": {
      "packages": {
        "@babel/core>@babel/helper-compilation-targets>lru-cache>yallist": true
      }
    },
    "@babel/core>@babel/helper-compilation-targets>semver": {
      "globals": {
        "console": true,
        "process": true
      }
    },
    "@babel/core>@babel/helper-module-transforms": {
      "builtin": {
        "assert": true,
        "path.basename": true,
        "path.extname": true
      },
      "packages": {
        "@babel/core": true,
        "@babel/core>@babel/helper-module-transforms>@babel/helper-module-imports": true,
        "@babel/core>@babel/helper-module-transforms>@babel/helper-simple-access": true,
        "depcheck>@babel/traverse>@babel/helper-environment-visitor": true,
        "depcheck>@babel/traverse>@babel/helper-split-export-declaration": true,
        "lavamoat>@babel/highlight>@babel/helper-validator-identifier": true
      }
    },
    "@babel/core>@babel/helper-module-transforms>@babel/helper-module-imports": {
      "builtin": {
        "assert": true
      },
      "packages": {
        "@babel/core>@babel/types": true
      }
    },
    "@babel/core>@babel/helper-module-transforms>@babel/helper-simple-access": {
      "packages": {
        "@babel/core>@babel/types": true
      }
    },
    "@babel/core>@babel/helpers": {
      "packages": {
        "@babel/core>@babel/template": true,
        "@babel/core>@babel/types": true,
        "depcheck>@babel/traverse": true
      }
    },
    "@babel/core>@babel/template": {
      "packages": {
        "@babel/code-frame": true,
        "@babel/core>@babel/parser": true,
        "@babel/core>@babel/types": true
      }
    },
    "@babel/core>@babel/types": {
      "globals": {
        "console.warn": true,
        "process.env.BABEL_TYPES_8_BREAKING": true
      },
      "packages": {
        "@babel/core>@babel/types>@babel/helper-string-parser": true,
        "@babel/core>@babel/types>to-fast-properties": true,
        "lavamoat>@babel/highlight>@babel/helper-validator-identifier": true
      }
    },
    "@babel/core>convert-source-map": {
      "globals": {
        "Buffer": true,
        "atob": true,
        "btoa": true,
        "value": true
      }
    },
    "@babel/core>semver": {
      "globals": {
        "console": true,
        "process": true
      }
    },
    "@babel/eslint-parser": {
      "builtin": {
        "module": true,
        "path": true,
        "worker_threads": true
      },
      "globals": {
        "__dirname": true,
        "process.cwd": true,
        "process.versions": true
      },
      "packages": {
        "@babel/core": true,
        "@babel/core>@babel/parser": true,
        "@babel/eslint-parser>@nicolo-ribaudo/eslint-scope-5-internals": true,
        "@babel/eslint-parser>eslint-scope": true,
        "@babel/eslint-parser>eslint-visitor-keys": true,
        "@babel/eslint-parser>semver": true,
        "@babel/parser": true,
        "depcheck>@babel/parser": true,
        "eslint": true,
        "lavamoat>lavamoat-tofu>@babel/parser": true
      }
    },
    "@babel/eslint-parser>@nicolo-ribaudo/eslint-scope-5-internals": {
      "packages": {
        "webpack>eslint-scope": true
      }
    },
    "@babel/eslint-parser>semver": {
      "globals": {
        "console": true,
        "process": true
      }
    },
    "@babel/eslint-plugin": {
      "packages": {
        "@babel/eslint-plugin>eslint-rule-composer": true,
        "eslint": true
      }
    },
    "@babel/plugin-transform-logical-assignment-operators": {
      "packages": {
        "@babel/core": true,
        "@babel/preset-env>@babel/helper-plugin-utils": true,
        "@babel/preset-env>@babel/plugin-syntax-logical-assignment-operators": true
      }
    },
    "@babel/preset-env": {
      "globals": {
        "console.log": true,
        "console.warn": true,
        "process.cwd": true,
        "process.env.BABEL_ENV": true
      },
      "packages": {
        "@babel/core>@babel/helper-compilation-targets": true,
        "@babel/core>@babel/types": true,
        "@babel/plugin-transform-logical-assignment-operators": true,
        "@babel/preset-env>@babel/compat-data": true,
        "@babel/preset-env>@babel/helper-plugin-utils": true,
        "@babel/preset-env>@babel/helper-validator-option": true,
        "@babel/preset-env>@babel/plugin-bugfix-safari-id-destructuring-collision-in-function-expression": true,
        "@babel/preset-env>@babel/plugin-bugfix-v8-spread-parameters-in-optional-chaining": true,
        "@babel/preset-env>@babel/plugin-syntax-async-generators": true,
        "@babel/preset-env>@babel/plugin-syntax-class-properties": true,
        "@babel/preset-env>@babel/plugin-syntax-class-static-block": true,
        "@babel/preset-env>@babel/plugin-syntax-dynamic-import": true,
        "@babel/preset-env>@babel/plugin-syntax-export-namespace-from": true,
        "@babel/preset-env>@babel/plugin-syntax-import-assertions": true,
        "@babel/preset-env>@babel/plugin-syntax-import-attributes": true,
        "@babel/preset-env>@babel/plugin-syntax-import-meta": true,
        "@babel/preset-env>@babel/plugin-syntax-json-strings": true,
        "@babel/preset-env>@babel/plugin-syntax-logical-assignment-operators": true,
        "@babel/preset-env>@babel/plugin-syntax-nullish-coalescing-operator": true,
        "@babel/preset-env>@babel/plugin-syntax-numeric-separator": true,
        "@babel/preset-env>@babel/plugin-syntax-object-rest-spread": true,
        "@babel/preset-env>@babel/plugin-syntax-optional-catch-binding": true,
        "@babel/preset-env>@babel/plugin-syntax-optional-chaining": true,
        "@babel/preset-env>@babel/plugin-syntax-private-property-in-object": true,
        "@babel/preset-env>@babel/plugin-syntax-top-level-await": true,
        "@babel/preset-env>@babel/plugin-syntax-unicode-sets-regex": true,
        "@babel/preset-env>@babel/plugin-transform-arrow-functions": true,
        "@babel/preset-env>@babel/plugin-transform-async-generator-functions": true,
        "@babel/preset-env>@babel/plugin-transform-async-to-generator": true,
        "@babel/preset-env>@babel/plugin-transform-block-scoped-functions": true,
        "@babel/preset-env>@babel/plugin-transform-block-scoping": true,
        "@babel/preset-env>@babel/plugin-transform-class-properties": true,
        "@babel/preset-env>@babel/plugin-transform-class-static-block": true,
        "@babel/preset-env>@babel/plugin-transform-classes": true,
        "@babel/preset-env>@babel/plugin-transform-computed-properties": true,
        "@babel/preset-env>@babel/plugin-transform-destructuring": true,
        "@babel/preset-env>@babel/plugin-transform-dotall-regex": true,
        "@babel/preset-env>@babel/plugin-transform-duplicate-keys": true,
        "@babel/preset-env>@babel/plugin-transform-dynamic-import": true,
        "@babel/preset-env>@babel/plugin-transform-exponentiation-operator": true,
        "@babel/preset-env>@babel/plugin-transform-export-namespace-from": true,
        "@babel/preset-env>@babel/plugin-transform-for-of": true,
        "@babel/preset-env>@babel/plugin-transform-function-name": true,
        "@babel/preset-env>@babel/plugin-transform-json-strings": true,
        "@babel/preset-env>@babel/plugin-transform-literals": true,
        "@babel/preset-env>@babel/plugin-transform-member-expression-literals": true,
        "@babel/preset-env>@babel/plugin-transform-modules-amd": true,
        "@babel/preset-env>@babel/plugin-transform-modules-commonjs": true,
        "@babel/preset-env>@babel/plugin-transform-modules-systemjs": true,
        "@babel/preset-env>@babel/plugin-transform-modules-umd": true,
        "@babel/preset-env>@babel/plugin-transform-named-capturing-groups-regex": true,
        "@babel/preset-env>@babel/plugin-transform-new-target": true,
        "@babel/preset-env>@babel/plugin-transform-nullish-coalescing-operator": true,
        "@babel/preset-env>@babel/plugin-transform-numeric-separator": true,
        "@babel/preset-env>@babel/plugin-transform-object-rest-spread": true,
        "@babel/preset-env>@babel/plugin-transform-object-super": true,
        "@babel/preset-env>@babel/plugin-transform-optional-catch-binding": true,
        "@babel/preset-env>@babel/plugin-transform-optional-chaining": true,
        "@babel/preset-env>@babel/plugin-transform-parameters": true,
        "@babel/preset-env>@babel/plugin-transform-private-methods": true,
        "@babel/preset-env>@babel/plugin-transform-private-property-in-object": true,
        "@babel/preset-env>@babel/plugin-transform-property-literals": true,
        "@babel/preset-env>@babel/plugin-transform-regenerator": true,
        "@babel/preset-env>@babel/plugin-transform-reserved-words": true,
        "@babel/preset-env>@babel/plugin-transform-shorthand-properties": true,
        "@babel/preset-env>@babel/plugin-transform-spread": true,
        "@babel/preset-env>@babel/plugin-transform-sticky-regex": true,
        "@babel/preset-env>@babel/plugin-transform-template-literals": true,
        "@babel/preset-env>@babel/plugin-transform-typeof-symbol": true,
        "@babel/preset-env>@babel/plugin-transform-unicode-escapes": true,
        "@babel/preset-env>@babel/plugin-transform-unicode-property-regex": true,
        "@babel/preset-env>@babel/plugin-transform-unicode-regex": true,
        "@babel/preset-env>@babel/plugin-transform-unicode-sets-regex": true,
        "@babel/preset-env>@babel/preset-modules": true,
        "@babel/preset-env>babel-plugin-polyfill-corejs2": true,
        "@babel/preset-env>babel-plugin-polyfill-corejs3": true,
        "@babel/preset-env>babel-plugin-polyfill-regenerator": true,
        "@babel/preset-env>core-js-compat": true,
        "@babel/preset-env>semver": true
      }
    },
    "@babel/preset-env>@babel/plugin-bugfix-safari-id-destructuring-collision-in-function-expression": {
      "packages": {
        "@babel/preset-env>@babel/helper-plugin-utils": true
      }
    },
    "@babel/preset-env>@babel/plugin-bugfix-v8-spread-parameters-in-optional-chaining": {
      "packages": {
        "@babel/core": true,
        "@babel/preset-env>@babel/helper-plugin-utils": true,
        "@babel/preset-env>@babel/plugin-transform-optional-chaining": true,
        "@babel/preset-env>@babel/plugin-transform-spread>@babel/helper-skip-transparent-expression-wrappers": true
      }
    },
    "@babel/preset-env>@babel/plugin-syntax-async-generators": {
      "packages": {
        "@babel/preset-env>@babel/helper-plugin-utils": true
      }
    },
    "@babel/preset-env>@babel/plugin-syntax-class-properties": {
      "packages": {
        "@babel/preset-env>@babel/helper-plugin-utils": true
      }
    },
    "@babel/preset-env>@babel/plugin-syntax-class-static-block": {
      "packages": {
        "@babel/preset-env>@babel/helper-plugin-utils": true
      }
    },
    "@babel/preset-env>@babel/plugin-syntax-dynamic-import": {
      "packages": {
        "@babel/preset-env>@babel/helper-plugin-utils": true
      }
    },
    "@babel/preset-env>@babel/plugin-syntax-export-namespace-from": {
      "packages": {
        "@babel/preset-env>@babel/helper-plugin-utils": true
      }
    },
    "@babel/preset-env>@babel/plugin-syntax-import-assertions": {
      "packages": {
        "@babel/preset-env>@babel/helper-plugin-utils": true
      }
    },
    "@babel/preset-env>@babel/plugin-syntax-import-attributes": {
      "packages": {
        "@babel/preset-env>@babel/helper-plugin-utils": true
      }
    },
    "@babel/preset-env>@babel/plugin-syntax-import-meta": {
      "packages": {
        "@babel/preset-env>@babel/helper-plugin-utils": true
      }
    },
    "@babel/preset-env>@babel/plugin-syntax-json-strings": {
      "packages": {
        "@babel/preset-env>@babel/helper-plugin-utils": true
      }
    },
    "@babel/preset-env>@babel/plugin-syntax-logical-assignment-operators": {
      "packages": {
        "@babel/preset-env>@babel/helper-plugin-utils": true
      }
    },
    "@babel/preset-env>@babel/plugin-syntax-nullish-coalescing-operator": {
      "packages": {
        "@babel/preset-env>@babel/helper-plugin-utils": true
      }
    },
    "@babel/preset-env>@babel/plugin-syntax-numeric-separator": {
      "packages": {
        "@babel/preset-env>@babel/helper-plugin-utils": true
      }
    },
    "@babel/preset-env>@babel/plugin-syntax-object-rest-spread": {
      "packages": {
        "@babel/preset-env>@babel/helper-plugin-utils": true
      }
    },
    "@babel/preset-env>@babel/plugin-syntax-optional-catch-binding": {
      "packages": {
        "@babel/preset-env>@babel/helper-plugin-utils": true
      }
    },
    "@babel/preset-env>@babel/plugin-syntax-optional-chaining": {
      "packages": {
        "@babel/preset-env>@babel/helper-plugin-utils": true
      }
    },
    "@babel/preset-env>@babel/plugin-syntax-private-property-in-object": {
      "packages": {
        "@babel/preset-env>@babel/helper-plugin-utils": true
      }
    },
    "@babel/preset-env>@babel/plugin-syntax-top-level-await": {
      "packages": {
        "@babel/preset-env>@babel/helper-plugin-utils": true
      }
    },
    "@babel/preset-env>@babel/plugin-syntax-unicode-sets-regex": {
      "packages": {
        "@babel/preset-env>@babel/helper-plugin-utils": true,
        "@babel/preset-env>@babel/plugin-transform-dotall-regex>@babel/helper-create-regexp-features-plugin": true
      }
    },
    "@babel/preset-env>@babel/plugin-transform-arrow-functions": {
      "packages": {
        "@babel/preset-env>@babel/helper-plugin-utils": true
      }
    },
    "@babel/preset-env>@babel/plugin-transform-async-generator-functions": {
      "packages": {
        "@babel/core": true,
        "@babel/preset-env>@babel/helper-plugin-utils": true,
        "@babel/preset-env>@babel/plugin-syntax-async-generators": true,
        "@babel/preset-env>@babel/plugin-transform-async-to-generator>@babel/helper-remap-async-to-generator": true,
        "depcheck>@babel/traverse>@babel/helper-environment-visitor": true
      }
    },
    "@babel/preset-env>@babel/plugin-transform-async-to-generator": {
      "packages": {
        "@babel/core": true,
        "@babel/core>@babel/helper-module-transforms>@babel/helper-module-imports": true,
        "@babel/preset-env>@babel/helper-plugin-utils": true,
        "@babel/preset-env>@babel/plugin-transform-async-to-generator>@babel/helper-remap-async-to-generator": true
      }
    },
    "@babel/preset-env>@babel/plugin-transform-async-to-generator>@babel/helper-remap-async-to-generator": {
      "packages": {
        "@babel/core": true,
        "@babel/preset-env>@babel/plugin-transform-async-to-generator>@babel/helper-remap-async-to-generator>@babel/helper-wrap-function": true,
        "@babel/preset-env>@babel/plugin-transform-classes>@babel/helper-annotate-as-pure": true,
        "depcheck>@babel/traverse>@babel/helper-environment-visitor": true
      }
    },
    "@babel/preset-env>@babel/plugin-transform-async-to-generator>@babel/helper-remap-async-to-generator>@babel/helper-wrap-function": {
      "packages": {
        "@babel/core>@babel/template": true,
        "@babel/core>@babel/types": true,
        "depcheck>@babel/traverse>@babel/helper-function-name": true
      }
    },
    "@babel/preset-env>@babel/plugin-transform-block-scoped-functions": {
      "packages": {
        "@babel/core": true,
        "@babel/preset-env>@babel/helper-plugin-utils": true
      }
    },
    "@babel/preset-env>@babel/plugin-transform-block-scoping": {
      "packages": {
        "@babel/core": true,
        "@babel/preset-env>@babel/helper-plugin-utils": true
      }
    },
    "@babel/preset-env>@babel/plugin-transform-class-properties": {
      "packages": {
        "@babel/preset-env>@babel/helper-plugin-utils": true,
        "@babel/preset-env>@babel/plugin-transform-private-methods>@babel/helper-create-class-features-plugin": true
      }
    },
    "@babel/preset-env>@babel/plugin-transform-class-static-block": {
      "packages": {
        "@babel/preset-env>@babel/helper-plugin-utils": true,
        "@babel/preset-env>@babel/plugin-syntax-class-static-block": true,
        "@babel/preset-env>@babel/plugin-transform-private-methods>@babel/helper-create-class-features-plugin": true
      }
    },
    "@babel/preset-env>@babel/plugin-transform-classes": {
      "packages": {
        "@babel/core": true,
        "@babel/core>@babel/helper-compilation-targets": true,
        "@babel/preset-env>@babel/helper-plugin-utils": true,
        "@babel/preset-env>@babel/plugin-transform-classes>@babel/helper-annotate-as-pure": true,
        "@babel/preset-env>@babel/plugin-transform-classes>@babel/helper-optimise-call-expression": true,
        "@babel/preset-env>@babel/plugin-transform-classes>@babel/helper-replace-supers": true,
        "@babel/preset-env>@babel/plugin-transform-classes>globals": true,
        "depcheck>@babel/traverse>@babel/helper-environment-visitor": true,
        "depcheck>@babel/traverse>@babel/helper-function-name": true,
        "depcheck>@babel/traverse>@babel/helper-split-export-declaration": true
      }
    },
    "@babel/preset-env>@babel/plugin-transform-classes>@babel/helper-annotate-as-pure": {
      "packages": {
        "@babel/core>@babel/types": true
      }
    },
    "@babel/preset-env>@babel/plugin-transform-classes>@babel/helper-optimise-call-expression": {
      "packages": {
        "@babel/core>@babel/types": true
      }
    },
    "@babel/preset-env>@babel/plugin-transform-classes>@babel/helper-replace-supers": {
      "packages": {
        "@babel/core": true,
        "@babel/preset-env>@babel/plugin-transform-classes>@babel/helper-optimise-call-expression": true,
        "@babel/preset-env>@babel/plugin-transform-classes>@babel/helper-replace-supers>@babel/helper-member-expression-to-functions": true,
        "depcheck>@babel/traverse>@babel/helper-environment-visitor": true
      }
    },
    "@babel/preset-env>@babel/plugin-transform-classes>@babel/helper-replace-supers>@babel/helper-member-expression-to-functions": {
      "packages": {
        "@babel/core>@babel/types": true
      }
    },
    "@babel/preset-env>@babel/plugin-transform-computed-properties": {
      "packages": {
        "@babel/core": true,
        "@babel/core>@babel/template": true,
        "@babel/preset-env>@babel/helper-plugin-utils": true
      }
    },
    "@babel/preset-env>@babel/plugin-transform-destructuring": {
      "packages": {
        "@babel/core": true,
        "@babel/preset-env>@babel/helper-plugin-utils": true
      }
    },
    "@babel/preset-env>@babel/plugin-transform-dotall-regex": {
      "packages": {
        "@babel/preset-env>@babel/helper-plugin-utils": true,
        "@babel/preset-env>@babel/plugin-transform-dotall-regex>@babel/helper-create-regexp-features-plugin": true
      }
    },
    "@babel/preset-env>@babel/plugin-transform-dotall-regex>@babel/helper-create-regexp-features-plugin": {
      "packages": {
        "@babel/core": true,
        "@babel/preset-env>@babel/plugin-transform-classes>@babel/helper-annotate-as-pure": true,
        "@babel/preset-env>@babel/plugin-transform-dotall-regex>@babel/helper-create-regexp-features-plugin>regexpu-core": true,
        "@babel/preset-env>@babel/plugin-transform-dotall-regex>@babel/helper-create-regexp-features-plugin>semver": true
      }
    },
    "@babel/preset-env>@babel/plugin-transform-dotall-regex>@babel/helper-create-regexp-features-plugin>regexpu-core": {
      "globals": {
        "characterClassItem.kind": true
      },
      "packages": {
        "@babel/preset-env>@babel/plugin-transform-dotall-regex>@babel/helper-create-regexp-features-plugin>regexpu-core>@babel/regjsgen": true,
        "@babel/preset-env>@babel/plugin-transform-dotall-regex>@babel/helper-create-regexp-features-plugin>regexpu-core>regenerate": true,
        "@babel/preset-env>@babel/plugin-transform-dotall-regex>@babel/helper-create-regexp-features-plugin>regexpu-core>regjsparser": true,
        "@babel/preset-env>@babel/plugin-transform-dotall-regex>@babel/helper-create-regexp-features-plugin>regexpu-core>unicode-match-property-ecmascript": true,
        "@babel/preset-env>@babel/plugin-transform-dotall-regex>@babel/helper-create-regexp-features-plugin>regexpu-core>unicode-match-property-value-ecmascript": true
      }
    },
    "@babel/preset-env>@babel/plugin-transform-dotall-regex>@babel/helper-create-regexp-features-plugin>regexpu-core>@babel/regjsgen": {
      "globals": {
        "define": true
      }
    },
    "@babel/preset-env>@babel/plugin-transform-dotall-regex>@babel/helper-create-regexp-features-plugin>regexpu-core>regenerate": {
      "globals": {
        "define": true
      }
    },
    "@babel/preset-env>@babel/plugin-transform-dotall-regex>@babel/helper-create-regexp-features-plugin>regexpu-core>regjsparser": {
      "globals": {
        "regjsparser": "write"
      }
    },
    "@babel/preset-env>@babel/plugin-transform-dotall-regex>@babel/helper-create-regexp-features-plugin>regexpu-core>unicode-match-property-ecmascript": {
      "packages": {
        "@babel/preset-env>@babel/plugin-transform-dotall-regex>@babel/helper-create-regexp-features-plugin>regexpu-core>unicode-match-property-ecmascript>unicode-canonical-property-names-ecmascript": true,
        "@babel/preset-env>@babel/plugin-transform-dotall-regex>@babel/helper-create-regexp-features-plugin>regexpu-core>unicode-match-property-ecmascript>unicode-property-aliases-ecmascript": true
      }
    },
    "@babel/preset-env>@babel/plugin-transform-dotall-regex>@babel/helper-create-regexp-features-plugin>semver": {
      "globals": {
        "console": true,
        "process": true
      }
    },
    "@babel/preset-env>@babel/plugin-transform-duplicate-keys": {
      "packages": {
        "@babel/core": true,
        "@babel/preset-env>@babel/helper-plugin-utils": true
      }
    },
    "@babel/preset-env>@babel/plugin-transform-dynamic-import": {
      "packages": {
        "@babel/preset-env>@babel/helper-plugin-utils": true,
        "@babel/preset-env>@babel/plugin-syntax-dynamic-import": true
      }
    },
    "@babel/preset-env>@babel/plugin-transform-exponentiation-operator": {
      "packages": {
        "@babel/core": true,
        "@babel/preset-env>@babel/helper-plugin-utils": true,
        "@babel/preset-env>@babel/plugin-transform-exponentiation-operator>@babel/helper-builder-binary-assignment-operator-visitor": true
      }
    },
    "@babel/preset-env>@babel/plugin-transform-exponentiation-operator>@babel/helper-builder-binary-assignment-operator-visitor": {
      "packages": {
        "@babel/core>@babel/types": true
      }
    },
    "@babel/preset-env>@babel/plugin-transform-export-namespace-from": {
      "packages": {
        "@babel/core": true,
        "@babel/preset-env>@babel/helper-plugin-utils": true,
        "@babel/preset-env>@babel/plugin-syntax-export-namespace-from": true
      }
    },
    "@babel/preset-env>@babel/plugin-transform-for-of": {
      "packages": {
        "@babel/core": true,
        "@babel/preset-env>@babel/helper-plugin-utils": true
      }
    },
    "@babel/preset-env>@babel/plugin-transform-function-name": {
      "packages": {
        "@babel/core>@babel/helper-compilation-targets": true,
        "@babel/preset-env>@babel/helper-plugin-utils": true,
        "depcheck>@babel/traverse>@babel/helper-function-name": true
      }
    },
    "@babel/preset-env>@babel/plugin-transform-json-strings": {
      "packages": {
        "@babel/preset-env>@babel/helper-plugin-utils": true,
        "@babel/preset-env>@babel/plugin-syntax-json-strings": true
      }
    },
    "@babel/preset-env>@babel/plugin-transform-literals": {
      "packages": {
        "@babel/preset-env>@babel/helper-plugin-utils": true
      }
    },
    "@babel/preset-env>@babel/plugin-transform-member-expression-literals": {
      "packages": {
        "@babel/core": true,
        "@babel/preset-env>@babel/helper-plugin-utils": true
      }
    },
    "@babel/preset-env>@babel/plugin-transform-modules-amd": {
      "packages": {
        "@babel/core": true,
        "@babel/core>@babel/helper-module-transforms": true,
        "@babel/preset-env>@babel/helper-plugin-utils": true
      }
    },
    "@babel/preset-env>@babel/plugin-transform-modules-commonjs": {
      "packages": {
        "@babel/core": true,
        "@babel/core>@babel/helper-module-transforms": true,
        "@babel/core>@babel/helper-module-transforms>@babel/helper-simple-access": true,
        "@babel/preset-env>@babel/helper-plugin-utils": true
      }
    },
    "@babel/preset-env>@babel/plugin-transform-modules-systemjs": {
      "globals": {
        "console.warn": true
      },
      "packages": {
        "@babel/core": true,
        "@babel/core>@babel/helper-module-transforms": true,
        "@babel/preset-env>@babel/helper-plugin-utils": true,
        "depcheck>@babel/traverse>@babel/helper-hoist-variables": true,
        "lavamoat>@babel/highlight>@babel/helper-validator-identifier": true
      }
    },
    "@babel/preset-env>@babel/plugin-transform-modules-umd": {
      "builtin": {
        "path.basename": true,
        "path.extname": true
      },
      "packages": {
        "@babel/core": true,
        "@babel/core>@babel/helper-module-transforms": true,
        "@babel/preset-env>@babel/helper-plugin-utils": true
      }
    },
    "@babel/preset-env>@babel/plugin-transform-named-capturing-groups-regex": {
      "packages": {
        "@babel/preset-env>@babel/helper-plugin-utils": true,
        "@babel/preset-env>@babel/plugin-transform-dotall-regex>@babel/helper-create-regexp-features-plugin": true
      }
    },
    "@babel/preset-env>@babel/plugin-transform-new-target": {
      "packages": {
        "@babel/core": true,
        "@babel/preset-env>@babel/helper-plugin-utils": true
      }
    },
    "@babel/preset-env>@babel/plugin-transform-nullish-coalescing-operator": {
      "packages": {
        "@babel/core": true,
        "@babel/preset-env>@babel/helper-plugin-utils": true,
        "@babel/preset-env>@babel/plugin-syntax-nullish-coalescing-operator": true
      }
    },
    "@babel/preset-env>@babel/plugin-transform-numeric-separator": {
      "packages": {
        "@babel/preset-env>@babel/helper-plugin-utils": true,
        "@babel/preset-env>@babel/plugin-syntax-numeric-separator": true
      }
    },
    "@babel/preset-env>@babel/plugin-transform-object-rest-spread": {
      "packages": {
        "@babel/core": true,
        "@babel/core>@babel/helper-compilation-targets": true,
        "@babel/preset-env>@babel/compat-data": true,
        "@babel/preset-env>@babel/helper-plugin-utils": true,
        "@babel/preset-env>@babel/plugin-syntax-object-rest-spread": true,
        "@babel/preset-env>@babel/plugin-transform-parameters": true
      }
    },
    "@babel/preset-env>@babel/plugin-transform-object-super": {
      "packages": {
        "@babel/core": true,
        "@babel/preset-env>@babel/helper-plugin-utils": true,
        "@babel/preset-env>@babel/plugin-transform-classes>@babel/helper-replace-supers": true
      }
    },
    "@babel/preset-env>@babel/plugin-transform-optional-catch-binding": {
      "packages": {
        "@babel/preset-env>@babel/helper-plugin-utils": true,
        "@babel/preset-env>@babel/plugin-syntax-optional-catch-binding": true
      }
    },
    "@babel/preset-env>@babel/plugin-transform-optional-chaining": {
      "packages": {
        "@babel/core": true,
        "@babel/preset-env>@babel/helper-plugin-utils": true,
        "@babel/preset-env>@babel/plugin-syntax-optional-chaining": true,
        "@babel/preset-env>@babel/plugin-transform-spread>@babel/helper-skip-transparent-expression-wrappers": true
      }
    },
    "@babel/preset-env>@babel/plugin-transform-parameters": {
      "packages": {
        "@babel/core": true,
        "@babel/preset-env>@babel/helper-plugin-utils": true
      }
    },
    "@babel/preset-env>@babel/plugin-transform-private-methods": {
      "packages": {
        "@babel/preset-env>@babel/helper-plugin-utils": true,
        "@babel/preset-env>@babel/plugin-transform-private-methods>@babel/helper-create-class-features-plugin": true
      }
    },
    "@babel/preset-env>@babel/plugin-transform-private-methods>@babel/helper-create-class-features-plugin": {
      "globals": {
        "console.warn": true
      },
      "packages": {
        "@babel/core": true,
        "@babel/preset-env>@babel/plugin-transform-classes>@babel/helper-annotate-as-pure": true,
        "@babel/preset-env>@babel/plugin-transform-classes>@babel/helper-optimise-call-expression": true,
        "@babel/preset-env>@babel/plugin-transform-classes>@babel/helper-replace-supers": true,
        "@babel/preset-env>@babel/plugin-transform-classes>@babel/helper-replace-supers>@babel/helper-member-expression-to-functions": true,
        "@babel/preset-env>@babel/plugin-transform-private-methods>@babel/helper-create-class-features-plugin>semver": true,
        "@babel/preset-env>@babel/plugin-transform-spread>@babel/helper-skip-transparent-expression-wrappers": true,
        "depcheck>@babel/traverse>@babel/helper-environment-visitor": true,
        "depcheck>@babel/traverse>@babel/helper-function-name": true,
        "depcheck>@babel/traverse>@babel/helper-split-export-declaration": true
      }
    },
    "@babel/preset-env>@babel/plugin-transform-private-methods>@babel/helper-create-class-features-plugin>semver": {
      "globals": {
        "console": true,
        "process": true
      }
    },
    "@babel/preset-env>@babel/plugin-transform-private-property-in-object": {
      "packages": {
        "@babel/preset-env>@babel/helper-plugin-utils": true,
        "@babel/preset-env>@babel/plugin-syntax-private-property-in-object": true,
        "@babel/preset-env>@babel/plugin-transform-classes>@babel/helper-annotate-as-pure": true,
        "@babel/preset-env>@babel/plugin-transform-private-methods>@babel/helper-create-class-features-plugin": true
      }
    },
    "@babel/preset-env>@babel/plugin-transform-property-literals": {
      "packages": {
        "@babel/core": true,
        "@babel/preset-env>@babel/helper-plugin-utils": true
      }
    },
    "@babel/preset-env>@babel/plugin-transform-regenerator": {
      "packages": {
        "@babel/preset-env>@babel/helper-plugin-utils": true,
        "@babel/preset-env>@babel/plugin-transform-regenerator>regenerator-transform": true
      }
    },
    "@babel/preset-env>@babel/plugin-transform-regenerator>regenerator-transform": {
      "builtin": {
        "assert": true,
        "util.inherits": true
      },
      "packages": {
        "@babel/runtime": true
      }
    },
    "@babel/preset-env>@babel/plugin-transform-reserved-words": {
      "packages": {
        "@babel/core": true,
        "@babel/preset-env>@babel/helper-plugin-utils": true
      }
    },
    "@babel/preset-env>@babel/plugin-transform-shorthand-properties": {
      "packages": {
        "@babel/core": true,
        "@babel/preset-env>@babel/helper-plugin-utils": true
      }
    },
    "@babel/preset-env>@babel/plugin-transform-spread": {
      "packages": {
        "@babel/core": true,
        "@babel/preset-env>@babel/helper-plugin-utils": true,
        "@babel/preset-env>@babel/plugin-transform-spread>@babel/helper-skip-transparent-expression-wrappers": true
      }
    },
    "@babel/preset-env>@babel/plugin-transform-spread>@babel/helper-skip-transparent-expression-wrappers": {
      "packages": {
        "@babel/core>@babel/types": true
      }
    },
    "@babel/preset-env>@babel/plugin-transform-sticky-regex": {
      "packages": {
        "@babel/core": true,
        "@babel/preset-env>@babel/helper-plugin-utils": true
      }
    },
    "@babel/preset-env>@babel/plugin-transform-template-literals": {
      "packages": {
        "@babel/core": true,
        "@babel/preset-env>@babel/helper-plugin-utils": true
      }
    },
    "@babel/preset-env>@babel/plugin-transform-typeof-symbol": {
      "packages": {
        "@babel/core": true,
        "@babel/preset-env>@babel/helper-plugin-utils": true
      }
    },
    "@babel/preset-env>@babel/plugin-transform-unicode-escapes": {
      "packages": {
        "@babel/core": true,
        "@babel/preset-env>@babel/helper-plugin-utils": true
      }
    },
    "@babel/preset-env>@babel/plugin-transform-unicode-property-regex": {
      "packages": {
        "@babel/preset-env>@babel/helper-plugin-utils": true,
        "@babel/preset-env>@babel/plugin-transform-dotall-regex>@babel/helper-create-regexp-features-plugin": true
      }
    },
    "@babel/preset-env>@babel/plugin-transform-unicode-regex": {
      "packages": {
        "@babel/preset-env>@babel/helper-plugin-utils": true,
        "@babel/preset-env>@babel/plugin-transform-dotall-regex>@babel/helper-create-regexp-features-plugin": true
      }
    },
    "@babel/preset-env>@babel/plugin-transform-unicode-sets-regex": {
      "packages": {
        "@babel/preset-env>@babel/helper-plugin-utils": true,
        "@babel/preset-env>@babel/plugin-transform-dotall-regex>@babel/helper-create-regexp-features-plugin": true
      }
    },
    "@babel/preset-env>babel-plugin-polyfill-corejs2": {
      "packages": {
        "@babel/core": true,
        "@babel/preset-env>@babel/compat-data": true,
        "@babel/preset-env>babel-plugin-polyfill-corejs2>@babel/helper-define-polyfill-provider": true,
        "@babel/preset-env>babel-plugin-polyfill-corejs2>semver": true
      }
    },
    "@babel/preset-env>babel-plugin-polyfill-corejs2>@babel/helper-define-polyfill-provider": {
      "builtin": {
        "module": true,
        "path": true
      },
      "globals": {
        "console.log": true,
        "console.warn": true,
        "process.exitCode": "write",
        "process.versions.node": true
      },
      "packages": {
        "@babel/core": true,
        "@babel/core>@babel/helper-compilation-targets": true,
        "@babel/preset-env>@babel/helper-plugin-utils": true,
        "@babel/preset-env>babel-plugin-polyfill-corejs2>@babel/helper-define-polyfill-provider>lodash.debounce": true,
        "brfs>resolve": true
      }
    },
    "@babel/preset-env>babel-plugin-polyfill-corejs2>@babel/helper-define-polyfill-provider>lodash.debounce": {
      "globals": {
        "clearTimeout": true,
        "setTimeout": true
      }
    },
    "@babel/preset-env>babel-plugin-polyfill-corejs2>semver": {
      "globals": {
        "console": true,
        "process": true
      }
    },
    "@babel/preset-env>babel-plugin-polyfill-corejs3": {
      "packages": {
        "@babel/core": true,
        "@babel/preset-env>babel-plugin-polyfill-corejs2>@babel/helper-define-polyfill-provider": true,
        "@babel/preset-env>core-js-compat": true
      }
    },
    "@babel/preset-env>babel-plugin-polyfill-regenerator": {
      "packages": {
        "@babel/preset-env>babel-plugin-polyfill-corejs2>@babel/helper-define-polyfill-provider": true
      }
    },
    "@babel/preset-env>semver": {
      "globals": {
        "console": true,
        "process": true
      }
    },
    "@babel/preset-react": {
      "packages": {
        "@babel/preset-env>@babel/helper-plugin-utils": true,
        "@babel/preset-env>@babel/helper-validator-option": true,
        "@babel/preset-react>@babel/plugin-transform-react-display-name": true,
        "@babel/preset-react>@babel/plugin-transform-react-jsx": true,
        "@babel/preset-react>@babel/plugin-transform-react-jsx-development": true,
        "@babel/preset-react>@babel/plugin-transform-react-pure-annotations": true
      }
    },
    "@babel/preset-react>@babel/plugin-transform-react-display-name": {
      "builtin": {
        "path.basename": true,
        "path.dirname": true,
        "path.extname": true
      },
      "packages": {
        "@babel/core": true,
        "@babel/preset-env>@babel/helper-plugin-utils": true
      }
    },
    "@babel/preset-react>@babel/plugin-transform-react-jsx": {
      "packages": {
        "@babel/core": true,
        "@babel/core>@babel/helper-module-transforms>@babel/helper-module-imports": true,
        "@babel/preset-env>@babel/helper-plugin-utils": true,
        "@babel/preset-env>@babel/plugin-transform-classes>@babel/helper-annotate-as-pure": true,
        "@babel/preset-typescript>@babel/plugin-syntax-jsx": true
      }
    },
    "@babel/preset-react>@babel/plugin-transform-react-jsx-development": {
      "packages": {
        "@babel/preset-react>@babel/plugin-transform-react-jsx": true
      }
    },
    "@babel/preset-react>@babel/plugin-transform-react-pure-annotations": {
      "packages": {
        "@babel/core": true,
        "@babel/preset-env>@babel/helper-plugin-utils": true,
        "@babel/preset-env>@babel/plugin-transform-classes>@babel/helper-annotate-as-pure": true
      }
    },
    "@babel/preset-typescript": {
      "packages": {
        "@babel/preset-env>@babel/helper-plugin-utils": true,
        "@babel/preset-env>@babel/helper-validator-option": true,
        "@babel/preset-env>@babel/plugin-transform-modules-commonjs": true,
        "@babel/preset-typescript>@babel/plugin-syntax-jsx": true,
        "@babel/preset-typescript>@babel/plugin-transform-typescript": true
      }
    },
    "@babel/preset-typescript>@babel/plugin-syntax-jsx": {
      "packages": {
        "@babel/preset-env>@babel/helper-plugin-utils": true
      }
    },
    "@babel/preset-typescript>@babel/plugin-transform-typescript": {
      "builtin": {
        "assert": true
      },
      "globals": {
        "console.warn": true
      },
      "packages": {
        "@babel/core": true,
        "@babel/preset-env>@babel/helper-plugin-utils": true,
        "@babel/preset-env>@babel/plugin-transform-classes>@babel/helper-annotate-as-pure": true,
        "@babel/preset-env>@babel/plugin-transform-private-methods>@babel/helper-create-class-features-plugin": true,
        "@babel/preset-typescript>@babel/plugin-transform-typescript>@babel/plugin-syntax-typescript": true
      }
    },
    "@babel/preset-typescript>@babel/plugin-transform-typescript>@babel/plugin-syntax-typescript": {
      "packages": {
        "@babel/preset-env>@babel/helper-plugin-utils": true
      }
    },
    "@babel/register>clone-deep>is-plain-object": {
      "packages": {
        "gulp>gulp-cli>isobject": true
      }
    },
    "@lavamoat/allow-scripts>@npmcli/run-script>node-gyp>npmlog": {
      "builtin": {
        "events.EventEmitter": true,
        "util": true
      },
      "globals": {
        "process.nextTick": true,
        "process.stderr": true
      },
      "packages": {
        "@lavamoat/allow-scripts>@npmcli/run-script>node-gyp>npmlog>are-we-there-yet": true,
        "@lavamoat/allow-scripts>@npmcli/run-script>node-gyp>npmlog>gauge": true,
        "@storybook/react>@storybook/node-logger>npmlog>console-control-strings": true,
        "nyc>yargs>set-blocking": true
      }
    },
    "@lavamoat/allow-scripts>@npmcli/run-script>node-gyp>npmlog>are-we-there-yet": {
      "builtin": {
        "events.EventEmitter": true,
        "util.inherits": true
      },
      "packages": {
        "koa>delegates": true,
        "readable-stream": true
      }
    },
    "@lavamoat/allow-scripts>@npmcli/run-script>node-gyp>npmlog>gauge": {
      "builtin": {
        "util.format": true
      },
      "globals": {
        "clearInterval": true,
        "process": true,
        "setImmediate": true,
        "setInterval": true
      },
      "packages": {
        "@lavamoat/allow-scripts>@npmcli/run-script>node-gyp>npmlog>gauge>aproba": true,
        "@lavamoat/allow-scripts>@npmcli/run-script>node-gyp>npmlog>gauge>string-width": true,
        "@lavamoat/allow-scripts>@npmcli/run-script>node-gyp>npmlog>gauge>strip-ansi": true,
        "@storybook/react>@storybook/node-logger>npmlog>console-control-strings": true,
        "@storybook/react>@storybook/node-logger>npmlog>gauge>has-unicode": true,
        "@storybook/react>@storybook/node-logger>npmlog>gauge>wide-align": true,
        "nyc>signal-exit": true,
        "react>object-assign": true
      }
    },
    "@lavamoat/allow-scripts>@npmcli/run-script>node-gyp>npmlog>gauge>string-width": {
      "packages": {
        "@lavamoat/allow-scripts>@npmcli/run-script>node-gyp>npmlog>gauge>string-width>is-fullwidth-code-point": true,
        "@lavamoat/allow-scripts>@npmcli/run-script>node-gyp>npmlog>gauge>strip-ansi": true,
        "gulp>gulp-cli>yargs>string-width>code-point-at": true
      }
    },
    "@lavamoat/allow-scripts>@npmcli/run-script>node-gyp>npmlog>gauge>string-width>is-fullwidth-code-point": {
      "packages": {
        "gulp>gulp-cli>yargs>string-width>is-fullwidth-code-point>number-is-nan": true
      }
    },
    "@lavamoat/allow-scripts>@npmcli/run-script>node-gyp>npmlog>gauge>strip-ansi": {
      "packages": {
        "@lavamoat/allow-scripts>@npmcli/run-script>node-gyp>npmlog>gauge>strip-ansi>ansi-regex": true
      }
    },
    "@lavamoat/lavapack": {
      "builtin": {
        "assert": true,
        "buffer.Buffer.from": true,
        "fs.promises.readFile": true,
        "fs.promises.writeFile": true,
        "fs.readFileSync": true,
        "path.join": true,
        "path.relative": true
      },
      "globals": {
        "__dirname": true,
        "__filename.slice": true,
        "console.error": true,
        "console.warn": true,
        "process.cwd": true,
        "setTimeout": true
      },
      "packages": {
        "@lavamoat/lavapack>combine-source-map": true,
        "@lavamoat/lavapack>convert-source-map": true,
        "@lavamoat/lavapack>json-stable-stringify": true,
        "@lavamoat/lavapack>lavamoat-core": true,
        "@lavamoat/lavapack>readable-stream": true,
        "@lavamoat/lavapack>umd": true,
        "browserify>JSONStream": true,
        "eslint>espree": true,
        "through2": true
      }
    },
    "@lavamoat/lavapack>combine-source-map": {
      "builtin": {
        "path.dirname": true,
        "path.join": true
      },
      "globals": {
        "process.platform": true
      },
      "packages": {
        "@lavamoat/lavapack>combine-source-map>inline-source-map": true,
        "@lavamoat/lavapack>combine-source-map>lodash.memoize": true,
        "@lavamoat/lavapack>combine-source-map>source-map": true,
        "nyc>convert-source-map": true
      }
    },
    "@lavamoat/lavapack>combine-source-map>inline-source-map": {
      "globals": {
        "Buffer.from": true
      },
      "packages": {
        "@lavamoat/lavapack>combine-source-map>inline-source-map>source-map": true
      }
    },
    "@lavamoat/lavapack>convert-source-map": {
      "globals": {
        "Buffer": true,
        "atob": true,
        "btoa": true,
        "value": true
      }
    },
    "@lavamoat/lavapack>json-stable-stringify": {
      "packages": {
        "@lavamoat/lavapack>json-stable-stringify>isarray": true,
        "globalthis>define-properties>object-keys": true,
        "lavamoat>json-stable-stringify>jsonify": true,
        "string.prototype.matchall>call-bind": true
      }
    },
    "@lavamoat/lavapack>lavamoat-core": {
      "builtin": {
        "events": true,
        "fs.readFileSync": true,
        "node:fs/promises.readFile": true,
        "node:fs/promises.writeFile": true,
        "path.extname": true,
        "path.join": true
      },
      "globals": {
        "__dirname": true,
        "ast": true,
        "console.error": true,
        "console.warn": true,
        "content": true,
        "define": true,
        "file": true,
        "importMap": true,
        "moduleInitializer": true,
        "packageName": true,
        "specifier": true,
        "type": true
      },
      "packages": {
        "@lavamoat/lavapack>json-stable-stringify": true,
        "@lavamoat/lavapack>lavamoat-core>lavamoat-tofu": true,
        "lavamoat>lavamoat-core>merge-deep": true
      }
    },
    "@lavamoat/lavapack>lavamoat-core>lavamoat-tofu": {
      "globals": {
        "console.log": true
      },
      "packages": {
        "@babel/core>@babel/parser": true,
        "depcheck>@babel/traverse": true
      }
    },
    "@lavamoat/lavapack>readable-stream": {
      "builtin": {
        "buffer.Buffer": true,
        "events.EventEmitter": true,
        "stream": true,
        "util": true
      },
      "globals": {
        "process.env.READABLE_STREAM": true,
        "process.nextTick": true,
        "process.stderr": true,
        "process.stdout": true
      },
      "packages": {
        "browserify>string_decoder": true,
        "pumpify>inherits": true,
        "readable-stream>util-deprecate": true
      }
    },
    "@metamask/build-utils": {
      "packages": {
        "@metamask/utils": true
      }
    },
    "@metamask/eth-token-tracker>deep-equal>is-date-object": {
      "packages": {
        "koa>is-generator-function>has-tostringtag": true
      }
    },
    "@metamask/jazzicon>color>clone": {
      "globals": {
        "Buffer": true
      }
    },
    "@metamask/utils": {
      "globals": {
        "Buffer": true,
        "TextDecoder": true,
        "TextEncoder": true
      },
      "packages": {
        "@metamask/utils>@noble/hashes": true,
        "@metamask/utils>@scure/base": true,
        "@metamask/utils>pony-cause": true,
        "nock>debug": true,
        "semver": true,
        "superstruct": true
      }
    },
    "@metamask/utils>@noble/hashes": {
      "globals": {
        "TextEncoder": true,
        "crypto": true
      }
    },
    "@metamask/utils>@scure/base": {
      "globals": {
        "TextDecoder": true,
        "TextEncoder": true
      }
    },
    "@sentry/cli>which": {
      "builtin": {
        "path.join": true
      },
      "globals": {
        "process.cwd": true,
        "process.env.OSTYPE": true,
        "process.env.PATH": true,
        "process.env.PATHEXT": true,
        "process.platform": true
      },
      "packages": {
        "@sentry/cli>which>isexe": true
      }
    },
    "@sentry/cli>which>isexe": {
      "builtin": {
        "fs": true
      },
      "globals": {
        "TESTING_WINDOWS": true,
        "process.env.PATHEXT": true,
        "process.getgid": true,
        "process.getuid": true,
        "process.platform": true
      }
    },
    "@storybook/addon-knobs>qs": {
      "packages": {
        "string.prototype.matchall>side-channel": true
      }
    },
    "@storybook/core>@storybook/core-server>x-default-browser>default-browser-id>untildify>os-homedir": {
      "builtin": {
        "os.homedir": true
      },
      "globals": {
        "process.env": true,
        "process.getuid": true,
        "process.platform": true
      }
    },
    "@storybook/react>@storybook/node-logger>npmlog>gauge>has-unicode": {
      "builtin": {
        "os.type": true
      },
      "globals": {
        "process.env.LANG": true,
        "process.env.LC_ALL": true,
        "process.env.LC_CTYPE": true
      }
    },
    "@storybook/react>@storybook/node-logger>npmlog>gauge>wide-align": {
      "packages": {
        "yargs>string-width": true
      }
    },
    "@storybook/react>acorn-walk": {
      "globals": {
        "define": true
      }
    },
    "@typescript-eslint/eslint-plugin": {
      "packages": {
        "@typescript-eslint/eslint-plugin>@typescript-eslint/type-utils": true,
        "@typescript-eslint/eslint-plugin>@typescript-eslint/utils": true,
        "@typescript-eslint/eslint-plugin>tsutils": true,
        "@typescript-eslint/parser>@typescript-eslint/scope-manager": true,
        "eslint": true,
        "eslint-plugin-jest>@typescript-eslint/utils": true,
        "eslint>debug": true,
        "eslint>regexpp": true,
        "globby>ignore": true,
        "semver": true,
        "typescript": true
      }
    },
    "@typescript-eslint/eslint-plugin>@typescript-eslint/type-utils": {
      "packages": {
        "@typescript-eslint/eslint-plugin>@typescript-eslint/type-utils>debug": true,
        "@typescript-eslint/eslint-plugin>@typescript-eslint/utils": true,
        "@typescript-eslint/eslint-plugin>tsutils": true,
        "eslint-plugin-jest>@typescript-eslint/utils": true,
        "eslint>debug": true,
        "madge>debug": true,
        "nock>debug": true,
        "typescript": true
      }
    },
    "@typescript-eslint/eslint-plugin>@typescript-eslint/type-utils>debug": {
      "globals": {
        "console.debug": true,
        "console.log": true
      },
      "packages": {
        "@typescript-eslint/eslint-plugin>@typescript-eslint/type-utils>debug>ms": true
      }
    },
    "@typescript-eslint/eslint-plugin>@typescript-eslint/utils": {
      "builtin": {
        "path": true
      },
      "packages": {
        "@typescript-eslint/parser>@typescript-eslint/scope-manager": true,
        "@typescript-eslint/parser>@typescript-eslint/types": true,
        "@typescript-eslint/utils": true,
        "eslint": true,
        "eslint-plugin-mocha>eslint-utils": true,
        "eslint>eslint-utils": true,
        "webpack>eslint-scope": true
      }
    },
    "@typescript-eslint/eslint-plugin>tsutils": {
      "packages": {
        "@typescript-eslint/eslint-plugin>tsutils>tslib": true,
        "typescript": true
      }
    },
    "@typescript-eslint/eslint-plugin>tsutils>tslib": {
      "globals": {
        "define": true
      }
    },
    "@typescript-eslint/parser": {
      "packages": {
        "@typescript-eslint/parser>@typescript-eslint/scope-manager": true,
        "@typescript-eslint/parser>@typescript-eslint/typescript-estree": true,
        "nock>debug": true,
        "typescript": true
      }
    },
    "@typescript-eslint/parser>@typescript-eslint/scope-manager": {
      "packages": {
        "@typescript-eslint/parser>@typescript-eslint/scope-manager>@typescript-eslint/visitor-keys": true,
        "@typescript-eslint/parser>@typescript-eslint/types": true
      }
    },
    "@typescript-eslint/parser>@typescript-eslint/scope-manager>@typescript-eslint/visitor-keys": {
      "packages": {
        "eslint>eslint-visitor-keys": true
      }
    },
    "@typescript-eslint/parser>@typescript-eslint/typescript-estree": {
      "builtin": {
        "fs": true,
        "path": true
      },
      "globals": {
        "console.log": true,
        "console.warn": true,
        "process": true
      },
      "packages": {
        "@typescript-eslint/eslint-plugin>tsutils": true,
        "@typescript-eslint/parser>@typescript-eslint/scope-manager>@typescript-eslint/visitor-keys": true,
        "@typescript-eslint/parser>@typescript-eslint/types": true,
        "del>is-glob": true,
        "globby": true,
        "nock>debug": true,
        "semver": true,
        "typescript": true
      }
    },
    "babelify": {
      "builtin": {
        "path.extname": true,
        "path.resolve": true,
        "stream.PassThrough": true,
        "stream.Transform": true,
        "util": true
      },
      "globals": {
        "Buffer.concat": true
      },
      "packages": {
        "@babel/core": true
      }
    },
    "bify-module-groups": {
      "packages": {
        "bify-module-groups>through2": true,
        "pify": true,
        "pump": true
      }
    },
    "bify-module-groups>through2": {
      "builtin": {
        "util.inherits": true
      },
      "globals": {
        "process.nextTick": true
      },
      "packages": {
        "bify-module-groups>through2>readable-stream": true
      }
    },
    "bify-module-groups>through2>readable-stream": {
      "builtin": {
        "buffer.Buffer": true,
        "events.EventEmitter": true,
        "stream": true,
        "util": true
      },
      "globals": {
        "process.env.READABLE_STREAM": true,
        "process.nextTick": true,
        "process.stderr": true,
        "process.stdout": true
      },
      "packages": {
        "browserify>string_decoder": true,
        "pumpify>inherits": true,
        "readable-stream>util-deprecate": true
      }
    },
    "brfs": {
      "builtin": {
        "fs.createReadStream": true,
        "fs.readdir": true,
        "path": true
      },
      "packages": {
        "brfs>quote-stream": true,
        "brfs>resolve": true,
        "brfs>static-module": true,
        "brfs>through2": true
      }
    },
    "brfs>quote-stream": {
      "globals": {
        "Buffer": true
      },
      "packages": {
        "brfs>quote-stream>buffer-equal": true,
        "brfs>quote-stream>through2": true
      }
    },
    "brfs>quote-stream>buffer-equal": {
      "builtin": {
        "buffer.Buffer.isBuffer": true
      }
    },
    "brfs>quote-stream>through2": {
      "builtin": {
        "util.inherits": true
      },
      "globals": {
        "process.nextTick": true
      },
      "packages": {
        "readable-stream": true,
        "watchify>xtend": true
      }
    },
    "brfs>resolve": {
      "builtin": {
        "fs.readFile": true,
        "fs.readFileSync": true,
        "fs.realpath": true,
        "fs.realpathSync": true,
        "fs.stat": true,
        "fs.statSync": true,
        "os.homedir": true,
        "path.dirname": true,
        "path.join": true,
        "path.parse": true,
        "path.relative": true,
        "path.resolve": true
      },
      "globals": {
        "process.env.HOME": true,
        "process.env.HOMEDRIVE": true,
        "process.env.HOMEPATH": true,
        "process.env.LNAME": true,
        "process.env.LOGNAME": true,
        "process.env.USER": true,
        "process.env.USERNAME": true,
        "process.env.USERPROFILE": true,
        "process.getuid": true,
        "process.nextTick": true,
        "process.platform": true,
        "process.versions.pnp": true
      },
      "packages": {
        "brfs>resolve>path-parse": true,
        "depcheck>is-core-module": true
      }
    },
    "brfs>resolve>path-parse": {
      "globals": {
        "process.platform": true
      }
    },
    "brfs>static-module": {
      "packages": {
        "brfs>static-module>acorn-node": true,
        "brfs>static-module>escodegen": true,
        "brfs>static-module>magic-string": true,
        "brfs>static-module>merge-source-map": true,
        "brfs>static-module>object-inspect": true,
        "brfs>static-module>scope-analyzer": true,
        "brfs>static-module>shallow-copy": true,
        "brfs>static-module>static-eval": true,
        "brfs>static-module>through2": true,
        "browserify>concat-stream": true,
        "browserify>duplexer2": true,
        "browserify>has": true,
        "nyc>convert-source-map": true,
        "readable-stream": true
      }
    },
    "brfs>static-module>acorn-node": {
      "packages": {
        "@storybook/react>acorn-walk": true,
        "brfs>static-module>acorn-node>acorn": true,
        "watchify>xtend": true
      }
    },
    "brfs>static-module>acorn-node>acorn": {
      "globals": {
        "define": true
      }
    },
    "brfs>static-module>escodegen": {
      "globals": {
        "sourceMap.SourceNode": true
      },
      "packages": {
        "brfs>static-module>escodegen>estraverse": true,
        "brfs>static-module>escodegen>source-map": true,
        "eslint>esutils": true
      }
    },
    "brfs>static-module>magic-string": {
      "globals": {
        "Buffer": true,
        "btoa": true,
        "console.warn": true
      },
      "packages": {
        "brfs>static-module>magic-string>sourcemap-codec": true
      }
    },
    "brfs>static-module>magic-string>sourcemap-codec": {
      "globals": {
        "define": true
      }
    },
    "brfs>static-module>merge-source-map": {
      "packages": {
        "brfs>static-module>merge-source-map>source-map": true
      }
    },
    "brfs>static-module>object-inspect": {
      "builtin": {
        "util.inspect": true
      },
      "globals": {
        "HTMLElement": true,
        "WeakRef": true
      }
    },
    "brfs>static-module>scope-analyzer": {
      "builtin": {
        "assert.ok": true,
        "assert.strictEqual": true
      },
      "packages": {
        "brfs>static-module>scope-analyzer>array-from": true,
        "brfs>static-module>scope-analyzer>dash-ast": true,
        "brfs>static-module>scope-analyzer>es6-map": true,
        "brfs>static-module>scope-analyzer>es6-set": true,
        "brfs>static-module>scope-analyzer>estree-is-function": true,
        "brfs>static-module>scope-analyzer>get-assigned-identifiers": true,
        "resolve-url-loader>es6-iterator>es6-symbol": true
      }
    },
    "brfs>static-module>scope-analyzer>dash-ast": {
      "builtin": {
        "assert": true
      }
    },
    "brfs>static-module>scope-analyzer>es6-map": {
      "packages": {
        "gulp-sourcemaps>debug-fabulous>memoizee>event-emitter": true,
        "resolve-url-loader>es6-iterator": true,
        "resolve-url-loader>es6-iterator>d": true,
        "resolve-url-loader>es6-iterator>es5-ext": true,
        "resolve-url-loader>es6-iterator>es6-symbol": true
      }
    },
    "brfs>static-module>scope-analyzer>es6-set": {
      "packages": {
        "gulp-sourcemaps>debug-fabulous>memoizee>event-emitter": true,
        "resolve-url-loader>es6-iterator": true,
        "resolve-url-loader>es6-iterator>d": true,
        "resolve-url-loader>es6-iterator>es5-ext": true,
        "resolve-url-loader>es6-iterator>es6-symbol": true
      }
    },
    "brfs>static-module>scope-analyzer>get-assigned-identifiers": {
      "builtin": {
        "assert.equal": true
      }
    },
    "brfs>static-module>static-eval": {
      "packages": {
        "brfs>static-module>static-eval>escodegen": true
      }
    },
    "brfs>static-module>static-eval>escodegen": {
      "globals": {
        "sourceMap.SourceNode": true
      },
      "packages": {
        "brfs>static-module>static-eval>escodegen>estraverse": true,
        "brfs>static-module>static-eval>escodegen>source-map": true,
        "eslint>esutils": true
      }
    },
    "brfs>static-module>through2": {
      "builtin": {
        "util.inherits": true
      },
      "globals": {
        "process.nextTick": true
      },
      "packages": {
        "readable-stream": true,
        "watchify>xtend": true
      }
    },
    "brfs>through2": {
      "builtin": {
        "util.inherits": true
      },
      "globals": {
        "process.nextTick": true
      },
      "packages": {
        "readable-stream": true,
        "watchify>xtend": true
      }
    },
    "browserify": {
      "builtin": {
        "events.EventEmitter": true,
        "fs.realpath": true,
        "path.dirname": true,
        "path.join": true,
        "path.relative": true,
        "path.resolve": true,
        "path.sep": true
      },
      "globals": {
        "__dirname": true,
        "process.cwd": true,
        "process.nextTick": true,
        "process.platform": true
      },
      "packages": {
        "brfs>resolve": true,
        "browserify>browser-pack": true,
        "browserify>browser-resolve": true,
        "browserify>cached-path-relative": true,
        "browserify>concat-stream": true,
        "browserify>deps-sort": true,
        "browserify>has": true,
        "browserify>insert-module-globals": true,
        "browserify>module-deps": true,
        "browserify>read-only-stream": true,
        "browserify>shasum-object": true,
        "browserify>syntax-error": true,
        "browserify>through2": true,
        "labeled-stream-splicer": true,
        "lavamoat>htmlescape": true,
        "pumpify>inherits": true,
        "watchify>defined": true,
        "watchify>xtend": true
      }
    },
    "browserify>JSONStream": {
      "globals": {
        "Buffer": true
      },
      "packages": {
        "browserify>JSONStream>jsonparse": true,
        "debounce-stream>through": true
      }
    },
    "browserify>JSONStream>jsonparse": {
      "globals": {
        "Buffer": true
      }
    },
    "browserify>browser-pack": {
      "builtin": {
        "fs.readFileSync": true,
        "path.join": true,
        "path.relative": true
      },
      "globals": {
        "__dirname": true,
        "process.cwd": true
      },
      "packages": {
        "@lavamoat/lavapack>combine-source-map": true,
        "@lavamoat/lavapack>umd": true,
        "browserify>JSONStream": true,
        "browserify>browser-pack>through2": true,
        "koa>content-disposition>safe-buffer": true,
        "watchify>defined": true
      }
    },
    "browserify>browser-pack>through2": {
      "builtin": {
        "util.inherits": true
      },
      "globals": {
        "process.nextTick": true
      },
      "packages": {
        "readable-stream": true,
        "watchify>xtend": true
      }
    },
    "browserify>browser-resolve": {
      "builtin": {
        "fs.readFile": true,
        "fs.readFileSync": true,
        "path": true
      },
      "globals": {
        "__dirname": true,
        "process.platform": true
      },
      "packages": {
        "brfs>resolve": true
      }
    },
    "browserify>cached-path-relative": {
      "builtin": {
        "path": true
      },
      "globals": {
        "process.cwd": true
      }
    },
    "browserify>concat-stream": {
      "globals": {
        "Buffer.concat": true,
        "Buffer.isBuffer": true
      },
      "packages": {
        "browserify>concat-stream>typedarray": true,
        "pumpify>inherits": true,
        "readable-stream": true,
        "terser>source-map-support>buffer-from": true
      }
    },
    "browserify>deps-sort": {
      "packages": {
        "browserify>deps-sort>through2": true,
        "browserify>shasum-object": true
      }
    },
    "browserify>deps-sort>through2": {
      "builtin": {
        "util.inherits": true
      },
      "globals": {
        "process.nextTick": true
      },
      "packages": {
        "readable-stream": true,
        "watchify>xtend": true
      }
    },
    "browserify>duplexer2": {
      "packages": {
        "readable-stream": true
      }
    },
    "browserify>has": {
      "packages": {
        "browserify>has>function-bind": true
      }
    },
    "browserify>insert-module-globals": {
      "builtin": {
        "path.dirname": true,
        "path.isAbsolute": true,
        "path.relative": true,
        "path.sep": true
      },
      "globals": {
        "Buffer.concat": true,
        "Buffer.isBuffer": true
      },
      "packages": {
        "@lavamoat/lavapack>combine-source-map": true,
        "brfs>static-module>acorn-node": true,
        "browserify>insert-module-globals>through2": true,
        "browserify>insert-module-globals>undeclared-identifiers": true,
        "gulp-watch>path-is-absolute": true,
        "watchify>xtend": true
      }
    },
    "browserify>insert-module-globals>through2": {
      "builtin": {
        "util.inherits": true
      },
      "globals": {
        "process.nextTick": true
      },
      "packages": {
        "readable-stream": true,
        "watchify>xtend": true
      }
    },
    "browserify>insert-module-globals>undeclared-identifiers": {
      "packages": {
        "brfs>static-module>acorn-node": true,
        "brfs>static-module>scope-analyzer>get-assigned-identifiers": true,
        "watchify>xtend": true
      }
    },
    "browserify>module-deps": {
      "builtin": {
        "fs.createReadStream": true,
        "fs.readFile": true,
        "path.delimiter": true,
        "path.dirname": true,
        "path.join": true,
        "path.resolve": true
      },
      "globals": {
        "process.cwd": true,
        "process.env.NODE_PATH": true,
        "process.nextTick": true,
        "process.platform": true,
        "setTimeout": true,
        "tr": true
      },
      "packages": {
        "brfs>resolve": true,
        "browserify>browser-resolve": true,
        "browserify>cached-path-relative": true,
        "browserify>concat-stream": true,
        "browserify>duplexer2": true,
        "browserify>module-deps>detective": true,
        "browserify>module-deps>stream-combiner2": true,
        "browserify>module-deps>through2": true,
        "browserify>parents": true,
        "loose-envify": true,
        "pumpify>inherits": true,
        "readable-stream": true,
        "watchify>defined": true,
        "watchify>xtend": true
      }
    },
    "browserify>module-deps>detective": {
      "packages": {
        "brfs>static-module>acorn-node": true,
        "watchify>defined": true
      }
    },
    "browserify>module-deps>stream-combiner2": {
      "packages": {
        "browserify>duplexer2": true,
        "readable-stream": true
      }
    },
    "browserify>module-deps>through2": {
      "builtin": {
        "util.inherits": true
      },
      "globals": {
        "process.nextTick": true
      },
      "packages": {
        "readable-stream": true,
        "watchify>xtend": true
      }
    },
    "browserify>parents": {
      "globals": {
        "process.cwd": true,
        "process.platform": true
      },
      "packages": {
        "browserify>parents>path-platform": true
      }
    },
    "browserify>parents>path-platform": {
      "builtin": {
        "path": true,
        "util.isObject": true,
        "util.isString": true
      },
      "globals": {
        "process.cwd": true,
        "process.env": true,
        "process.platform": true
      }
    },
    "browserify>read-only-stream": {
      "packages": {
        "readable-stream": true
      }
    },
    "browserify>shasum-object": {
      "builtin": {
        "crypto.createHash": true
      },
      "globals": {
        "Buffer.isBuffer": true
      },
      "packages": {
        "eth-rpc-errors>fast-safe-stringify": true
      }
    },
    "browserify>string_decoder": {
      "packages": {
        "koa>content-disposition>safe-buffer": true
      }
    },
    "browserify>syntax-error": {
      "packages": {
        "brfs>static-module>acorn-node": true
      }
    },
    "browserify>through2": {
      "builtin": {
        "util.inherits": true
      },
      "globals": {
        "process.nextTick": true
      },
      "packages": {
        "readable-stream": true,
        "watchify>xtend": true
      }
    },
    "chalk": {
      "packages": {
        "chalk>ansi-styles": true,
        "chalk>supports-color": true
      }
    },
    "chalk>ansi-styles": {
      "packages": {
        "chalk>ansi-styles>color-convert": true
      }
    },
    "chalk>ansi-styles>color-convert": {
      "packages": {
        "jest-canvas-mock>moo-color>color-name": true
      }
    },
    "chalk>supports-color": {
      "builtin": {
        "os.release": true,
        "tty.isatty": true
      },
      "globals": {
        "process.env": true,
        "process.platform": true
      },
      "packages": {
        "chalk>supports-color>has-flag": true
      }
    },
    "chalk>supports-color>has-flag": {
      "globals": {
        "process.argv": true
      }
    },
    "chokidar": {
      "builtin": {
        "events.EventEmitter": true,
        "fs.close": true,
        "fs.lstat": true,
        "fs.open": true,
        "fs.readdir": true,
        "fs.realpath": true,
        "fs.stat": true,
        "fs.unwatchFile": true,
        "fs.watch": true,
        "fs.watchFile": true,
        "os.type": true,
        "path.basename": true,
        "path.dirname": true,
        "path.extname": true,
        "path.isAbsolute": true,
        "path.join": true,
        "path.normalize": true,
        "path.relative": true,
        "path.resolve": true,
        "path.sep": true,
        "util.promisify": true
      },
      "globals": {
        "clearTimeout": true,
        "console.error": true,
        "process.env.CHOKIDAR_INTERVAL": true,
        "process.env.CHOKIDAR_PRINT_FSEVENTS_REQUIRE_ERROR": true,
        "process.env.CHOKIDAR_USEPOLLING": true,
        "process.nextTick": true,
        "process.platform": true,
        "process.version.match": true,
        "setTimeout": true
      },
      "packages": {
        "chokidar>anymatch": true,
        "chokidar>braces": true,
        "chokidar>fsevents": true,
        "chokidar>is-binary-path": true,
        "chokidar>normalize-path": true,
        "chokidar>readdirp": true,
        "del>is-glob": true,
        "eslint>glob-parent": true
      }
    },
    "chokidar>anymatch": {
      "packages": {
        "chokidar>anymatch>picomatch": true,
        "chokidar>normalize-path": true
      }
    },
    "chokidar>anymatch>picomatch": {
      "builtin": {
        "path.basename": true,
        "path.sep": true
      },
      "globals": {
        "process.platform": true,
        "process.version.slice": true
      }
    },
    "chokidar>braces": {
      "packages": {
        "chokidar>braces>fill-range": true
      }
    },
    "chokidar>braces>fill-range": {
      "builtin": {
        "util.inspect": true
      },
      "packages": {
        "chokidar>braces>fill-range>to-regex-range": true
      }
    },
    "chokidar>braces>fill-range>to-regex-range": {
      "packages": {
        "chokidar>braces>fill-range>to-regex-range>is-number": true
      }
    },
    "chokidar>fsevents": {
      "globals": {
        "console.assert": true,
        "process.platform": true
      },
      "native": true
    },
    "chokidar>is-binary-path": {
      "builtin": {
        "path.extname": true
      },
      "packages": {
        "chokidar>is-binary-path>binary-extensions": true
      }
    },
    "chokidar>readdirp": {
      "builtin": {
        "fs": true,
        "path.join": true,
        "path.relative": true,
        "path.resolve": true,
        "path.sep": true,
        "stream.Readable": true,
        "util.promisify": true
      },
      "globals": {
        "process.platform": true,
        "process.versions.node.split": true
      },
      "packages": {
        "chokidar>anymatch>picomatch": true
      }
    },
    "copy-webpack-plugin>p-limit": {
      "packages": {
        "copy-webpack-plugin>p-limit>yocto-queue": true
      }
    },
    "cross-spawn": {
      "builtin": {
        "child_process.spawn": true,
        "child_process.spawnSync": true,
        "fs.closeSync": true,
        "fs.openSync": true,
        "fs.readSync": true,
        "path.delimiter": true,
        "path.normalize": true,
        "path.resolve": true
      },
      "globals": {
        "Buffer.alloc": true,
        "process.chdir": true,
        "process.cwd": true,
        "process.env": true,
        "process.platform": true
      },
      "packages": {
        "@sentry/cli>which": true,
        "cross-spawn>path-key": true,
        "cross-spawn>shebang-command": true
      }
    },
    "cross-spawn>path-key": {
      "globals": {
        "process.env": true,
        "process.platform": true
      }
    },
    "cross-spawn>shebang-command": {
      "packages": {
        "cross-spawn>shebang-command>shebang-regex": true
      }
    },
    "debounce-stream>duplexer": {
      "builtin": {
        "stream": true
      }
    },
    "debounce-stream>through": {
      "builtin": {
        "stream": true
      },
      "globals": {
        "process.nextTick": true
      }
    },
    "del": {
      "builtin": {
        "path.resolve": true,
        "util.promisify": true
      },
      "globals": {
        "process.cwd": true,
        "process.platform": true
      },
      "packages": {
        "del>graceful-fs": true,
        "del>is-glob": true,
        "del>is-path-cwd": true,
        "del>is-path-inside": true,
        "del>p-map": true,
        "del>rimraf": true,
        "del>slash": true,
        "globby": true
      }
    },
    "del>graceful-fs": {
      "builtin": {
        "assert.equal": true,
        "constants.O_SYMLINK": true,
        "constants.O_WRONLY": true,
        "constants.hasOwnProperty": true,
        "fs": true,
        "stream.Stream.call": true,
        "util": true
      },
      "globals": {
        "clearTimeout": true,
        "console.error": true,
        "process": true,
        "setTimeout": true
      }
    },
    "del>is-glob": {
      "packages": {
        "del>is-glob>is-extglob": true
      }
    },
    "del>is-path-cwd": {
      "builtin": {
        "path.resolve": true
      },
      "globals": {
        "process.cwd": true,
        "process.platform": true
      }
    },
    "del>is-path-inside": {
      "builtin": {
        "path.relative": true,
        "path.resolve": true,
        "path.sep": true
      }
    },
    "del>p-map": {
      "packages": {
        "del>p-map>aggregate-error": true
      }
    },
    "del>p-map>aggregate-error": {
      "packages": {
        "@testing-library/jest-dom>redent>indent-string": true,
        "del>p-map>aggregate-error>clean-stack": true
      }
    },
    "del>p-map>aggregate-error>clean-stack": {
      "builtin": {
        "os.homedir": true
      }
    },
    "del>rimraf": {
      "builtin": {
        "assert": true,
        "fs": true,
        "path.join": true
      },
      "globals": {
        "process.platform": true,
        "setTimeout": true
      },
      "packages": {
        "nyc>glob": true
      }
    },
    "depcheck>@babel/traverse": {
      "globals": {
        "console.log": true
      },
      "packages": {
        "@babel/code-frame": true,
        "@babel/core>@babel/generator": true,
        "@babel/core>@babel/parser": true,
        "@babel/core>@babel/types": true,
        "babel/preset-env>b@babel/types": true,
        "depcheck>@babel/traverse>@babel/helper-environment-visitor": true,
        "depcheck>@babel/traverse>@babel/helper-function-name": true,
        "depcheck>@babel/traverse>@babel/helper-hoist-variables": true,
        "depcheck>@babel/traverse>@babel/helper-split-export-declaration": true,
        "depcheck>@babel/traverse>globals": true,
        "nock>debug": true
      }
    },
    "depcheck>@babel/traverse>@babel/helper-function-name": {
      "packages": {
        "@babel/core>@babel/template": true,
        "@babel/core>@babel/types": true
      }
    },
    "depcheck>@babel/traverse>@babel/helper-hoist-variables": {
      "packages": {
        "@babel/core>@babel/types": true
      }
    },
    "depcheck>@babel/traverse>@babel/helper-split-export-declaration": {
      "packages": {
        "@babel/core>@babel/types": true
      }
    },
    "depcheck>cosmiconfig>parse-json": {
      "packages": {
        "@babel/code-frame": true,
        "depcheck>cosmiconfig>parse-json>error-ex": true,
        "depcheck>cosmiconfig>parse-json>lines-and-columns": true,
        "webpack>json-parse-even-better-errors": true
      }
    },
    "depcheck>cosmiconfig>parse-json>error-ex": {
      "builtin": {
        "util.inherits": true
      },
      "packages": {
        "depcheck>cosmiconfig>parse-json>error-ex>is-arrayish": true
      }
    },
    "depcheck>cosmiconfig>yaml": {
      "globals": {
        "Buffer": true,
        "YAML_SILENCE_DEPRECATION_WARNINGS": true,
        "YAML_SILENCE_WARNINGS": true,
        "atob": true,
        "btoa": true,
        "console.warn": true,
        "process": true
      }
    },
    "depcheck>is-core-module": {
      "globals": {
        "process.versions": true
      },
      "packages": {
        "depcheck>is-core-module>hasown": true
      }
    },
    "depcheck>is-core-module>hasown": {
      "packages": {
        "browserify>has>function-bind": true
      }
    },
    "depcheck>json5": {
      "globals": {
        "console.warn": true
      }
    },
    "duplexify": {
      "globals": {
        "Buffer": true,
        "process.nextTick": true
      },
      "packages": {
        "duplexify>readable-stream": true,
        "duplexify>stream-shift": true,
        "end-of-stream": true,
        "pumpify>inherits": true
      }
    },
    "duplexify>readable-stream": {
      "builtin": {
        "buffer.Buffer": true,
        "events.EventEmitter": true,
        "stream": true,
        "util": true
      },
      "globals": {
        "process.env.READABLE_STREAM": true,
        "process.nextTick": true,
        "process.stderr": true,
        "process.stdout": true
      },
      "packages": {
        "browserify>string_decoder": true,
        "pumpify>inherits": true,
        "readable-stream>util-deprecate": true
      }
    },
    "end-of-stream": {
      "globals": {
        "process.nextTick": true
      },
      "packages": {
        "pump>once": true
      }
    },
    "eslint": {
      "builtin": {
        "assert": true,
        "fs.existsSync": true,
        "fs.lstatSync": true,
        "fs.promises": true,
        "fs.readFileSync": true,
        "fs.readdirSync": true,
        "fs.statSync": true,
        "fs.unlinkSync": true,
        "fs.writeFile": true,
        "fs.writeFileSync": true,
        "path.dirname": true,
        "path.extname": true,
        "path.isAbsolute": true,
        "path.join": true,
        "path.normalize": true,
        "path.posix.join": true,
        "path.relative": true,
        "path.resolve": true,
        "path.sep": true,
        "url.pathToFileURL": true,
        "util.format": true,
        "util.inspect": true,
        "util.promisify": true
      },
      "globals": {
        "__dirname": true,
        "console.log": true,
        "describe": true,
        "it": true,
        "process": true
      },
      "packages": {
        "del>is-glob": true,
        "del>is-path-inside": true,
        "eslint>@eslint-community/eslint-utils": true,
        "eslint>@eslint-community/regexpp": true,
        "eslint>@eslint/eslintrc": true,
        "eslint>@eslint/js": true,
        "eslint>@humanwhocodes/config-array": true,
        "eslint>@nodelib/fs.walk": true,
        "eslint>ajv": true,
        "eslint>doctrine": true,
        "eslint>eslint-scope": true,
        "eslint>eslint-visitor-keys": true,
        "eslint>espree": true,
        "eslint>esquery": true,
        "eslint>esutils": true,
        "eslint>fast-deep-equal": true,
        "eslint>file-entry-cache": true,
        "eslint>glob-parent": true,
        "eslint>globals": true,
        "eslint>grapheme-splitter": true,
        "eslint>ignore": true,
        "eslint>imurmurhash": true,
        "eslint>js-sdsl": true,
        "eslint>json-stable-stringify-without-jsonify": true,
        "eslint>levn": true,
        "eslint>lodash.merge": true,
        "eslint>minimatch": true,
        "eslint>natural-compare": true,
        "mocha>escape-string-regexp": true,
        "mocha>find-up": true,
        "nock>debug": true
      }
    },
    "eslint-config-prettier": {
      "globals": {
        "process.env.ESLINT_CONFIG_PRETTIER_NO_DEPRECATED": true
      }
    },
    "eslint-import-resolver-node": {
      "builtin": {
        "path.dirname": true,
        "path.join": true,
        "path.resolve": true
      },
      "packages": {
        "brfs>resolve": true,
        "eslint-import-resolver-node>debug": true
      }
    },
    "eslint-import-resolver-node>debug": {
      "builtin": {
        "tty.isatty": true,
        "util": true
      },
      "globals": {
        "console": true,
        "document": true,
        "localStorage": true,
        "navigator": true,
        "process": true
      },
      "packages": {
        "mocha>ms": true,
        "mocha>supports-color": true
      }
    },
    "eslint-import-resolver-typescript": {
      "builtin": {
        "path": true
      },
      "globals": {
        "console.warn": true,
        "process.cwd": true
      },
      "packages": {
        "brfs>resolve": true,
        "del>is-glob": true,
        "eslint-plugin-import>tsconfig-paths": true,
        "nock>debug": true,
        "nyc>glob": true
      }
    },
    "eslint-plugin-import": {
      "builtin": {
        "fs": true,
        "path": true,
        "vm": true
      },
      "globals": {
        "process.cwd": true,
        "process.env": true
      },
      "packages": {
        "browserify>has": true,
        "del>is-glob": true,
        "depcheck>is-core-module": true,
        "eslint": true,
        "eslint-plugin-import>array.prototype.flat": true,
        "eslint-plugin-import>debug": true,
        "eslint-plugin-import>doctrine": true,
        "eslint-plugin-import>eslint-module-utils": true,
        "eslint-plugin-import>tsconfig-paths": true,
        "eslint-plugin-react>array-includes": true,
        "eslint-plugin-react>object.values": true,
        "eslint>minimatch": true,
        "typescript": true
      }
    },
    "eslint-plugin-import>array.prototype.flat": {
      "packages": {
        "eslint-plugin-react>array.prototype.flatmap>es-shim-unscopables": true,
        "globalthis>define-properties": true,
        "string.prototype.matchall>call-bind": true,
        "string.prototype.matchall>es-abstract": true
      }
    },
    "eslint-plugin-import>debug": {
      "builtin": {
        "fs.SyncWriteStream": true,
        "net.Socket": true,
        "tty.WriteStream": true,
        "tty.isatty": true,
        "util": true
      },
      "globals": {
        "chrome": true,
        "console": true,
        "document": true,
        "localStorage": true,
        "navigator": true,
        "process": true
      },
      "packages": {
        "eslint-plugin-import>debug>ms": true
      }
    },
    "eslint-plugin-import>doctrine": {
      "builtin": {
        "assert": true
      },
      "packages": {
        "eslint>esutils": true
      }
    },
    "eslint-plugin-import>eslint-module-utils": {
      "builtin": {
        "crypto.createHash": true,
        "fs.existsSync": true,
        "fs.readFileSync": true,
        "fs.readdirSync": true,
        "module": true,
        "path.dirname": true,
        "path.extname": true,
        "path.join": true,
        "path.parse": true,
        "path.resolve": true
      },
      "globals": {
        "__dirname.toUpperCase": true,
        "console.warn": true,
        "process.cwd": true,
        "process.hrtime": true
      },
      "packages": {
        "@babel/eslint-parser": true,
        "eslint-import-resolver-node": true,
        "eslint-plugin-import>eslint-module-utils>debug": true,
        "eslint-plugin-import>eslint-module-utils>find-up": true
      }
    },
    "eslint-plugin-import>eslint-module-utils>debug": {
      "builtin": {
        "tty.isatty": true,
        "util": true
      },
      "globals": {
        "console": true,
        "document": true,
        "localStorage": true,
        "navigator": true,
        "process": true
      },
      "packages": {
        "mocha>ms": true,
        "mocha>supports-color": true
      }
    },
    "eslint-plugin-import>eslint-module-utils>find-up": {
      "builtin": {
        "path.dirname": true,
        "path.join": true,
        "path.parse": true,
        "path.resolve": true
      },
      "packages": {
        "eslint-plugin-import>eslint-module-utils>find-up>locate-path": true
      }
    },
    "eslint-plugin-import>eslint-module-utils>find-up>locate-path": {
      "builtin": {
        "path.resolve": true
      },
      "globals": {
        "process.cwd": true
      },
      "packages": {
        "eslint-plugin-import>eslint-module-utils>find-up>locate-path>p-locate": true,
        "eslint-plugin-import>eslint-module-utils>find-up>locate-path>path-exists": true
      }
    },
    "eslint-plugin-import>eslint-module-utils>find-up>locate-path>p-locate": {
      "packages": {
        "eslint-plugin-import>eslint-module-utils>find-up>locate-path>p-locate>p-limit": true
      }
    },
    "eslint-plugin-import>eslint-module-utils>find-up>locate-path>p-locate>p-limit": {
      "packages": {
        "eslint-plugin-import>eslint-module-utils>find-up>locate-path>p-locate>p-limit>p-try": true
      }
    },
    "eslint-plugin-import>eslint-module-utils>find-up>locate-path>path-exists": {
      "builtin": {
        "fs.access": true,
        "fs.accessSync": true
      }
    },
    "eslint-plugin-import>tsconfig-paths": {
      "builtin": {
        "fs.existsSync": true,
        "fs.lstatSync": true,
        "fs.readFile": true,
        "fs.readFileSync": true,
        "fs.stat": true,
        "fs.statSync": true,
        "module._resolveFilename": true,
        "module.builtinModules": true,
        "path.dirname": true,
        "path.isAbsolute": true,
        "path.join": true,
        "path.resolve": true
      },
      "globals": {
        "console.warn": true,
        "process.argv.slice": true,
        "process.cwd": true,
        "process.env": true
      },
      "packages": {
        "eslint-plugin-import>tsconfig-paths>json5": true,
        "eslint-plugin-import>tsconfig-paths>strip-bom": true,
        "wait-on>minimist": true
      }
    },
    "eslint-plugin-import>tsconfig-paths>json5": {
      "globals": {
        "console.warn": true
      }
    },
    "eslint-plugin-jest": {
      "builtin": {
        "fs.readdirSync": true,
        "path.join": true,
        "path.parse": true
      },
      "globals": {
        "__dirname": true
      },
      "packages": {
        "@typescript-eslint/eslint-plugin": true,
        "eslint-plugin-jest>@typescript-eslint/utils": true
      }
    },
    "eslint-plugin-jest>@typescript-eslint/experimental-utils": {
      "builtin": {
        "path": true
      },
      "packages": {
        "@typescript-eslint/parser>@typescript-eslint/scope-manager": true,
        "@typescript-eslint/parser>@typescript-eslint/types": true,
        "eslint": true,
        "eslint-plugin-jest>@typescript-eslint/experimental-utils>@typescript-eslint/types": true,
        "eslint-plugin-jest>@typescript-eslint/experimental-utils>eslint-utils": true,
        "eslint>eslint-scope": true,
        "eslint>eslint-utils": true,
        "webpack>eslint-scope": true
      }
    },
    "eslint-plugin-jest>@typescript-eslint/experimental-utils>eslint-utils": {
      "packages": {
        "eslint-plugin-jest>@typescript-eslint/experimental-utils>eslint-utils>eslint-visitor-keys": true
      }
    },
    "eslint-plugin-jest>@typescript-eslint/utils": {
      "builtin": {
        "assert": true,
        "path": true
      },
      "packages": {
        "@typescript-eslint/parser>@typescript-eslint/scope-manager": true,
        "@typescript-eslint/parser>@typescript-eslint/types": true,
        "eslint": true,
        "eslint-plugin-jest>@typescript-eslint/experimental-utils>@typescript-eslint/types": true,
        "eslint-plugin-jest>@typescript-eslint/utils>@typescript-eslint/scope-manager": true,
        "eslint-plugin-jest>@typescript-eslint/utils>@typescript-eslint/types": true,
        "eslint-plugin-jest>@typescript-eslint/utils>webpack>eslint-scope": true,
        "eslint-plugin-mocha>eslint-utils": true,
        "eslint>@eslint-community/eslint-utils": true,
        "eslint>eslint-scope": true,
        "eslint>eslint-utils": true,
        "semver": true,
        "webpack>eslint-scope": true
      }
    },
    "eslint-plugin-jest>@typescript-eslint/utils>@typescript-eslint/scope-manager": {
      "builtin": {
        "path": true
      },
      "packages": {
        "eslint-plugin-jest>@typescript-eslint/utils>@typescript-eslint/scope-manager>@typescript-eslint/visitor-keys": true,
        "eslint-plugin-jest>@typescript-eslint/utils>@typescript-eslint/types": true
      }
    },
    "eslint-plugin-jest>@typescript-eslint/utils>@typescript-eslint/scope-manager>@typescript-eslint/visitor-keys": {
      "builtin": {
        "path": true
      },
      "packages": {
        "eslint>eslint-visitor-keys": true
      }
    },
    "eslint-plugin-jest>@typescript-eslint/utils>eslint-utils": {
      "packages": {
        "eslint-plugin-jest>@typescript-eslint/utils>eslint-utils>eslint-visitor-keys": true,
        "eslint>@eslint-community/eslint-utils": true,
        "semver": true
      }
    },
    "eslint-plugin-jsdoc": {
      "packages": {
        "eslint": true,
        "eslint-plugin-jsdoc>@es-joy/jsdoccomment": true,
        "eslint-plugin-jsdoc>comment-parser": true,
        "eslint-plugin-jsdoc>spdx-expression-parse": true,
        "eslint>esquery": true,
        "mocha>escape-string-regexp": true,
        "nock>debug": true,
        "semver": true
      }
    },
    "eslint-plugin-jsdoc>@es-joy/jsdoccomment": {
      "packages": {
        "eslint-plugin-jsdoc>@es-joy/jsdoccomment>jsdoc-type-pratt-parser": true,
        "eslint-plugin-jsdoc>comment-parser": true,
        "eslint>esquery": true
      }
    },
    "eslint-plugin-jsdoc>@es-joy/jsdoccomment>jsdoc-type-pratt-parser": {
      "globals": {
        "define": true
      }
    },
    "eslint-plugin-jsdoc>spdx-expression-parse": {
      "packages": {
        "eslint-plugin-jsdoc>spdx-expression-parse>spdx-exceptions": true,
        "eslint-plugin-jsdoc>spdx-expression-parse>spdx-license-ids": true
      }
    },
    "eslint-plugin-mocha>eslint-utils": {
      "packages": {
        "eslint-plugin-mocha>eslint-utils>eslint-visitor-keys": true
      }
    },
    "eslint-plugin-node": {
      "builtin": {
        "fs.readFileSync": true,
        "fs.readdirSync": true,
        "fs.statSync": true,
        "path.basename": true,
        "path.dirname": true,
        "path.extname": true,
        "path.isAbsolute": true,
        "path.join": true,
        "path.relative": true,
        "path.resolve": true,
        "path.sep": true
      },
      "globals": {
        "process.cwd": true
      },
      "packages": {
        "brfs>resolve": true,
        "eslint-plugin-node>eslint-plugin-es": true,
        "eslint-plugin-node>eslint-utils": true,
        "eslint-plugin-node>semver": true,
        "eslint>ignore": true,
        "eslint>minimatch": true
      }
    },
    "eslint-plugin-node>eslint-plugin-es": {
      "packages": {
        "@typescript-eslint/eslint-plugin>regexpp": true,
        "eslint-plugin-node>eslint-plugin-es>eslint-utils": true
      }
    },
    "eslint-plugin-node>eslint-plugin-es>eslint-utils": {
      "packages": {
        "eslint-plugin-node>eslint-plugin-es>eslint-utils>eslint-visitor-keys": true
      }
    },
    "eslint-plugin-node>eslint-utils": {
      "packages": {
        "eslint-plugin-node>eslint-utils>eslint-visitor-keys": true
      }
    },
    "eslint-plugin-node>semver": {
      "globals": {
        "console": true,
        "process": true
      }
    },
    "eslint-plugin-prettier": {
      "packages": {
        "eslint-plugin-prettier>prettier-linter-helpers": true,
        "prettier": true
      }
    },
    "eslint-plugin-prettier>prettier-linter-helpers": {
      "packages": {
        "eslint-plugin-prettier>prettier-linter-helpers>fast-diff": true
      }
    },
    "eslint-plugin-react": {
      "builtin": {
        "fs.statSync": true,
        "path.dirname": true,
        "path.extname": true
      },
      "globals": {
        "console.error": true,
        "console.log": true,
        "process.argv.join": true,
        "process.cwd": true
      },
      "packages": {
        "eslint": true,
        "eslint-plugin-react>array-includes": true,
        "eslint-plugin-react>array.prototype.flatmap": true,
        "eslint-plugin-react>doctrine": true,
        "eslint-plugin-react>estraverse": true,
        "eslint-plugin-react>jsx-ast-utils": true,
        "eslint-plugin-react>object.entries": true,
        "eslint-plugin-react>object.fromentries": true,
        "eslint-plugin-react>object.hasown": true,
        "eslint-plugin-react>object.values": true,
        "eslint-plugin-react>resolve": true,
        "eslint-plugin-react>semver": true,
        "eslint>minimatch": true,
        "prop-types": true,
        "string.prototype.matchall": true
      }
    },
    "eslint-plugin-react-hooks": {
      "globals": {
        "process.env.NODE_ENV": true
      }
    },
    "eslint-plugin-react>array-includes": {
      "packages": {
        "eslint-plugin-react>array-includes>is-string": true,
        "globalthis>define-properties": true,
        "string.prototype.matchall>call-bind": true,
        "string.prototype.matchall>es-abstract": true,
        "string.prototype.matchall>get-intrinsic": true
      }
    },
    "eslint-plugin-react>array-includes>is-string": {
      "packages": {
        "koa>is-generator-function>has-tostringtag": true
      }
    },
    "eslint-plugin-react>array.prototype.flatmap": {
      "packages": {
        "eslint-plugin-react>array.prototype.flatmap>es-shim-unscopables": true,
        "globalthis>define-properties": true,
        "string.prototype.matchall>call-bind": true,
        "string.prototype.matchall>es-abstract": true
      }
    },
    "eslint-plugin-react>array.prototype.flatmap>es-shim-unscopables": {
      "packages": {
        "browserify>has": true
      }
    },
    "eslint-plugin-react>doctrine": {
      "builtin": {
        "assert": true
      },
      "packages": {
        "eslint>esutils": true
      }
    },
    "eslint-plugin-react>jsx-ast-utils": {
      "globals": {
        "console.error": true
      },
      "packages": {
        "gulp>vinyl-fs>object.assign": true
      }
    },
    "eslint-plugin-react>object.entries": {
      "packages": {
        "globalthis>define-properties": true,
        "string.prototype.matchall>call-bind": true,
        "string.prototype.matchall>es-abstract": true
      }
    },
    "eslint-plugin-react>object.fromentries": {
      "packages": {
        "globalthis>define-properties": true,
        "string.prototype.matchall>call-bind": true,
        "string.prototype.matchall>es-abstract": true
      }
    },
    "eslint-plugin-react>object.hasown": {
      "packages": {
        "string.prototype.matchall>es-abstract": true
      }
    },
    "eslint-plugin-react>resolve": {
      "builtin": {
        "fs.readFile": true,
        "fs.readFileSync": true,
        "fs.realpath": true,
        "fs.realpathSync": true,
        "fs.stat": true,
        "fs.statSync": true,
        "os.homedir": true,
        "path.dirname": true,
        "path.join": true,
        "path.parse": true,
        "path.relative": true,
        "path.resolve": true
      },
      "globals": {
        "process.env.HOME": true,
        "process.env.HOMEDRIVE": true,
        "process.env.HOMEPATH": true,
        "process.env.LNAME": true,
        "process.env.LOGNAME": true,
        "process.env.USER": true,
        "process.env.USERNAME": true,
        "process.env.USERPROFILE": true,
        "process.getuid": true,
        "process.nextTick": true,
        "process.platform": true,
        "process.versions.pnp": true
      },
      "packages": {
        "brfs>resolve>path-parse": true,
        "depcheck>is-core-module": true
      }
    },
    "eslint-plugin-react>semver": {
      "globals": {
        "console": true,
        "process": true
      }
    },
    "eslint>@eslint-community/eslint-utils": {
      "packages": {
        "eslint>eslint-visitor-keys": true
      }
    },
    "eslint>@eslint/eslintrc": {
      "builtin": {
        "assert": true,
        "fs": true,
        "module": true,
        "os": true,
        "path": true,
        "url": true,
        "util": true
      },
      "globals": {
        "__filename": true,
        "process.cwd": true,
        "process.emitWarning": true,
        "process.platform": true
      },
      "packages": {
        "$root$": true,
        "@babel/eslint-parser": true,
        "@babel/eslint-plugin": true,
        "@metamask/eslint-config": true,
        "@metamask/eslint-config-nodejs": true,
        "@metamask/eslint-config-typescript": true,
        "@typescript-eslint/eslint-plugin": true,
        "eslint": true,
        "eslint-config-prettier": true,
        "eslint-plugin-import": true,
        "eslint-plugin-jsdoc": true,
        "eslint-plugin-node": true,
        "eslint-plugin-prettier": true,
        "eslint-plugin-react": true,
        "eslint-plugin-react-hooks": true,
        "eslint>ajv": true,
        "eslint>globals": true,
        "eslint>ignore": true,
        "eslint>minimatch": true,
        "mocha>strip-json-comments": true,
        "nock>debug": true
      }
    },
    "eslint>@humanwhocodes/config-array": {
      "builtin": {
        "path": true
      },
      "packages": {
        "eslint>@humanwhocodes/config-array>@humanwhocodes/object-schema": true,
        "eslint>minimatch": true,
        "nock>debug": true
      }
    },
    "eslint>@nodelib/fs.walk": {
      "builtin": {
        "events.EventEmitter": true,
        "path.sep": true,
        "stream.Readable": true
      },
      "globals": {
        "setImmediate": true
      },
      "packages": {
        "eslint>@nodelib/fs.walk>@nodelib/fs.scandir": true,
        "eslint>@nodelib/fs.walk>fastq": true
      }
    },
    "eslint>@nodelib/fs.walk>@nodelib/fs.scandir": {
      "builtin": {
        "fs.lstat": true,
        "fs.lstatSync": true,
        "fs.readdir": true,
        "fs.readdirSync": true,
        "fs.stat": true,
        "fs.statSync": true,
        "path.sep": true
      },
      "globals": {
        "process.versions.node": true
      },
      "packages": {
        "eslint>@nodelib/fs.walk>@nodelib/fs.scandir>run-parallel": true,
        "fast-glob>@nodelib/fs.stat": true
      }
    },
    "eslint>@nodelib/fs.walk>@nodelib/fs.scandir>run-parallel": {
      "globals": {
        "process.nextTick": true
      }
    },
    "eslint>@nodelib/fs.walk>fastq": {
      "packages": {
        "eslint>@nodelib/fs.walk>fastq>reusify": true
      }
    },
    "eslint>ajv": {
      "globals": {
        "console": true
      },
      "packages": {
        "@metamask/snaps-utils>fast-json-stable-stringify": true,
        "eslint>ajv>json-schema-traverse": true,
        "eslint>ajv>uri-js": true,
        "eslint>fast-deep-equal": true
      }
    },
    "eslint>ajv>uri-js": {
      "globals": {
        "define": true
      }
    },
    "eslint>doctrine": {
      "builtin": {
        "assert": true
      },
      "packages": {
        "eslint>esutils": true
      }
    },
    "eslint>eslint-scope": {
      "builtin": {
        "assert": true
      },
      "packages": {
        "eslint-plugin-react>estraverse": true,
        "eslint>eslint-scope>esrecurse": true
      }
    },
    "eslint>eslint-scope>esrecurse": {
      "packages": {
        "eslint-plugin-react>estraverse": true
      }
    },
    "eslint>espree": {
      "packages": {
        "eslint>eslint-visitor-keys": true,
        "eslint>espree>acorn-jsx": true,
        "jsdom>acorn": true
      }
    },
    "eslint>espree>acorn-jsx": {
      "packages": {
        "jsdom>acorn": true
      }
    },
    "eslint>esquery": {
      "globals": {
        "define": true
      }
    },
    "eslint>file-entry-cache": {
      "builtin": {
        "crypto.createHash": true,
        "fs.readFileSync": true,
        "fs.statSync": true,
        "path.basename": true,
        "path.dirname": true
      },
      "packages": {
        "eslint>file-entry-cache>flat-cache": true
      }
    },
    "eslint>file-entry-cache>flat-cache": {
      "builtin": {
        "fs.existsSync": true,
        "fs.mkdirSync": true,
        "fs.readFileSync": true,
        "fs.writeFileSync": true,
        "path.basename": true,
        "path.dirname": true,
        "path.resolve": true
      },
      "globals": {
        "__dirname": true
      },
      "packages": {
        "del>rimraf": true,
        "eslint>file-entry-cache>flat-cache>flatted": true
      }
    },
    "eslint>glob-parent": {
      "builtin": {
        "os.platform": true,
        "path.posix.dirname": true
      },
      "packages": {
        "del>is-glob": true
      }
    },
    "eslint>ignore": {
      "globals": {
        "process": true
      }
    },
    "eslint>import-fresh": {
      "builtin": {
        "path.dirname": true
      },
      "globals": {
        "__filename": true
      },
      "packages": {
        "eslint>import-fresh>parent-module": true,
        "eslint>import-fresh>resolve-from": true
      }
    },
    "eslint>import-fresh>parent-module": {
      "packages": {
        "eslint>import-fresh>parent-module>callsites": true
      }
    },
    "eslint>import-fresh>resolve-from": {
      "builtin": {
        "fs.realpathSync": true,
        "module._nodeModulePaths": true,
        "module._resolveFilename": true,
        "path.join": true,
        "path.resolve": true
      }
    },
    "eslint>levn": {
      "packages": {
        "eslint>levn>prelude-ls": true,
        "eslint>levn>type-check": true
      }
    },
    "eslint>levn>type-check": {
      "packages": {
        "eslint>levn>prelude-ls": true
      }
    },
    "eslint>minimatch": {
      "builtin": {
        "path": true
      },
      "globals": {
        "console": true
      },
      "packages": {
        "eslint>minimatch>brace-expansion": true
      }
    },
    "eslint>minimatch>brace-expansion": {
      "packages": {
        "eslint>minimatch>brace-expansion>concat-map": true,
        "stylelint>balanced-match": true
      }
    },
    "eslint>strip-ansi": {
      "packages": {
        "eslint>strip-ansi>ansi-regex": true
      }
    },
    "fancy-log": {
      "builtin": {
        "console.Console": true
      },
      "globals": {
        "process.argv.indexOf": true,
        "process.platform": true,
        "process.stderr": true,
        "process.stdout": true,
        "process.version": true
      },
      "packages": {
        "fancy-log>ansi-gray": true,
        "fancy-log>color-support": true,
        "fancy-log>parse-node-version": true,
        "fancy-log>time-stamp": true
      }
    },
    "fancy-log>ansi-gray": {
      "packages": {
        "fancy-log>ansi-gray>ansi-wrap": true
      }
    },
    "fancy-log>color-support": {
      "globals": {
        "process": true
      }
    },
    "fast-glob": {
      "builtin": {
        "fs.lstat": true,
        "fs.lstatSync": true,
        "fs.readdir": true,
        "fs.readdirSync": true,
        "fs.stat": true,
        "fs.statSync": true,
        "os.cpus": true,
        "path.basename": true,
        "path.resolve": true,
        "stream.PassThrough": true,
        "stream.Readable": true
      },
      "globals": {
        "process.cwd": true
      },
      "packages": {
        "eslint>@nodelib/fs.walk": true,
        "eslint>glob-parent": true,
        "fast-glob>@nodelib/fs.stat": true,
        "fast-glob>micromatch": true,
        "globby>merge2": true
      }
    },
    "fast-glob>@nodelib/fs.stat": {
      "builtin": {
        "fs.lstat": true,
        "fs.lstatSync": true,
        "fs.stat": true,
        "fs.statSync": true
      }
    },
    "fast-glob>micromatch": {
      "builtin": {
        "util.inspect": true
      },
      "packages": {
        "chokidar>anymatch>picomatch": true,
        "chokidar>braces": true
      }
    },
    "fs-extra": {
      "builtin": {
        "assert": true,
        "fs": true,
        "os.tmpdir": true,
        "path.dirname": true,
        "path.isAbsolute": true,
        "path.join": true,
        "path.normalize": true,
        "path.parse": true,
        "path.relative": true,
        "path.resolve": true,
        "path.sep": true
      },
      "globals": {
        "Buffer": true,
        "console.warn": true,
        "process.arch": true,
        "process.cwd": true,
        "process.platform": true,
        "process.umask": true,
        "process.versions.node.split": true,
        "setTimeout": true
      },
      "packages": {
        "del>graceful-fs": true,
        "fs-extra>jsonfile": true,
        "fs-extra>universalify": true
      }
    },
    "fs-extra>jsonfile": {
      "builtin": {
        "fs": true
      },
      "globals": {
        "Buffer.isBuffer": true
      },
      "packages": {
        "del>graceful-fs": true
      }
    },
    "gh-pages>globby>pinkie-promise": {
      "packages": {
        "gh-pages>globby>pinkie-promise>pinkie": true
      }
    },
    "gh-pages>globby>pinkie-promise>pinkie": {
      "globals": {
        "process": true,
        "setImmediate": true,
        "setTimeout": true
      }
    },
    "globalthis": {
      "packages": {
        "globalthis>define-properties": true
      }
    },
    "globalthis>define-properties": {
      "packages": {
        "globalthis>define-properties>define-data-property": true,
        "globalthis>define-properties>has-property-descriptors": true,
        "globalthis>define-properties>object-keys": true
      }
    },
    "globalthis>define-properties>define-data-property": {
      "packages": {
        "globalthis>define-properties>has-property-descriptors": true,
        "string.prototype.matchall>call-bind>es-errors": true,
        "string.prototype.matchall>es-abstract>gopd": true,
        "string.prototype.matchall>get-intrinsic": true
      }
    },
    "globalthis>define-properties>has-property-descriptors": {
      "packages": {
        "string.prototype.matchall>get-intrinsic": true
      }
    },
    "globby": {
      "builtin": {
        "fs.Stats": true,
        "fs.readFile": true,
        "fs.readFileSync": true,
        "fs.statSync": true,
        "path.dirname": true,
        "path.isAbsolute": true,
        "path.join": true,
        "path.posix.join": true,
        "path.relative": true,
        "stream.Transform": true,
        "util.promisify": true
      },
      "globals": {
        "process.cwd": true
      },
      "packages": {
        "del>slash": true,
        "eslint>ignore": true,
        "fast-glob": true,
        "globby>array-union": true,
        "globby>dir-glob": true,
        "globby>merge2": true
      }
    },
    "globby>dir-glob": {
      "builtin": {
        "path.extname": true,
        "path.isAbsolute": true,
        "path.join": true,
        "path.posix.join": true
      },
      "globals": {
        "process.cwd": true
      },
      "packages": {
        "globby>dir-glob>path-type": true
      }
    },
    "globby>dir-glob>path-type": {
      "builtin": {
        "fs": true,
        "util.promisify": true
      }
    },
    "globby>merge2": {
      "builtin": {
        "stream.PassThrough": true
      },
      "globals": {
        "process.nextTick": true
      }
    },
    "gulp": {
      "builtin": {
        "util.inherits": true
      },
      "packages": {
        "gulp>glob-watcher": true,
        "gulp>undertaker": true,
        "gulp>vinyl-fs": true
      }
    },
    "gulp-autoprefixer": {
      "globals": {
        "Buffer.from": true,
        "setImmediate": true
      },
      "packages": {
        "fancy-log": true,
        "gulp-autoprefixer>autoprefixer": true,
        "gulp-autoprefixer>postcss": true,
        "gulp-zip>plugin-error": true,
        "through2": true,
        "vinyl-sourcemaps-apply": true
      }
    },
    "gulp-autoprefixer>autoprefixer": {
      "globals": {
        "console": true,
        "process.cwd": true,
        "process.env.AUTOPREFIXER_GRID": true
      },
      "packages": {
        "gulp-autoprefixer>autoprefixer>fraction.js": true,
        "gulp-autoprefixer>postcss": true,
        "gulp-sass>picocolors": true,
        "stylelint>autoprefixer>normalize-range": true,
        "stylelint>postcss-value-parser": true,
        "webpack>browserslist": true,
        "webpack>browserslist>caniuse-lite": true
      }
    },
    "gulp-autoprefixer>autoprefixer>fraction.js": {
      "globals": {
        "define": true
      }
    },
    "gulp-autoprefixer>postcss": {
      "builtin": {
        "fs.existsSync": true,
        "fs.readFileSync": true,
        "path.dirname": true,
        "path.isAbsolute": true,
        "path.join": true,
        "path.relative": true,
        "path.resolve": true,
        "path.sep": true,
        "url.fileURLToPath": true,
        "url.pathToFileURL": true
      },
      "globals": {
        "Buffer": true,
        "URL": true,
        "atob": true,
        "btoa": true,
        "console": true,
        "process.env.LANG": true,
        "process.env.NODE_ENV": true
      },
      "packages": {
        "addons-linter>postcss>source-map-js": true,
        "gulp-autoprefixer>postcss>nanoid": true,
        "gulp-sass>picocolors": true
      }
    },
    "gulp-livereload": {
      "builtin": {
        "path.relative": true
      },
      "packages": {
        "fancy-log": true,
        "gulp-livereload>chalk": true,
        "gulp-livereload>debug": true,
        "gulp-livereload>event-stream": true,
        "gulp-livereload>lodash.assign": true,
        "gulp-livereload>tiny-lr": true
      }
    },
    "gulp-livereload>chalk": {
      "globals": {
        "process.env.TERM": true,
        "process.platform": true
      },
      "packages": {
        "gulp-livereload>chalk>ansi-styles": true,
        "gulp-livereload>chalk>escape-string-regexp": true,
        "gulp-livereload>chalk>supports-color": true
      }
    },
    "gulp-livereload>chalk>ansi-styles": {
      "packages": {
        "gulp-livereload>chalk>ansi-styles>color-convert": true
      }
    },
    "gulp-livereload>chalk>ansi-styles>color-convert": {
      "packages": {
        "gulp-livereload>chalk>ansi-styles>color-convert>color-name": true
      }
    },
    "gulp-livereload>chalk>supports-color": {
      "builtin": {
        "os.release": true
      },
      "globals": {
        "process.env": true,
        "process.platform": true,
        "process.stderr": true,
        "process.stdout": true,
        "process.versions.node.split": true
      },
      "packages": {
        "gulp-livereload>chalk>supports-color>has-flag": true
      }
    },
    "gulp-livereload>chalk>supports-color>has-flag": {
      "globals": {
        "process.argv": true
      }
    },
    "gulp-livereload>debug": {
      "builtin": {
        "tty.isatty": true,
        "util": true
      },
      "globals": {
        "console": true,
        "document": true,
        "localStorage": true,
        "navigator": true,
        "process": true
      },
      "packages": {
        "gulp-livereload>chalk>supports-color": true,
        "mocha>ms": true
      }
    },
    "gulp-livereload>event-stream": {
      "builtin": {
        "buffer.Buffer.isBuffer": true,
        "stream.Stream": true
      },
      "globals": {
        "Buffer.concat": true,
        "Buffer.isBuffer": true,
        "console.error": true,
        "process.nextTick": true,
        "setImmediate": true
      },
      "packages": {
        "debounce-stream>duplexer": true,
        "debounce-stream>through": true,
        "gulp-livereload>event-stream>from": true,
        "gulp-livereload>event-stream>map-stream": true,
        "gulp-livereload>event-stream>pause-stream": true,
        "gulp-livereload>event-stream>split": true,
        "gulp-livereload>event-stream>stream-combiner": true
      }
    },
    "gulp-livereload>event-stream>from": {
      "builtin": {
        "stream": true
      },
      "globals": {
        "process.nextTick": true
      }
    },
    "gulp-livereload>event-stream>map-stream": {
      "builtin": {
        "stream.Stream": true
      },
      "globals": {
        "process.nextTick": true
      }
    },
    "gulp-livereload>event-stream>pause-stream": {
      "packages": {
        "debounce-stream>through": true
      }
    },
    "gulp-livereload>event-stream>split": {
      "builtin": {
        "string_decoder.StringDecoder": true
      },
      "packages": {
        "debounce-stream>through": true
      }
    },
    "gulp-livereload>event-stream>stream-combiner": {
      "packages": {
        "debounce-stream>duplexer": true
      }
    },
    "gulp-livereload>tiny-lr": {
      "builtin": {
        "events": true,
        "fs": true,
        "http": true,
        "https": true,
        "url.parse": true
      },
      "globals": {
        "console.error": true
      },
      "packages": {
        "@storybook/addon-knobs>qs": true,
        "gulp-livereload>tiny-lr>body": true,
        "gulp-livereload>tiny-lr>debug": true,
        "gulp-livereload>tiny-lr>faye-websocket": true,
        "react>object-assign": true
      }
    },
    "gulp-livereload>tiny-lr>body": {
      "builtin": {
        "querystring.parse": true
      },
      "packages": {
        "gulp-livereload>tiny-lr>body>continuable-cache": true,
        "gulp-livereload>tiny-lr>body>error": true,
        "gulp-livereload>tiny-lr>body>raw-body": true,
        "gulp-livereload>tiny-lr>body>safe-json-parse": true
      }
    },
    "gulp-livereload>tiny-lr>body>error": {
      "builtin": {
        "assert": true
      },
      "packages": {
        "gulp-livereload>tiny-lr>body>error>string-template": true,
        "watchify>xtend": true
      }
    },
    "gulp-livereload>tiny-lr>body>raw-body": {
      "globals": {
        "Buffer.concat": true,
        "process.nextTick": true
      },
      "packages": {
        "gulp-livereload>tiny-lr>body>raw-body>bytes": true,
        "gulp-livereload>tiny-lr>body>raw-body>string_decoder": true
      }
    },
    "gulp-livereload>tiny-lr>body>raw-body>string_decoder": {
      "builtin": {
        "buffer.Buffer": true
      }
    },
    "gulp-livereload>tiny-lr>debug": {
      "builtin": {
        "tty.isatty": true,
        "util": true
      },
      "globals": {
        "console": true,
        "document": true,
        "localStorage": true,
        "navigator": true,
        "process": true
      },
      "packages": {
        "mocha>ms": true,
        "mocha>supports-color": true
      }
    },
    "gulp-livereload>tiny-lr>faye-websocket": {
      "builtin": {
        "net.connect": true,
        "stream.Stream": true,
        "tls.connect": true,
        "url.parse": true,
        "util.inherits": true
      },
      "globals": {
        "Buffer": true,
        "clearInterval": true,
        "process.nextTick": true,
        "setInterval": true
      },
      "packages": {
        "gulp-livereload>tiny-lr>faye-websocket>websocket-driver": true
      }
    },
    "gulp-livereload>tiny-lr>faye-websocket>websocket-driver": {
      "builtin": {
        "crypto.createHash": true,
        "crypto.randomBytes": true,
        "events.EventEmitter": true,
        "stream.Stream": true,
        "url.parse": true,
        "util.inherits": true
      },
      "globals": {
        "Buffer": true,
        "process.version.match": true
      },
      "packages": {
        "gulp-livereload>tiny-lr>faye-websocket>websocket-driver>http-parser-js": true,
        "gulp-livereload>tiny-lr>faye-websocket>websocket-driver>websocket-extensions": true
      }
    },
    "gulp-livereload>tiny-lr>faye-websocket>websocket-driver>http-parser-js": {
      "builtin": {
        "assert.equal": true,
        "assert.ok": true
      }
    },
    "gulp-rename": {
      "builtin": {
        "path.basename": true,
        "path.dirname": true,
        "path.extname": true,
        "path.join": true,
        "stream.Transform": true
      }
    },
    "gulp-rtlcss": {
      "globals": {
        "Buffer.from": true
      },
      "packages": {
        "gulp-rtlcss>rtlcss": true,
        "gulp-rtlcss>through2": true,
        "gulp-zip>plugin-error": true,
        "vinyl-sourcemaps-apply": true
      }
    },
    "gulp-rtlcss>rtlcss": {
      "builtin": {
        "fs.readFileSync": true,
        "path.join": true,
        "path.normalize": true
      },
      "globals": {
        "process.cwd": true,
        "process.env.HOME": true,
        "process.env.HOMEPATH": true,
        "process.env.USERPROFILE": true
      },
      "packages": {
        "gulp-rtlcss>rtlcss>@choojs/findup": true,
        "gulp-rtlcss>rtlcss>postcss": true,
        "gulp-rtlcss>rtlcss>strip-json-comments": true
      }
    },
    "gulp-rtlcss>rtlcss>@choojs/findup": {
      "builtin": {
        "events.EventEmitter": true,
        "fs.access": true,
        "fs.accessSync": true,
        "fs.exists": true,
        "fs.existsSync": true,
        "path.join": true,
        "util.inherits": true
      },
      "globals": {
        "console.log": true
      }
    },
    "gulp-rtlcss>rtlcss>chalk": {
      "globals": {
        "process.env.TERM": true,
        "process.platform": true
      },
      "packages": {
        "gulp-rtlcss>rtlcss>chalk>ansi-styles": true,
        "gulp-rtlcss>rtlcss>chalk>escape-string-regexp": true,
        "gulp-rtlcss>rtlcss>chalk>supports-color": true
      }
    },
    "gulp-rtlcss>rtlcss>chalk>ansi-styles": {
      "packages": {
        "gulp-rtlcss>rtlcss>chalk>ansi-styles>color-convert": true
      }
    },
    "gulp-rtlcss>rtlcss>chalk>ansi-styles>color-convert": {
      "packages": {
        "gulp-rtlcss>rtlcss>chalk>ansi-styles>color-convert>color-name": true
      }
    },
    "gulp-rtlcss>rtlcss>chalk>supports-color": {
      "builtin": {
        "os.release": true
      },
      "globals": {
        "process.env": true,
        "process.platform": true,
        "process.stderr": true,
        "process.stdout": true,
        "process.versions.node.split": true
      },
      "packages": {
        "gulp-rtlcss>rtlcss>chalk>supports-color>has-flag": true
      }
    },
    "gulp-rtlcss>rtlcss>chalk>supports-color>has-flag": {
      "globals": {
        "process.argv": true
      }
    },
    "gulp-rtlcss>rtlcss>postcss": {
      "builtin": {
        "fs": true,
        "path": true
      },
      "globals": {
        "Buffer": true,
        "atob": true,
        "btoa": true,
        "console": true
      },
      "packages": {
        "gulp-rtlcss>rtlcss>chalk": true,
        "gulp-rtlcss>rtlcss>chalk>supports-color": true,
        "gulp-rtlcss>rtlcss>postcss>source-map": true
      }
    },
    "gulp-rtlcss>through2": {
      "builtin": {
        "util.inherits": true
      },
      "globals": {
        "process.nextTick": true
      },
      "packages": {
        "readable-stream": true,
        "watchify>xtend": true
      }
    },
    "gulp-sass": {
      "builtin": {
        "path.basename": true,
        "path.dirname": true,
        "path.extname": true,
        "path.join": true,
        "path.relative": true,
        "stream.Transform": true
      },
      "globals": {
        "process.cwd": true,
        "process.exit": true,
        "process.stderr.write": true
      },
      "packages": {
        "eslint>strip-ansi": true,
        "gulp-sass>lodash.clonedeep": true,
        "gulp-sass>picocolors": true,
        "gulp-sass>replace-ext": true,
        "gulp-zip>plugin-error": true,
        "vinyl-sourcemaps-apply": true
      }
    },
    "gulp-sass>picocolors": {
      "builtin": {
        "tty.isatty": true
      },
      "globals": {
        "process.argv.includes": true,
        "process.env": true,
        "process.platform": true
      }
    },
    "gulp-sass>replace-ext": {
      "builtin": {
        "path.basename": true,
        "path.dirname": true,
        "path.extname": true,
        "path.join": true,
        "path.sep": true
      }
    },
    "gulp-sort": {
      "packages": {
        "gulp-sort>through2": true
      }
    },
    "gulp-sort>through2": {
      "builtin": {
        "util.inherits": true
      },
      "globals": {
        "process.nextTick": true
      },
      "packages": {
        "readable-stream": true,
        "watchify>xtend": true
      }
    },
    "gulp-sourcemaps": {
      "builtin": {
        "path.dirname": true,
        "path.extname": true,
        "path.join": true,
        "path.relative": true,
        "path.resolve": true,
        "path.sep": true
      },
      "globals": {
        "Buffer.concat": true,
        "Buffer.from": true
      },
      "packages": {
        "del>graceful-fs": true,
        "gulp-sourcemaps>@gulp-sourcemaps/identity-map": true,
        "gulp-sourcemaps>@gulp-sourcemaps/map-sources": true,
        "gulp-sourcemaps>acorn": true,
        "gulp-sourcemaps>css": true,
        "gulp-sourcemaps>debug-fabulous": true,
        "gulp-sourcemaps>detect-newline": true,
        "gulp-sourcemaps>source-map": true,
        "gulp-sourcemaps>strip-bom-string": true,
        "gulp-sourcemaps>through2": true,
        "nyc>convert-source-map": true
      }
    },
    "gulp-sourcemaps>@gulp-sourcemaps/identity-map": {
      "packages": {
        "chokidar>normalize-path": true,
        "gulp-sourcemaps>@gulp-sourcemaps/identity-map>acorn": true,
        "gulp-sourcemaps>@gulp-sourcemaps/identity-map>postcss": true,
        "gulp-sourcemaps>@gulp-sourcemaps/identity-map>source-map": true,
        "gulp-sourcemaps>@gulp-sourcemaps/identity-map>through2": true
      }
    },
    "gulp-sourcemaps>@gulp-sourcemaps/identity-map>acorn": {
      "globals": {
        "define": true
      }
    },
    "gulp-sourcemaps>@gulp-sourcemaps/identity-map>postcss": {
      "builtin": {
        "fs": true,
        "path": true
      },
      "globals": {
        "Buffer": true,
        "atob": true,
        "btoa": true,
        "console": true,
        "process.env.NODE_ENV": true
      },
      "packages": {
        "gulp-sourcemaps>@gulp-sourcemaps/identity-map>postcss>picocolors": true,
        "gulp-sourcemaps>@gulp-sourcemaps/identity-map>source-map": true
      }
    },
    "gulp-sourcemaps>@gulp-sourcemaps/identity-map>postcss>picocolors": {
      "builtin": {
        "tty.isatty": true
      },
      "globals": {
        "process.argv.includes": true,
        "process.env": true,
        "process.platform": true
      }
    },
    "gulp-sourcemaps>@gulp-sourcemaps/identity-map>through2": {
      "builtin": {
        "util.inherits": true
      },
      "globals": {
        "process.nextTick": true
      },
      "packages": {
        "gulp-sourcemaps>@gulp-sourcemaps/identity-map>through2>readable-stream": true
      }
    },
    "gulp-sourcemaps>@gulp-sourcemaps/identity-map>through2>readable-stream": {
      "builtin": {
        "buffer.Buffer": true,
        "events.EventEmitter": true,
        "stream": true,
        "util": true
      },
      "globals": {
        "process.env.READABLE_STREAM": true,
        "process.nextTick": true,
        "process.stderr": true,
        "process.stdout": true
      },
      "packages": {
        "browserify>string_decoder": true,
        "pumpify>inherits": true,
        "readable-stream>util-deprecate": true
      }
    },
    "gulp-sourcemaps>@gulp-sourcemaps/map-sources": {
      "packages": {
        "gulp-sourcemaps>@gulp-sourcemaps/map-sources>normalize-path": true,
        "gulp-sourcemaps>@gulp-sourcemaps/map-sources>through2": true
      }
    },
    "gulp-sourcemaps>@gulp-sourcemaps/map-sources>normalize-path": {
      "packages": {
        "vinyl>remove-trailing-separator": true
      }
    },
    "gulp-sourcemaps>@gulp-sourcemaps/map-sources>through2": {
      "builtin": {
        "util.inherits": true
      },
      "globals": {
        "process.nextTick": true
      },
      "packages": {
        "readable-stream": true,
        "watchify>xtend": true
      }
    },
    "gulp-sourcemaps>acorn": {
      "globals": {
        "define": true
      }
    },
    "gulp-sourcemaps>css": {
      "builtin": {
        "fs.readFileSync": true,
        "path.dirname": true,
        "path.sep": true
      },
      "packages": {
        "gulp-sourcemaps>css>source-map": true,
        "gulp-sourcemaps>css>source-map-resolve": true,
        "pumpify>inherits": true
      }
    },
    "gulp-sourcemaps>css>source-map-resolve": {
      "builtin": {
        "path.sep": true,
        "url.resolve": true
      },
      "globals": {
        "TextDecoder": true,
        "setImmediate": true
      },
      "packages": {
        "gulp-sourcemaps>css>source-map-resolve>atob": true,
        "gulp-sourcemaps>css>source-map-resolve>decode-uri-component": true
      }
    },
    "gulp-sourcemaps>css>source-map-resolve>atob": {
      "globals": {
        "Buffer.from": true
      }
    },
    "gulp-sourcemaps>debug-fabulous": {
      "packages": {
        "gulp-sourcemaps>debug-fabulous>debug": true,
        "gulp-sourcemaps>debug-fabulous>memoizee": true,
        "react>object-assign": true
      }
    },
    "gulp-sourcemaps>debug-fabulous>debug": {
      "builtin": {
        "tty.isatty": true,
        "util": true
      },
      "globals": {
        "console": true,
        "document": true,
        "localStorage": true,
        "navigator": true,
        "process": true
      },
      "packages": {
        "mocha>ms": true,
        "mocha>supports-color": true
      }
    },
    "gulp-sourcemaps>debug-fabulous>memoizee": {
      "globals": {
        "clearTimeout": true,
        "setTimeout": true
      },
      "packages": {
        "gulp-sourcemaps>debug-fabulous>memoizee>event-emitter": true,
        "gulp-sourcemaps>debug-fabulous>memoizee>is-promise": true,
        "gulp-sourcemaps>debug-fabulous>memoizee>lru-queue": true,
        "gulp-sourcemaps>debug-fabulous>memoizee>next-tick": true,
        "gulp-sourcemaps>debug-fabulous>memoizee>timers-ext": true,
        "resolve-url-loader>es6-iterator>d": true,
        "resolve-url-loader>es6-iterator>es5-ext": true
      }
    },
    "gulp-sourcemaps>debug-fabulous>memoizee>event-emitter": {
      "packages": {
        "resolve-url-loader>es6-iterator>d": true,
        "resolve-url-loader>es6-iterator>es5-ext": true
      }
    },
    "gulp-sourcemaps>debug-fabulous>memoizee>lru-queue": {
      "packages": {
        "resolve-url-loader>es6-iterator>es5-ext": true
      }
    },
    "gulp-sourcemaps>debug-fabulous>memoizee>next-tick": {
      "globals": {
        "MutationObserver": true,
        "WebKitMutationObserver": true,
        "document": true,
        "process": true,
        "setImmediate": true,
        "setTimeout": true
      }
    },
    "gulp-sourcemaps>debug-fabulous>memoizee>timers-ext": {
      "packages": {
        "resolve-url-loader>es6-iterator>es5-ext": true
      }
    },
    "gulp-sourcemaps>through2": {
      "builtin": {
        "util.inherits": true
      },
      "globals": {
        "process.nextTick": true
      },
      "packages": {
        "readable-stream": true,
        "watchify>xtend": true
      }
    },
    "gulp-stylelint": {
      "builtin": {
        "fs.mkdir": true,
        "fs.writeFile": true,
        "path.dirname": true,
        "path.resolve": true
      },
      "globals": {
        "Buffer.from": true,
        "process.cwd": true,
        "process.nextTick": true
      },
      "packages": {
        "eslint>strip-ansi": true,
        "fancy-log": true,
        "gulp-stylelint>through2": true,
        "gulp-zip>plugin-error": true,
        "source-map": true,
        "stylelint": true
      }
    },
    "gulp-stylelint>through2": {
      "builtin": {
        "util.inherits": true
      },
      "globals": {
        "process.nextTick": true
      },
      "packages": {
        "gulp-stylelint>through2>readable-stream": true
      }
    },
    "gulp-stylelint>through2>readable-stream": {
      "builtin": {
        "buffer.Buffer": true,
        "events.EventEmitter": true,
        "stream": true,
        "util": true
      },
      "globals": {
        "process.env.READABLE_STREAM": true,
        "process.nextTick": true,
        "process.stderr": true,
        "process.stdout": true
      },
      "packages": {
        "browserify>string_decoder": true,
        "pumpify>inherits": true,
        "readable-stream>util-deprecate": true
      }
    },
    "gulp-watch": {
      "builtin": {
        "path.dirname": true,
        "path.normalize": true,
        "path.resolve": true
      },
      "globals": {
        "process.arch": true,
        "process.cwd": true,
        "process.platform": true,
        "process.version": true,
        "setTimeout": true
      },
      "packages": {
        "eslint>glob-parent": true,
        "gulp-watch>ansi-colors": true,
        "gulp-watch>anymatch": true,
        "gulp-watch>chokidar": true,
        "gulp-watch>fancy-log": true,
        "gulp-watch>path-is-absolute": true,
        "gulp-watch>slash": true,
        "gulp-watch>vinyl-file": true,
        "gulp-zip>plugin-error": true,
        "react>object-assign": true,
        "readable-stream": true,
        "vinyl": true
      }
    },
    "gulp-watch>ansi-colors": {
      "packages": {
        "fancy-log>ansi-gray>ansi-wrap": true
      }
    },
    "gulp-watch>anymatch": {
      "builtin": {
        "path.sep": true
      },
      "packages": {
        "gulp-watch>anymatch>micromatch": true,
        "gulp-watch>anymatch>normalize-path": true
      }
    },
    "gulp-watch>anymatch>micromatch": {
      "builtin": {
        "path.sep": true
      },
      "globals": {
        "process": true
      },
      "packages": {
        "gulp-watch>anymatch>micromatch>arr-diff": true,
        "gulp-watch>anymatch>micromatch>array-unique": true,
        "gulp-watch>anymatch>micromatch>braces": true,
        "gulp-watch>anymatch>micromatch>expand-brackets": true,
        "gulp-watch>anymatch>micromatch>extglob": true,
        "gulp-watch>anymatch>micromatch>filename-regex": true,
        "gulp-watch>anymatch>micromatch>is-extglob": true,
        "gulp-watch>anymatch>micromatch>is-glob": true,
        "gulp-watch>anymatch>micromatch>kind-of": true,
        "gulp-watch>anymatch>micromatch>object.omit": true,
        "gulp-watch>anymatch>micromatch>parse-glob": true,
        "gulp-watch>anymatch>micromatch>regex-cache": true,
        "gulp-watch>anymatch>normalize-path": true
      }
    },
    "gulp-watch>anymatch>micromatch>arr-diff": {
      "packages": {
        "gulp>undertaker>arr-flatten": true
      }
    },
    "gulp-watch>anymatch>micromatch>braces": {
      "packages": {
        "gulp-watch>anymatch>micromatch>braces>expand-range": true,
        "gulp-watch>anymatch>micromatch>braces>preserve": true,
        "gulp-watch>chokidar>braces>repeat-element": true
      }
    },
    "gulp-watch>anymatch>micromatch>braces>expand-range": {
      "packages": {
        "gulp-watch>anymatch>micromatch>braces>expand-range>fill-range": true
      }
    },
    "gulp-watch>anymatch>micromatch>braces>expand-range>fill-range": {
      "packages": {
        "gulp-watch>anymatch>micromatch>braces>expand-range>fill-range>is-number": true,
        "gulp-watch>anymatch>micromatch>braces>expand-range>fill-range>isobject": true,
        "gulp-watch>anymatch>micromatch>braces>expand-range>fill-range>randomatic": true,
        "gulp-watch>chokidar>braces>repeat-element": true,
        "stylelint>@stylelint/postcss-markdown>remark>remark-parse>repeat-string": true
      }
    },
    "gulp-watch>anymatch>micromatch>braces>expand-range>fill-range>is-number": {
      "packages": {
        "gulp-watch>anymatch>micromatch>braces>expand-range>fill-range>is-number>kind-of": true
      }
    },
    "gulp-watch>anymatch>micromatch>braces>expand-range>fill-range>is-number>kind-of": {
      "packages": {
        "browserify>insert-module-globals>is-buffer": true
      }
    },
    "gulp-watch>anymatch>micromatch>braces>expand-range>fill-range>isobject": {
      "packages": {
        "gulp-watch>anymatch>micromatch>braces>expand-range>fill-range>isobject>isarray": true
      }
    },
    "gulp-watch>anymatch>micromatch>braces>expand-range>fill-range>randomatic": {
      "packages": {
        "@babel/register>clone-deep>kind-of": true,
        "gulp-watch>anymatch>micromatch>braces>expand-range>fill-range>randomatic>math-random": true,
        "gulp>undertaker>bach>array-last>is-number": true
      }
    },
    "gulp-watch>anymatch>micromatch>braces>expand-range>fill-range>randomatic>math-random": {
      "builtin": {
        "crypto.randomBytes": true
      }
    },
    "gulp-watch>anymatch>micromatch>expand-brackets": {
      "packages": {
        "gulp-watch>anymatch>micromatch>expand-brackets>is-posix-bracket": true
      }
    },
    "gulp-watch>anymatch>micromatch>extglob": {
      "packages": {
        "gulp-watch>anymatch>micromatch>is-extglob": true
      }
    },
    "gulp-watch>anymatch>micromatch>is-glob": {
      "packages": {
        "gulp-watch>anymatch>micromatch>is-extglob": true
      }
    },
    "gulp-watch>anymatch>micromatch>kind-of": {
      "packages": {
        "browserify>insert-module-globals>is-buffer": true
      }
    },
    "gulp-watch>anymatch>micromatch>object.omit": {
      "packages": {
        "gulp-watch>anymatch>micromatch>object.omit>for-own": true,
        "gulp-watch>anymatch>micromatch>object.omit>is-extendable": true
      }
    },
    "gulp-watch>anymatch>micromatch>object.omit>for-own": {
      "packages": {
        "gulp>undertaker>object.reduce>for-own>for-in": true
      }
    },
    "gulp-watch>anymatch>micromatch>parse-glob": {
      "packages": {
        "gulp-watch>anymatch>micromatch>is-extglob": true,
        "gulp-watch>anymatch>micromatch>parse-glob>glob-base": true,
        "gulp-watch>anymatch>micromatch>parse-glob>is-dotfile": true,
        "gulp-watch>anymatch>micromatch>parse-glob>is-glob": true
      }
    },
    "gulp-watch>anymatch>micromatch>parse-glob>glob-base": {
      "builtin": {
        "path.dirname": true
      },
      "packages": {
        "eslint>glob-parent": true,
        "gulp-watch>anymatch>micromatch>parse-glob>glob-base>is-glob": true
      }
    },
    "gulp-watch>anymatch>micromatch>parse-glob>glob-base>is-glob": {
      "packages": {
        "gulp-watch>anymatch>micromatch>is-extglob": true
      }
    },
    "gulp-watch>anymatch>micromatch>parse-glob>is-glob": {
      "packages": {
        "gulp-watch>anymatch>micromatch>is-extglob": true
      }
    },
    "gulp-watch>anymatch>micromatch>regex-cache": {
      "packages": {
        "gulp-watch>anymatch>micromatch>regex-cache>is-equal-shallow": true
      }
    },
    "gulp-watch>anymatch>micromatch>regex-cache>is-equal-shallow": {
      "packages": {
        "gulp-watch>anymatch>micromatch>regex-cache>is-equal-shallow>is-primitive": true
      }
    },
    "gulp-watch>anymatch>normalize-path": {
      "packages": {
        "vinyl>remove-trailing-separator": true
      }
    },
    "gulp-watch>chokidar": {
      "builtin": {
        "events.EventEmitter": true,
        "fs": true,
        "path.basename": true,
        "path.dirname": true,
        "path.extname": true,
        "path.join": true,
        "path.relative": true,
        "path.resolve": true,
        "path.sep": true
      },
      "globals": {
        "clearTimeout": true,
        "console.error": true,
        "process.env.CHOKIDAR_INTERVAL": true,
        "process.env.CHOKIDAR_PRINT_FSEVENTS_REQUIRE_ERROR": true,
        "process.env.CHOKIDAR_USEPOLLING": true,
        "process.nextTick": true,
        "process.platform": true,
        "setTimeout": true
      },
      "packages": {
        "chokidar>normalize-path": true,
        "del>is-glob": true,
        "eslint>glob-parent": true,
        "eslint>is-glob": true,
        "gulp-watch>chokidar>anymatch": true,
        "gulp-watch>chokidar>async-each": true,
        "gulp-watch>chokidar>braces": true,
        "gulp-watch>chokidar>fsevents": true,
        "gulp-watch>chokidar>is-binary-path": true,
        "gulp-watch>chokidar>readdirp": true,
        "gulp-watch>chokidar>upath": true,
        "gulp-watch>glob-parent": true,
        "gulp-watch>path-is-absolute": true,
        "pumpify>inherits": true
      }
    },
    "gulp-watch>chokidar>anymatch": {
      "builtin": {
        "path.sep": true
      },
      "packages": {
        "gulp-watch>chokidar>anymatch>micromatch": true,
        "gulp-watch>chokidar>anymatch>normalize-path": true
      }
    },
    "gulp-watch>chokidar>anymatch>micromatch": {
      "builtin": {
        "path.basename": true,
        "path.sep": true,
        "util.inspect": true
      },
      "globals": {
        "process.platform": true
      },
      "packages": {
        "@babel/register>clone-deep>kind-of": true,
        "gulp-watch>chokidar>anymatch>micromatch>define-property": true,
        "gulp-watch>chokidar>anymatch>micromatch>extglob": true,
        "gulp-watch>chokidar>braces": true,
        "gulp-watch>chokidar>braces>array-unique": true,
        "gulp-watch>chokidar>braces>snapdragon": true,
        "gulp-watch>chokidar>braces>to-regex": true,
        "gulp-zip>plugin-error>arr-diff": true,
        "gulp-zip>plugin-error>extend-shallow": true,
        "gulp>gulp-cli>liftoff>fined>object.pick": true,
        "gulp>gulp-cli>matchdep>micromatch>fragment-cache": true,
        "gulp>gulp-cli>matchdep>micromatch>nanomatch": true,
        "gulp>gulp-cli>matchdep>micromatch>regex-not": true
      }
    },
    "gulp-watch>chokidar>anymatch>micromatch>define-property": {
      "packages": {
        "gulp>gulp-cli>isobject": true,
        "gulp>gulp-cli>matchdep>micromatch>define-property>is-descriptor": true
      }
    },
    "gulp-watch>chokidar>anymatch>micromatch>extglob": {
      "packages": {
        "gulp-watch>chokidar>anymatch>micromatch>extglob>define-property": true,
        "gulp-watch>chokidar>anymatch>micromatch>extglob>expand-brackets": true,
        "gulp-watch>chokidar>anymatch>micromatch>extglob>extend-shallow": true,
        "gulp-watch>chokidar>braces>array-unique": true,
        "gulp-watch>chokidar>braces>snapdragon": true,
        "gulp-watch>chokidar>braces>to-regex": true,
        "gulp>gulp-cli>matchdep>micromatch>fragment-cache": true,
        "gulp>gulp-cli>matchdep>micromatch>regex-not": true
      }
    },
    "gulp-watch>chokidar>anymatch>micromatch>extglob>define-property": {
      "packages": {
        "gulp>gulp-cli>matchdep>micromatch>define-property>is-descriptor": true
      }
    },
    "gulp-watch>chokidar>anymatch>micromatch>extglob>expand-brackets": {
      "globals": {
        "__filename": true
      },
      "packages": {
        "gulp-watch>chokidar>anymatch>micromatch>extglob>expand-brackets>debug": true,
        "gulp-watch>chokidar>anymatch>micromatch>extglob>expand-brackets>define-property": true,
        "gulp-watch>chokidar>anymatch>micromatch>extglob>expand-brackets>extend-shallow": true,
        "gulp-watch>chokidar>braces>snapdragon": true,
        "gulp-watch>chokidar>braces>to-regex": true,
        "gulp>gulp-cli>matchdep>micromatch>extglob>expand-brackets>posix-character-classes": true,
        "gulp>gulp-cli>matchdep>micromatch>regex-not": true
      }
    },
    "gulp-watch>chokidar>anymatch>micromatch>extglob>expand-brackets>debug": {
      "builtin": {
        "fs.SyncWriteStream": true,
        "net.Socket": true,
        "tty.WriteStream": true,
        "tty.isatty": true,
        "util": true
      },
      "globals": {
        "chrome": true,
        "console": true,
        "document": true,
        "localStorage": true,
        "navigator": true,
        "process": true
      },
      "packages": {
        "gulp-watch>chokidar>anymatch>micromatch>extglob>expand-brackets>debug>ms": true
      }
    },
    "gulp-watch>chokidar>anymatch>micromatch>extglob>expand-brackets>define-property": {
      "packages": {
        "gulp-watch>chokidar>anymatch>micromatch>extglob>expand-brackets>define-property>is-descriptor": true
      }
    },
    "gulp-watch>chokidar>anymatch>micromatch>extglob>expand-brackets>define-property>is-descriptor": {
      "packages": {
        "gulp-watch>chokidar>anymatch>micromatch>extglob>expand-brackets>define-property>is-descriptor>is-accessor-descriptor": true,
        "gulp-watch>chokidar>anymatch>micromatch>extglob>expand-brackets>define-property>is-descriptor>is-data-descriptor": true,
        "gulp-watch>chokidar>anymatch>micromatch>extglob>expand-brackets>define-property>is-descriptor>kind-of": true
      }
    },
    "gulp-watch>chokidar>anymatch>micromatch>extglob>expand-brackets>define-property>is-descriptor>is-accessor-descriptor": {
      "packages": {
        "gulp-watch>chokidar>anymatch>micromatch>extglob>expand-brackets>define-property>is-descriptor>is-accessor-descriptor>kind-of": true
      }
    },
    "gulp-watch>chokidar>anymatch>micromatch>extglob>expand-brackets>define-property>is-descriptor>is-accessor-descriptor>kind-of": {
      "packages": {
        "browserify>insert-module-globals>is-buffer": true
      }
    },
    "gulp-watch>chokidar>anymatch>micromatch>extglob>expand-brackets>define-property>is-descriptor>is-data-descriptor": {
      "packages": {
        "gulp-watch>chokidar>anymatch>micromatch>extglob>expand-brackets>define-property>is-descriptor>is-data-descriptor>kind-of": true
      }
    },
    "gulp-watch>chokidar>anymatch>micromatch>extglob>expand-brackets>define-property>is-descriptor>is-data-descriptor>kind-of": {
      "packages": {
        "browserify>insert-module-globals>is-buffer": true
      }
    },
    "gulp-watch>chokidar>anymatch>micromatch>extglob>expand-brackets>extend-shallow": {
      "packages": {
        "gulp-watch>anymatch>micromatch>object.omit>is-extendable": true
      }
    },
    "gulp-watch>chokidar>anymatch>micromatch>extglob>extend-shallow": {
      "packages": {
        "gulp-watch>anymatch>micromatch>object.omit>is-extendable": true
      }
    },
    "gulp-watch>chokidar>anymatch>normalize-path": {
      "packages": {
        "vinyl>remove-trailing-separator": true
      }
    },
    "gulp-watch>chokidar>async-each": {
      "globals": {
        "define": true
      }
    },
    "gulp-watch>chokidar>braces": {
      "packages": {
        "gulp-watch>chokidar>braces>array-unique": true,
        "gulp-watch>chokidar>braces>extend-shallow": true,
        "gulp-watch>chokidar>braces>fill-range": true,
        "gulp-watch>chokidar>braces>repeat-element": true,
        "gulp-watch>chokidar>braces>snapdragon": true,
        "gulp-watch>chokidar>braces>snapdragon-node": true,
        "gulp-watch>chokidar>braces>split-string": true,
        "gulp-watch>chokidar>braces>to-regex": true,
        "gulp>gulp-cli>isobject": true,
        "gulp>undertaker>arr-flatten": true
      }
    },
    "gulp-watch>chokidar>braces>extend-shallow": {
      "packages": {
        "gulp-watch>anymatch>micromatch>object.omit>is-extendable": true
      }
    },
    "gulp-watch>chokidar>braces>fill-range": {
      "builtin": {
        "util.inspect": true
      },
      "packages": {
        "gulp-watch>chokidar>braces>fill-range>extend-shallow": true,
        "gulp-watch>chokidar>braces>fill-range>is-number": true,
        "gulp-watch>chokidar>braces>fill-range>to-regex-range": true,
        "stylelint>@stylelint/postcss-markdown>remark>remark-parse>repeat-string": true
      }
    },
    "gulp-watch>chokidar>braces>fill-range>extend-shallow": {
      "packages": {
        "gulp-watch>anymatch>micromatch>object.omit>is-extendable": true
      }
    },
    "gulp-watch>chokidar>braces>fill-range>is-number": {
      "packages": {
        "gulp-watch>chokidar>braces>fill-range>is-number>kind-of": true
      }
    },
    "gulp-watch>chokidar>braces>fill-range>is-number>kind-of": {
      "packages": {
        "browserify>insert-module-globals>is-buffer": true
      }
    },
    "gulp-watch>chokidar>braces>fill-range>to-regex-range": {
      "packages": {
        "gulp-watch>chokidar>braces>fill-range>is-number": true,
        "stylelint>@stylelint/postcss-markdown>remark>remark-parse>repeat-string": true
      }
    },
    "gulp-watch>chokidar>braces>snapdragon": {
      "builtin": {
        "fs.readFileSync": true,
        "path.dirname": true,
        "util.inspect": true
      },
      "globals": {
        "__filename": true
      },
      "packages": {
        "gulp-watch>chokidar>braces>snapdragon>base": true,
        "gulp-watch>chokidar>braces>snapdragon>debug": true,
        "gulp-watch>chokidar>braces>snapdragon>define-property": true,
        "gulp-watch>chokidar>braces>snapdragon>extend-shallow": true,
        "gulp-watch>chokidar>braces>snapdragon>map-cache": true,
        "gulp-watch>chokidar>braces>snapdragon>source-map": true,
        "gulp-watch>chokidar>braces>snapdragon>use": true,
        "resolve-url-loader>rework>css>source-map-resolve": true
      }
    },
    "gulp-watch>chokidar>braces>snapdragon-node": {
      "packages": {
        "gulp-watch>chokidar>braces>snapdragon-node>define-property": true,
        "gulp-watch>chokidar>braces>snapdragon-node>snapdragon-util": true,
        "gulp>gulp-cli>isobject": true
      }
    },
    "gulp-watch>chokidar>braces>snapdragon-node>define-property": {
      "packages": {
        "gulp>gulp-cli>matchdep>micromatch>define-property>is-descriptor": true
      }
    },
    "gulp-watch>chokidar>braces>snapdragon-node>snapdragon-util": {
      "packages": {
        "gulp-watch>chokidar>braces>snapdragon-node>snapdragon-util>kind-of": true
      }
    },
    "gulp-watch>chokidar>braces>snapdragon-node>snapdragon-util>kind-of": {
      "packages": {
        "browserify>insert-module-globals>is-buffer": true
      }
    },
    "gulp-watch>chokidar>braces>snapdragon>base": {
      "builtin": {
        "util.inherits": true
      },
      "packages": {
        "gulp-watch>chokidar>braces>snapdragon>base>cache-base": true,
        "gulp-watch>chokidar>braces>snapdragon>base>class-utils": true,
        "gulp-watch>chokidar>braces>snapdragon>base>component-emitter": true,
        "gulp-watch>chokidar>braces>snapdragon>base>define-property": true,
        "gulp-watch>chokidar>braces>snapdragon>base>mixin-deep": true,
        "gulp-watch>chokidar>braces>snapdragon>base>pascalcase": true,
        "gulp>gulp-cli>isobject": true
      }
    },
    "gulp-watch>chokidar>braces>snapdragon>base>cache-base": {
      "packages": {
        "gulp-watch>chokidar>braces>snapdragon>base>cache-base>collection-visit": true,
        "gulp-watch>chokidar>braces>snapdragon>base>cache-base>has-value": true,
        "gulp-watch>chokidar>braces>snapdragon>base>cache-base>set-value": true,
        "gulp-watch>chokidar>braces>snapdragon>base>cache-base>to-object-path": true,
        "gulp-watch>chokidar>braces>snapdragon>base>cache-base>union-value": true,
        "gulp-watch>chokidar>braces>snapdragon>base>cache-base>unset-value": true,
        "gulp-watch>chokidar>braces>snapdragon>base>component-emitter": true,
        "gulp>gulp-cli>array-sort>get-value": true,
        "gulp>gulp-cli>isobject": true
      }
    },
    "gulp-watch>chokidar>braces>snapdragon>base>cache-base>collection-visit": {
      "packages": {
        "gulp-watch>chokidar>braces>snapdragon>base>cache-base>collection-visit>map-visit": true,
        "gulp-watch>chokidar>braces>snapdragon>base>cache-base>collection-visit>object-visit": true
      }
    },
    "gulp-watch>chokidar>braces>snapdragon>base>cache-base>collection-visit>map-visit": {
      "builtin": {
        "util.inspect": true
      },
      "packages": {
        "gulp-watch>chokidar>braces>snapdragon>base>cache-base>collection-visit>object-visit": true
      }
    },
    "gulp-watch>chokidar>braces>snapdragon>base>cache-base>collection-visit>object-visit": {
      "packages": {
        "gulp>gulp-cli>isobject": true
      }
    },
    "gulp-watch>chokidar>braces>snapdragon>base>cache-base>has-value": {
      "packages": {
        "gulp-watch>chokidar>braces>snapdragon>base>cache-base>has-value>has-values": true,
        "gulp>gulp-cli>array-sort>get-value": true,
        "gulp>gulp-cli>isobject": true
      }
    },
    "gulp-watch>chokidar>braces>snapdragon>base>cache-base>has-value>has-values": {
      "packages": {
        "gulp-watch>chokidar>braces>snapdragon>base>cache-base>has-value>has-values>is-number": true,
        "gulp-watch>chokidar>braces>snapdragon>base>cache-base>has-value>has-values>kind-of": true
      }
    },
    "gulp-watch>chokidar>braces>snapdragon>base>cache-base>has-value>has-values>is-number": {
      "packages": {
        "gulp-watch>chokidar>braces>snapdragon>base>cache-base>has-value>has-values>is-number>kind-of": true
      }
    },
    "gulp-watch>chokidar>braces>snapdragon>base>cache-base>has-value>has-values>is-number>kind-of": {
      "packages": {
        "browserify>insert-module-globals>is-buffer": true
      }
    },
    "gulp-watch>chokidar>braces>snapdragon>base>cache-base>has-value>has-values>kind-of": {
      "packages": {
        "browserify>insert-module-globals>is-buffer": true
      }
    },
    "gulp-watch>chokidar>braces>snapdragon>base>cache-base>set-value": {
      "packages": {
        "@babel/register>clone-deep>is-plain-object": true,
        "gulp-watch>anymatch>micromatch>object.omit>is-extendable": true,
        "gulp-watch>chokidar>braces>snapdragon>base>cache-base>set-value>extend-shallow": true,
        "gulp-watch>chokidar>braces>split-string": true
      }
    },
    "gulp-watch>chokidar>braces>snapdragon>base>cache-base>set-value>extend-shallow": {
      "packages": {
        "gulp-watch>anymatch>micromatch>object.omit>is-extendable": true
      }
    },
    "gulp-watch>chokidar>braces>snapdragon>base>cache-base>to-object-path": {
      "packages": {
        "gulp-watch>chokidar>braces>snapdragon>base>cache-base>to-object-path>kind-of": true
      }
    },
    "gulp-watch>chokidar>braces>snapdragon>base>cache-base>to-object-path>kind-of": {
      "packages": {
        "browserify>insert-module-globals>is-buffer": true
      }
    },
    "gulp-watch>chokidar>braces>snapdragon>base>cache-base>union-value": {
      "packages": {
        "gulp-watch>anymatch>micromatch>object.omit>is-extendable": true,
        "gulp-watch>chokidar>braces>snapdragon>base>cache-base>set-value": true,
        "gulp-zip>plugin-error>arr-union": true,
        "gulp>gulp-cli>array-sort>get-value": true
      }
    },
    "gulp-watch>chokidar>braces>snapdragon>base>cache-base>unset-value": {
      "packages": {
        "gulp-watch>chokidar>braces>snapdragon>base>cache-base>unset-value>has-value": true,
        "gulp>gulp-cli>isobject": true
      }
    },
    "gulp-watch>chokidar>braces>snapdragon>base>cache-base>unset-value>has-value": {
      "packages": {
        "gulp-watch>chokidar>braces>snapdragon>base>cache-base>unset-value>has-value>has-values": true,
        "gulp-watch>chokidar>braces>snapdragon>base>cache-base>unset-value>has-value>isobject": true,
        "gulp>gulp-cli>array-sort>get-value": true
      }
    },
    "gulp-watch>chokidar>braces>snapdragon>base>cache-base>unset-value>has-value>isobject": {
      "packages": {
        "gulp-watch>chokidar>braces>snapdragon>base>cache-base>unset-value>has-value>isobject>isarray": true
      }
    },
    "gulp-watch>chokidar>braces>snapdragon>base>class-utils": {
      "builtin": {
        "util": true
      },
      "packages": {
        "gulp-watch>chokidar>braces>snapdragon>base>class-utils>static-extend": true,
        "gulp-watch>chokidar>braces>snapdragon>define-property": true,
        "gulp-zip>plugin-error>arr-union": true,
        "gulp>gulp-cli>isobject": true
      }
    },
    "gulp-watch>chokidar>braces>snapdragon>base>class-utils>static-extend": {
      "builtin": {
        "util.inherits": true
      },
      "packages": {
        "gulp-watch>chokidar>braces>snapdragon>base>class-utils>static-extend>object-copy": true,
        "gulp-watch>chokidar>braces>snapdragon>define-property": true
      }
    },
    "gulp-watch>chokidar>braces>snapdragon>base>class-utils>static-extend>object-copy": {
      "packages": {
        "gulp-watch>chokidar>braces>snapdragon>base>class-utils>static-extend>object-copy>copy-descriptor": true,
        "gulp-watch>chokidar>braces>snapdragon>base>class-utils>static-extend>object-copy>kind-of": true,
        "gulp-watch>chokidar>braces>snapdragon>define-property": true
      }
    },
    "gulp-watch>chokidar>braces>snapdragon>base>class-utils>static-extend>object-copy>kind-of": {
      "packages": {
        "browserify>insert-module-globals>is-buffer": true
      }
    },
    "gulp-watch>chokidar>braces>snapdragon>base>define-property": {
      "packages": {
        "gulp>gulp-cli>matchdep>micromatch>define-property>is-descriptor": true
      }
    },
    "gulp-watch>chokidar>braces>snapdragon>base>mixin-deep": {
      "packages": {
        "gulp-watch>chokidar>braces>snapdragon>base>mixin-deep>is-extendable": true,
        "gulp>undertaker>object.reduce>for-own>for-in": true
      }
    },
    "gulp-watch>chokidar>braces>snapdragon>base>mixin-deep>is-extendable": {
      "packages": {
        "@babel/register>clone-deep>is-plain-object": true
      }
    },
    "gulp-watch>chokidar>braces>snapdragon>debug": {
      "builtin": {
        "fs.SyncWriteStream": true,
        "net.Socket": true,
        "tty.WriteStream": true,
        "tty.isatty": true,
        "util": true
      },
      "globals": {
        "chrome": true,
        "console": true,
        "document": true,
        "localStorage": true,
        "navigator": true,
        "process": true
      },
      "packages": {
        "gulp-watch>chokidar>braces>snapdragon>debug>ms": true
      }
    },
    "gulp-watch>chokidar>braces>snapdragon>define-property": {
      "packages": {
        "gulp-watch>chokidar>braces>snapdragon>define-property>is-descriptor": true
      }
    },
    "gulp-watch>chokidar>braces>snapdragon>define-property>is-descriptor": {
      "packages": {
        "gulp-watch>chokidar>braces>snapdragon>define-property>is-descriptor>is-accessor-descriptor": true,
        "gulp-watch>chokidar>braces>snapdragon>define-property>is-descriptor>is-data-descriptor": true,
        "gulp-watch>chokidar>braces>snapdragon>define-property>is-descriptor>kind-of": true
      }
    },
    "gulp-watch>chokidar>braces>snapdragon>define-property>is-descriptor>is-accessor-descriptor": {
      "packages": {
        "gulp-watch>chokidar>braces>snapdragon>define-property>is-descriptor>is-data-descriptor>kind-of": true
      }
    },
    "gulp-watch>chokidar>braces>snapdragon>define-property>is-descriptor>is-data-descriptor": {
      "packages": {
        "gulp-watch>chokidar>braces>snapdragon>define-property>is-descriptor>is-data-descriptor>kind-of": true
      }
    },
    "gulp-watch>chokidar>braces>snapdragon>define-property>is-descriptor>is-data-descriptor>kind-of": {
      "packages": {
        "browserify>insert-module-globals>is-buffer": true
      }
    },
    "gulp-watch>chokidar>braces>snapdragon>extend-shallow": {
      "packages": {
        "gulp-watch>anymatch>micromatch>object.omit>is-extendable": true
      }
    },
    "gulp-watch>chokidar>braces>snapdragon>use": {
      "packages": {
        "@babel/register>clone-deep>kind-of": true
      }
    },
    "gulp-watch>chokidar>braces>split-string": {
      "packages": {
        "gulp-zip>plugin-error>extend-shallow": true
      }
    },
    "gulp-watch>chokidar>braces>to-regex": {
      "packages": {
        "gulp-watch>chokidar>braces>to-regex>define-property": true,
        "gulp-watch>chokidar>braces>to-regex>safe-regex": true,
        "gulp-zip>plugin-error>extend-shallow": true,
        "gulp>gulp-cli>matchdep>micromatch>regex-not": true
      }
    },
    "gulp-watch>chokidar>braces>to-regex>define-property": {
      "packages": {
        "gulp>gulp-cli>isobject": true,
        "gulp>gulp-cli>matchdep>micromatch>define-property>is-descriptor": true
      }
    },
    "gulp-watch>chokidar>braces>to-regex>safe-regex": {
      "packages": {
        "gulp-watch>chokidar>braces>to-regex>safe-regex>ret": true
      }
    },
    "gulp-watch>chokidar>fsevents": {
      "builtin": {
        "events.EventEmitter": true,
        "fs.stat": true,
        "path.join": true,
        "util.inherits": true
      },
      "globals": {
        "__dirname": true,
        "console.assert": true,
        "process.nextTick": true,
        "process.platform": true,
        "setImmediate": true
      },
      "packages": {
        "gulp-watch>chokidar>fsevents>node-pre-gyp": true
      }
    },
    "gulp-watch>chokidar>fsevents>node-pre-gyp": {
      "builtin": {
        "events.EventEmitter": true,
        "fs.existsSync": true,
        "fs.readFileSync": true,
        "fs.renameSync": true,
        "path.dirname": true,
        "path.existsSync": true,
        "path.join": true,
        "path.resolve": true,
        "url.parse": true,
        "url.resolve": true,
        "util.inherits": true
      },
      "globals": {
        "__dirname": true,
        "console.log": true,
        "process.arch": true,
        "process.cwd": true,
        "process.env": true,
        "process.platform": true,
        "process.version.substr": true,
        "process.versions": true
      },
      "packages": {
        "@lavamoat/allow-scripts>@npmcli/run-script>node-gyp>npmlog": true,
        "gulp-watch>chokidar>fsevents>node-pre-gyp>detect-libc": true,
        "gulp-watch>chokidar>fsevents>node-pre-gyp>nopt": true,
        "gulp-watch>chokidar>fsevents>node-pre-gyp>rimraf": true,
        "gulp-watch>chokidar>fsevents>node-pre-gyp>semver": true
      }
    },
    "gulp-watch>chokidar>fsevents>node-pre-gyp>detect-libc": {
      "builtin": {
        "child_process.spawnSync": true,
        "fs.readdirSync": true,
        "os.platform": true
      },
      "globals": {
        "process.env": true
      }
    },
    "gulp-watch>chokidar>fsevents>node-pre-gyp>nopt": {
      "builtin": {
        "path": true,
        "stream.Stream": true,
        "url": true
      },
      "globals": {
        "console": true,
        "process.argv": true,
        "process.env.DEBUG_NOPT": true,
        "process.env.NOPT_DEBUG": true,
        "process.platform": true
      },
      "packages": {
        "@lavamoat/allow-scripts>@npmcli/run-script>node-gyp>nopt>abbrev": true,
        "gulp-watch>chokidar>fsevents>node-pre-gyp>nopt>osenv": true
      }
    },
    "gulp-watch>chokidar>fsevents>node-pre-gyp>nopt>osenv": {
      "builtin": {
        "child_process.exec": true,
        "path": true
      },
      "globals": {
        "process.env.COMPUTERNAME": true,
        "process.env.ComSpec": true,
        "process.env.EDITOR": true,
        "process.env.HOSTNAME": true,
        "process.env.PATH": true,
        "process.env.PROMPT": true,
        "process.env.PS1": true,
        "process.env.Path": true,
        "process.env.SHELL": true,
        "process.env.USER": true,
        "process.env.USERDOMAIN": true,
        "process.env.USERNAME": true,
        "process.env.VISUAL": true,
        "process.env.path": true,
        "process.nextTick": true,
        "process.platform": true
      },
      "packages": {
        "@storybook/core>@storybook/core-server>x-default-browser>default-browser-id>untildify>os-homedir": true,
        "gulp-watch>chokidar>fsevents>node-pre-gyp>nopt>osenv>os-tmpdir": true
      }
    },
    "gulp-watch>chokidar>fsevents>node-pre-gyp>nopt>osenv>os-tmpdir": {
      "globals": {
        "process.env.SystemRoot": true,
        "process.env.TEMP": true,
        "process.env.TMP": true,
        "process.env.TMPDIR": true,
        "process.env.windir": true,
        "process.platform": true
      }
    },
    "gulp-watch>chokidar>fsevents>node-pre-gyp>rimraf": {
      "builtin": {
        "assert": true,
        "fs": true,
        "path.join": true
      },
      "globals": {
        "process.platform": true,
        "setTimeout": true
      },
      "packages": {
        "nyc>glob": true
      }
    },
    "gulp-watch>chokidar>fsevents>node-pre-gyp>semver": {
      "globals": {
        "console": true,
        "process": true
      }
    },
    "gulp-watch>chokidar>is-binary-path": {
      "builtin": {
        "path.extname": true
      },
      "packages": {
        "gulp-watch>chokidar>is-binary-path>binary-extensions": true
      }
    },
    "gulp-watch>chokidar>readdirp": {
      "builtin": {
        "path.join": true,
        "path.relative": true,
        "util.inherits": true
      },
      "globals": {
        "setImmediate": true
      },
      "packages": {
        "del>graceful-fs": true,
        "gulp-watch>chokidar>anymatch>micromatch": true,
        "readable-stream": true
      }
    },
    "gulp-watch>chokidar>upath": {
      "builtin": {
        "path": true
      }
    },
    "gulp-watch>fancy-log": {
      "globals": {
        "console": true,
        "process.argv.indexOf": true,
        "process.stderr.write": true,
        "process.stdout.write": true
      },
      "packages": {
        "fancy-log>ansi-gray": true,
        "fancy-log>color-support": true,
        "fancy-log>time-stamp": true
      }
    },
    "gulp-watch>path-is-absolute": {
      "globals": {
        "process.platform": true
      }
    },
    "gulp-watch>vinyl-file": {
      "builtin": {
        "path.resolve": true
      },
      "globals": {
        "process.cwd": true
      },
      "packages": {
        "del>graceful-fs": true,
        "gh-pages>globby>pinkie-promise": true,
        "gulp-watch>vinyl-file>pify": true,
        "gulp-watch>vinyl-file>strip-bom": true,
        "gulp-watch>vinyl-file>strip-bom-stream": true,
        "gulp-watch>vinyl-file>vinyl": true
      }
    },
    "gulp-watch>vinyl-file>strip-bom": {
      "globals": {
        "Buffer.isBuffer": true
      },
      "packages": {
        "gulp>vinyl-fs>remove-bom-buffer>is-utf8": true
      }
    },
    "gulp-watch>vinyl-file>strip-bom-stream": {
      "packages": {
        "gulp-watch>vinyl-file>strip-bom": true,
        "gulp-watch>vinyl-file>strip-bom-stream>first-chunk-stream": true
      }
    },
    "gulp-watch>vinyl-file>strip-bom-stream>first-chunk-stream": {
      "builtin": {
        "util.inherits": true
      },
      "globals": {
        "Buffer.concat": true,
        "setImmediate": true
      },
      "packages": {
        "readable-stream": true
      }
    },
    "gulp-watch>vinyl-file>vinyl": {
      "builtin": {
        "buffer.Buffer": true,
        "path.basename": true,
        "path.dirname": true,
        "path.extname": true,
        "path.join": true,
        "path.relative": true,
        "stream.PassThrough": true,
        "stream.Stream": true
      },
      "globals": {
        "process.cwd": true
      },
      "packages": {
        "@metamask/jazzicon>color>clone": true,
        "gulp-watch>vinyl-file>vinyl>clone-stats": true,
        "gulp-watch>vinyl-file>vinyl>replace-ext": true
      }
    },
    "gulp-watch>vinyl-file>vinyl>clone-stats": {
      "builtin": {
        "fs.Stats": true
      }
    },
    "gulp-watch>vinyl-file>vinyl>replace-ext": {
      "builtin": {
        "path.basename": true,
        "path.dirname": true,
        "path.extname": true,
        "path.join": true
      }
    },
    "gulp-zip": {
      "builtin": {
        "buffer.constants.MAX_LENGTH": true,
        "path.join": true
      },
      "packages": {
        "gulp-zip>get-stream": true,
        "gulp-zip>plugin-error": true,
        "gulp-zip>through2": true,
        "gulp-zip>yazl": true,
        "vinyl": true
      }
    },
    "gulp-zip>get-stream": {
      "builtin": {
        "buffer.constants.MAX_LENGTH": true,
        "stream.PassThrough": true
      },
      "globals": {
        "Buffer.concat": true
      },
      "packages": {
        "pump": true
      }
    },
    "gulp-zip>plugin-error": {
      "builtin": {
        "util.inherits": true
      },
      "packages": {
        "gulp-watch>ansi-colors": true,
        "gulp-zip>plugin-error>arr-diff": true,
        "gulp-zip>plugin-error>arr-union": true,
        "gulp-zip>plugin-error>extend-shallow": true
      }
    },
    "gulp-zip>plugin-error>extend-shallow": {
      "packages": {
        "gulp-zip>plugin-error>extend-shallow>assign-symbols": true,
        "gulp-zip>plugin-error>extend-shallow>is-extendable": true
      }
    },
    "gulp-zip>plugin-error>extend-shallow>is-extendable": {
      "packages": {
        "@babel/register>clone-deep>is-plain-object": true
      }
    },
    "gulp-zip>through2": {
      "builtin": {
        "util.inherits": true
      },
      "globals": {
        "process.nextTick": true
      },
      "packages": {
        "gulp-zip>through2>readable-stream": true
      }
    },
    "gulp-zip>through2>readable-stream": {
      "builtin": {
        "buffer.Buffer": true,
        "events.EventEmitter": true,
        "stream": true,
        "util": true
      },
      "globals": {
        "process.env.READABLE_STREAM": true,
        "process.nextTick": true,
        "process.stderr": true,
        "process.stdout": true
      },
      "packages": {
        "browserify>string_decoder": true,
        "pumpify>inherits": true,
        "readable-stream>util-deprecate": true
      }
    },
    "gulp-zip>yazl": {
      "builtin": {
        "events.EventEmitter": true,
        "fs.createReadStream": true,
        "fs.stat": true,
        "stream.PassThrough": true,
        "stream.Transform": true,
        "util.inherits": true,
        "zlib.DeflateRaw": true,
        "zlib.deflateRaw": true
      },
      "globals": {
        "Buffer": true,
        "setImmediate": true,
        "utf8FileName.length": true
      },
      "packages": {
        "gulp-zip>yazl>buffer-crc32": true
      }
    },
    "gulp-zip>yazl>buffer-crc32": {
      "builtin": {
        "buffer.Buffer": true
      }
    },
    "gulp>glob-watcher": {
      "packages": {
        "gulp>glob-watcher>anymatch": true,
        "gulp>glob-watcher>async-done": true,
        "gulp>glob-watcher>chokidar": true,
        "gulp>glob-watcher>is-negated-glob": true,
        "gulp>glob-watcher>just-debounce": true,
        "gulp>undertaker>object.defaults": true
      }
    },
    "gulp>glob-watcher>anymatch": {
      "builtin": {
        "path.sep": true
      },
      "packages": {
        "gulp>glob-watcher>anymatch>micromatch": true,
        "gulp>glob-watcher>anymatch>normalize-path": true
      }
    },
    "gulp>glob-watcher>anymatch>micromatch": {
      "builtin": {
        "path.basename": true,
        "path.sep": true,
        "util.inspect": true
      },
      "globals": {
        "process.platform": true
      },
      "packages": {
        "@babel/register>clone-deep>kind-of": true,
        "gulp-watch>chokidar>braces>array-unique": true,
        "gulp-watch>chokidar>braces>snapdragon": true,
        "gulp-watch>chokidar>braces>to-regex": true,
        "gulp-zip>plugin-error>arr-diff": true,
        "gulp-zip>plugin-error>extend-shallow": true,
        "gulp>glob-watcher>anymatch>micromatch>define-property": true,
        "gulp>glob-watcher>anymatch>micromatch>extglob": true,
        "gulp>glob-watcher>chokidar>braces": true,
        "gulp>gulp-cli>liftoff>fined>object.pick": true,
        "gulp>gulp-cli>matchdep>micromatch>fragment-cache": true,
        "gulp>gulp-cli>matchdep>micromatch>nanomatch": true,
        "gulp>gulp-cli>matchdep>micromatch>regex-not": true
      }
    },
    "gulp>glob-watcher>anymatch>micromatch>define-property": {
      "packages": {
        "gulp>gulp-cli>isobject": true,
        "gulp>gulp-cli>matchdep>micromatch>define-property>is-descriptor": true
      }
    },
    "gulp>glob-watcher>anymatch>micromatch>extglob": {
      "packages": {
        "gulp-watch>chokidar>braces>array-unique": true,
        "gulp-watch>chokidar>braces>snapdragon": true,
        "gulp-watch>chokidar>braces>to-regex": true,
        "gulp>glob-watcher>anymatch>micromatch>extglob>define-property": true,
        "gulp>glob-watcher>anymatch>micromatch>extglob>expand-brackets": true,
        "gulp>glob-watcher>anymatch>micromatch>extglob>extend-shallow": true,
        "gulp>gulp-cli>matchdep>micromatch>fragment-cache": true,
        "gulp>gulp-cli>matchdep>micromatch>regex-not": true
      }
    },
    "gulp>glob-watcher>anymatch>micromatch>extglob>define-property": {
      "packages": {
        "gulp>gulp-cli>matchdep>micromatch>define-property>is-descriptor": true
      }
    },
    "gulp>glob-watcher>anymatch>micromatch>extglob>expand-brackets": {
      "globals": {
        "__filename": true
      },
      "packages": {
        "gulp-watch>chokidar>braces>snapdragon": true,
        "gulp-watch>chokidar>braces>to-regex": true,
        "gulp>glob-watcher>anymatch>micromatch>extglob>expand-brackets>debug": true,
        "gulp>glob-watcher>anymatch>micromatch>extglob>expand-brackets>define-property": true,
        "gulp>glob-watcher>anymatch>micromatch>extglob>expand-brackets>extend-shallow": true,
        "gulp>gulp-cli>matchdep>micromatch>extglob>expand-brackets>posix-character-classes": true,
        "gulp>gulp-cli>matchdep>micromatch>regex-not": true
      }
    },
    "gulp>glob-watcher>anymatch>micromatch>extglob>expand-brackets>debug": {
      "builtin": {
        "fs.SyncWriteStream": true,
        "net.Socket": true,
        "tty.WriteStream": true,
        "tty.isatty": true,
        "util": true
      },
      "globals": {
        "chrome": true,
        "console": true,
        "document": true,
        "localStorage": true,
        "navigator": true,
        "process": true
      },
      "packages": {
        "gulp>glob-watcher>anymatch>micromatch>extglob>expand-brackets>debug>ms": true
      }
    },
    "gulp>glob-watcher>anymatch>micromatch>extglob>expand-brackets>define-property": {
      "packages": {
        "gulp>glob-watcher>anymatch>micromatch>extglob>expand-brackets>define-property>is-descriptor": true
      }
    },
    "gulp>glob-watcher>anymatch>micromatch>extglob>expand-brackets>define-property>is-descriptor": {
      "packages": {
        "gulp>glob-watcher>anymatch>micromatch>extglob>expand-brackets>define-property>is-descriptor>is-accessor-descriptor": true,
        "gulp>glob-watcher>anymatch>micromatch>extglob>expand-brackets>define-property>is-descriptor>is-data-descriptor": true,
        "gulp>glob-watcher>anymatch>micromatch>extglob>expand-brackets>define-property>is-descriptor>kind-of": true
      }
    },
    "gulp>glob-watcher>anymatch>micromatch>extglob>expand-brackets>define-property>is-descriptor>is-accessor-descriptor": {
      "packages": {
        "gulp>glob-watcher>anymatch>micromatch>extglob>expand-brackets>define-property>is-descriptor>is-accessor-descriptor>kind-of": true
      }
    },
    "gulp>glob-watcher>anymatch>micromatch>extglob>expand-brackets>define-property>is-descriptor>is-accessor-descriptor>kind-of": {
      "packages": {
        "browserify>insert-module-globals>is-buffer": true
      }
    },
    "gulp>glob-watcher>anymatch>micromatch>extglob>expand-brackets>define-property>is-descriptor>is-data-descriptor": {
      "packages": {
        "gulp>glob-watcher>anymatch>micromatch>extglob>expand-brackets>define-property>is-descriptor>is-data-descriptor>kind-of": true
      }
    },
    "gulp>glob-watcher>anymatch>micromatch>extglob>expand-brackets>define-property>is-descriptor>is-data-descriptor>kind-of": {
      "packages": {
        "browserify>insert-module-globals>is-buffer": true
      }
    },
    "gulp>glob-watcher>anymatch>micromatch>extglob>expand-brackets>extend-shallow": {
      "packages": {
        "gulp-watch>anymatch>micromatch>object.omit>is-extendable": true
      }
    },
    "gulp>glob-watcher>anymatch>micromatch>extglob>extend-shallow": {
      "packages": {
        "gulp-watch>anymatch>micromatch>object.omit>is-extendable": true
      }
    },
    "gulp>glob-watcher>anymatch>normalize-path": {
      "packages": {
        "vinyl>remove-trailing-separator": true
      }
    },
    "gulp>glob-watcher>async-done": {
      "globals": {
        "process.nextTick": true
      },
      "packages": {
        "end-of-stream": true,
        "gulp>glob-watcher>async-done>stream-exhaust": true,
        "pump>once": true,
        "readable-stream>process-nextick-args": true
      }
    },
    "gulp>glob-watcher>async-done>stream-exhaust": {
      "builtin": {
        "stream.Writable": true,
        "util.inherits": true
      },
      "globals": {
        "setImmediate": true
      }
    },
    "gulp>glob-watcher>chokidar": {
      "builtin": {
        "events.EventEmitter": true,
        "fs": true,
        "path.basename": true,
        "path.dirname": true,
        "path.extname": true,
        "path.join": true,
        "path.relative": true,
        "path.resolve": true,
        "path.sep": true
      },
      "globals": {
        "clearTimeout": true,
        "console.error": true,
        "process.env.CHOKIDAR_INTERVAL": true,
        "process.env.CHOKIDAR_PRINT_FSEVENTS_REQUIRE_ERROR": true,
        "process.env.CHOKIDAR_USEPOLLING": true,
        "process.nextTick": true,
        "process.platform": true,
        "setTimeout": true
      },
      "packages": {
        "chokidar>normalize-path": true,
        "del>is-glob": true,
        "eslint>glob-parent": true,
        "gulp-watch>chokidar>async-each": true,
        "gulp-watch>path-is-absolute": true,
        "gulp>glob-watcher>anymatch": true,
        "gulp>glob-watcher>chokidar>braces": true,
        "gulp>glob-watcher>chokidar>fsevents": true,
        "gulp>glob-watcher>chokidar>is-binary-path": true,
        "gulp>glob-watcher>chokidar>readdirp": true,
        "gulp>glob-watcher>chokidar>upath": true,
        "pumpify>inherits": true
      }
    },
    "gulp>glob-watcher>chokidar>braces": {
      "packages": {
        "gulp-watch>chokidar>braces>array-unique": true,
        "gulp-watch>chokidar>braces>repeat-element": true,
        "gulp-watch>chokidar>braces>snapdragon": true,
        "gulp-watch>chokidar>braces>snapdragon-node": true,
        "gulp-watch>chokidar>braces>split-string": true,
        "gulp-watch>chokidar>braces>to-regex": true,
        "gulp>glob-watcher>chokidar>braces>extend-shallow": true,
        "gulp>glob-watcher>chokidar>braces>fill-range": true,
        "gulp>gulp-cli>isobject": true,
        "gulp>undertaker>arr-flatten": true
      }
    },
    "gulp>glob-watcher>chokidar>braces>extend-shallow": {
      "packages": {
        "gulp-watch>anymatch>micromatch>object.omit>is-extendable": true
      }
    },
    "gulp>glob-watcher>chokidar>braces>fill-range": {
      "builtin": {
        "util.inspect": true
      },
      "packages": {
        "gulp>glob-watcher>chokidar>braces>fill-range>extend-shallow": true,
        "gulp>glob-watcher>chokidar>braces>fill-range>is-number": true,
        "gulp>glob-watcher>chokidar>braces>fill-range>to-regex-range": true,
        "stylelint>@stylelint/postcss-markdown>remark>remark-parse>repeat-string": true
      }
    },
    "gulp>glob-watcher>chokidar>braces>fill-range>extend-shallow": {
      "packages": {
        "gulp-watch>anymatch>micromatch>object.omit>is-extendable": true
      }
    },
    "gulp>glob-watcher>chokidar>braces>fill-range>is-number": {
      "packages": {
        "gulp>glob-watcher>chokidar>braces>fill-range>is-number>kind-of": true
      }
    },
    "gulp>glob-watcher>chokidar>braces>fill-range>is-number>kind-of": {
      "packages": {
        "browserify>insert-module-globals>is-buffer": true
      }
    },
    "gulp>glob-watcher>chokidar>braces>fill-range>to-regex-range": {
      "packages": {
        "gulp>glob-watcher>chokidar>braces>fill-range>is-number": true,
        "stylelint>@stylelint/postcss-markdown>remark>remark-parse>repeat-string": true
      }
    },
    "gulp>glob-watcher>chokidar>fsevents": {
      "builtin": {
        "events.EventEmitter": true,
        "fs.stat": true,
        "path.join": true,
        "util.inherits": true
      },
      "globals": {
        "__dirname": true,
        "console.assert": true,
        "process.nextTick": true,
        "process.platform": true,
        "setImmediate": true
      },
      "packages": {
        "gulp-watch>chokidar>fsevents>node-pre-gyp": true
      }
    },
    "gulp>glob-watcher>chokidar>is-binary-path": {
      "builtin": {
        "path.extname": true
      },
      "packages": {
        "gulp>glob-watcher>chokidar>is-binary-path>binary-extensions": true
      }
    },
    "gulp>glob-watcher>chokidar>readdirp": {
      "builtin": {
        "path.join": true,
        "path.relative": true,
        "util.inherits": true
      },
      "globals": {
        "setImmediate": true
      },
      "packages": {
        "del>graceful-fs": true,
        "gulp>glob-watcher>anymatch>micromatch": true,
        "readable-stream": true
      }
    },
    "gulp>glob-watcher>chokidar>upath": {
      "builtin": {
        "path": true
      }
    },
    "gulp>glob-watcher>just-debounce": {
      "globals": {
        "clearTimeout": true,
        "setTimeout": true
      }
    },
    "gulp>gulp-cli>liftoff>fined>object.pick": {
      "packages": {
        "gulp>gulp-cli>isobject": true
      }
    },
    "gulp>gulp-cli>matchdep>micromatch>define-property>is-descriptor": {
      "packages": {
        "@babel/register>clone-deep>kind-of": true,
        "gulp>gulp-cli>matchdep>micromatch>define-property>is-descriptor>is-accessor-descriptor": true,
        "gulp>gulp-cli>matchdep>micromatch>define-property>is-descriptor>is-data-descriptor": true
      }
    },
    "gulp>gulp-cli>matchdep>micromatch>define-property>is-descriptor>is-accessor-descriptor": {
      "packages": {
        "@babel/register>clone-deep>kind-of": true
      }
    },
    "gulp>gulp-cli>matchdep>micromatch>define-property>is-descriptor>is-data-descriptor": {
      "packages": {
        "@babel/register>clone-deep>kind-of": true
      }
    },
    "gulp>gulp-cli>matchdep>micromatch>fragment-cache": {
      "packages": {
        "gulp-watch>chokidar>braces>snapdragon>map-cache": true
      }
    },
    "gulp>gulp-cli>matchdep>micromatch>nanomatch": {
      "builtin": {
        "path.basename": true,
        "path.sep": true,
        "util.inspect": true
      },
      "packages": {
        "@babel/register>clone-deep>kind-of": true,
        "gulp-watch>chokidar>braces>array-unique": true,
        "gulp-watch>chokidar>braces>snapdragon": true,
        "gulp-watch>chokidar>braces>to-regex": true,
        "gulp-zip>plugin-error>arr-diff": true,
        "gulp-zip>plugin-error>extend-shallow": true,
        "gulp>gulp-cli>liftoff>fined>object.pick": true,
        "gulp>gulp-cli>matchdep>micromatch>fragment-cache": true,
        "gulp>gulp-cli>matchdep>micromatch>nanomatch>define-property": true,
        "gulp>gulp-cli>matchdep>micromatch>regex-not": true,
        "nyc>spawn-wrap>is-windows": true
      }
    },
    "gulp>gulp-cli>matchdep>micromatch>nanomatch>define-property": {
      "packages": {
        "gulp>gulp-cli>isobject": true,
        "gulp>gulp-cli>matchdep>micromatch>define-property>is-descriptor": true
      }
    },
    "gulp>gulp-cli>matchdep>micromatch>regex-not": {
      "packages": {
        "gulp-watch>chokidar>braces>to-regex>safe-regex": true,
        "gulp-zip>plugin-error>extend-shallow": true
      }
    },
    "gulp>gulp-cli>replace-homedir>is-absolute": {
      "packages": {
        "gulp>gulp-cli>replace-homedir>is-absolute>is-relative": true,
        "nyc>spawn-wrap>is-windows": true
      }
    },
    "gulp>gulp-cli>replace-homedir>is-absolute>is-relative": {
      "packages": {
        "gulp>gulp-cli>replace-homedir>is-absolute>is-relative>is-unc-path": true
      }
    },
    "gulp>gulp-cli>replace-homedir>is-absolute>is-relative>is-unc-path": {
      "packages": {
        "gulp>gulp-cli>replace-homedir>is-absolute>is-relative>is-unc-path>unc-path-regex": true
      }
    },
    "gulp>undertaker": {
      "builtin": {
        "assert": true,
        "events.EventEmitter": true,
        "util.inherits": true
      },
      "globals": {
        "process.env.UNDERTAKER_SETTLE": true,
        "process.env.UNDERTAKER_TIME_RESOLUTION": true,
        "process.hrtime": true
      },
      "packages": {
        "gulp>undertaker>arr-flatten": true,
        "gulp>undertaker>arr-map": true,
        "gulp>undertaker>bach": true,
        "gulp>undertaker>collection-map": true,
        "gulp>undertaker>es6-weak-map": true,
        "gulp>undertaker>last-run": true,
        "gulp>undertaker>object.defaults": true,
        "gulp>undertaker>object.reduce": true,
        "gulp>undertaker>undertaker-registry": true
      }
    },
    "gulp>undertaker>arr-map": {
      "packages": {
        "gulp>undertaker>arr-map>make-iterator": true
      }
    },
    "gulp>undertaker>arr-map>make-iterator": {
      "packages": {
        "@babel/register>clone-deep>kind-of": true
      }
    },
    "gulp>undertaker>bach": {
      "builtin": {
        "assert.ok": true
      },
      "packages": {
        "gulp>glob-watcher>async-done": true,
        "gulp>undertaker>arr-flatten": true,
        "gulp>undertaker>arr-map": true,
        "gulp>undertaker>bach>arr-filter": true,
        "gulp>undertaker>bach>array-each": true,
        "gulp>undertaker>bach>array-initial": true,
        "gulp>undertaker>bach>array-last": true,
        "gulp>undertaker>bach>async-settle": true,
        "gulp>vinyl-fs>vinyl-sourcemap>now-and-later": true
      }
    },
    "gulp>undertaker>bach>arr-filter": {
      "packages": {
        "gulp>undertaker>arr-map>make-iterator": true
      }
    },
    "gulp>undertaker>bach>array-initial": {
      "packages": {
        "gulp>undertaker>bach>array-last>is-number": true,
        "gulp>undertaker>object.defaults>array-slice": true
      }
    },
    "gulp>undertaker>bach>array-last": {
      "packages": {
        "gulp>undertaker>bach>array-last>is-number": true
      }
    },
    "gulp>undertaker>bach>async-settle": {
      "packages": {
        "gulp>glob-watcher>async-done": true
      }
    },
    "gulp>undertaker>collection-map": {
      "packages": {
        "gulp>undertaker>arr-map": true,
        "gulp>undertaker>arr-map>make-iterator": true,
        "gulp>undertaker>object.reduce>for-own": true
      }
    },
    "gulp>undertaker>es6-weak-map": {
      "packages": {
        "resolve-url-loader>es6-iterator": true,
        "resolve-url-loader>es6-iterator>d": true,
        "resolve-url-loader>es6-iterator>es5-ext": true,
        "resolve-url-loader>es6-iterator>es6-symbol": true
      }
    },
    "gulp>undertaker>last-run": {
      "builtin": {
        "assert": true
      },
      "packages": {
        "gulp>undertaker>es6-weak-map": true,
        "gulp>undertaker>last-run>default-resolution": true
      }
    },
    "gulp>undertaker>last-run>default-resolution": {
      "globals": {
        "process.version.match": true
      }
    },
    "gulp>undertaker>object.defaults": {
      "packages": {
        "gulp>gulp-cli>isobject": true,
        "gulp>undertaker>bach>array-each": true,
        "gulp>undertaker>object.defaults>array-slice": true,
        "gulp>undertaker>object.reduce>for-own": true
      }
    },
    "gulp>undertaker>object.reduce": {
      "packages": {
        "gulp>undertaker>arr-map>make-iterator": true,
        "gulp>undertaker>object.reduce>for-own": true
      }
    },
    "gulp>undertaker>object.reduce>for-own": {
      "packages": {
        "gulp>undertaker>object.reduce>for-own>for-in": true
      }
    },
    "gulp>vinyl-fs": {
      "builtin": {
        "os.platform": true,
        "path.relative": true,
        "path.resolve": true,
        "util.inherits": true
      },
      "globals": {
        "Buffer.isBuffer": true,
        "process.cwd": true,
        "process.geteuid": true,
        "process.getuid": true,
        "process.nextTick": true
      },
      "packages": {
        "del>graceful-fs": true,
        "gulp>vinyl-fs>fs-mkdirp-stream": true,
        "gulp>vinyl-fs>glob-stream": true,
        "gulp>vinyl-fs>is-valid-glob": true,
        "gulp>vinyl-fs>lazystream": true,
        "gulp>vinyl-fs>lead": true,
        "gulp>vinyl-fs>object.assign": true,
        "gulp>vinyl-fs>pumpify": true,
        "gulp>vinyl-fs>remove-bom-buffer": true,
        "gulp>vinyl-fs>remove-bom-stream": true,
        "gulp>vinyl-fs>resolve-options": true,
        "gulp>vinyl-fs>through2": true,
        "gulp>vinyl-fs>to-through": true,
        "gulp>vinyl-fs>value-or-function": true,
        "gulp>vinyl-fs>vinyl-sourcemap": true,
        "readable-stream": true,
        "vinyl": true
      }
    },
    "gulp>vinyl-fs>fs-mkdirp-stream": {
      "builtin": {
        "path.dirname": true,
        "path.resolve": true
      },
      "globals": {
        "process.umask": true
      },
      "packages": {
        "del>graceful-fs": true,
        "gulp>vinyl-fs>fs-mkdirp-stream>through2": true
      }
    },
    "gulp>vinyl-fs>fs-mkdirp-stream>through2": {
      "builtin": {
        "util.inherits": true
      },
      "globals": {
        "process.nextTick": true
      },
      "packages": {
        "readable-stream": true,
        "watchify>xtend": true
      }
    },
    "gulp>vinyl-fs>glob-stream": {
      "builtin": {
        "util.inherits": true
      },
      "globals": {
        "process.cwd": true,
        "process.nextTick": true
      },
      "packages": {
        "eslint>glob-parent": true,
        "gulp>glob-watcher>is-negated-glob": true,
        "gulp>vinyl-fs>glob-stream>ordered-read-streams": true,
        "gulp>vinyl-fs>glob-stream>pumpify": true,
        "gulp>vinyl-fs>glob-stream>to-absolute-glob": true,
        "gulp>vinyl-fs>glob-stream>unique-stream": true,
        "nyc>glob": true,
        "react-markdown>unified>extend": true,
        "readable-stream": true,
        "vinyl>remove-trailing-separator": true
      }
    },
    "gulp>vinyl-fs>glob-stream>ordered-read-streams": {
      "builtin": {
        "util.inherits": true
      },
      "packages": {
        "readable-stream": true
      }
    },
    "gulp>vinyl-fs>glob-stream>pumpify": {
      "packages": {
        "gulp>vinyl-fs>glob-stream>pumpify>duplexify": true,
        "gulp>vinyl-fs>glob-stream>pumpify>pump": true,
        "pumpify>inherits": true
      }
    },
    "gulp>vinyl-fs>glob-stream>pumpify>duplexify": {
      "globals": {
        "Buffer": true,
        "process.nextTick": true
      },
      "packages": {
        "duplexify>stream-shift": true,
        "end-of-stream": true,
        "pumpify>inherits": true,
        "readable-stream": true
      }
    },
    "gulp>vinyl-fs>glob-stream>pumpify>pump": {
      "builtin": {
        "fs": true
      },
      "packages": {
        "end-of-stream": true,
        "pump>once": true
      }
    },
    "gulp>vinyl-fs>glob-stream>to-absolute-glob": {
      "builtin": {
        "path.resolve": true
      },
      "globals": {
        "process.cwd": true,
        "process.platform": true
      },
      "packages": {
        "gulp>glob-watcher>is-negated-glob": true,
        "gulp>gulp-cli>replace-homedir>is-absolute": true
      }
    },
    "gulp>vinyl-fs>glob-stream>unique-stream": {
      "packages": {
        "@lavamoat/lavapack>json-stable-stringify": true,
        "gulp>vinyl-fs>glob-stream>unique-stream>through2-filter": true
      }
    },
    "gulp>vinyl-fs>glob-stream>unique-stream>through2-filter": {
      "packages": {
        "gulp>vinyl-fs>glob-stream>unique-stream>through2-filter>through2": true,
        "watchify>xtend": true
      }
    },
    "gulp>vinyl-fs>glob-stream>unique-stream>through2-filter>through2": {
      "builtin": {
        "util.inherits": true
      },
      "globals": {
        "process.nextTick": true
      },
      "packages": {
        "readable-stream": true,
        "watchify>xtend": true
      }
    },
    "gulp>vinyl-fs>lazystream": {
      "builtin": {
        "util.inherits": true
      },
      "packages": {
        "readable-stream": true
      }
    },
    "gulp>vinyl-fs>lead": {
      "globals": {
        "process.nextTick": true
      },
      "packages": {
        "gulp>vinyl-fs>lead>flush-write-stream": true
      }
    },
    "gulp>vinyl-fs>lead>flush-write-stream": {
      "globals": {
        "Buffer": true
      },
      "packages": {
        "pumpify>inherits": true,
        "readable-stream": true
      }
    },
    "gulp>vinyl-fs>object.assign": {
      "packages": {
        "globalthis>define-properties": true,
        "globalthis>define-properties>object-keys": true,
        "string.prototype.matchall>call-bind": true,
        "string.prototype.matchall>has-symbols": true
      }
    },
    "gulp>vinyl-fs>pumpify": {
      "packages": {
        "gulp>vinyl-fs>pumpify>duplexify": true,
        "gulp>vinyl-fs>pumpify>pump": true,
        "pumpify>inherits": true
      }
    },
    "gulp>vinyl-fs>pumpify>duplexify": {
      "globals": {
        "Buffer": true,
        "process.nextTick": true
      },
      "packages": {
        "duplexify>stream-shift": true,
        "end-of-stream": true,
        "pumpify>inherits": true,
        "readable-stream": true
      }
    },
    "gulp>vinyl-fs>pumpify>pump": {
      "builtin": {
        "fs": true
      },
      "packages": {
        "end-of-stream": true,
        "pump>once": true
      }
    },
    "gulp>vinyl-fs>remove-bom-buffer": {
      "packages": {
        "browserify>insert-module-globals>is-buffer": true,
        "gulp>vinyl-fs>remove-bom-buffer>is-utf8": true
      }
    },
    "gulp>vinyl-fs>remove-bom-stream": {
      "packages": {
        "gulp>vinyl-fs>remove-bom-buffer": true,
        "gulp>vinyl-fs>remove-bom-stream>through2": true,
        "koa>content-disposition>safe-buffer": true
      }
    },
    "gulp>vinyl-fs>remove-bom-stream>through2": {
      "builtin": {
        "util.inherits": true
      },
      "globals": {
        "process.nextTick": true
      },
      "packages": {
        "readable-stream": true,
        "watchify>xtend": true
      }
    },
    "gulp>vinyl-fs>resolve-options": {
      "packages": {
        "gulp>vinyl-fs>value-or-function": true
      }
    },
    "gulp>vinyl-fs>through2": {
      "builtin": {
        "util.inherits": true
      },
      "globals": {
        "process.nextTick": true
      },
      "packages": {
        "readable-stream": true,
        "watchify>xtend": true
      }
    },
    "gulp>vinyl-fs>to-through": {
      "packages": {
        "gulp>vinyl-fs>to-through>through2": true
      }
    },
    "gulp>vinyl-fs>to-through>through2": {
      "builtin": {
        "util.inherits": true
      },
      "globals": {
        "process.nextTick": true
      },
      "packages": {
        "readable-stream": true,
        "watchify>xtend": true
      }
    },
    "gulp>vinyl-fs>vinyl-sourcemap": {
      "builtin": {
        "path.dirname": true,
        "path.join": true,
        "path.relative": true,
        "path.resolve": true
      },
      "globals": {
        "Buffer": true
      },
      "packages": {
        "del>graceful-fs": true,
        "gulp>vinyl-fs>remove-bom-buffer": true,
        "gulp>vinyl-fs>vinyl-sourcemap>append-buffer": true,
        "gulp>vinyl-fs>vinyl-sourcemap>normalize-path": true,
        "gulp>vinyl-fs>vinyl-sourcemap>now-and-later": true,
        "nyc>convert-source-map": true,
        "vinyl": true
      }
    },
    "gulp>vinyl-fs>vinyl-sourcemap>append-buffer": {
      "builtin": {
        "os.EOL": true
      },
      "globals": {
        "Buffer": true
      },
      "packages": {
        "gulp>vinyl-fs>vinyl-sourcemap>append-buffer>buffer-equal": true
      }
    },
    "gulp>vinyl-fs>vinyl-sourcemap>append-buffer>buffer-equal": {
      "builtin": {
        "buffer.Buffer.isBuffer": true
      }
    },
    "gulp>vinyl-fs>vinyl-sourcemap>normalize-path": {
      "packages": {
        "vinyl>remove-trailing-separator": true
      }
    },
    "gulp>vinyl-fs>vinyl-sourcemap>now-and-later": {
      "packages": {
        "pump>once": true
      }
    },
    "ini": {
      "globals": {
        "process": true
      }
    },
    "jsdom>acorn": {
      "globals": {
        "console": true,
        "define": true
      }
    },
    "koa>content-disposition>safe-buffer": {
      "builtin": {
        "buffer": true
      }
    },
    "koa>is-generator-function>has-tostringtag": {
      "packages": {
        "string.prototype.matchall>has-symbols": true
      }
    },
    "labeled-stream-splicer": {
      "packages": {
        "labeled-stream-splicer>stream-splicer": true,
        "pumpify>inherits": true
      }
    },
    "labeled-stream-splicer>stream-splicer": {
      "globals": {
        "process.nextTick": true,
        "setImmediate": true
      },
      "packages": {
        "pumpify>inherits": true,
        "readable-stream": true
      }
    },
    "lavamoat-browserify": {
      "builtin": {
        "fs.existsSync": true,
        "fs.mkdirSync": true,
        "fs.readFileSync": true,
        "fs.writeFileSync": true,
        "path.dirname": true,
        "path.extname": true,
        "path.resolve": true,
        "util.callbackify": true
      },
      "globals": {
        "console.warn": true,
        "process.cwd": true,
        "setTimeout": true
      },
      "packages": {
        "@lavamoat/lavapack": true,
        "@lavamoat/lavapack>json-stable-stringify": true,
        "@lavamoat/lavapack>lavamoat-core": true,
        "browserify>browser-resolve": true,
        "duplexify": true,
        "lavamoat-browserify>concat-stream": true,
        "lavamoat-browserify>readable-stream": true,
        "lavamoat>@lavamoat/aa": true,
        "through2": true
      }
    },
    "lavamoat-browserify>concat-stream": {
      "globals": {
        "Buffer.concat": true,
        "Buffer.isBuffer": true
      },
      "packages": {
        "browserify>concat-stream>typedarray": true,
        "lavamoat-browserify>readable-stream": true,
        "pumpify>inherits": true,
        "terser>source-map-support>buffer-from": true
      }
    },
    "lavamoat-browserify>readable-stream": {
      "builtin": {
        "buffer.Buffer": true,
        "events.EventEmitter": true,
        "stream": true,
        "util": true
      },
      "globals": {
        "process.env.READABLE_STREAM": true,
        "process.nextTick": true,
        "process.stderr": true,
        "process.stdout": true
      },
      "packages": {
        "browserify>string_decoder": true,
        "pumpify>inherits": true,
        "readable-stream>util-deprecate": true
      }
    },
    "lavamoat>@lavamoat/aa": {
      "builtin": {
        "fs.readFileSync": true,
        "path.dirname": true,
        "path.join": true,
        "path.relative": true
      },
      "packages": {
        "brfs>resolve": true
      }
    },
    "lavamoat>lavamoat-core>merge-deep": {
      "packages": {
        "gulp-zip>plugin-error>arr-union": true,
        "lavamoat>lavamoat-core>merge-deep>clone-deep": true,
        "lavamoat>lavamoat-core>merge-deep>kind-of": true
      }
    },
    "lavamoat>lavamoat-core>merge-deep>clone-deep": {
      "packages": {
        "@babel/register>clone-deep>is-plain-object": true,
        "lavamoat>lavamoat-core>merge-deep>clone-deep>for-own": true,
        "lavamoat>lavamoat-core>merge-deep>clone-deep>kind-of": true,
        "lavamoat>lavamoat-core>merge-deep>clone-deep>lazy-cache": true,
        "lavamoat>lavamoat-core>merge-deep>clone-deep>shallow-clone": true
      }
    },
    "lavamoat>lavamoat-core>merge-deep>clone-deep>for-own": {
      "packages": {
        "gulp>undertaker>object.reduce>for-own>for-in": true
      }
    },
    "lavamoat>lavamoat-core>merge-deep>clone-deep>kind-of": {
      "packages": {
        "browserify>insert-module-globals>is-buffer": true
      }
    },
    "lavamoat>lavamoat-core>merge-deep>clone-deep>lazy-cache": {
      "globals": {
        "process.env.TRAVIS": true,
        "process.env.UNLAZY": true
      }
    },
    "lavamoat>lavamoat-core>merge-deep>clone-deep>shallow-clone": {
      "packages": {
        "gulp-watch>anymatch>micromatch>object.omit>is-extendable": true,
        "lavamoat>lavamoat-core>merge-deep>clone-deep>shallow-clone>kind-of": true,
        "lavamoat>lavamoat-core>merge-deep>clone-deep>shallow-clone>lazy-cache": true,
        "lavamoat>lavamoat-core>merge-deep>clone-deep>shallow-clone>mixin-object": true
      }
    },
    "lavamoat>lavamoat-core>merge-deep>clone-deep>shallow-clone>kind-of": {
      "globals": {
        "Buffer": true
      },
      "packages": {
        "browserify>insert-module-globals>is-buffer": true
      }
    },
    "lavamoat>lavamoat-core>merge-deep>clone-deep>shallow-clone>lazy-cache": {
      "globals": {
        "process.env.UNLAZY": true
      }
    },
    "lavamoat>lavamoat-core>merge-deep>clone-deep>shallow-clone>mixin-object": {
      "packages": {
        "gulp-watch>anymatch>micromatch>object.omit>is-extendable": true,
        "lavamoat>lavamoat-core>merge-deep>clone-deep>shallow-clone>mixin-object>for-in": true
      }
    },
    "lavamoat>lavamoat-core>merge-deep>kind-of": {
      "packages": {
        "browserify>insert-module-globals>is-buffer": true
      }
    },
<<<<<<< HEAD
    "lavamoat>lavamoat-tofu": {
      "globals": {
        "console.log": true
      },
      "packages": {
        "@babel/core>@babel/parser": true,
        "depcheck>@babel/traverse": true
      }
    },
=======
>>>>>>> 747a3f93
    "lodash": {
      "globals": {
        "define": true
      }
    },
    "loose-envify": {
      "builtin": {
        "stream.PassThrough": true,
        "stream.Transform": true,
        "util.inherits": true
      },
      "globals": {
        "process.env": true
      },
      "packages": {
        "loose-envify>js-tokens": true
      }
    },
    "madge>detective-less>gonzales-pe": {
      "globals": {
        "console.error": true,
        "define": true
      }
    },
    "madge>ora>is-unicode-supported": {
      "globals": {
        "process.env.CI": true,
        "process.env.TERM": true,
        "process.env.TERM_PROGRAM": true,
        "process.env.WT_SESSION": true,
        "process.platform": true
      }
    },
    "mocha>find-up": {
      "builtin": {
        "path.dirname": true,
        "path.parse": true,
        "path.resolve": true
      },
      "packages": {
        "mocha>find-up>locate-path": true,
        "nyc>find-up>path-exists": true
      }
    },
    "mocha>find-up>locate-path": {
      "builtin": {
        "fs.lstat": true,
        "fs.lstatSync": true,
        "fs.stat": true,
        "fs.statSync": true,
        "path.resolve": true,
        "util.promisify": true
      },
      "globals": {
        "process.cwd": true
      },
      "packages": {
        "mocha>find-up>locate-path>p-locate": true
      }
    },
    "mocha>find-up>locate-path>p-locate": {
      "packages": {
        "copy-webpack-plugin>p-limit": true
      }
    },
    "mocha>log-symbols": {
      "packages": {
        "chalk": true,
        "madge>ora>is-unicode-supported": true
      }
    },
    "mocha>supports-color": {
      "builtin": {
        "os.release": true,
        "tty.isatty": true
      },
      "globals": {
        "process.env": true,
        "process.platform": true
      },
      "packages": {
        "chalk>supports-color>has-flag": true
      }
    },
    "nock>debug": {
      "builtin": {
        "tty.isatty": true,
        "util.deprecate": true,
        "util.format": true,
        "util.inspect": true
      },
      "globals": {
        "console": true,
        "document": true,
        "localStorage": true,
        "navigator": true,
        "process": true
      },
      "packages": {
        "mocha>supports-color": true,
        "nock>debug>ms": true
      }
    },
    "node-sass": {
      "native": true
    },
    "nyc>convert-source-map": {
      "builtin": {
        "fs.readFileSync": true,
        "path.join": true
      },
      "globals": {
        "Buffer.from": true
      }
    },
    "nyc>find-up>path-exists": {
      "builtin": {
        "fs.access": true,
        "fs.accessSync": true,
        "util.promisify": true
      }
    },
    "nyc>glob": {
      "builtin": {
        "assert": true,
        "events.EventEmitter": true,
        "fs": true,
        "path.join": true,
        "path.resolve": true,
        "util": true
      },
      "globals": {
        "console.error": true,
        "process.cwd": true,
        "process.nextTick": true,
        "process.platform": true
      },
      "packages": {
        "eslint>minimatch": true,
        "gulp-watch>path-is-absolute": true,
        "nyc>glob>fs.realpath": true,
        "nyc>glob>inflight": true,
        "pump>once": true,
        "pumpify>inherits": true
      }
    },
    "nyc>glob>fs.realpath": {
      "builtin": {
        "fs.lstat": true,
        "fs.lstatSync": true,
        "fs.readlink": true,
        "fs.readlinkSync": true,
        "fs.realpath": true,
        "fs.realpathSync": true,
        "fs.stat": true,
        "fs.statSync": true,
        "path.normalize": true,
        "path.resolve": true
      },
      "globals": {
        "console.error": true,
        "console.trace": true,
        "process.env.NODE_DEBUG": true,
        "process.nextTick": true,
        "process.noDeprecation": true,
        "process.platform": true,
        "process.throwDeprecation": true,
        "process.traceDeprecation": true,
        "process.version": true
      }
    },
    "nyc>glob>inflight": {
      "globals": {
        "process.nextTick": true
      },
      "packages": {
        "pump>once": true,
        "pump>once>wrappy": true
      }
    },
    "nyc>resolve-from": {
      "builtin": {
        "fs.realpathSync": true,
        "module._nodeModulePaths": true,
        "module._resolveFilename": true,
        "path.join": true,
        "path.resolve": true
      }
    },
    "nyc>signal-exit": {
      "builtin": {
        "assert.equal": true,
        "events": true
      },
      "globals": {
        "process": true
      }
    },
    "nyc>spawn-wrap>is-windows": {
      "globals": {
        "define": true,
        "isWindows": "write",
        "process": true
      }
    },
    "nyc>yargs>set-blocking": {
      "globals": {
        "process.stderr": true,
        "process.stdout": true
      }
    },
    "prettier": {
      "builtin": {
        "assert": true,
        "events.EventEmitter": true,
        "fs": true,
        "module._nodeModulePaths": true,
        "module._resolveFilename": true,
        "os": true,
        "path": true,
        "stream.PassThrough": true,
        "stream.Readable": true,
        "util.inherits": true,
        "util.inspect": true,
        "util.promisify": true
      },
      "globals": {
        "ANONYMOUS": true,
        "Buffer": true,
        "BuilderFileEmit": true,
        "BuilderProgramKind": true,
        "BuilderState": true,
        "CheckMode": true,
        "ClassificationType": true,
        "ClassificationTypeNames": true,
        "CompletionInfoFlags": true,
        "CompletionTriggerKind": true,
        "ConfigFileProgramReloadLevel": true,
        "CoreServicesShimHostAdapter": true,
        "DocumentHighlights": true,
        "Element": true,
        "EndOfLineState": true,
        "ExportKind": true,
        "FileSystemEntryKind": true,
        "FileWatcherEventKind": true,
        "FlattenLevel": true,
        "ForegroundColorEscapeSequences": true,
        "HTMLElement": true,
        "HighlightSpanKind": true,
        "ImportKind": true,
        "IndentStyle": true,
        "InlayHintKind": true,
        "Intl": true,
        "InvalidatedProjectKind": true,
        "LanguageServiceMode": true,
        "LanguageServiceShimHostAdapter": true,
        "ModuleInstanceState": true,
        "NodeResolutionFeatures": true,
        "OrganizeImportsMode": true,
        "OutliningSpanKind": true,
        "OutputFileType": true,
        "PackageJsonAutoImportPreference": true,
        "PackageJsonDependencyGroup": true,
        "PatternMatchKind": true,
        "PollingInterval": true,
        "PrivateIdentifierKind": true,
        "ProcessLevel": true,
        "QuotePreference": true,
        "SVGElement": true,
        "ScriptElementKind": true,
        "ScriptElementKindModifier": true,
        "ScriptSnapshot": true,
        "SemanticClassificationFormat": true,
        "SemanticMeaning": true,
        "SemicolonPreference": true,
        "SignatureCheckMode": true,
        "SymbolDisplayPartKind": true,
        "TokenClass": true,
        "TypeFacts": true,
        "TypeScriptServicesFactory": true,
        "UpToDateStatusType": true,
        "Version": true,
        "VersionRange": true,
        "WatchLogLevel": true,
        "WatchType": true,
        "WorkerGlobalScope": true,
        "YAML_SILENCE_DEPRECATION_WARNINGS": true,
        "YAML_SILENCE_WARNINGS": true,
        "__dirname": true,
        "__filename": true,
        "accessPrivateIdentifier": true,
        "addEmitFlags": true,
        "addEmitHelper": true,
        "addEmitHelpers": true,
        "addInternalEmitFlags": true,
        "addSyntheticLeadingComment": true,
        "addSyntheticTrailingComment": true,
        "advancedAsyncSuperHelper": true,
        "affectsDeclarationPathOptionDeclarations": true,
        "affectsEmitOptionDeclarations": true,
        "allKeysStartWithDot": true,
        "assertDoc": true,
        "assignHelper": true,
        "asyncDelegator": true,
        "asyncGeneratorHelper": true,
        "asyncSuperHelper": true,
        "asyncValues": true,
        "atob": true,
        "awaitHelper": true,
        "awaiterHelper": true,
        "bindSourceFile": true,
        "breakIntoCharacterSpans": true,
        "breakIntoWordSpans": true,
        "btoa": true,
        "buildLinkParts": true,
        "buildOpts": true,
        "buildOverload": true,
        "bundlerModuleNameResolver": true,
        "canBeConvertedToAsync": true,
        "canJsonReportNoInputFiles": true,
        "canProduceDiagnostics": true,
        "canWatchDirectoryOrFile": true,
        "chainBundle": true,
        "changeCompilerHostLikeToUseCache": true,
        "classPrivateFieldGetHelper": true,
        "classPrivateFieldInHelper": true,
        "classPrivateFieldSetHelper": true,
        "classicNameResolver": true,
        "cleanExtendedConfigCache": true,
        "clearSharedExtendedConfigFileWatcher": true,
        "clearTimeout": true,
        "climbPastPropertyAccess": true,
        "climbPastPropertyOrElementAccess": true,
        "cloneCompilerOptions": true,
        "closeFileWatcherOf": true,
        "collectExternalModuleInfo": true,
        "commonOptionsWithBuild": true,
        "compareEmitHelpers": true,
        "comparePatternKeys": true,
        "compileOnSaveCommandLineOption": true,
        "compilerOptionsDidYouMeanDiagnostics": true,
        "compilerOptionsIndicateEsModules": true,
        "computeCommonSourceDirectoryOfFilenames": true,
        "computeSignature": true,
        "computeSignatureWithDiagnostics": true,
        "computeSuggestionDiagnostics": true,
        "console": true,
        "consumesNodeCoreModules": true,
        "convertCompilerOptionsForTelemetry": true,
        "convertCompilerOptionsFromJson": true,
        "convertJsonOption": true,
        "convertToObject": true,
        "convertToObjectWorker": true,
        "convertToOptionsWithAbsolutePaths": true,
        "convertToTSConfig": true,
        "convertTypeAcquisitionFromJson": true,
        "copyComments": true,
        "copyLeadingComments": true,
        "copyTrailingAsLeadingComments": true,
        "copyTrailingComments": true,
        "createAbstractBuilder": true,
        "createBindingHelper": true,
        "createBuildInfo": true,
        "createBuilderProgram": true,
        "createBuilderProgramUsingProgramBuildInfo": true,
        "createBuilderStatusReporter": true,
        "createCacheWithRedirects": true,
        "createCacheableExportInfoMap": true,
        "createCachedDirectoryStructureHost": true,
        "createClassifier": true,
        "createCompilerDiagnosticForInvalidCustomType": true,
        "createCompilerHost": true,
        "createCompilerHostFromProgramHost": true,
        "createCompilerHostWorker": true,
        "createDiagnosticReporter": true,
        "createDocumentPositionMapper": true,
        "createDocumentRegistry": true,
        "createDocumentRegistryInternal": true,
        "createEmitAndSemanticDiagnosticsBuilderProgram": true,
        "createEmitHelperFactory": true,
        "createGetSourceFile": true,
        "createGetSymbolAccessibilityDiagnosticForNode": true,
        "createGetSymbolAccessibilityDiagnosticForNodeName": true,
        "createGetSymbolWalker": true,
        "createIncrementalCompilerHost": true,
        "createIncrementalProgram": true,
        "createModeAwareCache": true,
        "createModeAwareCacheKey": true,
        "createModuleResolutionCache": true,
        "createModuleResolutionLoader": true,
        "createModuleSpecifierResolutionHost": true,
        "createOptionNameMap": true,
        "createOverload": true,
        "createPackageJsonImportFilter": true,
        "createPackageJsonInfo": true,
        "createParenthesizerRules": true,
        "createPatternMatcher": true,
        "createPrependNodes": true,
        "createPrinter": true,
        "createPrinterWithDefaults": true,
        "createPrinterWithRemoveComments": true,
        "createPrinterWithRemoveCommentsNeverAsciiEscape": true,
        "createPrinterWithRemoveCommentsOmitTrailingSemicolon": true,
        "createProgram": true,
        "createProgramHost": true,
        "createRedirectedBuilderProgram": true,
        "createResolutionCache": true,
        "createRuntimeTypeSerializer": true,
        "createSemanticDiagnosticsBuilderProgram": true,
        "createSolutionBuilder": true,
        "createSolutionBuilderHost": true,
        "createSolutionBuilderWithWatch": true,
        "createSolutionBuilderWithWatchHost": true,
        "createSourceMapGenerator": true,
        "createSuperAccessVariableStatement": true,
        "createSystemWatchFunctions": true,
        "createTextChange": true,
        "createTextChangeFromStartLength": true,
        "createTextRangeFromNode": true,
        "createTextRangeFromSpan": true,
        "createTextSpanFromNode": true,
        "createTextSpanFromRange": true,
        "createTextSpanFromStringLiteralLikeContent": true,
        "createTypeChecker": true,
        "createTypeReferenceDirectiveResolutionCache": true,
        "createTypeReferenceResolutionLoader": true,
        "createWatchCompilerHost2": true,
        "createWatchCompilerHostOfConfigFile": true,
        "createWatchCompilerHostOfFilesAndCompilerOptions": true,
        "createWatchFactory": true,
        "createWatchHost": true,
        "createWatchProgram": true,
        "createWatchStatusReporter": true,
        "createWriteFileMeasuringIO": true,
        "decodeMappings": true,
        "decorateHelper": true,
        "defaultIncludeSpec": true,
        "defaultInitCompilerOptions": true,
        "define": true,
        "diagnosticToString": true,
        "displayPart": true,
        "disposeEmitNodes": true,
        "document": true,
        "documentSpansEqual": true,
        "dumpTracingLegend": true,
        "emitFiles": true,
        "emitFilesAndReportErrors": true,
        "emitFilesAndReportErrorsAndGetExitStatus": true,
        "emitSkippedWithNoDiagnostics": true,
        "emitUsingBuildInfo": true,
        "emptyOptions": true,
        "esDecorateHelper": true,
        "explainFiles": true,
        "explainIfFileIsRedirectAndImpliedFormat": true,
        "exportStarHelper": true,
        "extendsHelper": true,
        "fileIncludeReasonToDiagnostics": true,
        "filterSemanticDiagnostics": true,
        "findChildOfKind": true,
        "findConfigFile": true,
        "findContainingList": true,
        "findDiagnosticForNode": true,
        "findFirstNonJsxWhitespaceToken": true,
        "findListItemInfo": true,
        "findModifier": true,
        "findNextToken": true,
        "findPackageJson": true,
        "findPackageJsons": true,
        "findPrecedingMatchingToken": true,
        "findPrecedingToken": true,
        "findSuperStatementIndex": true,
        "findTokenOnLeftOfPosition": true,
        "firstOrOnly": true,
        "fixupCompilerOptions": true,
        "flattenDestructuringAssignment": true,
        "flattenDestructuringBinding": true,
        "flattenDiagnosticMessageText": true,
        "forEachEmittedFile": true,
        "forEachExternalModuleToImportFrom": true,
        "forEachResolvedProjectReference": true,
        "forEachUnique": true,
        "formatColorAndReset": true,
        "formatDiagnostic": true,
        "formatDiagnostics": true,
        "formatDiagnosticsWithColorAndContext": true,
        "formatLocation": true,
        "generateDjb2Hash": true,
        "generateTSConfig": true,
        "generatorHelper": true,
        "getAdjustedReferenceLocation": true,
        "getAdjustedRenameLocation": true,
        "getAllDecoratorsOfClass": true,
        "getAllDecoratorsOfClassElement": true,
        "getAllProjectOutputs": true,
        "getAllUnscopedEmitHelpers": true,
        "getAutomaticTypeDirectiveNames": true,
        "getBuildInfo": true,
        "getBuildInfoFileVersionMap": true,
        "getBuildInfoText": true,
        "getBuildOrderFromAnyBuildOrder": true,
        "getBuilderCreationParameters": true,
        "getBuilderFileEmit": true,
        "getCommentRange": true,
        "getCommonSourceDirectory": true,
        "getCommonSourceDirectoryOfConfig": true,
        "getCompilerOptionsDiffValue": true,
        "getConditions": true,
        "getConfigFileParsingDiagnostics": true,
        "getConstantValue": true,
        "getContainerNode": true,
        "getContextualTypeFromParent": true,
        "getContextualTypeFromParentOrAncestorTypeNode": true,
        "getCurrentTime": true,
        "getDeclarationDiagnostics": true,
        "getDefaultExportInfoWorker": true,
        "getDefaultFormatCodeSettings": true,
        "getDefaultLikeExportInfo": true,
        "getDiagnosticText": true,
        "getDiagnosticsWithinSpan": true,
        "getDocumentPositionMapper": true,
        "getEditsForFileRename": true,
        "getEffectiveTypeRoots": true,
        "getEmitHelpers": true,
        "getEncodedSemanticClassifications": true,
        "getEncodedSyntacticClassifications": true,
        "getEntrypointsFromPackageJsonInfo": true,
        "getErrorCountForSummary": true,
        "getErrorSummaryText": true,
        "getExportInfoMap": true,
        "getExportNeedsImportStarHelper": true,
        "getFallbackOptions": true,
        "getFileEmitOutput": true,
        "getFileNamesFromConfigSpecs": true,
        "getFileWatcherEventKind": true,
        "getFilesInErrorForSummary": true,
        "getFirstNonSpaceCharacterPosition": true,
        "getFirstProjectOutput": true,
        "getFixableErrorSpanExpression": true,
        "getFormatCodeSettingsForWriting": true,
        "getIdentifierAutoGenerate": true,
        "getIdentifierGeneratedImportReference": true,
        "getIdentifierTypeArguments": true,
        "getImpliedNodeFormatForFile": true,
        "getImpliedNodeFormatForFileWorker": true,
        "getImportNeedsImportDefaultHelper": true,
        "getImportNeedsImportStarHelper": true,
        "getKeyForCompilerOptions": true,
        "getLineInfo": true,
        "getLineStartPositionForPosition": true,
        "getLocaleTimeString": true,
        "getMappedContextSpan": true,
        "getMappedDocumentSpan": true,
        "getMappedLocation": true,
        "getMatchedFileSpec": true,
        "getMatchedIncludeSpec": true,
        "getMeaningFromDeclaration": true,
        "getMeaningFromLocation": true,
        "getModeForFileReference": true,
        "getModeForResolutionAtIndex": true,
        "getModeForUsageLocation": true,
        "getModifiedTime": true,
        "getModuleInstanceState": true,
        "getModuleNameStringLiteralAt": true,
        "getModuleSpecifierResolverHost": true,
        "getNameForExportedSymbol": true,
        "getNameFromPropertyName": true,
        "getNameOfCompilerOptionValue": true,
        "getNamesForExportedSymbol": true,
        "getNavigateToItems": true,
        "getNavigationBarItems": true,
        "getNavigationTree": true,
        "getNewLineKind": true,
        "getNewLineOrDefaultFromHost": true,
        "getNodeId": true,
        "getNodeKind": true,
        "getNodeModifiers": true,
        "getNonAssignmentOperatorForCompoundAssignment": true,
        "getOptionFromName": true,
        "getOptionsNameMap": true,
        "getOrCreateEmitNode": true,
        "getOriginalNodeId": true,
        "getOutputDeclarationFileName": true,
        "getOutputExtension": true,
        "getOutputFileNames": true,
        "getOutputPathsFor": true,
        "getOutputPathsForBundle": true,
        "getPackageJsonInfo": true,
        "getPackageJsonTypesVersionsPaths": true,
        "getPackageJsonsVisibleToFile": true,
        "getPackageNameFromTypesPackageName": true,
        "getPackageScopeForPath": true,
        "getParentNodeInSpan": true,
        "getParsedCommandLineOfConfigFile": true,
        "getPathUpdater": true,
        "getPendingEmitKind": true,
        "getPossibleGenericSignatures": true,
        "getPossibleTypeArgumentsInfo": true,
        "getPreEmitDiagnostics": true,
        "getPrecedingNonSpaceCharacterPosition": true,
        "getPrivateIdentifier": true,
        "getProperties": true,
        "getPropertySymbolFromBindingElement": true,
        "getQuoteFromPreference": true,
        "getQuotePreference": true,
        "getRefactorContextSpan": true,
        "getReferencedFileLocation": true,
        "getRenameLocation": true,
        "getReplacementSpanForContextToken": true,
        "getResolutionDiagnostic": true,
        "getResolutionModeOverrideForClause": true,
        "getScriptKind": true,
        "getScriptTargetFeatures": true,
        "getSemanticClassifications": true,
        "getSnapshotText": true,
        "getSnippetElement": true,
        "getSourceFileVersionAsHashFromText": true,
        "getSourceMapRange": true,
        "getSourceMapper": true,
        "getStartsOnNewLine": true,
        "getStaticPropertiesAndClassStaticBlock": true,
        "getSuperCallFromStatement": true,
        "getSwitchedType": true,
        "getSymbolId": true,
        "getSymbolTarget": true,
        "getSyntacticClassifications": true,
        "getSynthesizedDeepClone": true,
        "getSynthesizedDeepCloneWithReplacements": true,
        "getSynthesizedDeepClones": true,
        "getSynthesizedDeepClonesWithReplacements": true,
        "getSyntheticLeadingComments": true,
        "getSyntheticTrailingComments": true,
        "getTargetLabel": true,
        "getTemporaryModuleResolutionState": true,
        "getTokenAtPosition": true,
        "getTokenSourceMapRange": true,
        "getTouchingPropertyName": true,
        "getTouchingToken": true,
        "getTransformers": true,
        "getTsBuildInfoEmitOutputFilePath": true,
        "getTypeArgumentOrTypeParameterList": true,
        "getTypeKeywordOfTypeOnlyImport": true,
        "getTypeNode": true,
        "getTypeNodeIfAccessible": true,
        "getTypesPackageName": true,
        "getUniqueName": true,
        "getUniqueSymbolId": true,
        "getWatchErrorSummaryDiagnosticMessage": true,
        "getWatchFactory": true,
        "handleNoEmitOptions": true,
        "hasChildOfKind": true,
        "hasDocComment": true,
        "hasIndexSignature": true,
        "hasPropertyAccessExpressionWithName": true,
        "helperString": true,
        "identitySourceMapConsumer": true,
        "ignoreSourceNewlines": true,
        "ignoredPaths": true,
        "importDefaultHelper": true,
        "importStarHelper": true,
        "inferredTypesContainingFile": true,
        "insertImports": true,
        "inverseJsxOptionMap": true,
        "isAccessibilityModifier": true,
        "isApplicableVersionedTypesKey": true,
        "isArgumentExpressionOfElementAccess": true,
        "isArrayLiteralOrObjectLiteralDestructuringPattern": true,
        "isBuildInfoFile": true,
        "isBuilderProgram2": true,
        "isCallExpressionTarget": true,
        "isCallOrNewExpressionTarget": true,
        "isCallToHelper": true,
        "isCircularBuildOrder": true,
        "isComment": true,
        "isCompoundAssignment": true,
        "isDecoratorTarget": true,
        "isDeprecatedDeclaration": true,
        "isDiagnosticWithLocation": true,
        "isEmittedFileOfProgram": true,
        "isEqualityOperatorKind": true,
        "isExcludedFile": true,
        "isExclusivelyTypeOnlyImportOrExport": true,
        "isExportsOrModuleExportsOrAlias": true,
        "isExpressionOfExternalModuleImportEqualsDeclaration": true,
        "isExternalModuleSymbol": true,
        "isFirstDeclarationOfSymbolParameter": true,
        "isFixablePromiseHandler": true,
        "isGlobalDeclaration": true,
        "isIgnoredFileFromWildCardWatching": true,
        "isImportOrExportSpecifierName": true,
        "isImportableFile": true,
        "isInComment": true,
        "isInJSXText": true,
        "isInNonReferenceComment": true,
        "isInReferenceComment": true,
        "isInRightSideOfInternalImportEqualsDeclaration": true,
        "isInString": true,
        "isInTemplateString": true,
        "isInitializedProperty": true,
        "isInsideJsxElement": true,
        "isInsideJsxElementOrAttribute": true,
        "isInsideNodeModules": true,
        "isInsideTemplateLiteral": true,
        "isInstantiatedModule": true,
        "isInternalDeclaration": true,
        "isJsxOpeningLikeElementTagName": true,
        "isJumpStatementTarget": true,
        "isLabelName": true,
        "isLabelOfLabeledStatement": true,
        "isLiteralNameOfPropertyDeclarationOrIndexAccess": true,
        "isModuleSpecifierLike": true,
        "isNameOfFunctionDeclaration": true,
        "isNameOfModuleDeclaration": true,
        "isNewExpressionTarget": true,
        "isNonGlobalDeclaration": true,
        "isNonStaticMethodOrAccessorWithPrivateName": true,
        "isObjectBindingElementWithoutPropertyName": true,
        "isPossiblyTypeArgumentPosition": true,
        "isProgramBundleEmitBuildInfo": true,
        "isProgramUptoDate": true,
        "isPunctuation": true,
        "isRawSourceMap": true,
        "isReferenceFileLocation": true,
        "isReferencedFile": true,
        "isReturnStatementWithFixablePromiseHandler": true,
        "isRightSideOfPropertyAccess": true,
        "isRightSideOfQualifiedName": true,
        "isSimpleCopiableExpression": true,
        "isSimpleInlineableExpression": true,
        "isSourceFileFromLibrary": true,
        "isSourceMapping": true,
        "isStringAndEmptyAnonymousObjectIntersection": true,
        "isStringLiteralOrTemplate": true,
        "isStringOrRegularExpressionOrTemplateLiteral": true,
        "isTagName": true,
        "isTaggedTemplateTag": true,
        "isTextWhiteSpaceLike": true,
        "isThis": true,
        "isTraceEnabled": true,
        "isTypeKeyword": true,
        "isTypeKeywordToken": true,
        "isTypeKeywordTokenOrIdentifier": true,
        "jsxModeNeedsExplicitImport": true,
        "keywordPart": true,
        "libMap": true,
        "libs": true,
        "lineBreakPart": true,
        "linkNamePart": true,
        "linkPart": true,
        "linkTextPart": true,
        "listFiles": true,
        "loadModuleFromGlobalCache": true,
        "loadWithModeAwareCache": true,
        "location": true,
        "makeImport": true,
        "makeImportIfNecessary": true,
        "makeStringLiteral": true,
        "mangleScopedPackageName": true,
        "mapOneOrMany": true,
        "mapToDisplayParts": true,
        "matchesExclude": true,
        "metadataHelper": true,
        "missingFileModifiedTime": true,
        "moduleOptionDeclaration": true,
        "moduleResolutionNameAndModeGetter": true,
        "moduleResolutionOptionDeclarations": true,
        "moduleResolutionUsesNodeModules": true,
        "moveEmitHelpers": true,
        "moveSyntheticComments": true,
        "navigator": true,
        "needsParentheses": true,
        "newCaseClauseTracker": true,
        "newPrivateEnvironment": true,
        "noEmitNotification": true,
        "noEmitSubstitution": true,
        "noTransformers": true,
        "nodeModuleNameResolver": true,
        "nodeModulesPathPart": true,
        "nodeNextJsonConfigResolver": true,
        "nodeOverlapsWithStartEnd": true,
        "nodeSeenTracker": true,
        "nodeToDisplayParts": true,
        "noopFileWatcher": true,
        "notImplementedResolver": true,
        "nullNodeConverters": true,
        "nullTransformationContext": true,
        "onProfilerEvent": true,
        "operatorPart": true,
        "optionDeclarations": true,
        "optionMapToObject": true,
        "optionsAffectingProgramStructure": true,
        "optionsForBuild": true,
        "optionsForWatch": true,
        "paramHelper": true,
        "parameterNamePart": true,
        "parseBuildCommand": true,
        "parseCommandLine": true,
        "parseCommandLineWorker": true,
        "parseConfigFileTextToJson": true,
        "parseConfigFileWithSystem": true,
        "parseConfigHostFromCompilerHostLike": true,
        "parseCustomTypeOption": true,
        "parseJsonConfigFileContent": true,
        "parseJsonSourceFileConfigFileContent": true,
        "parseListTypeOption": true,
        "parseNodeModuleFromPath": true,
        "parsePackageName": true,
        "patchWriteFileEnsuringDirectory": true,
        "pathContainsNodeModules": true,
        "performIncrementalCompilation": true,
        "performance": true,
        "plainJSErrors": true,
        "positionBelongsToNode": true,
        "positionIsASICandidate": true,
        "preProcessFile": true,
        "probablyUsesSemicolons": true,
        "process": true,
        "processTaggedTemplateExpression": true,
        "programContainsEsModules": true,
        "programContainsModules": true,
        "propKeyHelper": true,
        "propertyNamePart": true,
        "punctuationPart": true,
        "queueMicrotask": true,
        "quote": true,
        "quotePreferenceFromString": true,
        "rangeContainsPosition": true,
        "rangeContainsPositionExclusive": true,
        "rangeContainsRange": true,
        "rangeContainsRangeExclusive": true,
        "rangeContainsStartEnd": true,
        "rangeOverlapsWithStartEnd": true,
        "readBuilderProgram": true,
        "readConfigFile": true,
        "readHelper": true,
        "readJsonConfigFile": true,
        "realizeDiagnostics": true,
        "removeAllComments": true,
        "removeEmitHelper": true,
        "removeIgnoredPath": true,
        "removeOptionality": true,
        "repeatString": true,
        "resolveConfigFileProjectName": true,
        "resolveJSModule": true,
        "resolveModuleName": true,
        "resolveModuleNameFromCache": true,
        "resolvePackageNameToPackageJson": true,
        "resolveProjectReferencePath": true,
        "resolveTripleslashReference": true,
        "resolveTypeReferenceDirective": true,
        "restHelper": true,
        "returnNoopFileWatcher": true,
        "returnsPromise": true,
        "runInitializersHelper": true,
        "sameMapping": true,
        "screenStartingMessageCodes": true,
        "semanticDiagnosticsOptionDeclarations": true,
        "serializeCompilerOptions": true,
        "setCommentRange": true,
        "setConfigFileInOptions": true,
        "setConstantValue": true,
        "setEmitFlags": true,
        "setFunctionNameHelper": true,
        "setGetSourceFileAsHashVersioned": true,
        "setIdentifierAutoGenerate": true,
        "setIdentifierGeneratedImportReference": true,
        "setIdentifierTypeArguments": true,
        "setImmediate": true,
        "setInternalEmitFlags": true,
        "setModuleDefaultHelper": true,
        "setPrivateIdentifier": true,
        "setSnippetElement": true,
        "setSourceMapRange": true,
        "setStackTraceLimit": true,
        "setStartsOnNewLine": true,
        "setSyntheticLeadingComments": true,
        "setSyntheticTrailingComments": true,
        "setSys": true,
        "setSysLog": true,
        "setTimeout": true,
        "setTokenSourceMapRange": true,
        "setTypeNode": true,
        "shouldAllowImportingTsExtension": true,
        "shouldUseUriStyleNodeCoreModules": true,
        "signatureHasLiteralTypes": true,
        "signatureHasRestParameter": true,
        "signatureToDisplayParts": true,
        "skipConstraint": true,
        "sourceFileAffectingCompilerOptions": true,
        "sourceMapCommentRegExp": true,
        "sourceMapCommentRegExpDontCareLineStart": true,
        "spacePart": true,
        "spreadArrayHelper": true,
        "startEndContainsRange": true,
        "startEndOverlapsWithStartEnd": true,
        "startTracing": true,
        "startsWithUnderscore": true,
        "stringContainsAt": true,
        "suppressLeadingAndTrailingTrivia": true,
        "suppressLeadingTrivia": true,
        "suppressTrailingTrivia": true,
        "symbolEscapedNameNoDefault": true,
        "symbolNameNoDefault": true,
        "symbolPart": true,
        "symbolToDisplayParts": true,
        "syntaxMayBeASICandidate": true,
        "syntaxRequiresTrailingSemicolonOrASI": true,
        "sysLog": true,
        "targetOptionDeclaration": true,
        "templateObjectHelper": true,
        "testFormatSettings": true,
        "textOrKeywordPart": true,
        "textPart": true,
        "textSpansEqual": true,
        "toBuilderFileEmit": true,
        "toBuilderStateFileInfoForMultiEmit": true,
        "toProgramEmitPending": true,
        "trace": true,
        "tracingEnabled": true,
        "transform": true,
        "transformClassFields": true,
        "transformDeclarations": true,
        "transformECMAScriptModule": true,
        "transformES2015": true,
        "transformES2016": true,
        "transformES2017": true,
        "transformES2018": true,
        "transformES2019": true,
        "transformES2020": true,
        "transformES2021": true,
        "transformES5": true,
        "transformESDecorators": true,
        "transformESNext": true,
        "transformGenerators": true,
        "transformJsx": true,
        "transformLegacyDecorators": true,
        "transformModule": true,
        "transformNodeModule": true,
        "transformNodes": true,
        "transformSystemModule": true,
        "transformTypeScript": true,
        "transpile": true,
        "transpileModule": true,
        "transpileOptionValueCompilerOptions": true,
        "tryAndIgnoreErrors": true,
        "tryDirectoryExists": true,
        "tryFileExists": true,
        "tryGetDirectories": true,
        "tryGetSourceMappingURL": true,
        "tryIOAndConsumeErrors": true,
        "tryParseRawSourceMap": true,
        "tryReadDirectory": true,
        "tryReadFile": true,
        "ts_BreakpointResolver_exports": true,
        "ts_CallHierarchy_exports": true,
        "ts_Completions_exports": true,
        "ts_FindAllReferences_exports": true,
        "ts_GoToDefinition_exports": true,
        "ts_InlayHints_exports": true,
        "ts_JsDoc_exports": true,
        "ts_JsTyping_exports": true,
        "ts_NavigateTo_exports": true,
        "ts_NavigationBar_exports": true,
        "ts_OrganizeImports_exports": true,
        "ts_OutliningElementsCollector_exports": true,
        "ts_Rename_exports": true,
        "ts_SignatureHelp_exports": true,
        "ts_SmartSelectionRange_exports": true,
        "ts_SymbolDisplay_exports": true,
        "ts_classifier_exports": true,
        "ts_codefix_exports": true,
        "ts_formatting_exports": true,
        "ts_moduleSpecifiers_exports": true,
        "ts_performance_exports": true,
        "ts_refactor_exports": true,
        "ts_server_exports": true,
        "ts_textChanges_exports": true,
        "typeAcquisitionDeclarations": true,
        "typeAliasNamePart": true,
        "typeKeywords": true,
        "typeParameterNamePart": true,
        "typeReferenceResolutionNameAndModeGetter": true,
        "typeToDisplayParts": true,
        "unchangedPollThresholds": true,
        "unmangleScopedPackageName": true,
        "updateErrorForNoInputFiles": true,
        "updateMissingFilePathsWatch": true,
        "updatePackageJsonWatch": true,
        "updateResolutionField": true,
        "updateSharedExtendedConfigFileWatcher": true,
        "updateWatchingWildcardDirectories": true,
        "valuesHelper": true,
        "visitArray": true,
        "visitCommaListElements": true,
        "visitEachChild": true,
        "visitFunctionBody": true,
        "visitIterationBody": true,
        "visitLexicalEnvironment": true,
        "visitNode": true,
        "visitNodes2": true,
        "visitParameterList": true,
        "walkUpLexicalEnvironments": true,
        "whitespaceOrMapCommentRegExp": true,
        "zipToModeAwareCache": true
      }
    },
    "prop-types": {
      "globals": {
        "console": true,
        "process.env.NODE_ENV": true
      },
      "packages": {
        "prop-types>react-is": true,
        "react>object-assign": true
      }
    },
    "prop-types>react-is": {
      "globals": {
        "console": true,
        "process.env.NODE_ENV": true
      }
    },
    "pump": {
      "builtin": {
        "fs": true
      },
      "globals": {
        "process.version": true
      },
      "packages": {
        "end-of-stream": true,
        "pump>once": true
      }
    },
    "pump>once": {
      "packages": {
        "pump>once>wrappy": true
      }
    },
    "pumpify": {
      "packages": {
        "duplexify": true,
        "pump": true,
        "pumpify>inherits": true
      }
    },
    "pumpify>inherits": {
      "builtin": {
        "util.inherits": true
      }
    },
    "randomcolor": {
      "globals": {
        "define": true
      }
    },
    "react-markdown>unified": {
      "packages": {
        "mocha>yargs-unparser>is-plain-obj": true,
        "react-markdown>unified>bail": true,
        "react-markdown>unified>extend": true,
        "react-markdown>unified>is-buffer": true,
        "react-markdown>unified>trough": true,
        "react-markdown>vfile": true
      }
    },
    "react-markdown>unist-util-visit": {
      "packages": {
        "react-markdown>unist-util-visit>unist-util-visit-parents": true
      }
    },
    "react-markdown>unist-util-visit>unist-util-visit-parents": {
      "packages": {
        "react-markdown>unist-util-visit>unist-util-is": true
      }
    },
    "react-markdown>vfile": {
      "builtin": {
        "path.basename": true,
        "path.dirname": true,
        "path.extname": true,
        "path.join": true,
        "path.sep": true
      },
      "globals": {
        "process.cwd": true
      },
      "packages": {
        "react-markdown>vfile>is-buffer": true,
        "react-markdown>vfile>vfile-message": true,
        "vinyl>replace-ext": true
      }
    },
    "react-markdown>vfile>vfile-message": {
      "packages": {
        "react-markdown>vfile>unist-util-stringify-position": true
      }
    },
    "react-syntax-highlighter>refractor>parse-entities": {
      "packages": {
        "react-syntax-highlighter>refractor>parse-entities>character-entities": true,
        "react-syntax-highlighter>refractor>parse-entities>character-entities-legacy": true,
        "react-syntax-highlighter>refractor>parse-entities>character-reference-invalid": true,
        "react-syntax-highlighter>refractor>parse-entities>is-alphanumerical": true,
        "react-syntax-highlighter>refractor>parse-entities>is-decimal": true,
        "react-syntax-highlighter>refractor>parse-entities>is-hexadecimal": true
      }
    },
    "react-syntax-highlighter>refractor>parse-entities>is-alphanumerical": {
      "packages": {
        "react-syntax-highlighter>refractor>parse-entities>is-decimal": true,
        "stylelint>@stylelint/postcss-markdown>remark>remark-parse>is-alphabetical": true
      }
    },
    "readable-stream": {
      "builtin": {
        "events.EventEmitter": true,
        "stream": true,
        "util": true
      },
      "globals": {
        "process.browser": true,
        "process.env.READABLE_STREAM": true,
        "process.stderr": true,
        "process.stdout": true,
        "process.version.slice": true,
        "setImmediate": true
      },
      "packages": {
        "pumpify>inherits": true,
        "readable-stream>core-util-is": true,
        "readable-stream>isarray": true,
        "readable-stream>process-nextick-args": true,
        "readable-stream>safe-buffer": true,
        "readable-stream>string_decoder": true,
        "readable-stream>util-deprecate": true
      }
    },
    "readable-stream>core-util-is": {
      "globals": {
        "Buffer.isBuffer": true
      }
    },
    "readable-stream>process-nextick-args": {
      "globals": {
        "process": true
      }
    },
    "readable-stream>safe-buffer": {
      "builtin": {
        "buffer": true
      }
    },
    "readable-stream>string_decoder": {
      "packages": {
        "readable-stream>safe-buffer": true
      }
    },
    "readable-stream>util-deprecate": {
      "builtin": {
        "util.deprecate": true
      }
    },
    "resolve-url-loader>es6-iterator": {
      "packages": {
        "resolve-url-loader>es6-iterator>d": true,
        "resolve-url-loader>es6-iterator>es5-ext": true,
        "resolve-url-loader>es6-iterator>es6-symbol": true
      }
    },
    "resolve-url-loader>es6-iterator>d": {
      "packages": {
        "resolve-url-loader>es6-iterator>es5-ext": true
      }
    },
    "resolve-url-loader>es6-iterator>es5-ext": {
      "packages": {
        "resolve-url-loader>es6-iterator>es6-symbol": true
      }
    },
    "resolve-url-loader>es6-iterator>es6-symbol": {
      "packages": {
        "resolve-url-loader>es6-iterator>d": true
      }
    },
    "resolve-url-loader>rework>css>source-map-resolve": {
      "builtin": {
        "url.resolve": true
      },
      "globals": {
        "TextDecoder": true,
        "setImmediate": true
      },
      "packages": {
        "gulp-sourcemaps>css>source-map-resolve>atob": true,
        "gulp-sourcemaps>css>source-map-resolve>decode-uri-component": true,
        "resolve-url-loader>rework>css>source-map-resolve>source-map-url": true,
        "resolve-url-loader>rework>css>urix": true
      }
    },
    "resolve-url-loader>rework>css>source-map-resolve>source-map-url": {
      "globals": {
        "define": true
      }
    },
    "resolve-url-loader>rework>css>urix": {
      "builtin": {
        "path.sep": true
      }
    },
    "sass": {
      "builtin": {
        "fs": true,
        "readline": true,
        "url": true
      },
      "env": "unfrozen",
      "globals": {
        "Buffer": true,
        "HTMLElement": true,
        "InternalError": true,
        "TextDecoder": true,
        "WorkerGlobalScope": true,
        "__dirname": true,
        "__filename": true,
        "__non_webpack_require__": true,
        "__webpack_require__": true,
        "console": true,
        "dartExperimentalFixupGetTag": true,
        "dartMainRunner": true,
        "dartNativeDispatchHooksTransformer": true,
        "dartPrint": true,
        "document": true,
        "load": true,
        "navigator": true,
        "print": true,
        "process": true,
        "setImmediate": true,
        "setTimeout": true,
        "version": true
      },
      "packages": {
        "chokidar": true
      }
    },
    "semver": {
      "globals": {
        "console.error": true,
        "process": true
      },
      "packages": {
        "semver>lru-cache": true
      }
    },
    "semver>lru-cache": {
      "packages": {
        "semver>lru-cache>yallist": true
      }
    },
    "source-map": {
      "builtin": {
        "fs.readFile": true,
        "path.join": true
      },
      "globals": {
        "WebAssembly.instantiate": true,
        "__dirname": true,
        "console.debug": true,
        "console.time": true,
        "console.timeEnd": true,
        "fetch": true
      }
    },
    "squirrelly": {
      "builtin": {
        "fs.existsSync": true,
        "fs.readFileSync": true,
        "path.dirname": true,
        "path.extname": true,
        "path.resolve": true
      }
    },
    "string.prototype.matchall": {
      "packages": {
        "globalthis>define-properties": true,
        "string.prototype.matchall>call-bind": true,
        "string.prototype.matchall>es-abstract": true,
        "string.prototype.matchall>has-symbols": true,
        "string.prototype.matchall>regexp.prototype.flags": true
      }
    },
    "string.prototype.matchall>call-bind": {
      "packages": {
        "browserify>has>function-bind": true,
        "string.prototype.matchall>call-bind>es-errors": true,
        "string.prototype.matchall>call-bind>set-function-length": true,
        "string.prototype.matchall>get-intrinsic": true
      }
    },
    "string.prototype.matchall>call-bind>set-function-length": {
      "packages": {
        "globalthis>define-properties>define-data-property": true,
        "globalthis>define-properties>has-property-descriptors": true,
        "string.prototype.matchall>call-bind>es-errors": true,
        "string.prototype.matchall>es-abstract>gopd": true,
        "string.prototype.matchall>get-intrinsic": true
      }
    },
    "string.prototype.matchall>es-abstract": {
      "packages": {
        "brfs>static-module>object-inspect": true,
        "browserify>has": true,
        "eslint-plugin-react>array-includes>is-string": true,
        "globalthis>define-properties>has-property-descriptors": true,
        "string.prototype.matchall>call-bind": true,
        "string.prototype.matchall>es-abstract>es-set-tostringtag": true,
        "string.prototype.matchall>es-abstract>es-to-primitive": true,
        "string.prototype.matchall>es-abstract>gopd": true,
        "string.prototype.matchall>es-abstract>has-proto": true,
        "string.prototype.matchall>es-abstract>is-callable": true,
        "string.prototype.matchall>es-abstract>is-regex": true,
        "string.prototype.matchall>es-abstract>safe-regex-test": true,
        "string.prototype.matchall>es-abstract>string.prototype.trim": true,
        "string.prototype.matchall>get-intrinsic": true,
        "string.prototype.matchall>has-symbols": true,
        "string.prototype.matchall>internal-slot": true
      }
    },
    "string.prototype.matchall>es-abstract>es-set-tostringtag": {
      "packages": {
        "browserify>has": true,
        "koa>is-generator-function>has-tostringtag": true,
        "string.prototype.matchall>get-intrinsic": true
      }
    },
    "string.prototype.matchall>es-abstract>es-to-primitive": {
      "packages": {
        "@metamask/eth-token-tracker>deep-equal>is-date-object": true,
        "string.prototype.matchall>es-abstract>es-to-primitive>is-symbol": true,
        "string.prototype.matchall>es-abstract>is-callable": true
      }
    },
    "string.prototype.matchall>es-abstract>es-to-primitive>is-symbol": {
      "packages": {
        "string.prototype.matchall>has-symbols": true
      }
    },
    "string.prototype.matchall>es-abstract>gopd": {
      "packages": {
        "string.prototype.matchall>get-intrinsic": true
      }
    },
    "string.prototype.matchall>es-abstract>is-callable": {
      "globals": {
        "document": true
      }
    },
    "string.prototype.matchall>es-abstract>is-regex": {
      "packages": {
        "koa>is-generator-function>has-tostringtag": true,
        "string.prototype.matchall>call-bind": true
      }
    },
    "string.prototype.matchall>es-abstract>safe-regex-test": {
      "packages": {
        "string.prototype.matchall>call-bind": true,
        "string.prototype.matchall>es-abstract>is-regex": true,
        "string.prototype.matchall>get-intrinsic": true
      }
    },
    "string.prototype.matchall>es-abstract>string.prototype.trim": {
      "packages": {
        "globalthis>define-properties": true,
        "string.prototype.matchall>call-bind": true,
        "string.prototype.matchall>es-abstract": true
      }
    },
    "string.prototype.matchall>get-intrinsic": {
      "globals": {
        "AggregateError": true,
        "FinalizationRegistry": true,
        "WeakRef": true
      },
      "packages": {
        "browserify>has>function-bind": true,
        "depcheck>is-core-module>hasown": true,
        "string.prototype.matchall>call-bind>es-errors": true,
        "string.prototype.matchall>es-abstract>has-proto": true,
        "string.prototype.matchall>has-symbols": true
      }
    },
    "string.prototype.matchall>internal-slot": {
      "packages": {
        "depcheck>is-core-module>hasown": true,
        "string.prototype.matchall>get-intrinsic": true,
        "string.prototype.matchall>side-channel": true
      }
    },
    "string.prototype.matchall>regexp.prototype.flags": {
      "packages": {
        "globalthis>define-properties": true,
        "string.prototype.matchall>call-bind": true,
        "string.prototype.matchall>regexp.prototype.flags>set-function-name": true
      }
    },
    "string.prototype.matchall>regexp.prototype.flags>set-function-name": {
      "packages": {
        "globalthis>define-properties>define-data-property": true,
        "globalthis>define-properties>has-property-descriptors": true,
        "string.prototype.matchall>es-abstract>function.prototype.name>functions-have-names": true
      }
    },
    "string.prototype.matchall>side-channel": {
      "packages": {
        "brfs>static-module>object-inspect": true,
        "string.prototype.matchall>call-bind": true,
        "string.prototype.matchall>get-intrinsic": true
      }
    },
    "stylelint": {
      "builtin": {
        "fs.lstatSync": true,
        "fs.readFile": true,
        "fs.readFileSync": true,
        "fs.stat": true,
        "os.EOL": true,
        "path.dirname": true,
        "path.isAbsolute": true,
        "path.join": true,
        "path.normalize": true,
        "path.relative": true,
        "path.resolve": true,
        "path.sep": true,
        "url.URL": true
      },
      "globals": {
        "__dirname": true,
        "assert": true,
        "console.warn": true,
        "process.cwd": true,
        "process.env.NODE_ENV": true,
        "process.stdout.columns": true,
        "process.stdout.isTTY": true
      },
      "packages": {
        "chalk": true,
        "del>slash": true,
        "eslint>ignore": true,
        "eslint>imurmurhash": true,
        "fast-glob>micromatch": true,
        "globby": true,
        "lodash": true,
        "mocha>log-symbols": true,
        "nock>debug": true,
        "nyc>resolve-from": true,
        "stylelint>@stylelint/postcss-css-in-js": true,
        "stylelint>@stylelint/postcss-markdown": true,
        "stylelint>autoprefixer": true,
        "stylelint>balanced-match": true,
        "stylelint>cosmiconfig": true,
        "stylelint>execall": true,
        "stylelint>file-entry-cache": true,
        "stylelint>global-modules": true,
        "stylelint>globjoin": true,
        "stylelint>html-tags": true,
        "stylelint>import-lazy": true,
        "stylelint>known-css-properties": true,
        "stylelint>leven": true,
        "stylelint>mathml-tag-names": true,
        "stylelint>normalize-selector": true,
        "stylelint>postcss": true,
        "stylelint>postcss-html": true,
        "stylelint>postcss-less": true,
        "stylelint>postcss-media-query-parser": true,
        "stylelint>postcss-reporter": true,
        "stylelint>postcss-resolve-nested-selector": true,
        "stylelint>postcss-safe-parser": true,
        "stylelint>postcss-sass": true,
        "stylelint>postcss-scss": true,
        "stylelint>postcss-selector-parser": true,
        "stylelint>postcss-syntax": true,
        "stylelint>postcss-value-parser": true,
        "stylelint>specificity": true,
        "stylelint>style-search": true,
        "stylelint>sugarss": true,
        "stylelint>svg-tags": true,
        "stylelint>table": true,
        "stylelint>write-file-atomic": true,
        "yargs>string-width": true
      }
    },
    "stylelint>@stylelint/postcss-css-in-js": {
      "globals": {
        "__dirname": true
      },
      "packages": {
        "@babel/core": true,
        "stylelint>postcss": true,
        "stylelint>postcss-syntax": true
      }
    },
    "stylelint>@stylelint/postcss-markdown": {
      "packages": {
        "stylelint>@stylelint/postcss-markdown>remark": true,
        "stylelint>@stylelint/postcss-markdown>unist-util-find-all-after": true,
        "stylelint>postcss-html": true,
        "stylelint>postcss-syntax": true
      }
    },
    "stylelint>@stylelint/postcss-markdown>remark": {
      "packages": {
        "react-markdown>unified": true,
        "stylelint>@stylelint/postcss-markdown>remark>remark-parse": true,
        "stylelint>@stylelint/postcss-markdown>remark>remark-stringify": true
      }
    },
    "stylelint>@stylelint/postcss-markdown>remark>remark-parse": {
      "packages": {
        "react-syntax-highlighter>refractor>parse-entities": true,
        "react-syntax-highlighter>refractor>parse-entities>is-decimal": true,
        "stylelint>@stylelint/postcss-markdown>remark>remark-parse>ccount": true,
        "stylelint>@stylelint/postcss-markdown>remark>remark-parse>collapse-white-space": true,
        "stylelint>@stylelint/postcss-markdown>remark>remark-parse>is-alphabetical": true,
        "stylelint>@stylelint/postcss-markdown>remark>remark-parse>is-whitespace-character": true,
        "stylelint>@stylelint/postcss-markdown>remark>remark-parse>is-word-character": true,
        "stylelint>@stylelint/postcss-markdown>remark>remark-parse>markdown-escapes": true,
        "stylelint>@stylelint/postcss-markdown>remark>remark-parse>repeat-string": true,
        "stylelint>@stylelint/postcss-markdown>remark>remark-parse>state-toggle": true,
        "stylelint>@stylelint/postcss-markdown>remark>remark-parse>trim": true,
        "stylelint>@stylelint/postcss-markdown>remark>remark-parse>trim-trailing-lines": true,
        "stylelint>@stylelint/postcss-markdown>remark>remark-parse>unherit": true,
        "stylelint>@stylelint/postcss-markdown>remark>remark-parse>unist-util-remove-position": true,
        "stylelint>@stylelint/postcss-markdown>remark>remark-parse>vfile-location": true,
        "watchify>xtend": true
      }
    },
    "stylelint>@stylelint/postcss-markdown>remark>remark-parse>unherit": {
      "packages": {
        "pumpify>inherits": true,
        "watchify>xtend": true
      }
    },
    "stylelint>@stylelint/postcss-markdown>remark>remark-parse>unist-util-remove-position": {
      "packages": {
        "react-markdown>unist-util-visit": true
      }
    },
    "stylelint>@stylelint/postcss-markdown>remark>remark-stringify": {
      "packages": {
        "react-syntax-highlighter>refractor>parse-entities": true,
        "react-syntax-highlighter>refractor>parse-entities>is-decimal": true,
        "stylelint>@stylelint/postcss-markdown>remark>remark-parse>ccount": true,
        "stylelint>@stylelint/postcss-markdown>remark>remark-parse>is-whitespace-character": true,
        "stylelint>@stylelint/postcss-markdown>remark>remark-parse>markdown-escapes": true,
        "stylelint>@stylelint/postcss-markdown>remark>remark-parse>repeat-string": true,
        "stylelint>@stylelint/postcss-markdown>remark>remark-parse>state-toggle": true,
        "stylelint>@stylelint/postcss-markdown>remark>remark-parse>unherit": true,
        "stylelint>@stylelint/postcss-markdown>remark>remark-stringify>is-alphanumeric": true,
        "stylelint>@stylelint/postcss-markdown>remark>remark-stringify>longest-streak": true,
        "stylelint>@stylelint/postcss-markdown>remark>remark-stringify>markdown-table": true,
        "stylelint>@stylelint/postcss-markdown>remark>remark-stringify>mdast-util-compact": true,
        "stylelint>@stylelint/postcss-markdown>remark>remark-stringify>stringify-entities": true,
        "watchify>xtend": true
      }
    },
    "stylelint>@stylelint/postcss-markdown>remark>remark-stringify>markdown-table": {
      "packages": {
        "stylelint>@stylelint/postcss-markdown>remark>remark-parse>repeat-string": true
      }
    },
    "stylelint>@stylelint/postcss-markdown>remark>remark-stringify>mdast-util-compact": {
      "packages": {
        "react-markdown>unist-util-visit": true
      }
    },
    "stylelint>@stylelint/postcss-markdown>remark>remark-stringify>stringify-entities": {
      "packages": {
        "react-syntax-highlighter>refractor>parse-entities>character-entities-legacy": true,
        "react-syntax-highlighter>refractor>parse-entities>is-alphanumerical": true,
        "react-syntax-highlighter>refractor>parse-entities>is-decimal": true,
        "react-syntax-highlighter>refractor>parse-entities>is-hexadecimal": true,
        "stylelint>@stylelint/postcss-markdown>remark>remark-stringify>stringify-entities>character-entities-html4": true
      }
    },
    "stylelint>@stylelint/postcss-markdown>unist-util-find-all-after": {
      "packages": {
        "stylelint>@stylelint/postcss-markdown>unist-util-find-all-after>unist-util-is": true
      }
    },
    "stylelint>autoprefixer": {
      "globals": {
        "console": true,
        "process.cwd": true,
        "process.env.AUTOPREFIXER_GRID": true
      },
      "packages": {
        "stylelint>autoprefixer>normalize-range": true,
        "stylelint>autoprefixer>num2fraction": true,
        "stylelint>autoprefixer>picocolors": true,
        "stylelint>autoprefixer>postcss": true,
        "stylelint>postcss-value-parser": true,
        "webpack>browserslist": true,
        "webpack>browserslist>caniuse-lite": true
      }
    },
    "stylelint>autoprefixer>picocolors": {
      "builtin": {
        "tty.isatty": true
      },
      "globals": {
        "process.argv.includes": true,
        "process.env": true,
        "process.platform": true
      }
    },
    "stylelint>autoprefixer>postcss": {
      "builtin": {
        "fs": true,
        "path": true
      },
      "globals": {
        "Buffer": true,
        "atob": true,
        "btoa": true,
        "console": true,
        "process.env.NODE_ENV": true
      },
      "packages": {
        "stylelint>autoprefixer>picocolors": true,
        "stylelint>autoprefixer>postcss>source-map": true
      }
    },
    "stylelint>cosmiconfig": {
      "builtin": {
        "fs": true,
        "os": true,
        "path": true
      },
      "globals": {
        "process.cwd": true
      },
      "packages": {
        "depcheck>cosmiconfig>parse-json": true,
        "depcheck>cosmiconfig>yaml": true,
        "eslint>import-fresh": true,
        "globby>dir-glob>path-type": true
      }
    },
    "stylelint>execall": {
      "packages": {
        "stylelint>execall>clone-regexp": true
      }
    },
    "stylelint>execall>clone-regexp": {
      "packages": {
        "stylelint>execall>clone-regexp>is-regexp": true
      }
    },
    "stylelint>file-entry-cache": {
      "builtin": {
        "crypto.createHash": true,
        "fs.readFileSync": true,
        "fs.statSync": true,
        "path.basename": true,
        "path.dirname": true
      },
      "packages": {
        "stylelint>file-entry-cache>flat-cache": true
      }
    },
    "stylelint>file-entry-cache>flat-cache": {
      "builtin": {
        "fs.existsSync": true,
        "fs.readFileSync": true,
        "path.basename": true,
        "path.dirname": true,
        "path.resolve": true
      },
      "globals": {
        "__dirname": true
      },
      "packages": {
        "stylelint>file-entry-cache>flat-cache>flatted": true,
        "stylelint>file-entry-cache>flat-cache>rimraf": true,
        "stylelint>file-entry-cache>flat-cache>write": true
      }
    },
    "stylelint>file-entry-cache>flat-cache>rimraf": {
      "builtin": {
        "assert": true,
        "fs": true,
        "path.join": true
      },
      "globals": {
        "process.platform": true,
        "setTimeout": true
      },
      "packages": {
        "nyc>glob": true
      }
    },
    "stylelint>file-entry-cache>flat-cache>write": {
      "builtin": {
        "fs.createWriteStream": true,
        "fs.writeFile": true,
        "fs.writeFileSync": true,
        "path.dirname": true
      },
      "packages": {
        "stylelint>file-entry-cache>flat-cache>write>mkdirp": true
      }
    },
    "stylelint>file-entry-cache>flat-cache>write>mkdirp": {
      "builtin": {
        "fs": true,
        "path.dirname": true,
        "path.resolve": true
      }
    },
    "stylelint>global-modules": {
      "builtin": {
        "path.resolve": true
      },
      "globals": {
        "process.env.OSTYPE": true,
        "process.platform": true
      },
      "packages": {
        "stylelint>global-modules>global-prefix": true
      }
    },
    "stylelint>global-modules>global-prefix": {
      "builtin": {
        "fs.readFileSync": true,
        "fs.realpathSync": true,
        "os.homedir": true,
        "path.dirname": true,
        "path.join": true,
        "path.resolve": true
      },
      "globals": {
        "process.env.APPDATA": true,
        "process.env.DESTDIR": true,
        "process.env.OSTYPE": true,
        "process.env.PREFIX": true,
        "process.execPath": true,
        "process.platform": true
      },
      "packages": {
        "stylelint>global-modules>global-prefix>ini": true,
        "stylelint>global-modules>global-prefix>which": true
      }
    },
    "stylelint>global-modules>global-prefix>ini": {
      "globals": {
        "process": true
      }
    },
    "stylelint>global-modules>global-prefix>which": {
      "builtin": {
        "path.join": true
      },
      "globals": {
        "process.cwd": true,
        "process.env.OSTYPE": true,
        "process.env.PATH": true,
        "process.env.PATHEXT": true,
        "process.platform": true
      },
      "packages": {
        "@sentry/cli>which>isexe": true
      }
    },
    "stylelint>globjoin": {
      "builtin": {
        "path.join": true
      }
    },
    "stylelint>normalize-selector": {
      "globals": {
        "define": true
      }
    },
    "stylelint>postcss": {
      "builtin": {
        "fs": true,
        "path": true
      },
      "globals": {
        "Buffer": true,
        "atob": true,
        "btoa": true,
        "console": true,
        "process.env.NODE_ENV": true
      },
      "packages": {
        "stylelint>postcss>picocolors": true,
        "stylelint>postcss>source-map": true
      }
    },
    "stylelint>postcss-html": {
      "globals": {
        "__dirname": true
      },
      "packages": {
        "stylelint>postcss-html>htmlparser2": true,
        "stylelint>postcss-syntax": true
      }
    },
    "stylelint>postcss-html>htmlparser2": {
      "builtin": {
        "buffer.Buffer": true,
        "events.EventEmitter": true,
        "string_decoder.StringDecoder": true
      },
      "packages": {
        "pumpify>inherits": true,
        "stylelint>postcss-html>htmlparser2>domelementtype": true,
        "stylelint>postcss-html>htmlparser2>domhandler": true,
        "stylelint>postcss-html>htmlparser2>domutils": true,
        "stylelint>postcss-html>htmlparser2>entities": true,
        "stylelint>postcss-html>htmlparser2>readable-stream": true
      }
    },
    "stylelint>postcss-html>htmlparser2>domhandler": {
      "packages": {
        "stylelint>postcss-html>htmlparser2>domelementtype": true
      }
    },
    "stylelint>postcss-html>htmlparser2>domutils": {
      "packages": {
        "stylelint>postcss-html>htmlparser2>domelementtype": true,
        "stylelint>postcss-html>htmlparser2>domutils>dom-serializer": true
      }
    },
    "stylelint>postcss-html>htmlparser2>domutils>dom-serializer": {
      "packages": {
        "stylelint>postcss-html>htmlparser2>domelementtype": true,
        "stylelint>postcss-html>htmlparser2>entities": true
      }
    },
    "stylelint>postcss-html>htmlparser2>readable-stream": {
      "builtin": {
        "buffer.Buffer": true,
        "events.EventEmitter": true,
        "stream": true,
        "util": true
      },
      "globals": {
        "process.env.READABLE_STREAM": true,
        "process.nextTick": true,
        "process.stderr": true,
        "process.stdout": true
      },
      "packages": {
        "browserify>string_decoder": true,
        "pumpify>inherits": true,
        "readable-stream>util-deprecate": true
      }
    },
    "stylelint>postcss-less": {
      "packages": {
        "stylelint>postcss-less>postcss": true
      }
    },
    "stylelint>postcss-less>postcss": {
      "builtin": {
        "fs": true,
        "path": true
      },
      "globals": {
        "Buffer": true,
        "atob": true,
        "btoa": true,
        "console": true,
        "process.env.NODE_ENV": true
      },
      "packages": {
        "stylelint>postcss-less>postcss>picocolors": true,
        "stylelint>postcss-less>postcss>source-map": true
      }
    },
    "stylelint>postcss-less>postcss>picocolors": {
      "builtin": {
        "tty.isatty": true
      },
      "globals": {
        "process.argv.includes": true,
        "process.env": true,
        "process.platform": true
      }
    },
    "stylelint>postcss-reporter": {
      "packages": {
        "lodash": true
      }
    },
    "stylelint>postcss-safe-parser": {
      "packages": {
        "stylelint>postcss-safe-parser>postcss": true
      }
    },
    "stylelint>postcss-safe-parser>postcss": {
      "builtin": {
        "fs": true,
        "path": true
      },
      "globals": {
        "Buffer": true,
        "atob": true,
        "btoa": true,
        "console": true,
        "process.env.NODE_ENV": true
      },
      "packages": {
        "stylelint>postcss-safe-parser>postcss>picocolors": true,
        "stylelint>postcss-safe-parser>postcss>source-map": true
      }
    },
    "stylelint>postcss-safe-parser>postcss>picocolors": {
      "builtin": {
        "tty.isatty": true
      },
      "globals": {
        "process.argv.includes": true,
        "process.env": true,
        "process.platform": true
      }
    },
    "stylelint>postcss-sass": {
      "packages": {
        "madge>detective-less>gonzales-pe": true,
        "stylelint>postcss-sass>postcss": true
      }
    },
    "stylelint>postcss-sass>postcss": {
      "builtin": {
        "fs": true,
        "path": true
      },
      "globals": {
        "Buffer": true,
        "atob": true,
        "btoa": true,
        "console": true,
        "process.env.NODE_ENV": true
      },
      "packages": {
        "stylelint>postcss-sass>postcss>picocolors": true,
        "stylelint>postcss-sass>postcss>source-map": true
      }
    },
    "stylelint>postcss-sass>postcss>picocolors": {
      "builtin": {
        "tty.isatty": true
      },
      "globals": {
        "process.argv.includes": true,
        "process.env": true,
        "process.platform": true
      }
    },
    "stylelint>postcss-scss": {
      "packages": {
        "stylelint>postcss-scss>postcss": true
      }
    },
    "stylelint>postcss-scss>postcss": {
      "builtin": {
        "fs": true,
        "path": true
      },
      "globals": {
        "Buffer": true,
        "atob": true,
        "btoa": true,
        "console": true,
        "process.env.NODE_ENV": true
      },
      "packages": {
        "stylelint>postcss-scss>postcss>picocolors": true,
        "stylelint>postcss-scss>postcss>source-map": true
      }
    },
    "stylelint>postcss-scss>postcss>picocolors": {
      "builtin": {
        "tty.isatty": true
      },
      "globals": {
        "process.argv.includes": true,
        "process.env": true,
        "process.platform": true
      }
    },
    "stylelint>postcss-selector-parser": {
      "packages": {
        "readable-stream>util-deprecate": true,
        "stylelint>postcss-selector-parser>cssesc": true
      }
    },
    "stylelint>postcss-syntax": {
      "builtin": {
        "path.isAbsolute": true,
        "path.resolve": true,
        "path.sep": true
      },
      "packages": {
        "stylelint>postcss": true
      }
    },
    "stylelint>postcss>picocolors": {
      "builtin": {
        "tty.isatty": true
      },
      "globals": {
        "process.argv.includes": true,
        "process.env": true,
        "process.platform": true
      }
    },
    "stylelint>specificity": {
      "globals": {
        "define": true
      }
    },
    "stylelint>sugarss": {
      "packages": {
        "stylelint>sugarss>postcss": true
      }
    },
    "stylelint>sugarss>postcss": {
      "builtin": {
        "fs": true,
        "path": true
      },
      "globals": {
        "Buffer": true,
        "atob": true,
        "btoa": true,
        "console": true,
        "process.env.NODE_ENV": true
      },
      "packages": {
        "stylelint>sugarss>postcss>picocolors": true,
        "stylelint>sugarss>postcss>source-map": true
      }
    },
    "stylelint>sugarss>postcss>picocolors": {
      "builtin": {
        "tty.isatty": true
      },
      "globals": {
        "process.argv.includes": true,
        "process.env": true,
        "process.platform": true
      }
    },
    "stylelint>table": {
      "globals": {
        "process.stdout.write": true
      },
      "packages": {
        "eslint>ajv": true,
        "lodash": true,
        "stylelint>table>slice-ansi": true,
        "stylelint>table>string-width": true
      }
    },
    "stylelint>table>slice-ansi": {
      "packages": {
        "stylelint>table>slice-ansi>ansi-styles": true,
        "stylelint>table>slice-ansi>astral-regex": true,
        "stylelint>table>slice-ansi>is-fullwidth-code-point": true
      }
    },
    "stylelint>table>slice-ansi>ansi-styles": {
      "packages": {
        "stylelint>table>slice-ansi>ansi-styles>color-convert": true
      }
    },
    "stylelint>table>slice-ansi>ansi-styles>color-convert": {
      "packages": {
        "stylelint>table>slice-ansi>ansi-styles>color-convert>color-name": true
      }
    },
    "stylelint>table>string-width": {
      "packages": {
        "stylelint>table>slice-ansi>is-fullwidth-code-point": true,
        "stylelint>table>string-width>emoji-regex": true,
        "stylelint>table>string-width>strip-ansi": true
      }
    },
    "stylelint>table>string-width>strip-ansi": {
      "packages": {
        "stylelint>table>string-width>strip-ansi>ansi-regex": true
      }
    },
    "stylelint>write-file-atomic": {
      "builtin": {
        "fs.chmod": true,
        "fs.chmodSync": true,
        "fs.chown": true,
        "fs.chownSync": true,
        "fs.close": true,
        "fs.closeSync": true,
        "fs.fsync": true,
        "fs.fsyncSync": true,
        "fs.open": true,
        "fs.openSync": true,
        "fs.realpath": true,
        "fs.realpathSync": true,
        "fs.rename": true,
        "fs.renameSync": true,
        "fs.stat": true,
        "fs.statSync": true,
        "fs.unlink": true,
        "fs.unlinkSync": true,
        "fs.write": true,
        "fs.writeSync": true,
        "path.resolve": true,
        "util.promisify": true,
        "worker_threads.threadId": true
      },
      "globals": {
        "Buffer.isBuffer": true,
        "__filename": true,
        "process.getuid": true,
        "process.pid": true
      },
      "packages": {
        "eslint>imurmurhash": true,
        "nyc>signal-exit": true,
        "stylelint>write-file-atomic>is-typedarray": true,
        "stylelint>write-file-atomic>typedarray-to-buffer": true
      }
    },
    "stylelint>write-file-atomic>typedarray-to-buffer": {
      "globals": {
        "Buffer.from": true
      },
      "packages": {
        "stylelint>write-file-atomic>is-typedarray": true
      }
    },
    "superstruct": {
      "globals": {
        "console.warn": true,
        "define": true
      }
    },
    "terser": {
      "globals": {
        "Buffer": true,
        "atob": true,
        "btoa": true,
        "console.log": true,
        "console.warn": true,
        "define": true,
        "process": true
      },
      "packages": {
        "jsdom>acorn": true,
        "terser>@jridgewell/source-map": true
      }
    },
    "terser>@jridgewell/source-map": {
      "globals": {
        "Buffer": true,
        "TextDecoder": true,
        "define": true
      }
    },
    "terser>@jridgewell/source-map>@jridgewell/gen-mapping": {
      "globals": {
        "define": true
      },
      "packages": {
        "terser>@jridgewell/source-map>@jridgewell/gen-mapping>@jridgewell/set-array": true,
        "terser>@jridgewell/source-map>@jridgewell/gen-mapping>@jridgewell/sourcemap-codec": true,
        "terser>@jridgewell/source-map>@jridgewell/trace-mapping": true
      }
    },
    "terser>@jridgewell/source-map>@jridgewell/gen-mapping>@jridgewell/set-array": {
      "globals": {
        "define": true
      }
    },
    "terser>@jridgewell/source-map>@jridgewell/gen-mapping>@jridgewell/sourcemap-codec": {
      "globals": {
        "Buffer": true,
        "TextDecoder": true,
        "define": true
      }
    },
    "terser>@jridgewell/source-map>@jridgewell/trace-mapping": {
      "globals": {
        "define": true
      },
      "packages": {
        "terser>@jridgewell/source-map>@jridgewell/gen-mapping>@jridgewell/sourcemap-codec": true,
        "terser>@jridgewell/source-map>@jridgewell/trace-mapping>@jridgewell/resolve-uri": true
      }
    },
    "terser>@jridgewell/source-map>@jridgewell/trace-mapping>@jridgewell/resolve-uri": {
      "globals": {
        "define": true
      }
    },
    "terser>source-map-support": {
      "builtin": {
        "fs": true,
        "path.dirname": true,
        "path.resolve": true
      },
      "globals": {
        "XMLHttpRequest": true,
        "console.error": true,
        "process": true
      },
      "packages": {
        "terser>source-map-support>buffer-from": true,
        "terser>source-map-support>source-map": true
      }
    },
    "terser>source-map-support>buffer-from": {
      "globals": {
        "Buffer": true
      }
    },
    "through2": {
      "packages": {
        "through2>readable-stream": true
      }
    },
    "through2>readable-stream": {
      "builtin": {
        "buffer.Buffer": true,
        "events.EventEmitter": true,
        "stream": true,
        "util": true
      },
      "globals": {
        "process.env.READABLE_STREAM": true,
        "process.nextTick": true,
        "process.stderr": true,
        "process.stdout": true
      },
      "packages": {
        "browserify>string_decoder": true,
        "pumpify>inherits": true,
        "readable-stream>util-deprecate": true
      }
    },
    "tsutils": {
      "packages": {
        "tslib": true,
        "typescript": true
      }
    },
    "typescript": {
      "builtin": {
        "buffer.Buffer": true,
        "crypto": true,
        "fs": true,
        "inspector": true,
        "module": true,
        "os.EOL": true,
        "os.platform": true,
        "path.dirname": true,
        "path.join": true,
        "path.resolve": true,
        "perf_hooks.PerformanceObserver": true,
        "perf_hooks.performance": true
      },
      "globals": {
        "Intl": true,
        "PerformanceObserver": true,
        "TypeScript": "write",
        "__dirname": true,
        "__filename": true,
        "__magic__": true,
        "clearTimeout": true,
        "console.log": true,
        "gc": true,
        "globalThis": true,
        "performance": true,
        "process": true,
        "setTimeout": true,
        "toolsVersion": "write"
      },
      "packages": {
        "terser>source-map-support": true
      }
    },
    "vinyl": {
      "builtin": {
        "buffer.Buffer.isBuffer": true,
        "path.basename": true,
        "path.dirname": true,
        "path.extname": true,
        "path.join": true,
        "path.normalize": true,
        "path.relative": true,
        "util.inspect.custom": true
      },
      "globals": {
        "process.cwd": true
      },
      "packages": {
        "vinyl>clone": true,
        "vinyl>clone-buffer": true,
        "vinyl>clone-stats": true,
        "vinyl>cloneable-readable": true,
        "vinyl>remove-trailing-separator": true,
        "vinyl>replace-ext": true
      }
    },
    "vinyl-buffer": {
      "packages": {
        "vinyl-buffer>bl": true,
        "vinyl-buffer>through2": true
      }
    },
    "vinyl-buffer>bl": {
      "builtin": {
        "util.inherits": true
      },
      "packages": {
        "koa>content-disposition>safe-buffer": true,
        "readable-stream": true
      }
    },
    "vinyl-buffer>through2": {
      "builtin": {
        "util.inherits": true
      },
      "globals": {
        "process.nextTick": true
      },
      "packages": {
        "readable-stream": true,
        "watchify>xtend": true
      }
    },
    "vinyl-source-stream": {
      "builtin": {
        "path.resolve": true
      },
      "globals": {
        "process.cwd": true
      },
      "packages": {
        "vinyl": true,
        "vinyl-source-stream>through2": true
      }
    },
    "vinyl-source-stream>through2": {
      "builtin": {
        "util.inherits": true
      },
      "globals": {
        "process.nextTick": true
      },
      "packages": {
        "readable-stream": true,
        "watchify>xtend": true
      }
    },
    "vinyl-sourcemaps-apply": {
      "packages": {
        "vinyl-sourcemaps-apply>source-map": true
      }
    },
    "vinyl>clone": {
      "globals": {
        "Buffer": true
      }
    },
    "vinyl>clone-buffer": {
      "builtin": {
        "buffer.Buffer": true
      }
    },
    "vinyl>clone-stats": {
      "builtin": {
        "fs.Stats": true
      }
    },
    "vinyl>cloneable-readable": {
      "packages": {
        "pumpify>inherits": true,
        "vinyl>cloneable-readable>process-nextick-args": true,
        "vinyl>cloneable-readable>through2": true
      }
    },
    "vinyl>cloneable-readable>process-nextick-args": {
      "globals": {
        "process.nextTick": true,
        "process.version": true
      }
    },
    "vinyl>cloneable-readable>through2": {
      "builtin": {
        "util.inherits": true
      },
      "globals": {
        "process.nextTick": true
      },
      "packages": {
        "readable-stream": true,
        "watchify>xtend": true
      }
    },
    "vinyl>remove-trailing-separator": {
      "globals": {
        "process.platform": true
      }
    },
    "vinyl>replace-ext": {
      "builtin": {
        "path.basename": true,
        "path.dirname": true,
        "path.extname": true,
        "path.join": true
      }
    },
    "watchify": {
      "builtin": {
        "path.join": true
      },
      "globals": {
        "clearTimeout": true,
        "setTimeout": true
      },
      "packages": {
        "chokidar": true,
        "chokidar>anymatch": true,
        "through2": true,
        "watchify>xtend": true
      }
    },
    "webpack>browserslist": {
      "builtin": {
        "fs.existsSync": true,
        "fs.readFileSync": true,
        "fs.statSync": true,
        "path.basename": true,
        "path.dirname": true,
        "path.join": true,
        "path.resolve": true
      },
      "globals": {
        "console.warn": true,
        "process.env": true,
        "process.versions.node": true
      },
      "packages": {
        "webpack>browserslist>caniuse-lite": true,
        "webpack>browserslist>electron-to-chromium": true,
        "webpack>browserslist>node-releases": true
      }
    },
    "webpack>eslint-scope": {
      "builtin": {
        "assert": true
      },
      "packages": {
        "eslint>eslint-scope>esrecurse": true,
        "webpack>eslint-scope>estraverse": true
      }
    },
    "webpack>json-parse-even-better-errors": {
      "globals": {
        "Buffer.isBuffer": true
      }
    },
    "yargs": {
      "builtin": {
        "assert": true,
        "fs": true,
        "path": true,
        "util": true
      },
      "globals": {
        "Error": true,
        "__dirname": true,
        "console": true,
        "process": true
      },
      "packages": {
        "yargs>cliui": true,
        "yargs>escalade": true,
        "yargs>get-caller-file": true,
        "yargs>require-directory": true,
        "yargs>string-width": true,
        "yargs>y18n": true,
        "yargs>yargs-parser": true
      }
    },
    "yargs>cliui": {
      "globals": {
        "process": true
      },
      "packages": {
        "eslint>strip-ansi": true,
        "yargs>cliui>wrap-ansi": true,
        "yargs>string-width": true
      }
    },
    "yargs>cliui>wrap-ansi": {
      "packages": {
        "chalk>ansi-styles": true,
        "eslint>strip-ansi": true,
        "yargs>string-width": true
      }
    },
    "yargs>escalade": {
      "builtin": {
        "fs.readdirSync": true,
        "fs.statSync": true,
        "path.dirname": true,
        "path.resolve": true
      }
    },
    "yargs>require-directory": {
      "builtin": {
        "fs.readdirSync": true,
        "fs.statSync": true,
        "path.dirname": true,
        "path.join": true,
        "path.resolve": true
      }
    },
    "yargs>string-width": {
      "packages": {
        "eslint>strip-ansi": true,
        "yargs>string-width>emoji-regex": true,
        "yargs>string-width>is-fullwidth-code-point": true
      }
    },
    "yargs>y18n": {
      "builtin": {
        "fs": true,
        "path": true,
        "util": true
      }
    },
    "yargs>yargs-parser": {
      "builtin": {
        "fs": true,
        "path": true,
        "util": true
      },
      "globals": {
        "process": true
      }
    }
  }
}<|MERGE_RESOLUTION|>--- conflicted
+++ resolved
@@ -3469,15 +3469,14 @@
     },
     "globalthis>define-properties>define-data-property": {
       "packages": {
-        "globalthis>define-properties>has-property-descriptors": true,
+        "string.prototype.matchall>call-bind>es-define-property": true,
         "string.prototype.matchall>call-bind>es-errors": true,
-        "string.prototype.matchall>es-abstract>gopd": true,
-        "string.prototype.matchall>get-intrinsic": true
+        "string.prototype.matchall>es-abstract>gopd": true
       }
     },
     "globalthis>define-properties>has-property-descriptors": {
       "packages": {
-        "string.prototype.matchall>get-intrinsic": true
+        "string.prototype.matchall>call-bind>es-define-property": true
       }
     },
     "globby": {
@@ -6381,18 +6380,6 @@
         "browserify>insert-module-globals>is-buffer": true
       }
     },
-<<<<<<< HEAD
-    "lavamoat>lavamoat-tofu": {
-      "globals": {
-        "console.log": true
-      },
-      "packages": {
-        "@babel/core>@babel/parser": true,
-        "depcheck>@babel/traverse": true
-      }
-    },
-=======
->>>>>>> 747a3f93
     "lodash": {
       "globals": {
         "define": true
@@ -7686,8 +7673,14 @@
     "string.prototype.matchall>call-bind": {
       "packages": {
         "browserify>has>function-bind": true,
+        "string.prototype.matchall>call-bind>es-define-property": true,
         "string.prototype.matchall>call-bind>es-errors": true,
         "string.prototype.matchall>call-bind>set-function-length": true,
+        "string.prototype.matchall>get-intrinsic": true
+      }
+    },
+    "string.prototype.matchall>call-bind>es-define-property": {
+      "packages": {
         "string.prototype.matchall>get-intrinsic": true
       }
     },
