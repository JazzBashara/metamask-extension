--- conflicted
+++ resolved
@@ -256,14 +256,19 @@
     },
     "@babel/eslint-parser": {
       "builtin": {
-        "path": true
-      },
-      "globals": {
+        "module": true,
+        "path": true,
+        "worker_threads": true
+      },
+      "globals": {
+        "__dirname": true,
+        "process.cwd": true,
         "process.versions": true
       },
       "packages": {
         "@babel/core": true,
         "@babel/core>@babel/parser": true,
+        "@babel/eslint-parser>@nicolo-ribaudo/eslint-scope-5-internals": true,
         "@babel/eslint-parser>eslint-scope": true,
         "@babel/eslint-parser>eslint-visitor-keys": true,
         "@babel/eslint-parser>semver": true,
@@ -271,6 +276,23 @@
         "depcheck>@babel/parser": true,
         "eslint": true,
         "lavamoat>lavamoat-tofu>@babel/parser": true
+      }
+    },
+    "@babel/eslint-parser>@nicolo-ribaudo/eslint-scope-5-internals": {
+      "packages": {
+        "webpack>eslint-scope": true
+      }
+    },
+    "@babel/eslint-parser>semver": {
+      "globals": {
+        "console": true,
+        "process": true
+      }
+    },
+    "@babel/eslint-plugin": {
+      "packages": {
+        "@babel/eslint-plugin>eslint-rule-composer": true,
+        "eslint": true
       }
     },
     "@babel/plugin-transform-logical-assignment-operators": {
@@ -1256,6 +1278,11 @@
         "@metamask/utils": true
       }
     },
+    "@metamask/eth-token-tracker>deep-equal>is-date-object": {
+      "packages": {
+        "koa>is-generator-function>has-tostringtag": true
+      }
+    },
     "@metamask/jazzicon>color>clone": {
       "globals": {
         "Buffer": true
@@ -2470,13 +2497,240 @@
         "nock>debug": true
       }
     },
+    "eslint-config-prettier": {
+      "globals": {
+        "process.env.ESLINT_CONFIG_PRETTIER_NO_DEPRECATED": true
+      }
+    },
+    "eslint-import-resolver-node": {
+      "builtin": {
+        "path.dirname": true,
+        "path.join": true,
+        "path.resolve": true
+      },
+      "packages": {
+        "brfs>resolve": true,
+        "eslint-import-resolver-node>debug": true
+      }
+    },
+    "eslint-import-resolver-node>debug": {
+      "builtin": {
+        "tty.isatty": true,
+        "util": true
+      },
+      "globals": {
+        "console": true,
+        "document": true,
+        "localStorage": true,
+        "navigator": true,
+        "process": true
+      },
+      "packages": {
+        "mocha>ms": true,
+        "mocha>supports-color": true
+      }
+    },
+    "eslint-import-resolver-typescript": {
+      "builtin": {
+        "path": true
+      },
+      "globals": {
+        "console.warn": true,
+        "process.cwd": true
+      },
+      "packages": {
+        "brfs>resolve": true,
+        "del>is-glob": true,
+        "eslint-plugin-import>tsconfig-paths": true,
+        "nock>debug": true,
+        "nyc>glob": true
+      }
+    },
+    "eslint-plugin-import": {
+      "builtin": {
+        "fs": true,
+        "path": true,
+        "vm": true
+      },
+      "globals": {
+        "process.cwd": true,
+        "process.env": true
+      },
+      "packages": {
+        "browserify>has": true,
+        "del>is-glob": true,
+        "depcheck>is-core-module": true,
+        "eslint": true,
+        "eslint-plugin-import>array.prototype.flat": true,
+        "eslint-plugin-import>debug": true,
+        "eslint-plugin-import>doctrine": true,
+        "eslint-plugin-import>eslint-module-utils": true,
+        "eslint-plugin-import>tsconfig-paths": true,
+        "eslint-plugin-react>array-includes": true,
+        "eslint-plugin-react>object.values": true,
+        "eslint>minimatch": true,
+        "typescript": true
+      }
+    },
+    "eslint-plugin-import>array.prototype.flat": {
+      "packages": {
+        "eslint-plugin-react>array.prototype.flatmap>es-shim-unscopables": true,
+        "string.prototype.matchall>call-bind": true,
+        "string.prototype.matchall>define-properties": true,
+        "string.prototype.matchall>es-abstract": true
+      }
+    },
+    "eslint-plugin-import>debug": {
+      "builtin": {
+        "fs.SyncWriteStream": true,
+        "net.Socket": true,
+        "tty.WriteStream": true,
+        "tty.isatty": true,
+        "util": true
+      },
+      "globals": {
+        "chrome": true,
+        "console": true,
+        "document": true,
+        "localStorage": true,
+        "navigator": true,
+        "process": true
+      },
+      "packages": {
+        "eslint-plugin-import>debug>ms": true
+      }
+    },
+    "eslint-plugin-import>doctrine": {
+      "builtin": {
+        "assert": true
+      },
+      "packages": {
+        "eslint>esutils": true
+      }
+    },
     "eslint-plugin-import>eslint-module-utils": {
+      "builtin": {
+        "crypto.createHash": true,
+        "fs.existsSync": true,
+        "fs.readFileSync": true,
+        "fs.readdirSync": true,
+        "module": true,
+        "path.dirname": true,
+        "path.extname": true,
+        "path.join": true,
+        "path.parse": true,
+        "path.resolve": true
+      },
+      "globals": {
+        "__dirname.toUpperCase": true,
+        "console.warn": true,
+        "process.cwd": true,
+        "process.hrtime": true
+      },
       "packages": {
         "@babel/eslint-parser": true,
-        "eslint-import-resolver-node": true
+        "eslint-import-resolver-node": true,
+        "eslint-plugin-import>eslint-module-utils>debug": true,
+        "eslint-plugin-import>eslint-module-utils>find-up": true
+      }
+    },
+    "eslint-plugin-import>eslint-module-utils>debug": {
+      "builtin": {
+        "tty.isatty": true,
+        "util": true
+      },
+      "globals": {
+        "console": true,
+        "document": true,
+        "localStorage": true,
+        "navigator": true,
+        "process": true
+      },
+      "packages": {
+        "mocha>ms": true,
+        "mocha>supports-color": true
+      }
+    },
+    "eslint-plugin-import>eslint-module-utils>find-up": {
+      "builtin": {
+        "path.dirname": true,
+        "path.join": true,
+        "path.parse": true,
+        "path.resolve": true
+      },
+      "packages": {
+        "eslint-plugin-import>eslint-module-utils>find-up>locate-path": true
+      }
+    },
+    "eslint-plugin-import>eslint-module-utils>find-up>locate-path": {
+      "builtin": {
+        "path.resolve": true
+      },
+      "globals": {
+        "process.cwd": true
+      },
+      "packages": {
+        "eslint-plugin-import>eslint-module-utils>find-up>locate-path>p-locate": true,
+        "eslint-plugin-import>eslint-module-utils>find-up>locate-path>path-exists": true
+      }
+    },
+    "eslint-plugin-import>eslint-module-utils>find-up>locate-path>p-locate": {
+      "packages": {
+        "eslint-plugin-import>eslint-module-utils>find-up>locate-path>p-locate>p-limit": true
+      }
+    },
+    "eslint-plugin-import>eslint-module-utils>find-up>locate-path>p-locate>p-limit": {
+      "packages": {
+        "eslint-plugin-import>eslint-module-utils>find-up>locate-path>p-locate>p-limit>p-try": true
+      }
+    },
+    "eslint-plugin-import>eslint-module-utils>find-up>locate-path>path-exists": {
+      "builtin": {
+        "fs.access": true,
+        "fs.accessSync": true
+      }
+    },
+    "eslint-plugin-import>tsconfig-paths": {
+      "builtin": {
+        "fs.existsSync": true,
+        "fs.lstatSync": true,
+        "fs.readFile": true,
+        "fs.readFileSync": true,
+        "fs.stat": true,
+        "fs.statSync": true,
+        "module._resolveFilename": true,
+        "module.builtinModules": true,
+        "path.dirname": true,
+        "path.isAbsolute": true,
+        "path.join": true,
+        "path.resolve": true
+      },
+      "globals": {
+        "console.warn": true,
+        "process.argv.slice": true,
+        "process.cwd": true,
+        "process.env": true
+      },
+      "packages": {
+        "eslint-plugin-import>tsconfig-paths>json5": true,
+        "eslint-plugin-import>tsconfig-paths>strip-bom": true,
+        "wait-on>minimist": true
+      }
+    },
+    "eslint-plugin-import>tsconfig-paths>json5": {
+      "globals": {
+        "console.warn": true
       }
     },
     "eslint-plugin-jest": {
+      "builtin": {
+        "fs.readdirSync": true,
+        "path.join": true,
+        "path.parse": true
+      },
+      "globals": {
+        "__dirname": true
+      },
       "packages": {
         "@typescript-eslint/eslint-plugin": true,
         "eslint-plugin-jest>@typescript-eslint/utils": true
@@ -2548,8 +2802,6 @@
         "semver": true
       }
     },
-<<<<<<< HEAD
-=======
     "eslint-plugin-jsdoc": {
       "packages": {
         "eslint": true,
@@ -2581,14 +2833,11 @@
         "eslint-plugin-jsdoc>spdx-expression-parse>spdx-license-ids": true
       }
     },
->>>>>>> 8e00507f
     "eslint-plugin-mocha>eslint-utils": {
       "packages": {
         "eslint-plugin-mocha>eslint-utils>eslint-visitor-keys": true
       }
     },
-<<<<<<< HEAD
-=======
     "eslint-plugin-node": {
       "builtin": {
         "fs.readFileSync": true,
@@ -2780,7 +3029,6 @@
         "process": true
       }
     },
->>>>>>> 8e00507f
     "eslint>@eslint-community/eslint-utils": {
       "packages": {
         "eslint>eslint-visitor-keys": true
@@ -5765,6 +6013,11 @@
         "buffer": true
       }
     },
+    "koa>is-generator-function>has-tostringtag": {
+      "packages": {
+        "string.prototype.matchall>has-symbols": true
+      }
+    },
     "labeled-stream-splicer": {
       "packages": {
         "labeled-stream-splicer>stream-splicer": true,
@@ -6183,8 +6436,6 @@
         "process.platform": true
       }
     },
-<<<<<<< HEAD
-=======
     "prettier": {
       "builtin": {
         "assert": true,
@@ -6995,7 +7246,6 @@
         "process.env.NODE_ENV": true
       }
     },
->>>>>>> 8e00507f
     "pump": {
       "builtin": {
         "fs": true
@@ -7256,6 +7506,15 @@
         "path.resolve": true
       }
     },
+    "string.prototype.matchall": {
+      "packages": {
+        "string.prototype.matchall>call-bind": true,
+        "string.prototype.matchall>define-properties": true,
+        "string.prototype.matchall>es-abstract": true,
+        "string.prototype.matchall>has-symbols": true,
+        "string.prototype.matchall>regexp.prototype.flags": true
+      }
+    },
     "string.prototype.matchall>call-bind": {
       "packages": {
         "browserify>has>function-bind": true,
@@ -7288,6 +7547,45 @@
         "string.prototype.matchall>get-intrinsic": true
       }
     },
+    "string.prototype.matchall>es-abstract": {
+      "packages": {
+        "brfs>static-module>object-inspect": true,
+        "browserify>has": true,
+        "eslint-plugin-react>array-includes>is-string": true,
+        "string.prototype.matchall>call-bind": true,
+        "string.prototype.matchall>es-abstract>es-set-tostringtag": true,
+        "string.prototype.matchall>es-abstract>es-to-primitive": true,
+        "string.prototype.matchall>es-abstract>gopd": true,
+        "string.prototype.matchall>es-abstract>has-property-descriptors": true,
+        "string.prototype.matchall>es-abstract>has-proto": true,
+        "string.prototype.matchall>es-abstract>is-callable": true,
+        "string.prototype.matchall>es-abstract>is-regex": true,
+        "string.prototype.matchall>es-abstract>safe-regex-test": true,
+        "string.prototype.matchall>es-abstract>string.prototype.trim": true,
+        "string.prototype.matchall>get-intrinsic": true,
+        "string.prototype.matchall>has-symbols": true,
+        "string.prototype.matchall>internal-slot": true
+      }
+    },
+    "string.prototype.matchall>es-abstract>es-set-tostringtag": {
+      "packages": {
+        "browserify>has": true,
+        "koa>is-generator-function>has-tostringtag": true,
+        "string.prototype.matchall>get-intrinsic": true
+      }
+    },
+    "string.prototype.matchall>es-abstract>es-to-primitive": {
+      "packages": {
+        "@metamask/eth-token-tracker>deep-equal>is-date-object": true,
+        "string.prototype.matchall>es-abstract>es-to-primitive>is-symbol": true,
+        "string.prototype.matchall>es-abstract>is-callable": true
+      }
+    },
+    "string.prototype.matchall>es-abstract>es-to-primitive>is-symbol": {
+      "packages": {
+        "string.prototype.matchall>has-symbols": true
+      }
+    },
     "string.prototype.matchall>es-abstract>gopd": {
       "packages": {
         "string.prototype.matchall>get-intrinsic": true
@@ -7296,6 +7594,31 @@
     "string.prototype.matchall>es-abstract>has-property-descriptors": {
       "packages": {
         "string.prototype.matchall>get-intrinsic": true
+      }
+    },
+    "string.prototype.matchall>es-abstract>is-callable": {
+      "globals": {
+        "document": true
+      }
+    },
+    "string.prototype.matchall>es-abstract>is-regex": {
+      "packages": {
+        "koa>is-generator-function>has-tostringtag": true,
+        "string.prototype.matchall>call-bind": true
+      }
+    },
+    "string.prototype.matchall>es-abstract>safe-regex-test": {
+      "packages": {
+        "string.prototype.matchall>call-bind": true,
+        "string.prototype.matchall>es-abstract>is-regex": true,
+        "string.prototype.matchall>get-intrinsic": true
+      }
+    },
+    "string.prototype.matchall>es-abstract>string.prototype.trim": {
+      "packages": {
+        "string.prototype.matchall>call-bind": true,
+        "string.prototype.matchall>define-properties": true,
+        "string.prototype.matchall>es-abstract": true
       }
     },
     "string.prototype.matchall>get-intrinsic": {
@@ -7310,6 +7633,27 @@
         "string.prototype.matchall>call-bind>es-errors": true,
         "string.prototype.matchall>es-abstract>has-proto": true,
         "string.prototype.matchall>has-symbols": true
+      }
+    },
+    "string.prototype.matchall>internal-slot": {
+      "packages": {
+        "depcheck>is-core-module>hasown": true,
+        "string.prototype.matchall>get-intrinsic": true,
+        "string.prototype.matchall>side-channel": true
+      }
+    },
+    "string.prototype.matchall>regexp.prototype.flags": {
+      "packages": {
+        "string.prototype.matchall>call-bind": true,
+        "string.prototype.matchall>define-properties": true,
+        "string.prototype.matchall>regexp.prototype.flags>set-function-name": true
+      }
+    },
+    "string.prototype.matchall>regexp.prototype.flags>set-function-name": {
+      "packages": {
+        "string.prototype.matchall>define-properties>define-data-property": true,
+        "string.prototype.matchall>es-abstract>function.prototype.name>functions-have-names": true,
+        "string.prototype.matchall>es-abstract>has-property-descriptors": true
       }
     },
     "string.prototype.matchall>side-channel": {
@@ -8086,6 +8430,22 @@
         "define": true
       }
     },
+    "terser>source-map-support": {
+      "builtin": {
+        "fs": true,
+        "path.dirname": true,
+        "path.resolve": true
+      },
+      "globals": {
+        "XMLHttpRequest": true,
+        "console.error": true,
+        "process": true
+      },
+      "packages": {
+        "terser>source-map-support>buffer-from": true,
+        "terser>source-map-support>source-map": true
+      }
+    },
     "terser>source-map-support>buffer-from": {
       "globals": {
         "Buffer": true
@@ -8187,13 +8547,8 @@
         "define": true
       },
       "packages": {
-<<<<<<< HEAD
         "terser-webpack-plugin>@jridgewell/trace-mapping>@jridgewell/resolve-uri": true,
         "terser-webpack-plugin>@jridgewell/trace-mapping>@jridgewell/sourcemap-codec": true
-=======
-        "terser>@jridgewell/source-map>@jridgewell/gen-mapping>@jridgewell/sourcemap-codec": true,
-        "terser>@jridgewell/source-map>@jridgewell/trace-mapping>@jridgewell/resolve-uri": true
->>>>>>> 8e00507f
       }
     },
     "ts-node>acorn-walk": {
@@ -8256,10 +8611,6 @@
       }
     },
     "typescript": {
-<<<<<<< HEAD
-      "globals": {
-        "globalThis": true
-=======
       "builtin": {
         "buffer.Buffer": true,
         "crypto": true,
@@ -8290,7 +8641,6 @@
       },
       "packages": {
         "terser>source-map-support": true
->>>>>>> 8e00507f
       }
     },
     "vinyl": {
@@ -8485,6 +8835,15 @@
         "webpack>browserslist>node-releases": true
       }
     },
+    "webpack>eslint-scope": {
+      "builtin": {
+        "assert": true
+      },
+      "packages": {
+        "eslint>eslint-scope>esrecurse": true,
+        "webpack>eslint-scope>estraverse": true
+      }
+    },
     "webpack>json-parse-even-better-errors": {
       "globals": {
         "Buffer.isBuffer": true
