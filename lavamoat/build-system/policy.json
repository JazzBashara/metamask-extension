{
  "resources": {
    "@babel/code-frame": {
      "globals": {
        "console.warn": true,
        "process.emitWarning": true
      },
      "packages": {
        "@babel/code-frame>@babel/highlight": true,
        "@babel/code-frame>chalk": true
      }
    },
    "@babel/code-frame>@babel/highlight": {
      "packages": {
        "@babel/code-frame>@babel/highlight>chalk": true,
        "lavamoat>@babel/highlight>@babel/helper-validator-identifier": true,
        "loose-envify>js-tokens": true
      }
    },
    "@babel/code-frame>@babel/highlight>chalk": {
      "globals": {
        "process.env.TERM": true,
        "process.platform": true
      },
      "packages": {
        "@babel/code-frame>@babel/highlight>chalk>ansi-styles": true,
        "@babel/code-frame>@babel/highlight>chalk>escape-string-regexp": true,
        "@babel/code-frame>@babel/highlight>chalk>supports-color": true
      }
    },
    "@babel/code-frame>@babel/highlight>chalk>ansi-styles": {
      "packages": {
        "@metamask/jazzicon>color>color-convert": true
      }
    },
    "@babel/code-frame>@babel/highlight>chalk>supports-color": {
      "builtin": {
        "os.release": true
      },
      "globals": {
        "process.env": true,
        "process.platform": true,
        "process.stderr": true,
        "process.stdout": true,
        "process.versions.node.split": true
      },
      "packages": {
        "@babel/code-frame>@babel/highlight>chalk>supports-color>has-flag": true
      }
    },
    "@babel/code-frame>@babel/highlight>chalk>supports-color>has-flag": {
      "globals": {
        "process.argv": true
      }
    },
    "@babel/code-frame>chalk": {
      "globals": {
        "process.env.TERM": true,
        "process.platform": true
      },
      "packages": {
        "@babel/code-frame>chalk>ansi-styles": true,
        "@babel/code-frame>chalk>escape-string-regexp": true,
        "@babel/code-frame>chalk>supports-color": true
      }
    },
    "@babel/code-frame>chalk>ansi-styles": {
      "packages": {
        "@babel/code-frame>chalk>ansi-styles>color-convert": true
      }
    },
    "@babel/code-frame>chalk>ansi-styles>color-convert": {
      "packages": {
        "@babel/code-frame>chalk>ansi-styles>color-convert>color-name": true
      }
    },
    "@babel/code-frame>chalk>supports-color": {
      "builtin": {
        "os.release": true
      },
      "globals": {
        "process.env": true,
        "process.platform": true,
        "process.stderr": true,
        "process.stdout": true,
        "process.versions.node.split": true
      },
      "packages": {
        "@babel/code-frame>chalk>supports-color>has-flag": true
      }
    },
    "@babel/code-frame>chalk>supports-color>has-flag": {
      "globals": {
        "process.argv": true
      }
    },
    "@babel/core": {
      "builtin": {
        "assert": true,
        "fs": true,
        "module": true,
        "path": true,
        "process": true,
        "url": true,
        "util": true,
        "v8": true
      },
      "globals": {
        "console.error": true,
        "console.log": true,
        "process.env.BABEL_ENV": true,
        "process.env.BABEL_SHOW_CONFIG_FOR": true,
        "process.env.NODE_ENV": true,
        "process.versions.node": true,
        "process.versions.pnp": true
      },
      "packages": {
        "$root$": true,
        "@babel/code-frame": true,
        "@babel/core>@ampproject/remapping": true,
        "@babel/core>@babel/generator": true,
        "@babel/core>@babel/helper-compilation-targets": true,
        "@babel/core>@babel/helper-module-transforms": true,
        "@babel/core>@babel/helpers": true,
        "@babel/core>@babel/parser": true,
        "@babel/core>@babel/template": true,
        "@babel/core>@babel/types": true,
        "@babel/core>convert-source-map": true,
        "@babel/core>gensync": true,
        "@babel/core>semver": true,
        "@babel/plugin-proposal-class-properties": true,
        "@babel/plugin-proposal-nullish-coalescing-operator": true,
        "@babel/plugin-proposal-object-rest-spread": true,
        "@babel/plugin-proposal-optional-chaining": true,
        "@babel/plugin-transform-runtime": true,
        "@babel/preset-env": true,
        "@babel/preset-react": true,
        "@babel/preset-typescript": true,
        "depcheck>@babel/traverse": true,
        "depcheck>json5": true,
        "nock>debug": true
      }
    },
    "@babel/core>@ampproject/remapping": {
      "globals": {
        "define": true
      },
      "packages": {
        "terser>@jridgewell/source-map>@jridgewell/gen-mapping": true,
        "terser>@jridgewell/source-map>@jridgewell/trace-mapping": true
      }
    },
    "@babel/core>@babel/generator": {
      "globals": {
        "console.error": true,
        "console.warn": true
      },
      "packages": {
        "@babel/core>@babel/generator>jsesc": true,
        "@babel/core>@babel/types": true,
        "terser>@jridgewell/source-map>@jridgewell/gen-mapping": true,
        "terser>@jridgewell/source-map>@jridgewell/trace-mapping": true
      }
    },
    "@babel/core>@babel/generator>jsesc": {
      "globals": {
        "Buffer.isBuffer": true
      }
    },
    "@babel/core>@babel/helper-compilation-targets": {
      "globals": {
        "console.warn": true,
        "process.versions.node": true
      },
      "packages": {
        "@babel/core>@babel/helper-compilation-targets>lru-cache": true,
        "@babel/core>@babel/helper-compilation-targets>semver": true,
        "@babel/preset-env>@babel/compat-data": true,
        "@babel/preset-env>@babel/helper-validator-option": true,
        "webpack>browserslist": true
      }
    },
    "@babel/core>@babel/helper-compilation-targets>lru-cache": {
      "packages": {
        "@babel/core>@babel/helper-compilation-targets>lru-cache>yallist": true
      }
    },
    "@babel/core>@babel/helper-compilation-targets>semver": {
      "globals": {
        "console": true,
        "process": true
      }
    },
    "@babel/core>@babel/helper-module-transforms": {
      "builtin": {
        "assert": true,
        "path.basename": true,
        "path.extname": true
      },
      "packages": {
        "@babel/core": true,
        "@babel/core>@babel/helper-module-transforms>@babel/helper-module-imports": true,
        "@babel/core>@babel/helper-module-transforms>@babel/helper-simple-access": true,
        "depcheck>@babel/traverse>@babel/helper-environment-visitor": true,
        "depcheck>@babel/traverse>@babel/helper-split-export-declaration": true,
        "lavamoat>@babel/highlight>@babel/helper-validator-identifier": true
      }
    },
    "@babel/core>@babel/helper-module-transforms>@babel/helper-module-imports": {
      "builtin": {
        "assert": true
      },
      "packages": {
        "@babel/core>@babel/types": true
      }
    },
    "@babel/core>@babel/helper-module-transforms>@babel/helper-simple-access": {
      "packages": {
        "@babel/core>@babel/types": true
      }
    },
    "@babel/core>@babel/helpers": {
      "packages": {
        "@babel/core>@babel/template": true,
        "@babel/core>@babel/types": true,
        "depcheck>@babel/traverse": true
      }
    },
    "@babel/core>@babel/template": {
      "packages": {
        "@babel/code-frame": true,
        "@babel/core>@babel/parser": true,
        "@babel/core>@babel/types": true
      }
    },
    "@babel/core>@babel/types": {
      "globals": {
        "console.warn": true,
        "process.env.BABEL_TYPES_8_BREAKING": true
      },
      "packages": {
        "@babel/core>@babel/types>@babel/helper-string-parser": true,
        "@babel/core>@babel/types>to-fast-properties": true,
        "lavamoat>@babel/highlight>@babel/helper-validator-identifier": true
      }
    },
    "@babel/core>convert-source-map": {
      "globals": {
        "Buffer": true,
        "atob": true,
        "btoa": true,
        "value": true
      }
    },
    "@babel/core>semver": {
      "globals": {
        "console": true,
        "process": true
      }
    },
    "@babel/eslint-parser": {
      "builtin": {
        "module": true,
        "path": true,
        "worker_threads": true
      },
      "globals": {
        "__dirname": true,
        "process.cwd": true,
        "process.versions": true
      },
      "packages": {
        "@babel/core": true,
        "@babel/core>@babel/parser": true,
        "@babel/eslint-parser>@nicolo-ribaudo/eslint-scope-5-internals": true,
        "@babel/eslint-parser>eslint-scope": true,
        "@babel/eslint-parser>eslint-visitor-keys": true,
        "@babel/eslint-parser>semver": true,
        "@babel/parser": true,
        "depcheck>@babel/parser": true,
        "eslint": true,
        "lavamoat>lavamoat-tofu>@babel/parser": true
      }
    },
    "@babel/eslint-parser>@nicolo-ribaudo/eslint-scope-5-internals": {
      "packages": {
        "webpack>eslint-scope": true
      }
    },
    "@babel/eslint-parser>semver": {
      "globals": {
        "console": true,
        "process": true
      }
    },
    "@babel/eslint-plugin": {
      "packages": {
        "@babel/eslint-plugin>eslint-rule-composer": true,
        "eslint": true
      }
    },
    "@babel/preset-env": {
      "globals": {
        "console.log": true,
        "console.warn": true,
        "process.cwd": true,
        "process.env.BABEL_ENV": true
      },
      "packages": {
        "@babel/core>@babel/helper-compilation-targets": true,
        "@babel/core>@babel/types": true,
        "@babel/preset-env>@babel/compat-data": true,
        "@babel/preset-env>@babel/helper-plugin-utils": true,
        "@babel/preset-env>@babel/helper-validator-option": true,
        "@babel/preset-env>@babel/plugin-bugfix-safari-id-destructuring-collision-in-function-expression": true,
        "@babel/preset-env>@babel/plugin-bugfix-v8-spread-parameters-in-optional-chaining": true,
        "@babel/preset-env>@babel/plugin-syntax-async-generators": true,
        "@babel/preset-env>@babel/plugin-syntax-class-properties": true,
        "@babel/preset-env>@babel/plugin-syntax-class-static-block": true,
        "@babel/preset-env>@babel/plugin-syntax-dynamic-import": true,
        "@babel/preset-env>@babel/plugin-syntax-export-namespace-from": true,
        "@babel/preset-env>@babel/plugin-syntax-import-assertions": true,
        "@babel/preset-env>@babel/plugin-syntax-import-attributes": true,
        "@babel/preset-env>@babel/plugin-syntax-import-meta": true,
        "@babel/preset-env>@babel/plugin-syntax-json-strings": true,
        "@babel/preset-env>@babel/plugin-syntax-logical-assignment-operators": true,
        "@babel/preset-env>@babel/plugin-syntax-nullish-coalescing-operator": true,
        "@babel/preset-env>@babel/plugin-syntax-numeric-separator": true,
        "@babel/preset-env>@babel/plugin-syntax-object-rest-spread": true,
        "@babel/preset-env>@babel/plugin-syntax-optional-catch-binding": true,
        "@babel/preset-env>@babel/plugin-syntax-optional-chaining": true,
        "@babel/preset-env>@babel/plugin-syntax-private-property-in-object": true,
        "@babel/preset-env>@babel/plugin-syntax-top-level-await": true,
        "@babel/preset-env>@babel/plugin-syntax-unicode-sets-regex": true,
        "@babel/preset-env>@babel/plugin-transform-arrow-functions": true,
        "@babel/preset-env>@babel/plugin-transform-async-generator-functions": true,
        "@babel/preset-env>@babel/plugin-transform-async-to-generator": true,
        "@babel/preset-env>@babel/plugin-transform-block-scoped-functions": true,
        "@babel/preset-env>@babel/plugin-transform-block-scoping": true,
        "@babel/preset-env>@babel/plugin-transform-class-properties": true,
        "@babel/preset-env>@babel/plugin-transform-class-static-block": true,
        "@babel/preset-env>@babel/plugin-transform-classes": true,
        "@babel/preset-env>@babel/plugin-transform-computed-properties": true,
        "@babel/preset-env>@babel/plugin-transform-destructuring": true,
        "@babel/preset-env>@babel/plugin-transform-dotall-regex": true,
        "@babel/preset-env>@babel/plugin-transform-duplicate-keys": true,
        "@babel/preset-env>@babel/plugin-transform-dynamic-import": true,
        "@babel/preset-env>@babel/plugin-transform-exponentiation-operator": true,
        "@babel/preset-env>@babel/plugin-transform-export-namespace-from": true,
        "@babel/preset-env>@babel/plugin-transform-for-of": true,
        "@babel/preset-env>@babel/plugin-transform-function-name": true,
        "@babel/preset-env>@babel/plugin-transform-json-strings": true,
        "@babel/preset-env>@babel/plugin-transform-literals": true,
        "@babel/preset-env>@babel/plugin-transform-logical-assignment-operators": true,
        "@babel/preset-env>@babel/plugin-transform-member-expression-literals": true,
        "@babel/preset-env>@babel/plugin-transform-modules-amd": true,
        "@babel/preset-env>@babel/plugin-transform-modules-commonjs": true,
        "@babel/preset-env>@babel/plugin-transform-modules-systemjs": true,
        "@babel/preset-env>@babel/plugin-transform-modules-umd": true,
        "@babel/preset-env>@babel/plugin-transform-named-capturing-groups-regex": true,
        "@babel/preset-env>@babel/plugin-transform-new-target": true,
        "@babel/preset-env>@babel/plugin-transform-nullish-coalescing-operator": true,
        "@babel/preset-env>@babel/plugin-transform-numeric-separator": true,
        "@babel/preset-env>@babel/plugin-transform-object-rest-spread": true,
        "@babel/preset-env>@babel/plugin-transform-object-super": true,
        "@babel/preset-env>@babel/plugin-transform-optional-catch-binding": true,
        "@babel/preset-env>@babel/plugin-transform-optional-chaining": true,
        "@babel/preset-env>@babel/plugin-transform-parameters": true,
        "@babel/preset-env>@babel/plugin-transform-private-methods": true,
        "@babel/preset-env>@babel/plugin-transform-private-property-in-object": true,
        "@babel/preset-env>@babel/plugin-transform-property-literals": true,
        "@babel/preset-env>@babel/plugin-transform-regenerator": true,
        "@babel/preset-env>@babel/plugin-transform-reserved-words": true,
        "@babel/preset-env>@babel/plugin-transform-shorthand-properties": true,
        "@babel/preset-env>@babel/plugin-transform-spread": true,
        "@babel/preset-env>@babel/plugin-transform-sticky-regex": true,
        "@babel/preset-env>@babel/plugin-transform-template-literals": true,
        "@babel/preset-env>@babel/plugin-transform-typeof-symbol": true,
        "@babel/preset-env>@babel/plugin-transform-unicode-escapes": true,
        "@babel/preset-env>@babel/plugin-transform-unicode-property-regex": true,
        "@babel/preset-env>@babel/plugin-transform-unicode-regex": true,
        "@babel/preset-env>@babel/plugin-transform-unicode-sets-regex": true,
        "@babel/preset-env>@babel/preset-modules": true,
        "@babel/preset-env>babel-plugin-polyfill-corejs2": true,
        "@babel/preset-env>babel-plugin-polyfill-corejs3": true,
        "@babel/preset-env>babel-plugin-polyfill-regenerator": true,
        "@babel/preset-env>core-js-compat": true,
        "@babel/preset-env>semver": true
      }
    },
    "@babel/preset-env>@babel/plugin-bugfix-safari-id-destructuring-collision-in-function-expression": {
      "packages": {
        "@babel/preset-env>@babel/helper-plugin-utils": true
      }
    },
    "@babel/preset-env>@babel/plugin-bugfix-v8-spread-parameters-in-optional-chaining": {
      "packages": {
        "@babel/core": true,
        "@babel/preset-env>@babel/helper-plugin-utils": true,
        "@babel/preset-env>@babel/plugin-transform-optional-chaining": true,
        "@babel/preset-env>@babel/plugin-transform-spread>@babel/helper-skip-transparent-expression-wrappers": true
      }
    },
    "@babel/preset-env>@babel/plugin-syntax-async-generators": {
      "packages": {
        "@babel/preset-env>@babel/helper-plugin-utils": true
      }
    },
    "@babel/preset-env>@babel/plugin-syntax-class-properties": {
      "packages": {
        "@babel/preset-env>@babel/helper-plugin-utils": true
      }
    },
    "@babel/preset-env>@babel/plugin-syntax-class-static-block": {
      "packages": {
        "@babel/preset-env>@babel/helper-plugin-utils": true
      }
    },
    "@babel/preset-env>@babel/plugin-syntax-dynamic-import": {
      "packages": {
        "@babel/preset-env>@babel/helper-plugin-utils": true
      }
    },
    "@babel/preset-env>@babel/plugin-syntax-export-namespace-from": {
      "packages": {
        "@babel/preset-env>@babel/helper-plugin-utils": true
      }
    },
    "@babel/preset-env>@babel/plugin-syntax-import-assertions": {
      "packages": {
        "@babel/preset-env>@babel/helper-plugin-utils": true
      }
    },
    "@babel/preset-env>@babel/plugin-syntax-import-attributes": {
      "packages": {
        "@babel/preset-env>@babel/helper-plugin-utils": true
      }
    },
    "@babel/preset-env>@babel/plugin-syntax-import-meta": {
      "packages": {
        "@babel/preset-env>@babel/helper-plugin-utils": true
      }
    },
    "@babel/preset-env>@babel/plugin-syntax-json-strings": {
      "packages": {
        "@babel/preset-env>@babel/helper-plugin-utils": true
      }
    },
    "@babel/preset-env>@babel/plugin-syntax-logical-assignment-operators": {
      "packages": {
        "@babel/preset-env>@babel/helper-plugin-utils": true
      }
    },
    "@babel/preset-env>@babel/plugin-syntax-nullish-coalescing-operator": {
      "packages": {
        "@babel/preset-env>@babel/helper-plugin-utils": true
      }
    },
    "@babel/preset-env>@babel/plugin-syntax-numeric-separator": {
      "packages": {
        "@babel/preset-env>@babel/helper-plugin-utils": true
      }
    },
    "@babel/preset-env>@babel/plugin-syntax-object-rest-spread": {
      "packages": {
        "@babel/preset-env>@babel/helper-plugin-utils": true
      }
    },
    "@babel/preset-env>@babel/plugin-syntax-optional-catch-binding": {
      "packages": {
        "@babel/preset-env>@babel/helper-plugin-utils": true
      }
    },
    "@babel/preset-env>@babel/plugin-syntax-optional-chaining": {
      "packages": {
        "@babel/preset-env>@babel/helper-plugin-utils": true
      }
    },
    "@babel/preset-env>@babel/plugin-syntax-private-property-in-object": {
      "packages": {
        "@babel/preset-env>@babel/helper-plugin-utils": true
      }
    },
    "@babel/preset-env>@babel/plugin-syntax-top-level-await": {
      "packages": {
        "@babel/preset-env>@babel/helper-plugin-utils": true
      }
    },
    "@babel/preset-env>@babel/plugin-syntax-unicode-sets-regex": {
      "packages": {
        "@babel/preset-env>@babel/helper-plugin-utils": true,
        "@babel/preset-env>@babel/plugin-transform-dotall-regex>@babel/helper-create-regexp-features-plugin": true
      }
    },
    "@babel/preset-env>@babel/plugin-transform-arrow-functions": {
      "packages": {
        "@babel/preset-env>@babel/helper-plugin-utils": true
      }
    },
    "@babel/preset-env>@babel/plugin-transform-async-generator-functions": {
      "packages": {
        "@babel/core": true,
        "@babel/preset-env>@babel/helper-plugin-utils": true,
        "@babel/preset-env>@babel/plugin-syntax-async-generators": true,
        "@babel/preset-env>@babel/plugin-transform-async-to-generator>@babel/helper-remap-async-to-generator": true,
        "depcheck>@babel/traverse>@babel/helper-environment-visitor": true
      }
    },
    "@babel/preset-env>@babel/plugin-transform-async-to-generator": {
      "packages": {
        "@babel/core": true,
        "@babel/core>@babel/helper-module-transforms>@babel/helper-module-imports": true,
        "@babel/preset-env>@babel/helper-plugin-utils": true,
        "@babel/preset-env>@babel/plugin-transform-async-to-generator>@babel/helper-remap-async-to-generator": true
      }
    },
    "@babel/preset-env>@babel/plugin-transform-async-to-generator>@babel/helper-remap-async-to-generator": {
      "packages": {
        "@babel/core": true,
        "@babel/preset-env>@babel/plugin-transform-async-to-generator>@babel/helper-remap-async-to-generator>@babel/helper-wrap-function": true,
        "@babel/preset-env>@babel/plugin-transform-classes>@babel/helper-annotate-as-pure": true,
        "depcheck>@babel/traverse>@babel/helper-environment-visitor": true
      }
    },
    "@babel/preset-env>@babel/plugin-transform-async-to-generator>@babel/helper-remap-async-to-generator>@babel/helper-wrap-function": {
      "packages": {
        "@babel/core>@babel/template": true,
        "@babel/core>@babel/types": true,
        "depcheck>@babel/traverse>@babel/helper-function-name": true
      }
    },
    "@babel/preset-env>@babel/plugin-transform-block-scoped-functions": {
      "packages": {
        "@babel/core": true,
        "@babel/preset-env>@babel/helper-plugin-utils": true
      }
    },
    "@babel/preset-env>@babel/plugin-transform-block-scoping": {
      "packages": {
        "@babel/core": true,
        "@babel/preset-env>@babel/helper-plugin-utils": true
      }
    },
    "@babel/preset-env>@babel/plugin-transform-class-properties": {
      "packages": {
        "@babel/preset-env>@babel/helper-plugin-utils": true,
        "@babel/preset-env>@babel/plugin-transform-private-methods>@babel/helper-create-class-features-plugin": true
      }
    },
    "@babel/preset-env>@babel/plugin-transform-class-static-block": {
      "packages": {
        "@babel/preset-env>@babel/helper-plugin-utils": true,
        "@babel/preset-env>@babel/plugin-syntax-class-static-block": true,
        "@babel/preset-env>@babel/plugin-transform-private-methods>@babel/helper-create-class-features-plugin": true
      }
    },
    "@babel/preset-env>@babel/plugin-transform-classes": {
      "packages": {
        "@babel/core": true,
        "@babel/core>@babel/helper-compilation-targets": true,
        "@babel/preset-env>@babel/helper-plugin-utils": true,
        "@babel/preset-env>@babel/plugin-transform-classes>@babel/helper-annotate-as-pure": true,
        "@babel/preset-env>@babel/plugin-transform-classes>@babel/helper-optimise-call-expression": true,
        "@babel/preset-env>@babel/plugin-transform-classes>@babel/helper-replace-supers": true,
        "depcheck>@babel/traverse>@babel/helper-environment-visitor": true,
        "depcheck>@babel/traverse>@babel/helper-function-name": true,
        "depcheck>@babel/traverse>@babel/helper-split-export-declaration": true,
        "depcheck>@babel/traverse>globals": true
      }
    },
    "@babel/preset-env>@babel/plugin-transform-classes>@babel/helper-annotate-as-pure": {
      "packages": {
        "@babel/core>@babel/types": true
      }
    },
    "@babel/preset-env>@babel/plugin-transform-classes>@babel/helper-optimise-call-expression": {
      "packages": {
        "@babel/core>@babel/types": true
      }
    },
    "@babel/preset-env>@babel/plugin-transform-classes>@babel/helper-replace-supers": {
      "packages": {
        "@babel/core": true,
        "@babel/preset-env>@babel/plugin-transform-classes>@babel/helper-optimise-call-expression": true,
        "@babel/preset-env>@babel/plugin-transform-classes>@babel/helper-replace-supers>@babel/helper-member-expression-to-functions": true,
        "depcheck>@babel/traverse>@babel/helper-environment-visitor": true
      }
    },
    "@babel/preset-env>@babel/plugin-transform-classes>@babel/helper-replace-supers>@babel/helper-member-expression-to-functions": {
      "packages": {
        "@babel/core>@babel/types": true
      }
    },
    "@babel/preset-env>@babel/plugin-transform-computed-properties": {
      "packages": {
        "@babel/core": true,
        "@babel/core>@babel/template": true,
        "@babel/preset-env>@babel/helper-plugin-utils": true
      }
    },
    "@babel/preset-env>@babel/plugin-transform-destructuring": {
      "packages": {
        "@babel/core": true,
        "@babel/preset-env>@babel/helper-plugin-utils": true
      }
    },
    "@babel/preset-env>@babel/plugin-transform-dotall-regex": {
      "packages": {
        "@babel/preset-env>@babel/helper-plugin-utils": true,
        "@babel/preset-env>@babel/plugin-transform-dotall-regex>@babel/helper-create-regexp-features-plugin": true
      }
    },
    "@babel/preset-env>@babel/plugin-transform-dotall-regex>@babel/helper-create-regexp-features-plugin": {
      "packages": {
        "@babel/core": true,
        "@babel/preset-env>@babel/plugin-transform-classes>@babel/helper-annotate-as-pure": true,
        "@babel/preset-env>@babel/plugin-transform-dotall-regex>@babel/helper-create-regexp-features-plugin>regexpu-core": true,
        "@babel/preset-env>@babel/plugin-transform-dotall-regex>@babel/helper-create-regexp-features-plugin>semver": true
      }
    },
    "@babel/preset-env>@babel/plugin-transform-dotall-regex>@babel/helper-create-regexp-features-plugin>regexpu-core": {
      "globals": {
        "characterClassItem.kind": true
      },
      "packages": {
        "@babel/preset-env>@babel/plugin-transform-dotall-regex>@babel/helper-create-regexp-features-plugin>regexpu-core>@babel/regjsgen": true,
        "@babel/preset-env>@babel/plugin-transform-dotall-regex>@babel/helper-create-regexp-features-plugin>regexpu-core>regenerate": true,
        "@babel/preset-env>@babel/plugin-transform-dotall-regex>@babel/helper-create-regexp-features-plugin>regexpu-core>regjsparser": true,
        "@babel/preset-env>@babel/plugin-transform-dotall-regex>@babel/helper-create-regexp-features-plugin>regexpu-core>unicode-match-property-ecmascript": true,
        "@babel/preset-env>@babel/plugin-transform-dotall-regex>@babel/helper-create-regexp-features-plugin>regexpu-core>unicode-match-property-value-ecmascript": true
      }
    },
    "@babel/preset-env>@babel/plugin-transform-dotall-regex>@babel/helper-create-regexp-features-plugin>regexpu-core>@babel/regjsgen": {
      "globals": {
        "define": true
      }
    },
    "@babel/preset-env>@babel/plugin-transform-dotall-regex>@babel/helper-create-regexp-features-plugin>regexpu-core>regenerate": {
      "globals": {
        "define": true
      }
    },
    "@babel/preset-env>@babel/plugin-transform-dotall-regex>@babel/helper-create-regexp-features-plugin>regexpu-core>regjsparser": {
      "globals": {
        "regjsparser": "write"
      }
    },
    "@babel/preset-env>@babel/plugin-transform-dotall-regex>@babel/helper-create-regexp-features-plugin>regexpu-core>unicode-match-property-ecmascript": {
      "packages": {
        "@babel/preset-env>@babel/plugin-transform-dotall-regex>@babel/helper-create-regexp-features-plugin>regexpu-core>unicode-match-property-ecmascript>unicode-canonical-property-names-ecmascript": true,
        "@babel/preset-env>@babel/plugin-transform-dotall-regex>@babel/helper-create-regexp-features-plugin>regexpu-core>unicode-match-property-ecmascript>unicode-property-aliases-ecmascript": true
      }
    },
    "@babel/preset-env>@babel/plugin-transform-dotall-regex>@babel/helper-create-regexp-features-plugin>semver": {
      "globals": {
        "console": true,
        "process": true
      }
    },
    "@babel/preset-env>@babel/plugin-transform-duplicate-keys": {
      "packages": {
        "@babel/core": true,
        "@babel/preset-env>@babel/helper-plugin-utils": true
      }
    },
    "@babel/preset-env>@babel/plugin-transform-dynamic-import": {
      "packages": {
        "@babel/preset-env>@babel/helper-plugin-utils": true,
        "@babel/preset-env>@babel/plugin-syntax-dynamic-import": true
      }
    },
    "@babel/preset-env>@babel/plugin-transform-exponentiation-operator": {
      "packages": {
        "@babel/core": true,
        "@babel/preset-env>@babel/helper-plugin-utils": true,
        "@babel/preset-env>@babel/plugin-transform-exponentiation-operator>@babel/helper-builder-binary-assignment-operator-visitor": true
      }
    },
    "@babel/preset-env>@babel/plugin-transform-exponentiation-operator>@babel/helper-builder-binary-assignment-operator-visitor": {
      "packages": {
        "@babel/core>@babel/types": true
      }
    },
    "@babel/preset-env>@babel/plugin-transform-export-namespace-from": {
      "packages": {
        "@babel/core": true,
        "@babel/preset-env>@babel/helper-plugin-utils": true,
        "@babel/preset-env>@babel/plugin-syntax-export-namespace-from": true
      }
    },
    "@babel/preset-env>@babel/plugin-transform-for-of": {
      "packages": {
        "@babel/core": true,
        "@babel/preset-env>@babel/helper-plugin-utils": true
      }
    },
    "@babel/preset-env>@babel/plugin-transform-function-name": {
      "packages": {
        "@babel/core>@babel/helper-compilation-targets": true,
        "@babel/preset-env>@babel/helper-plugin-utils": true,
        "depcheck>@babel/traverse>@babel/helper-function-name": true
      }
    },
    "@babel/preset-env>@babel/plugin-transform-json-strings": {
      "packages": {
        "@babel/preset-env>@babel/helper-plugin-utils": true,
        "@babel/preset-env>@babel/plugin-syntax-json-strings": true
      }
    },
    "@babel/preset-env>@babel/plugin-transform-literals": {
      "packages": {
        "@babel/preset-env>@babel/helper-plugin-utils": true
      }
    },
    "@babel/preset-env>@babel/plugin-transform-logical-assignment-operators": {
      "packages": {
        "@babel/core": true,
        "@babel/preset-env>@babel/helper-plugin-utils": true,
        "@babel/preset-env>@babel/plugin-syntax-logical-assignment-operators": true
      }
    },
    "@babel/preset-env>@babel/plugin-transform-member-expression-literals": {
      "packages": {
        "@babel/core": true,
        "@babel/preset-env>@babel/helper-plugin-utils": true
      }
    },
    "@babel/preset-env>@babel/plugin-transform-modules-amd": {
      "packages": {
        "@babel/core": true,
        "@babel/core>@babel/helper-module-transforms": true,
        "@babel/preset-env>@babel/helper-plugin-utils": true
      }
    },
    "@babel/preset-env>@babel/plugin-transform-modules-commonjs": {
      "packages": {
        "@babel/core": true,
        "@babel/core>@babel/helper-module-transforms": true,
        "@babel/core>@babel/helper-module-transforms>@babel/helper-simple-access": true,
        "@babel/preset-env>@babel/helper-plugin-utils": true
      }
    },
    "@babel/preset-env>@babel/plugin-transform-modules-systemjs": {
      "globals": {
        "console.warn": true
      },
      "packages": {
        "@babel/core": true,
        "@babel/core>@babel/helper-module-transforms": true,
        "@babel/preset-env>@babel/helper-plugin-utils": true,
        "depcheck>@babel/traverse>@babel/helper-hoist-variables": true,
        "lavamoat>@babel/highlight>@babel/helper-validator-identifier": true
      }
    },
    "@babel/preset-env>@babel/plugin-transform-modules-umd": {
      "builtin": {
        "path.basename": true,
        "path.extname": true
      },
      "packages": {
        "@babel/core": true,
        "@babel/core>@babel/helper-module-transforms": true,
        "@babel/preset-env>@babel/helper-plugin-utils": true
      }
    },
    "@babel/preset-env>@babel/plugin-transform-named-capturing-groups-regex": {
      "packages": {
        "@babel/preset-env>@babel/helper-plugin-utils": true,
        "@babel/preset-env>@babel/plugin-transform-dotall-regex>@babel/helper-create-regexp-features-plugin": true
      }
    },
    "@babel/preset-env>@babel/plugin-transform-new-target": {
      "packages": {
        "@babel/core": true,
        "@babel/preset-env>@babel/helper-plugin-utils": true
      }
    },
    "@babel/preset-env>@babel/plugin-transform-nullish-coalescing-operator": {
      "packages": {
        "@babel/core": true,
        "@babel/preset-env>@babel/helper-plugin-utils": true,
        "@babel/preset-env>@babel/plugin-syntax-nullish-coalescing-operator": true
      }
    },
    "@babel/preset-env>@babel/plugin-transform-numeric-separator": {
      "packages": {
        "@babel/preset-env>@babel/helper-plugin-utils": true,
        "@babel/preset-env>@babel/plugin-syntax-numeric-separator": true
      }
    },
    "@babel/preset-env>@babel/plugin-transform-object-rest-spread": {
      "packages": {
        "@babel/core": true,
        "@babel/core>@babel/helper-compilation-targets": true,
        "@babel/preset-env>@babel/compat-data": true,
        "@babel/preset-env>@babel/helper-plugin-utils": true,
        "@babel/preset-env>@babel/plugin-syntax-object-rest-spread": true,
        "@babel/preset-env>@babel/plugin-transform-parameters": true
      }
    },
    "@babel/preset-env>@babel/plugin-transform-object-super": {
      "packages": {
        "@babel/core": true,
        "@babel/preset-env>@babel/helper-plugin-utils": true,
        "@babel/preset-env>@babel/plugin-transform-classes>@babel/helper-replace-supers": true
      }
    },
    "@babel/preset-env>@babel/plugin-transform-optional-catch-binding": {
      "packages": {
        "@babel/preset-env>@babel/helper-plugin-utils": true,
        "@babel/preset-env>@babel/plugin-syntax-optional-catch-binding": true
      }
    },
    "@babel/preset-env>@babel/plugin-transform-optional-chaining": {
      "packages": {
        "@babel/core": true,
        "@babel/preset-env>@babel/helper-plugin-utils": true,
        "@babel/preset-env>@babel/plugin-syntax-optional-chaining": true,
        "@babel/preset-env>@babel/plugin-transform-spread>@babel/helper-skip-transparent-expression-wrappers": true
      }
    },
    "@babel/preset-env>@babel/plugin-transform-parameters": {
      "packages": {
        "@babel/core": true,
        "@babel/preset-env>@babel/helper-plugin-utils": true
      }
    },
    "@babel/preset-env>@babel/plugin-transform-private-methods": {
      "packages": {
        "@babel/preset-env>@babel/helper-plugin-utils": true,
        "@babel/preset-env>@babel/plugin-transform-private-methods>@babel/helper-create-class-features-plugin": true
      }
    },
    "@babel/preset-env>@babel/plugin-transform-private-methods>@babel/helper-create-class-features-plugin": {
      "globals": {
        "console.warn": true
      },
      "packages": {
        "@babel/core": true,
        "@babel/preset-env>@babel/plugin-transform-classes>@babel/helper-annotate-as-pure": true,
        "@babel/preset-env>@babel/plugin-transform-classes>@babel/helper-optimise-call-expression": true,
        "@babel/preset-env>@babel/plugin-transform-classes>@babel/helper-replace-supers": true,
        "@babel/preset-env>@babel/plugin-transform-classes>@babel/helper-replace-supers>@babel/helper-member-expression-to-functions": true,
        "@babel/preset-env>@babel/plugin-transform-private-methods>@babel/helper-create-class-features-plugin>semver": true,
        "@babel/preset-env>@babel/plugin-transform-spread>@babel/helper-skip-transparent-expression-wrappers": true,
        "depcheck>@babel/traverse>@babel/helper-environment-visitor": true,
        "depcheck>@babel/traverse>@babel/helper-function-name": true,
        "depcheck>@babel/traverse>@babel/helper-split-export-declaration": true
      }
    },
    "@babel/preset-env>@babel/plugin-transform-private-methods>@babel/helper-create-class-features-plugin>semver": {
      "globals": {
        "console": true,
        "process": true
      }
    },
    "@babel/preset-env>@babel/plugin-transform-private-property-in-object": {
      "packages": {
        "@babel/preset-env>@babel/helper-plugin-utils": true,
        "@babel/preset-env>@babel/plugin-syntax-private-property-in-object": true,
        "@babel/preset-env>@babel/plugin-transform-classes>@babel/helper-annotate-as-pure": true,
        "@babel/preset-env>@babel/plugin-transform-private-methods>@babel/helper-create-class-features-plugin": true
      }
    },
    "@babel/preset-env>@babel/plugin-transform-property-literals": {
      "packages": {
        "@babel/core": true,
        "@babel/preset-env>@babel/helper-plugin-utils": true
      }
    },
    "@babel/preset-env>@babel/plugin-transform-regenerator": {
      "packages": {
        "@babel/preset-env>@babel/helper-plugin-utils": true,
        "@babel/preset-env>@babel/plugin-transform-regenerator>regenerator-transform": true
      }
    },
    "@babel/preset-env>@babel/plugin-transform-regenerator>regenerator-transform": {
      "builtin": {
        "assert": true,
        "util.inherits": true
      },
      "packages": {
        "@babel/runtime": true
      }
    },
    "@babel/preset-env>@babel/plugin-transform-reserved-words": {
      "packages": {
        "@babel/core": true,
        "@babel/preset-env>@babel/helper-plugin-utils": true
      }
    },
    "@babel/preset-env>@babel/plugin-transform-shorthand-properties": {
      "packages": {
        "@babel/core": true,
        "@babel/preset-env>@babel/helper-plugin-utils": true
      }
    },
    "@babel/preset-env>@babel/plugin-transform-spread": {
      "packages": {
        "@babel/core": true,
        "@babel/preset-env>@babel/helper-plugin-utils": true,
        "@babel/preset-env>@babel/plugin-transform-spread>@babel/helper-skip-transparent-expression-wrappers": true
      }
    },
    "@babel/preset-env>@babel/plugin-transform-spread>@babel/helper-skip-transparent-expression-wrappers": {
      "packages": {
        "@babel/core>@babel/types": true
      }
    },
    "@babel/preset-env>@babel/plugin-transform-sticky-regex": {
      "packages": {
        "@babel/core": true,
        "@babel/preset-env>@babel/helper-plugin-utils": true
      }
    },
    "@babel/preset-env>@babel/plugin-transform-template-literals": {
      "packages": {
        "@babel/core": true,
        "@babel/preset-env>@babel/helper-plugin-utils": true
      }
    },
    "@babel/preset-env>@babel/plugin-transform-typeof-symbol": {
      "packages": {
        "@babel/core": true,
        "@babel/preset-env>@babel/helper-plugin-utils": true
      }
    },
    "@babel/preset-env>@babel/plugin-transform-unicode-escapes": {
      "packages": {
        "@babel/core": true,
        "@babel/preset-env>@babel/helper-plugin-utils": true
      }
    },
    "@babel/preset-env>@babel/plugin-transform-unicode-property-regex": {
      "packages": {
        "@babel/preset-env>@babel/helper-plugin-utils": true,
        "@babel/preset-env>@babel/plugin-transform-dotall-regex>@babel/helper-create-regexp-features-plugin": true
      }
    },
    "@babel/preset-env>@babel/plugin-transform-unicode-regex": {
      "packages": {
        "@babel/preset-env>@babel/helper-plugin-utils": true,
        "@babel/preset-env>@babel/plugin-transform-dotall-regex>@babel/helper-create-regexp-features-plugin": true
      }
    },
    "@babel/preset-env>@babel/plugin-transform-unicode-sets-regex": {
      "packages": {
        "@babel/preset-env>@babel/helper-plugin-utils": true,
        "@babel/preset-env>@babel/plugin-transform-dotall-regex>@babel/helper-create-regexp-features-plugin": true
      }
    },
    "@babel/preset-env>babel-plugin-polyfill-corejs2": {
      "packages": {
        "@babel/core": true,
        "@babel/preset-env>@babel/compat-data": true,
        "@babel/preset-env>babel-plugin-polyfill-corejs2>@babel/helper-define-polyfill-provider": true,
        "@babel/preset-env>babel-plugin-polyfill-corejs2>semver": true
      }
    },
    "@babel/preset-env>babel-plugin-polyfill-corejs2>@babel/helper-define-polyfill-provider": {
      "builtin": {
        "module": true,
        "path": true
      },
      "globals": {
        "console.log": true,
        "console.warn": true,
        "process.exitCode": "write",
        "process.versions.node": true
      },
      "packages": {
        "@babel/core": true,
        "@babel/core>@babel/helper-compilation-targets": true,
        "@babel/preset-env>@babel/helper-plugin-utils": true,
        "@babel/preset-env>babel-plugin-polyfill-corejs2>@babel/helper-define-polyfill-provider>lodash.debounce": true,
        "brfs>resolve": true
      }
    },
    "@babel/preset-env>babel-plugin-polyfill-corejs2>@babel/helper-define-polyfill-provider>lodash.debounce": {
      "globals": {
        "clearTimeout": true,
        "setTimeout": true
      }
    },
    "@babel/preset-env>babel-plugin-polyfill-corejs2>semver": {
      "globals": {
        "console": true,
        "process": true
      }
    },
    "@babel/preset-env>babel-plugin-polyfill-corejs3": {
      "packages": {
        "@babel/core": true,
        "@babel/preset-env>babel-plugin-polyfill-corejs2>@babel/helper-define-polyfill-provider": true,
        "@babel/preset-env>core-js-compat": true
      }
    },
    "@babel/preset-env>babel-plugin-polyfill-regenerator": {
      "packages": {
        "@babel/preset-env>babel-plugin-polyfill-corejs2>@babel/helper-define-polyfill-provider": true
      }
    },
    "@babel/preset-env>semver": {
      "globals": {
        "console": true,
        "process": true
      }
    },
    "@babel/preset-react": {
      "packages": {
        "@babel/preset-env>@babel/helper-plugin-utils": true,
        "@babel/preset-env>@babel/helper-validator-option": true,
        "@babel/preset-react>@babel/plugin-transform-react-display-name": true,
        "@babel/preset-react>@babel/plugin-transform-react-jsx": true,
        "@babel/preset-react>@babel/plugin-transform-react-jsx-development": true,
        "@babel/preset-react>@babel/plugin-transform-react-pure-annotations": true
      }
    },
    "@babel/preset-react>@babel/plugin-transform-react-display-name": {
      "builtin": {
        "path.basename": true,
        "path.dirname": true,
        "path.extname": true
      },
      "packages": {
        "@babel/core": true,
        "@babel/preset-env>@babel/helper-plugin-utils": true
      }
    },
    "@babel/preset-react>@babel/plugin-transform-react-jsx": {
      "packages": {
        "@babel/core": true,
        "@babel/core>@babel/helper-module-transforms>@babel/helper-module-imports": true,
        "@babel/preset-env>@babel/helper-plugin-utils": true,
        "@babel/preset-env>@babel/plugin-transform-classes>@babel/helper-annotate-as-pure": true,
        "@babel/preset-typescript>@babel/plugin-syntax-jsx": true
      }
    },
    "@babel/preset-react>@babel/plugin-transform-react-jsx-development": {
      "packages": {
        "@babel/preset-react>@babel/plugin-transform-react-jsx": true
      }
    },
    "@babel/preset-react>@babel/plugin-transform-react-pure-annotations": {
      "packages": {
        "@babel/core": true,
        "@babel/preset-env>@babel/helper-plugin-utils": true,
        "@babel/preset-env>@babel/plugin-transform-classes>@babel/helper-annotate-as-pure": true
      }
    },
    "@babel/preset-typescript": {
      "packages": {
        "@babel/preset-env>@babel/helper-plugin-utils": true,
        "@babel/preset-env>@babel/helper-validator-option": true,
        "@babel/preset-env>@babel/plugin-transform-modules-commonjs": true,
        "@babel/preset-typescript>@babel/plugin-syntax-jsx": true,
        "@babel/preset-typescript>@babel/plugin-transform-typescript": true
      }
    },
    "@babel/preset-typescript>@babel/plugin-syntax-jsx": {
      "packages": {
        "@babel/preset-env>@babel/helper-plugin-utils": true
      }
    },
    "@babel/preset-typescript>@babel/plugin-transform-typescript": {
      "builtin": {
        "assert": true
      },
      "globals": {
        "console.warn": true
      },
      "packages": {
        "@babel/core": true,
        "@babel/preset-env>@babel/helper-plugin-utils": true,
        "@babel/preset-env>@babel/plugin-transform-classes>@babel/helper-annotate-as-pure": true,
        "@babel/preset-env>@babel/plugin-transform-private-methods>@babel/helper-create-class-features-plugin": true,
        "@babel/preset-typescript>@babel/plugin-transform-typescript>@babel/plugin-syntax-typescript": true
      }
    },
    "@babel/preset-typescript>@babel/plugin-transform-typescript>@babel/plugin-syntax-typescript": {
      "packages": {
        "@babel/preset-env>@babel/helper-plugin-utils": true
      }
    },
    "@babel/register>clone-deep>is-plain-object": {
      "packages": {
        "gulp>gulp-cli>isobject": true
      }
    },
    "@lavamoat/allow-scripts>@npmcli/run-script>node-gyp>npmlog": {
      "builtin": {
        "events.EventEmitter": true,
        "util": true
      },
      "globals": {
        "process.nextTick": true,
        "process.stderr": true
      },
      "packages": {
        "@lavamoat/allow-scripts>@npmcli/run-script>node-gyp>npmlog>are-we-there-yet": true,
        "@lavamoat/allow-scripts>@npmcli/run-script>node-gyp>npmlog>gauge": true,
        "@storybook/react>@storybook/node-logger>npmlog>console-control-strings": true,
        "nyc>yargs>set-blocking": true
      }
    },
    "@lavamoat/allow-scripts>@npmcli/run-script>node-gyp>npmlog>are-we-there-yet": {
      "builtin": {
        "events.EventEmitter": true,
        "util.inherits": true
      },
      "packages": {
        "koa>delegates": true,
        "readable-stream": true
      }
    },
    "@lavamoat/allow-scripts>@npmcli/run-script>node-gyp>npmlog>gauge": {
      "builtin": {
        "util.format": true
      },
      "globals": {
        "clearInterval": true,
        "process": true,
        "setImmediate": true,
        "setInterval": true
      },
      "packages": {
        "@lavamoat/allow-scripts>@npmcli/run-script>node-gyp>npmlog>gauge>aproba": true,
        "@lavamoat/allow-scripts>@npmcli/run-script>node-gyp>npmlog>gauge>string-width": true,
        "@lavamoat/allow-scripts>@npmcli/run-script>node-gyp>npmlog>gauge>strip-ansi": true,
        "@storybook/react>@storybook/node-logger>npmlog>console-control-strings": true,
        "@storybook/react>@storybook/node-logger>npmlog>gauge>has-unicode": true,
        "@storybook/react>@storybook/node-logger>npmlog>gauge>wide-align": true,
        "nyc>signal-exit": true,
        "react>object-assign": true
      }
    },
    "@lavamoat/allow-scripts>@npmcli/run-script>node-gyp>npmlog>gauge>string-width": {
      "packages": {
        "@lavamoat/allow-scripts>@npmcli/run-script>node-gyp>npmlog>gauge>string-width>is-fullwidth-code-point": true,
        "@lavamoat/allow-scripts>@npmcli/run-script>node-gyp>npmlog>gauge>strip-ansi": true,
        "gulp>gulp-cli>yargs>string-width>code-point-at": true
      }
    },
    "@lavamoat/allow-scripts>@npmcli/run-script>node-gyp>npmlog>gauge>string-width>is-fullwidth-code-point": {
      "packages": {
        "gulp>gulp-cli>yargs>string-width>is-fullwidth-code-point>number-is-nan": true
      }
    },
    "@lavamoat/allow-scripts>@npmcli/run-script>node-gyp>npmlog>gauge>strip-ansi": {
      "packages": {
        "@lavamoat/allow-scripts>@npmcli/run-script>node-gyp>npmlog>gauge>strip-ansi>ansi-regex": true
      }
    },
    "@lavamoat/lavapack": {
      "builtin": {
        "assert": true,
        "buffer.Buffer.from": true,
        "fs.promises.readFile": true,
        "fs.promises.writeFile": true,
        "fs.readFileSync": true,
        "path.join": true,
        "path.relative": true
      },
      "globals": {
        "__dirname": true,
        "__filename.slice": true,
        "console.error": true,
        "console.warn": true,
        "process.cwd": true,
        "setTimeout": true
      },
      "packages": {
        "@lavamoat/lavapack>combine-source-map": true,
        "@lavamoat/lavapack>convert-source-map": true,
        "@lavamoat/lavapack>readable-stream": true,
        "@lavamoat/lavapack>through2": true,
        "@lavamoat/lavapack>umd": true,
        "browserify>JSONStream": true,
        "eslint>espree": true,
        "lavamoat>json-stable-stringify": true,
        "lavamoat>lavamoat-core": true
      }
    },
    "@lavamoat/lavapack>combine-source-map": {
      "builtin": {
        "path.dirname": true,
        "path.join": true
      },
      "globals": {
        "process.platform": true
      },
      "packages": {
        "@lavamoat/lavapack>combine-source-map>inline-source-map": true,
        "@lavamoat/lavapack>combine-source-map>lodash.memoize": true,
        "@lavamoat/lavapack>combine-source-map>source-map": true,
        "nyc>convert-source-map": true
      }
    },
    "@lavamoat/lavapack>combine-source-map>inline-source-map": {
      "globals": {
        "Buffer.from": true
      },
      "packages": {
        "@lavamoat/lavapack>combine-source-map>inline-source-map>source-map": true
      }
    },
    "@lavamoat/lavapack>convert-source-map": {
      "globals": {
        "Buffer": true,
        "atob": true,
        "btoa": true,
        "value": true
      }
    },
    "@lavamoat/lavapack>readable-stream": {
      "builtin": {
        "buffer.Buffer": true,
        "events.EventEmitter": true,
        "stream": true,
        "util": true
      },
      "globals": {
        "process.env.READABLE_STREAM": true,
        "process.nextTick": true,
        "process.stderr": true,
        "process.stdout": true
      },
      "packages": {
        "browserify>string_decoder": true,
        "pumpify>inherits": true,
        "readable-stream>util-deprecate": true
      }
    },
<<<<<<< HEAD
=======
    "@lavamoat/lavapack>through2": {
      "builtin": {
        "util.inherits": true
      },
      "globals": {
        "process.nextTick": true
      },
      "packages": {
        "@lavamoat/lavapack>through2>readable-stream": true,
        "watchify>xtend": true
      }
    },
    "@lavamoat/lavapack>through2>readable-stream": {
      "builtin": {
        "events.EventEmitter": true,
        "stream": true,
        "util": true
      },
      "globals": {
        "process.browser": true,
        "process.env.READABLE_STREAM": true,
        "process.stderr": true,
        "process.stdout": true,
        "process.version.slice": true,
        "setImmediate": true
      },
      "packages": {
        "@lavamoat/lavapack>through2>readable-stream>safe-buffer": true,
        "@lavamoat/lavapack>through2>readable-stream>string_decoder": true,
        "pumpify>inherits": true,
        "readable-stream>core-util-is": true,
        "readable-stream>isarray": true,
        "readable-stream>process-nextick-args": true,
        "readable-stream>util-deprecate": true
      }
    },
    "@lavamoat/lavapack>through2>readable-stream>safe-buffer": {
      "builtin": {
        "buffer": true
      }
    },
    "@lavamoat/lavapack>through2>readable-stream>string_decoder": {
      "packages": {
        "@lavamoat/lavapack>through2>readable-stream>safe-buffer": true
      }
    },
>>>>>>> 726bdf9d
    "@metamask/build-utils": {
      "packages": {
        "@metamask/utils": true
      }
    },
    "@metamask/eth-token-tracker>deep-equal>is-date-object": {
      "packages": {
        "koa>is-generator-function>has-tostringtag": true
      }
    },
    "@metamask/jazzicon>color>clone": {
      "globals": {
        "Buffer": true
      }
    },
    "@metamask/utils": {
      "globals": {
        "Buffer": true,
        "TextDecoder": true,
        "TextEncoder": true
      },
      "packages": {
        "@metamask/utils>@noble/hashes": true,
        "@metamask/utils>@scure/base": true,
        "@metamask/utils>pony-cause": true,
        "nock>debug": true,
        "semver": true,
        "superstruct": true
      }
    },
    "@metamask/utils>@noble/hashes": {
      "globals": {
        "TextEncoder": true,
        "crypto": true
      }
    },
    "@metamask/utils>@scure/base": {
      "globals": {
        "TextDecoder": true,
        "TextEncoder": true
      }
    },
    "@metamask/utils": {
      "globals": {
        "Buffer": true,
        "TextDecoder": true,
        "TextEncoder": true
      },
      "packages": {
        "@metamask/utils>@noble/hashes": true,
        "@metamask/utils>@scure/base": true,
        "@metamask/utils>pony-cause": true,
        "nock>debug": true,
        "semver": true,
        "superstruct": true
      }
    },
    "@metamask/utils>@noble/hashes": {
      "globals": {
        "TextEncoder": true,
        "crypto": true
      }
    },
    "@metamask/utils>@scure/base": {
      "globals": {
        "TextDecoder": true,
        "TextEncoder": true
      }
    },
    "@sentry/cli>which": {
      "builtin": {
        "path.join": true
      },
      "globals": {
        "process.cwd": true,
        "process.env.OSTYPE": true,
        "process.env.PATH": true,
        "process.env.PATHEXT": true,
        "process.platform": true
      },
      "packages": {
        "@sentry/cli>which>isexe": true
      }
    },
    "@sentry/cli>which>isexe": {
      "builtin": {
        "fs": true
      },
      "globals": {
        "TESTING_WINDOWS": true,
        "process.env.PATHEXT": true,
        "process.getgid": true,
        "process.getuid": true,
        "process.platform": true
      }
    },
    "@storybook/addon-knobs>qs": {
      "packages": {
        "string.prototype.matchall>side-channel": true
      }
    },
    "@storybook/core>@storybook/core-server>x-default-browser>default-browser-id>untildify>os-homedir": {
      "builtin": {
        "os.homedir": true
      },
      "globals": {
        "process.env": true,
        "process.getuid": true,
        "process.platform": true
      }
    },
    "@storybook/react>@storybook/node-logger>npmlog>gauge>has-unicode": {
      "builtin": {
        "os.type": true
      },
      "globals": {
        "process.env.LANG": true,
        "process.env.LC_ALL": true,
        "process.env.LC_CTYPE": true
      }
    },
    "@storybook/react>@storybook/node-logger>npmlog>gauge>wide-align": {
      "packages": {
        "yargs>string-width": true
      }
    },
    "@storybook/react>acorn-walk": {
      "globals": {
        "define": true
      }
    },
    "@typescript-eslint/eslint-plugin": {
      "packages": {
        "@typescript-eslint/eslint-plugin>@typescript-eslint/type-utils": true,
        "@typescript-eslint/eslint-plugin>@typescript-eslint/utils": true,
        "@typescript-eslint/eslint-plugin>tsutils": true,
        "@typescript-eslint/parser>@typescript-eslint/scope-manager": true,
        "eslint": true,
        "eslint-plugin-jest>@typescript-eslint/utils": true,
        "eslint>debug": true,
        "eslint>regexpp": true,
        "globby>ignore": true,
        "semver": true,
        "typescript": true
      }
    },
    "@typescript-eslint/eslint-plugin>@typescript-eslint/type-utils": {
      "packages": {
        "@typescript-eslint/eslint-plugin>@typescript-eslint/type-utils>debug": true,
        "@typescript-eslint/eslint-plugin>@typescript-eslint/utils": true,
        "@typescript-eslint/eslint-plugin>tsutils": true,
        "eslint-plugin-jest>@typescript-eslint/utils": true,
        "eslint>debug": true,
        "madge>debug": true,
        "nock>debug": true,
        "typescript": true
      }
    },
    "@typescript-eslint/eslint-plugin>@typescript-eslint/type-utils>debug": {
      "globals": {
        "console.debug": true,
        "console.log": true
      },
      "packages": {
        "@typescript-eslint/eslint-plugin>@typescript-eslint/type-utils>debug>ms": true
      }
    },
    "@typescript-eslint/eslint-plugin>@typescript-eslint/utils": {
      "builtin": {
        "path": true
      },
      "packages": {
        "@typescript-eslint/parser>@typescript-eslint/scope-manager": true,
        "@typescript-eslint/parser>@typescript-eslint/types": true,
        "@typescript-eslint/utils": true,
        "eslint": true,
        "eslint-plugin-mocha>eslint-utils": true,
        "eslint>eslint-utils": true,
        "webpack>eslint-scope": true
      }
    },
    "@typescript-eslint/eslint-plugin>tsutils": {
      "packages": {
        "@typescript-eslint/eslint-plugin>tsutils>tslib": true,
        "typescript": true
      }
    },
    "@typescript-eslint/eslint-plugin>tsutils>tslib": {
      "globals": {
        "define": true
      }
    },
    "@typescript-eslint/parser": {
      "packages": {
        "@typescript-eslint/parser>@typescript-eslint/scope-manager": true,
        "@typescript-eslint/parser>@typescript-eslint/typescript-estree": true,
        "nock>debug": true,
        "typescript": true
      }
    },
    "@typescript-eslint/parser>@typescript-eslint/scope-manager": {
      "packages": {
        "@typescript-eslint/parser>@typescript-eslint/scope-manager>@typescript-eslint/visitor-keys": true,
        "@typescript-eslint/parser>@typescript-eslint/types": true
      }
    },
    "@typescript-eslint/parser>@typescript-eslint/scope-manager>@typescript-eslint/visitor-keys": {
      "packages": {
        "eslint>eslint-visitor-keys": true
      }
    },
    "@typescript-eslint/parser>@typescript-eslint/typescript-estree": {
      "builtin": {
        "fs": true,
        "path": true
      },
      "globals": {
        "console.log": true,
        "console.warn": true,
        "new": true,
        "process": true,
        "target": true
      },
      "packages": {
        "@typescript-eslint/eslint-plugin>tsutils": true,
        "@typescript-eslint/parser>@typescript-eslint/scope-manager>@typescript-eslint/visitor-keys": true,
        "@typescript-eslint/parser>@typescript-eslint/types": true,
        "del>is-glob": true,
        "globby": true,
        "nock>debug": true,
        "semver": true,
        "typescript": true
      }
    },
    "babelify": {
      "builtin": {
        "path.extname": true,
        "path.resolve": true,
        "stream.PassThrough": true,
        "stream.Transform": true,
        "util": true
      },
      "globals": {
        "Buffer.concat": true
      },
      "packages": {
        "@babel/core": true
      }
    },
    "bify-module-groups": {
      "packages": {
        "bify-module-groups>through2": true,
        "pify": true,
        "pump": true
      }
    },
    "bify-module-groups>through2": {
      "builtin": {
        "util.inherits": true
      },
      "globals": {
        "process.nextTick": true
      },
      "packages": {
        "bify-module-groups>through2>readable-stream": true
      }
    },
    "bify-module-groups>through2>readable-stream": {
      "builtin": {
        "buffer.Buffer": true,
        "events.EventEmitter": true,
        "stream": true,
        "util": true
      },
      "globals": {
        "process.env.READABLE_STREAM": true,
        "process.nextTick": true,
        "process.stderr": true,
        "process.stdout": true
      },
      "packages": {
        "browserify>string_decoder": true,
        "pumpify>inherits": true,
        "readable-stream>util-deprecate": true
      }
    },
    "brfs": {
      "builtin": {
        "fs.createReadStream": true,
        "fs.readdir": true,
        "path": true
      },
      "packages": {
        "brfs>quote-stream": true,
        "brfs>resolve": true,
        "brfs>static-module": true,
        "brfs>through2": true
      }
    },
    "brfs>quote-stream": {
      "globals": {
        "Buffer": true
      },
      "packages": {
        "brfs>quote-stream>buffer-equal": true,
        "brfs>quote-stream>through2": true
      }
    },
    "brfs>quote-stream>buffer-equal": {
      "builtin": {
        "buffer.Buffer.isBuffer": true
      }
    },
    "brfs>quote-stream>through2": {
      "builtin": {
        "util.inherits": true
      },
      "globals": {
        "process.nextTick": true
      },
      "packages": {
        "readable-stream": true,
        "watchify>xtend": true
      }
    },
    "brfs>resolve": {
      "builtin": {
        "fs.readFile": true,
        "fs.readFileSync": true,
        "fs.realpath": true,
        "fs.realpathSync": true,
        "fs.stat": true,
        "fs.statSync": true,
        "os.homedir": true,
        "path.dirname": true,
        "path.join": true,
        "path.parse": true,
        "path.relative": true,
        "path.resolve": true
      },
      "globals": {
        "process.env.HOME": true,
        "process.env.HOMEDRIVE": true,
        "process.env.HOMEPATH": true,
        "process.env.LNAME": true,
        "process.env.LOGNAME": true,
        "process.env.USER": true,
        "process.env.USERNAME": true,
        "process.env.USERPROFILE": true,
        "process.getuid": true,
        "process.nextTick": true,
        "process.platform": true,
        "process.versions.pnp": true
      },
      "packages": {
        "brfs>resolve>path-parse": true,
        "depcheck>is-core-module": true
      }
    },
    "brfs>resolve>path-parse": {
      "globals": {
        "process.platform": true
      }
    },
    "brfs>static-module": {
      "packages": {
        "brfs>static-module>acorn-node": true,
        "brfs>static-module>escodegen": true,
        "brfs>static-module>magic-string": true,
        "brfs>static-module>merge-source-map": true,
        "brfs>static-module>object-inspect": true,
        "brfs>static-module>scope-analyzer": true,
        "brfs>static-module>shallow-copy": true,
        "brfs>static-module>static-eval": true,
        "brfs>static-module>through2": true,
        "browserify>concat-stream": true,
        "browserify>duplexer2": true,
        "browserify>has": true,
        "nyc>convert-source-map": true,
        "readable-stream": true
      }
    },
    "brfs>static-module>acorn-node": {
      "packages": {
        "@storybook/react>acorn-walk": true,
        "brfs>static-module>acorn-node>acorn": true,
        "watchify>xtend": true
      }
    },
    "brfs>static-module>acorn-node>acorn": {
      "globals": {
        "define": true
      }
    },
    "brfs>static-module>escodegen": {
      "globals": {
        "sourceMap.SourceNode": true
      },
      "packages": {
        "brfs>static-module>escodegen>estraverse": true,
        "brfs>static-module>escodegen>source-map": true,
        "eslint>esutils": true
      }
    },
    "brfs>static-module>magic-string": {
      "globals": {
        "Buffer": true,
        "btoa": true,
        "console.warn": true
      },
      "packages": {
        "brfs>static-module>magic-string>sourcemap-codec": true
      }
    },
    "brfs>static-module>magic-string>sourcemap-codec": {
      "globals": {
        "define": true
      }
    },
    "brfs>static-module>merge-source-map": {
      "packages": {
        "brfs>static-module>merge-source-map>source-map": true
      }
    },
    "brfs>static-module>object-inspect": {
      "builtin": {
        "util.inspect": true
      },
      "globals": {
        "HTMLElement": true,
        "WeakRef": true
      }
    },
    "brfs>static-module>scope-analyzer": {
      "builtin": {
        "assert.ok": true,
        "assert.strictEqual": true
      },
      "packages": {
        "brfs>static-module>scope-analyzer>array-from": true,
        "brfs>static-module>scope-analyzer>dash-ast": true,
        "brfs>static-module>scope-analyzer>es6-map": true,
        "brfs>static-module>scope-analyzer>es6-set": true,
        "brfs>static-module>scope-analyzer>estree-is-function": true,
        "brfs>static-module>scope-analyzer>get-assigned-identifiers": true,
        "resolve-url-loader>es6-iterator>es6-symbol": true
      }
    },
    "brfs>static-module>scope-analyzer>dash-ast": {
      "builtin": {
        "assert": true
      }
    },
    "brfs>static-module>scope-analyzer>es6-map": {
      "packages": {
        "gulp-sourcemaps>debug-fabulous>memoizee>event-emitter": true,
        "resolve-url-loader>es6-iterator": true,
        "resolve-url-loader>es6-iterator>d": true,
        "resolve-url-loader>es6-iterator>es5-ext": true,
        "resolve-url-loader>es6-iterator>es6-symbol": true
      }
    },
    "brfs>static-module>scope-analyzer>es6-set": {
      "packages": {
        "gulp-sourcemaps>debug-fabulous>memoizee>event-emitter": true,
        "resolve-url-loader>es6-iterator": true,
        "resolve-url-loader>es6-iterator>d": true,
        "resolve-url-loader>es6-iterator>es5-ext": true,
        "resolve-url-loader>es6-iterator>es6-symbol": true
      }
    },
    "brfs>static-module>scope-analyzer>get-assigned-identifiers": {
      "builtin": {
        "assert.equal": true
      }
    },
    "brfs>static-module>static-eval": {
      "packages": {
        "brfs>static-module>static-eval>escodegen": true
      }
    },
    "brfs>static-module>static-eval>escodegen": {
      "globals": {
        "sourceMap.SourceNode": true
      },
      "packages": {
        "brfs>static-module>static-eval>escodegen>estraverse": true,
        "brfs>static-module>static-eval>escodegen>source-map": true,
        "eslint>esutils": true
      }
    },
    "brfs>static-module>through2": {
      "builtin": {
        "util.inherits": true
      },
      "globals": {
        "process.nextTick": true
      },
      "packages": {
        "readable-stream": true,
        "watchify>xtend": true
      }
    },
    "brfs>through2": {
      "builtin": {
        "util.inherits": true
      },
      "globals": {
        "process.nextTick": true
      },
      "packages": {
        "readable-stream": true,
        "watchify>xtend": true
      }
    },
    "browserify": {
      "builtin": {
        "events.EventEmitter": true,
        "fs.realpath": true,
        "path.dirname": true,
        "path.join": true,
        "path.relative": true,
        "path.resolve": true,
        "path.sep": true
      },
      "globals": {
        "__dirname": true,
        "process.cwd": true,
        "process.nextTick": true,
        "process.platform": true
      },
      "packages": {
        "brfs>resolve": true,
        "browserify>browser-pack": true,
        "browserify>browser-resolve": true,
        "browserify>cached-path-relative": true,
        "browserify>concat-stream": true,
        "browserify>deps-sort": true,
        "browserify>has": true,
        "browserify>insert-module-globals": true,
        "browserify>module-deps": true,
        "browserify>read-only-stream": true,
        "browserify>shasum-object": true,
        "browserify>syntax-error": true,
        "browserify>through2": true,
        "labeled-stream-splicer": true,
        "lavamoat>htmlescape": true,
        "pumpify>inherits": true,
        "watchify>defined": true,
        "watchify>xtend": true
      }
    },
    "browserify>JSONStream": {
      "globals": {
        "Buffer": true
      },
      "packages": {
        "browserify>JSONStream>jsonparse": true,
        "debounce-stream>through": true
      }
    },
    "browserify>JSONStream>jsonparse": {
      "globals": {
        "Buffer": true
      }
    },
    "browserify>browser-pack": {
      "builtin": {
        "fs.readFileSync": true,
        "path.join": true,
        "path.relative": true
      },
      "globals": {
        "__dirname": true,
        "process.cwd": true
      },
      "packages": {
        "@lavamoat/lavapack>combine-source-map": true,
        "@lavamoat/lavapack>umd": true,
        "browserify>JSONStream": true,
        "browserify>browser-pack>through2": true,
        "koa>content-disposition>safe-buffer": true,
        "watchify>defined": true
      }
    },
    "browserify>browser-pack>through2": {
      "builtin": {
        "util.inherits": true
      },
      "globals": {
        "process.nextTick": true
      },
      "packages": {
        "readable-stream": true,
        "watchify>xtend": true
      }
    },
    "browserify>browser-resolve": {
      "builtin": {
        "fs.readFile": true,
        "fs.readFileSync": true,
        "path": true
      },
      "globals": {
        "__dirname": true,
        "process.platform": true
      },
      "packages": {
        "brfs>resolve": true
      }
    },
    "browserify>cached-path-relative": {
      "builtin": {
        "path": true
      },
      "globals": {
        "process.cwd": true
      }
    },
    "browserify>concat-stream": {
      "globals": {
        "Buffer.concat": true,
        "Buffer.isBuffer": true
      },
      "packages": {
        "browserify>concat-stream>typedarray": true,
        "pumpify>inherits": true,
        "readable-stream": true,
        "terser>source-map-support>buffer-from": true
      }
    },
    "browserify>deps-sort": {
      "packages": {
        "browserify>deps-sort>through2": true,
        "browserify>shasum-object": true
      }
    },
    "browserify>deps-sort>through2": {
      "builtin": {
        "util.inherits": true
      },
      "globals": {
        "process.nextTick": true
      },
      "packages": {
        "readable-stream": true,
        "watchify>xtend": true
      }
    },
    "browserify>duplexer2": {
      "packages": {
        "readable-stream": true
      }
    },
    "browserify>has": {
      "packages": {
        "browserify>has>function-bind": true
      }
    },
    "browserify>insert-module-globals": {
      "builtin": {
        "path.dirname": true,
        "path.isAbsolute": true,
        "path.relative": true,
        "path.sep": true
      },
      "globals": {
        "Buffer.concat": true,
        "Buffer.isBuffer": true
      },
      "packages": {
        "@lavamoat/lavapack>combine-source-map": true,
        "brfs>static-module>acorn-node": true,
        "browserify>insert-module-globals>through2": true,
        "browserify>insert-module-globals>undeclared-identifiers": true,
        "gulp-watch>path-is-absolute": true,
        "watchify>xtend": true
      }
    },
    "browserify>insert-module-globals>through2": {
      "builtin": {
        "util.inherits": true
      },
      "globals": {
        "process.nextTick": true
      },
      "packages": {
        "readable-stream": true,
        "watchify>xtend": true
      }
    },
    "browserify>insert-module-globals>undeclared-identifiers": {
      "packages": {
        "brfs>static-module>acorn-node": true,
        "brfs>static-module>scope-analyzer>get-assigned-identifiers": true,
        "watchify>xtend": true
      }
    },
    "browserify>module-deps": {
      "builtin": {
        "fs.createReadStream": true,
        "fs.readFile": true,
        "path.delimiter": true,
        "path.dirname": true,
        "path.join": true,
        "path.resolve": true
      },
      "globals": {
        "process.cwd": true,
        "process.env.NODE_PATH": true,
        "process.nextTick": true,
        "process.platform": true,
        "setTimeout": true,
        "tr": true
      },
      "packages": {
        "brfs>resolve": true,
        "browserify>browser-resolve": true,
        "browserify>cached-path-relative": true,
        "browserify>concat-stream": true,
        "browserify>duplexer2": true,
        "browserify>module-deps>detective": true,
        "browserify>module-deps>stream-combiner2": true,
        "browserify>module-deps>through2": true,
        "browserify>parents": true,
        "loose-envify": true,
        "pumpify>inherits": true,
        "readable-stream": true,
        "watchify>defined": true,
        "watchify>xtend": true
      }
    },
    "browserify>module-deps>detective": {
      "packages": {
        "brfs>static-module>acorn-node": true,
        "watchify>defined": true
      }
    },
    "browserify>module-deps>stream-combiner2": {
      "packages": {
        "browserify>duplexer2": true,
        "readable-stream": true
      }
    },
    "browserify>module-deps>through2": {
      "builtin": {
        "util.inherits": true
      },
      "globals": {
        "process.nextTick": true
      },
      "packages": {
        "readable-stream": true,
        "watchify>xtend": true
      }
    },
    "browserify>parents": {
      "globals": {
        "process.cwd": true,
        "process.platform": true
      },
      "packages": {
        "browserify>parents>path-platform": true
      }
    },
    "browserify>parents>path-platform": {
      "builtin": {
        "path": true,
        "util.isObject": true,
        "util.isString": true
      },
      "globals": {
        "process.cwd": true,
        "process.env": true,
        "process.platform": true
      }
    },
    "browserify>read-only-stream": {
      "packages": {
        "readable-stream": true
      }
    },
    "browserify>shasum-object": {
      "builtin": {
        "crypto.createHash": true
      },
      "globals": {
        "Buffer.isBuffer": true
      },
      "packages": {
        "eth-rpc-errors>fast-safe-stringify": true
      }
    },
    "browserify>string_decoder": {
      "packages": {
        "koa>content-disposition>safe-buffer": true
      }
    },
    "browserify>syntax-error": {
      "packages": {
        "brfs>static-module>acorn-node": true
      }
    },
    "browserify>through2": {
      "builtin": {
        "util.inherits": true
      },
      "globals": {
        "process.nextTick": true
      },
      "packages": {
        "readable-stream": true,
        "watchify>xtend": true
      }
    },
    "chalk": {
      "packages": {
        "chalk>ansi-styles": true,
        "chalk>supports-color": true
      }
    },
    "chalk>ansi-styles": {
      "packages": {
        "chalk>ansi-styles>color-convert": true
      }
    },
    "chalk>ansi-styles>color-convert": {
      "packages": {
        "jest-canvas-mock>moo-color>color-name": true
      }
    },
    "chalk>supports-color": {
      "builtin": {
        "os.release": true,
        "tty.isatty": true
      },
      "globals": {
        "process.env": true,
        "process.platform": true
      },
      "packages": {
        "chalk>supports-color>has-flag": true
      }
    },
    "chalk>supports-color>has-flag": {
      "globals": {
        "process.argv": true
      }
    },
    "chokidar": {
      "builtin": {
        "events.EventEmitter": true,
        "fs.close": true,
        "fs.lstat": true,
        "fs.open": true,
        "fs.readdir": true,
        "fs.realpath": true,
        "fs.stat": true,
        "fs.unwatchFile": true,
        "fs.watch": true,
        "fs.watchFile": true,
        "os.type": true,
        "path.basename": true,
        "path.dirname": true,
        "path.extname": true,
        "path.isAbsolute": true,
        "path.join": true,
        "path.normalize": true,
        "path.relative": true,
        "path.resolve": true,
        "path.sep": true,
        "util.promisify": true
      },
      "globals": {
        "clearTimeout": true,
        "console.error": true,
        "process.env.CHOKIDAR_INTERVAL": true,
        "process.env.CHOKIDAR_PRINT_FSEVENTS_REQUIRE_ERROR": true,
        "process.env.CHOKIDAR_USEPOLLING": true,
        "process.nextTick": true,
        "process.platform": true,
        "process.version.match": true,
        "setTimeout": true
      },
      "packages": {
        "chokidar>anymatch": true,
        "chokidar>braces": true,
        "chokidar>fsevents": true,
        "chokidar>is-binary-path": true,
        "chokidar>normalize-path": true,
        "chokidar>readdirp": true,
        "del>is-glob": true,
        "eslint>glob-parent": true
      }
    },
    "chokidar>anymatch": {
      "packages": {
        "chokidar>anymatch>picomatch": true,
        "chokidar>normalize-path": true
      }
    },
    "chokidar>anymatch>picomatch": {
      "builtin": {
        "path.basename": true,
        "path.sep": true
      },
      "globals": {
        "process.platform": true,
        "process.version.slice": true
      }
    },
    "chokidar>braces": {
      "packages": {
        "chokidar>braces>fill-range": true
      }
    },
    "chokidar>braces>fill-range": {
      "builtin": {
        "util.inspect": true
      },
      "packages": {
        "chokidar>braces>fill-range>to-regex-range": true
      }
    },
    "chokidar>braces>fill-range>to-regex-range": {
      "packages": {
        "chokidar>braces>fill-range>to-regex-range>is-number": true
      }
    },
    "chokidar>fsevents": {
      "globals": {
        "console.assert": true,
        "process.platform": true
      },
      "native": true
    },
    "chokidar>is-binary-path": {
      "builtin": {
        "path.extname": true
      },
      "packages": {
        "chokidar>is-binary-path>binary-extensions": true
      }
    },
    "chokidar>readdirp": {
      "builtin": {
        "fs": true,
        "path.join": true,
        "path.relative": true,
        "path.resolve": true,
        "path.sep": true,
        "stream.Readable": true,
        "util.promisify": true
      },
      "globals": {
        "process.platform": true,
        "process.versions.node.split": true
      },
      "packages": {
        "chokidar>anymatch>picomatch": true
      }
    },
    "copy-webpack-plugin>p-limit": {
      "packages": {
        "copy-webpack-plugin>p-limit>yocto-queue": true
      }
    },
    "cross-spawn": {
      "builtin": {
        "child_process.spawn": true,
        "child_process.spawnSync": true,
        "fs.closeSync": true,
        "fs.openSync": true,
        "fs.readSync": true,
        "path.delimiter": true,
        "path.normalize": true,
        "path.resolve": true
      },
      "globals": {
        "Buffer.alloc": true,
        "process.chdir": true,
        "process.cwd": true,
        "process.env": true,
        "process.platform": true
      },
      "packages": {
        "@sentry/cli>which": true,
        "cross-spawn>path-key": true,
        "cross-spawn>shebang-command": true
      }
    },
    "cross-spawn>path-key": {
      "globals": {
        "process.env": true,
        "process.platform": true
      }
    },
    "cross-spawn>shebang-command": {
      "packages": {
        "cross-spawn>shebang-command>shebang-regex": true
      }
    },
    "debounce-stream>duplexer": {
      "builtin": {
        "stream": true
      }
    },
    "debounce-stream>through": {
      "builtin": {
        "stream": true
      },
      "globals": {
        "process.nextTick": true
      }
    },
    "del": {
      "builtin": {
        "path.resolve": true,
        "util.promisify": true
      },
      "globals": {
        "process.cwd": true,
        "process.platform": true
      },
      "packages": {
        "del>graceful-fs": true,
        "del>is-glob": true,
        "del>is-path-cwd": true,
        "del>is-path-inside": true,
        "del>p-map": true,
        "del>rimraf": true,
        "del>slash": true,
        "globby": true
      }
    },
    "del>graceful-fs": {
      "builtin": {
        "assert.equal": true,
        "constants.O_SYMLINK": true,
        "constants.O_WRONLY": true,
        "constants.hasOwnProperty": true,
        "fs": true,
        "stream.Stream.call": true,
        "util": true
      },
      "globals": {
        "clearTimeout": true,
        "console.error": true,
        "process": true,
        "setTimeout": true
      }
    },
    "del>is-glob": {
      "packages": {
        "del>is-glob>is-extglob": true
      }
    },
    "del>is-path-cwd": {
      "builtin": {
        "path.resolve": true
      },
      "globals": {
        "process.cwd": true,
        "process.platform": true
      }
    },
    "del>is-path-inside": {
      "builtin": {
        "path.relative": true,
        "path.resolve": true,
        "path.sep": true
      }
    },
    "del>p-map": {
      "packages": {
        "del>p-map>aggregate-error": true
      }
    },
    "del>p-map>aggregate-error": {
      "packages": {
        "@testing-library/jest-dom>redent>indent-string": true,
        "del>p-map>aggregate-error>clean-stack": true
      }
    },
    "del>p-map>aggregate-error>clean-stack": {
      "builtin": {
        "os.homedir": true
      }
    },
    "del>rimraf": {
      "builtin": {
        "assert": true,
        "fs": true,
        "path.join": true
      },
      "globals": {
        "process.platform": true,
        "setTimeout": true
      },
      "packages": {
        "nyc>glob": true
      }
    },
    "depcheck>@babel/traverse": {
      "globals": {
        "console.log": true
      },
      "packages": {
        "@babel/code-frame": true,
        "@babel/core>@babel/generator": true,
        "@babel/core>@babel/parser": true,
        "@babel/core>@babel/types": true,
        "babel/preset-env>b@babel/types": true,
        "depcheck>@babel/traverse>@babel/helper-environment-visitor": true,
        "depcheck>@babel/traverse>@babel/helper-function-name": true,
        "depcheck>@babel/traverse>@babel/helper-hoist-variables": true,
        "depcheck>@babel/traverse>@babel/helper-split-export-declaration": true,
        "depcheck>@babel/traverse>globals": true,
        "nock>debug": true
      }
    },
    "depcheck>@babel/traverse>@babel/helper-function-name": {
      "packages": {
        "@babel/core>@babel/template": true,
        "@babel/core>@babel/types": true
      }
    },
    "depcheck>@babel/traverse>@babel/helper-hoist-variables": {
      "packages": {
        "@babel/core>@babel/types": true
      }
    },
    "depcheck>@babel/traverse>@babel/helper-split-export-declaration": {
      "packages": {
        "@babel/core>@babel/types": true
      }
    },
    "depcheck>cosmiconfig>parse-json": {
      "packages": {
        "@babel/code-frame": true,
        "depcheck>cosmiconfig>parse-json>error-ex": true,
        "depcheck>cosmiconfig>parse-json>lines-and-columns": true,
        "webpack>json-parse-even-better-errors": true
      }
    },
    "depcheck>cosmiconfig>parse-json>error-ex": {
      "builtin": {
        "util.inherits": true
      },
      "packages": {
        "depcheck>cosmiconfig>parse-json>error-ex>is-arrayish": true
      }
    },
    "depcheck>cosmiconfig>yaml": {
      "globals": {
        "Buffer": true,
        "YAML_SILENCE_DEPRECATION_WARNINGS": true,
        "YAML_SILENCE_WARNINGS": true,
        "atob": true,
        "btoa": true,
        "console.warn": true,
        "process": true
      }
    },
    "depcheck>is-core-module": {
      "globals": {
        "process.versions": true
      },
      "packages": {
        "depcheck>is-core-module>hasown": true
      }
    },
    "depcheck>is-core-module>hasown": {
      "packages": {
        "browserify>has>function-bind": true
      }
    },
    "depcheck>json5": {
      "globals": {
        "console.warn": true
      }
    },
    "duplexify": {
      "globals": {
        "Buffer": true,
        "process.nextTick": true
      },
      "packages": {
        "duplexify>readable-stream": true,
        "duplexify>stream-shift": true,
        "end-of-stream": true,
        "pumpify>inherits": true
      }
    },
    "duplexify>readable-stream": {
      "builtin": {
        "buffer.Buffer": true,
        "events.EventEmitter": true,
        "stream": true,
        "util": true
      },
      "globals": {
        "process.env.READABLE_STREAM": true,
        "process.nextTick": true,
        "process.stderr": true,
        "process.stdout": true
      },
      "packages": {
        "browserify>string_decoder": true,
        "pumpify>inherits": true,
        "readable-stream>util-deprecate": true
      }
    },
    "end-of-stream": {
      "globals": {
        "process.nextTick": true
      },
      "packages": {
        "pump>once": true
      }
    },
    "eslint": {
      "builtin": {
        "assert": true,
        "fs.existsSync": true,
        "fs.lstatSync": true,
        "fs.promises": true,
        "fs.readFileSync": true,
        "fs.readdirSync": true,
        "fs.statSync": true,
        "fs.unlinkSync": true,
        "fs.writeFile": true,
        "fs.writeFileSync": true,
        "path.dirname": true,
        "path.extname": true,
        "path.isAbsolute": true,
        "path.join": true,
        "path.normalize": true,
        "path.posix.join": true,
        "path.relative": true,
        "path.resolve": true,
        "path.sep": true,
        "url.pathToFileURL": true,
        "util.format": true,
        "util.inspect": true,
        "util.promisify": true
      },
      "globals": {
        "__dirname": true,
        "console.log": true,
        "describe": true,
        "it": true,
        "process": true
      },
      "packages": {
        "del>is-glob": true,
        "del>is-path-inside": true,
        "eslint>@eslint-community/eslint-utils": true,
        "eslint>@eslint-community/regexpp": true,
        "eslint>@eslint/eslintrc": true,
        "eslint>@eslint/js": true,
        "eslint>@humanwhocodes/config-array": true,
        "eslint>@nodelib/fs.walk": true,
        "eslint>ajv": true,
        "eslint>doctrine": true,
        "eslint>eslint-scope": true,
        "eslint>eslint-visitor-keys": true,
        "eslint>espree": true,
        "eslint>esquery": true,
        "eslint>esutils": true,
        "eslint>fast-deep-equal": true,
        "eslint>file-entry-cache": true,
        "eslint>glob-parent": true,
        "eslint>globals": true,
        "eslint>grapheme-splitter": true,
        "eslint>ignore": true,
        "eslint>imurmurhash": true,
        "eslint>js-sdsl": true,
        "eslint>json-stable-stringify-without-jsonify": true,
        "eslint>levn": true,
        "eslint>lodash.merge": true,
        "eslint>minimatch": true,
        "eslint>natural-compare": true,
        "mocha>escape-string-regexp": true,
        "mocha>find-up": true,
        "nock>debug": true
      }
    },
    "eslint-config-prettier": {
      "globals": {
        "process.env.ESLINT_CONFIG_PRETTIER_NO_DEPRECATED": true
      }
    },
    "eslint-import-resolver-node": {
      "builtin": {
        "path.dirname": true,
        "path.join": true,
        "path.resolve": true
      },
      "packages": {
        "brfs>resolve": true,
        "eslint-import-resolver-node>debug": true
      }
    },
    "eslint-import-resolver-node>debug": {
      "builtin": {
        "tty.isatty": true,
        "util": true
      },
      "globals": {
        "console": true,
        "document": true,
        "localStorage": true,
        "navigator": true,
        "process": true
      },
      "packages": {
        "mocha>ms": true,
        "mocha>supports-color": true
      }
    },
    "eslint-import-resolver-typescript": {
      "builtin": {
        "path": true
      },
      "globals": {
        "console.warn": true,
        "process.cwd": true
      },
      "packages": {
        "brfs>resolve": true,
        "del>is-glob": true,
        "eslint-plugin-import>tsconfig-paths": true,
        "nock>debug": true,
        "nyc>glob": true
      }
    },
    "eslint-plugin-import": {
      "builtin": {
        "fs": true,
        "path": true,
        "vm": true
      },
      "globals": {
        "process.cwd": true,
        "process.env": true
      },
      "packages": {
        "browserify>has": true,
        "del>is-glob": true,
        "depcheck>is-core-module": true,
        "eslint": true,
        "eslint-plugin-import>array.prototype.flat": true,
        "eslint-plugin-import>debug": true,
        "eslint-plugin-import>doctrine": true,
        "eslint-plugin-import>eslint-module-utils": true,
        "eslint-plugin-import>tsconfig-paths": true,
        "eslint-plugin-react>array-includes": true,
        "eslint-plugin-react>object.values": true,
        "eslint>minimatch": true,
        "typescript": true
      }
    },
    "eslint-plugin-import>array.prototype.flat": {
      "packages": {
        "eslint-plugin-react>array.prototype.flatmap>es-shim-unscopables": true,
        "globalthis>define-properties": true,
        "string.prototype.matchall>call-bind": true,
        "string.prototype.matchall>es-abstract": true
      }
    },
    "eslint-plugin-import>debug": {
      "builtin": {
        "fs.SyncWriteStream": true,
        "net.Socket": true,
        "tty.WriteStream": true,
        "tty.isatty": true,
        "util": true
      },
      "globals": {
        "chrome": true,
        "console": true,
        "document": true,
        "localStorage": true,
        "navigator": true,
        "process": true
      },
      "packages": {
        "eslint-plugin-import>debug>ms": true
      }
    },
    "eslint-plugin-import>doctrine": {
      "builtin": {
        "assert": true
      },
      "packages": {
        "eslint>esutils": true
      }
    },
    "eslint-plugin-import>eslint-module-utils": {
      "builtin": {
        "crypto.createHash": true,
        "fs.existsSync": true,
        "fs.readFileSync": true,
        "fs.readdirSync": true,
        "module": true,
        "path.dirname": true,
        "path.extname": true,
        "path.join": true,
        "path.parse": true,
        "path.resolve": true
      },
      "globals": {
        "__dirname.toUpperCase": true,
        "console.warn": true,
        "process.cwd": true,
        "process.hrtime": true
      },
      "packages": {
        "@babel/eslint-parser": true,
        "eslint-import-resolver-node": true,
        "eslint-plugin-import>eslint-module-utils>debug": true,
        "eslint-plugin-import>eslint-module-utils>find-up": true
      }
    },
    "eslint-plugin-import>eslint-module-utils>debug": {
      "builtin": {
        "tty.isatty": true,
        "util": true
      },
      "globals": {
        "console": true,
        "document": true,
        "localStorage": true,
        "navigator": true,
        "process": true
      },
      "packages": {
        "mocha>ms": true,
        "mocha>supports-color": true
      }
    },
    "eslint-plugin-import>eslint-module-utils>find-up": {
      "builtin": {
        "path.dirname": true,
        "path.join": true,
        "path.parse": true,
        "path.resolve": true
      },
      "packages": {
        "eslint-plugin-import>eslint-module-utils>find-up>locate-path": true
      }
    },
    "eslint-plugin-import>eslint-module-utils>find-up>locate-path": {
      "builtin": {
        "path.resolve": true
      },
      "globals": {
        "process.cwd": true
      },
      "packages": {
        "eslint-plugin-import>eslint-module-utils>find-up>locate-path>p-locate": true,
        "eslint-plugin-import>eslint-module-utils>find-up>locate-path>path-exists": true
      }
    },
    "eslint-plugin-import>eslint-module-utils>find-up>locate-path>p-locate": {
      "packages": {
        "eslint-plugin-import>eslint-module-utils>find-up>locate-path>p-locate>p-limit": true
      }
    },
    "eslint-plugin-import>eslint-module-utils>find-up>locate-path>p-locate>p-limit": {
      "packages": {
        "eslint-plugin-import>eslint-module-utils>find-up>locate-path>p-locate>p-limit>p-try": true
      }
    },
    "eslint-plugin-import>eslint-module-utils>find-up>locate-path>path-exists": {
      "builtin": {
        "fs.access": true,
        "fs.accessSync": true
      }
    },
    "eslint-plugin-import>tsconfig-paths": {
      "builtin": {
        "fs.existsSync": true,
        "fs.lstatSync": true,
        "fs.readFile": true,
        "fs.readFileSync": true,
        "fs.stat": true,
        "fs.statSync": true,
        "module._resolveFilename": true,
        "module.builtinModules": true,
        "path.dirname": true,
        "path.isAbsolute": true,
        "path.join": true,
        "path.resolve": true
      },
      "globals": {
        "console.warn": true,
        "process.argv.slice": true,
        "process.cwd": true,
        "process.env": true
      },
      "packages": {
        "eslint-plugin-import>tsconfig-paths>json5": true,
        "eslint-plugin-import>tsconfig-paths>strip-bom": true,
        "wait-on>minimist": true
      }
    },
    "eslint-plugin-import>tsconfig-paths>json5": {
      "globals": {
        "console.warn": true
      }
    },
    "eslint-plugin-jest": {
      "builtin": {
        "fs.readdirSync": true,
        "path.join": true,
        "path.parse": true
      },
      "globals": {
        "__dirname": true
      },
      "packages": {
        "@typescript-eslint/eslint-plugin": true,
        "eslint-plugin-jest>@typescript-eslint/utils": true
      }
    },
    "eslint-plugin-jest>@typescript-eslint/experimental-utils": {
      "builtin": {
        "path": true
      },
      "packages": {
        "@typescript-eslint/parser>@typescript-eslint/scope-manager": true,
        "@typescript-eslint/parser>@typescript-eslint/types": true,
        "eslint": true,
        "eslint-plugin-jest>@typescript-eslint/experimental-utils>@typescript-eslint/types": true,
        "eslint-plugin-jest>@typescript-eslint/experimental-utils>eslint-utils": true,
        "eslint>eslint-scope": true,
        "eslint>eslint-utils": true,
        "webpack>eslint-scope": true
      }
    },
    "eslint-plugin-jest>@typescript-eslint/experimental-utils>eslint-utils": {
      "packages": {
        "eslint-plugin-jest>@typescript-eslint/experimental-utils>eslint-utils>eslint-visitor-keys": true
      }
    },
    "eslint-plugin-jest>@typescript-eslint/utils": {
      "builtin": {
        "assert": true,
        "path": true
      },
      "packages": {
        "@typescript-eslint/parser>@typescript-eslint/scope-manager": true,
        "@typescript-eslint/parser>@typescript-eslint/types": true,
        "eslint": true,
        "eslint-plugin-jest>@typescript-eslint/experimental-utils>@typescript-eslint/types": true,
        "eslint-plugin-jest>@typescript-eslint/utils>@typescript-eslint/scope-manager": true,
        "eslint-plugin-jest>@typescript-eslint/utils>@typescript-eslint/types": true,
        "eslint-plugin-jest>@typescript-eslint/utils>webpack>eslint-scope": true,
        "eslint-plugin-mocha>eslint-utils": true,
        "eslint>@eslint-community/eslint-utils": true,
        "eslint>eslint-scope": true,
        "eslint>eslint-utils": true,
        "semver": true,
        "webpack>eslint-scope": true
      }
    },
    "eslint-plugin-jest>@typescript-eslint/utils>@typescript-eslint/scope-manager": {
      "builtin": {
        "path": true
      },
      "packages": {
        "eslint-plugin-jest>@typescript-eslint/utils>@typescript-eslint/scope-manager>@typescript-eslint/visitor-keys": true,
        "eslint-plugin-jest>@typescript-eslint/utils>@typescript-eslint/types": true
      }
    },
    "eslint-plugin-jest>@typescript-eslint/utils>@typescript-eslint/scope-manager>@typescript-eslint/visitor-keys": {
      "builtin": {
        "path": true
      },
      "packages": {
        "eslint>eslint-visitor-keys": true
      }
    },
    "eslint-plugin-jest>@typescript-eslint/utils>eslint-utils": {
      "packages": {
        "eslint-plugin-jest>@typescript-eslint/utils>eslint-utils>eslint-visitor-keys": true,
        "eslint>@eslint-community/eslint-utils": true,
        "semver": true
      }
    },
    "eslint-plugin-jsdoc": {
      "packages": {
        "eslint": true,
        "eslint-plugin-jsdoc>@es-joy/jsdoccomment": true,
        "eslint-plugin-jsdoc>comment-parser": true,
        "eslint-plugin-jsdoc>spdx-expression-parse": true,
        "eslint>esquery": true,
        "mocha>escape-string-regexp": true,
        "nock>debug": true,
        "semver": true
      }
    },
    "eslint-plugin-jsdoc>@es-joy/jsdoccomment": {
      "packages": {
        "eslint-plugin-jsdoc>@es-joy/jsdoccomment>jsdoc-type-pratt-parser": true,
        "eslint-plugin-jsdoc>comment-parser": true,
        "eslint>esquery": true
      }
    },
    "eslint-plugin-jsdoc>@es-joy/jsdoccomment>jsdoc-type-pratt-parser": {
      "globals": {
        "define": true
      }
    },
    "eslint-plugin-jsdoc>spdx-expression-parse": {
      "packages": {
        "eslint-plugin-jsdoc>spdx-expression-parse>spdx-exceptions": true,
        "eslint-plugin-jsdoc>spdx-expression-parse>spdx-license-ids": true
      }
    },
    "eslint-plugin-mocha>eslint-utils": {
      "packages": {
        "eslint-plugin-mocha>eslint-utils>eslint-visitor-keys": true
      }
    },
    "eslint-plugin-node": {
      "builtin": {
        "fs.readFileSync": true,
        "fs.readdirSync": true,
        "fs.statSync": true,
        "path.basename": true,
        "path.dirname": true,
        "path.extname": true,
        "path.isAbsolute": true,
        "path.join": true,
        "path.relative": true,
        "path.resolve": true,
        "path.sep": true
      },
      "globals": {
        "process.cwd": true
      },
      "packages": {
        "brfs>resolve": true,
        "eslint-plugin-node>eslint-plugin-es": true,
        "eslint-plugin-node>eslint-utils": true,
        "eslint-plugin-node>semver": true,
        "eslint>ignore": true,
        "eslint>minimatch": true
      }
    },
    "eslint-plugin-node>eslint-plugin-es": {
      "packages": {
        "@typescript-eslint/eslint-plugin>regexpp": true,
        "eslint-plugin-node>eslint-plugin-es>eslint-utils": true
      }
    },
    "eslint-plugin-node>eslint-plugin-es>eslint-utils": {
      "packages": {
        "eslint-plugin-node>eslint-plugin-es>eslint-utils>eslint-visitor-keys": true
      }
    },
    "eslint-plugin-node>eslint-utils": {
      "packages": {
        "eslint-plugin-node>eslint-utils>eslint-visitor-keys": true
      }
    },
    "eslint-plugin-node>semver": {
      "globals": {
        "console": true,
        "process": true
      }
    },
    "eslint-plugin-prettier": {
      "packages": {
        "eslint-plugin-prettier>prettier-linter-helpers": true,
        "prettier": true
      }
    },
    "eslint-plugin-prettier>prettier-linter-helpers": {
      "packages": {
        "eslint-plugin-prettier>prettier-linter-helpers>fast-diff": true
      }
    },
    "eslint-plugin-react": {
      "builtin": {
        "fs.statSync": true,
        "path.dirname": true,
        "path.extname": true
      },
      "globals": {
        "console.error": true,
        "console.log": true,
        "process.argv.join": true,
        "process.cwd": true
      },
      "packages": {
        "eslint": true,
        "eslint-plugin-react>array-includes": true,
        "eslint-plugin-react>array.prototype.flatmap": true,
        "eslint-plugin-react>doctrine": true,
        "eslint-plugin-react>estraverse": true,
        "eslint-plugin-react>jsx-ast-utils": true,
        "eslint-plugin-react>object.entries": true,
        "eslint-plugin-react>object.fromentries": true,
        "eslint-plugin-react>object.hasown": true,
        "eslint-plugin-react>object.values": true,
        "eslint-plugin-react>resolve": true,
        "eslint-plugin-react>semver": true,
        "eslint>minimatch": true,
        "prop-types": true,
        "string.prototype.matchall": true
      }
    },
    "eslint-plugin-react-hooks": {
      "globals": {
        "process.env.NODE_ENV": true
      }
    },
    "eslint-plugin-react>array-includes": {
      "packages": {
        "eslint-plugin-react>array-includes>is-string": true,
        "globalthis>define-properties": true,
        "string.prototype.matchall>call-bind": true,
        "string.prototype.matchall>es-abstract": true,
        "string.prototype.matchall>get-intrinsic": true
      }
    },
    "eslint-plugin-react>array-includes>is-string": {
      "packages": {
        "koa>is-generator-function>has-tostringtag": true
      }
    },
    "eslint-plugin-react>array.prototype.flatmap": {
      "packages": {
        "eslint-plugin-react>array.prototype.flatmap>es-shim-unscopables": true,
        "globalthis>define-properties": true,
        "string.prototype.matchall>call-bind": true,
        "string.prototype.matchall>es-abstract": true
      }
    },
    "eslint-plugin-react>array.prototype.flatmap>es-shim-unscopables": {
      "packages": {
        "browserify>has": true
      }
    },
    "eslint-plugin-react>doctrine": {
      "builtin": {
        "assert": true
      },
      "packages": {
        "eslint>esutils": true
      }
    },
    "eslint-plugin-react>jsx-ast-utils": {
      "globals": {
        "console.error": true
      },
      "packages": {
        "gulp>vinyl-fs>object.assign": true
      }
    },
    "eslint-plugin-react>object.entries": {
      "packages": {
        "globalthis>define-properties": true,
        "string.prototype.matchall>call-bind": true,
        "string.prototype.matchall>es-abstract": true
      }
    },
    "eslint-plugin-react>object.fromentries": {
      "packages": {
        "globalthis>define-properties": true,
        "string.prototype.matchall>call-bind": true,
        "string.prototype.matchall>es-abstract": true
      }
    },
    "eslint-plugin-react>object.hasown": {
      "packages": {
        "string.prototype.matchall>es-abstract": true
      }
    },
    "eslint-plugin-react>resolve": {
      "builtin": {
        "fs.readFile": true,
        "fs.readFileSync": true,
        "fs.realpath": true,
        "fs.realpathSync": true,
        "fs.stat": true,
        "fs.statSync": true,
        "os.homedir": true,
        "path.dirname": true,
        "path.join": true,
        "path.parse": true,
        "path.relative": true,
        "path.resolve": true
      },
      "globals": {
        "process.env.HOME": true,
        "process.env.HOMEDRIVE": true,
        "process.env.HOMEPATH": true,
        "process.env.LNAME": true,
        "process.env.LOGNAME": true,
        "process.env.USER": true,
        "process.env.USERNAME": true,
        "process.env.USERPROFILE": true,
        "process.getuid": true,
        "process.nextTick": true,
        "process.platform": true,
        "process.versions.pnp": true
      },
      "packages": {
        "brfs>resolve>path-parse": true,
        "depcheck>is-core-module": true
      }
    },
    "eslint-plugin-react>semver": {
      "globals": {
        "console": true,
        "process": true
      }
    },
    "eslint>@eslint-community/eslint-utils": {
      "packages": {
        "eslint>eslint-visitor-keys": true
      }
    },
    "eslint>@eslint/eslintrc": {
      "builtin": {
        "assert": true,
        "fs": true,
        "module": true,
        "os": true,
        "path": true,
        "url": true,
        "util": true
      },
      "globals": {
        "__filename": true,
        "process.cwd": true,
        "process.emitWarning": true,
        "process.platform": true
      },
      "packages": {
        "$root$": true,
        "@babel/eslint-parser": true,
        "@babel/eslint-plugin": true,
        "@metamask/eslint-config": true,
        "@metamask/eslint-config-nodejs": true,
        "@metamask/eslint-config-typescript": true,
        "@typescript-eslint/eslint-plugin": true,
        "eslint": true,
        "eslint-config-prettier": true,
        "eslint-plugin-import": true,
        "eslint-plugin-jsdoc": true,
        "eslint-plugin-node": true,
        "eslint-plugin-prettier": true,
        "eslint-plugin-react": true,
        "eslint-plugin-react-hooks": true,
        "eslint>@eslint/eslintrc>globals": true,
        "eslint>ajv": true,
        "eslint>ignore": true,
        "eslint>minimatch": true,
        "mocha>strip-json-comments": true,
        "nock>debug": true
      }
    },
    "eslint>@humanwhocodes/config-array": {
      "builtin": {
        "path": true
      },
      "packages": {
        "eslint>@humanwhocodes/config-array>@humanwhocodes/object-schema": true,
        "eslint>minimatch": true,
        "nock>debug": true
      }
    },
    "eslint>@nodelib/fs.walk": {
      "builtin": {
        "events.EventEmitter": true,
        "path.sep": true,
        "stream.Readable": true
      },
      "globals": {
        "setImmediate": true
      },
      "packages": {
        "eslint>@nodelib/fs.walk>@nodelib/fs.scandir": true,
        "eslint>@nodelib/fs.walk>fastq": true
      }
    },
    "eslint>@nodelib/fs.walk>@nodelib/fs.scandir": {
      "builtin": {
        "fs.lstat": true,
        "fs.lstatSync": true,
        "fs.readdir": true,
        "fs.readdirSync": true,
        "fs.stat": true,
        "fs.statSync": true,
        "path.sep": true
      },
      "globals": {
        "process.versions.node": true
      },
      "packages": {
        "eslint>@nodelib/fs.walk>@nodelib/fs.scandir>run-parallel": true,
        "fast-glob>@nodelib/fs.stat": true
      }
    },
    "eslint>@nodelib/fs.walk>@nodelib/fs.scandir>run-parallel": {
      "globals": {
        "process.nextTick": true
      }
    },
    "eslint>@nodelib/fs.walk>fastq": {
      "packages": {
        "eslint>@nodelib/fs.walk>fastq>reusify": true
      }
    },
    "eslint>ajv": {
      "globals": {
        "console": true
      },
      "packages": {
        "@metamask/snaps-utils>fast-json-stable-stringify": true,
        "eslint>ajv>json-schema-traverse": true,
        "eslint>ajv>uri-js": true,
        "eslint>fast-deep-equal": true
      }
    },
    "eslint>ajv>uri-js": {
      "globals": {
        "define": true
      }
    },
    "eslint>doctrine": {
      "builtin": {
        "assert": true
      },
      "packages": {
        "eslint>esutils": true
      }
    },
    "eslint>eslint-scope": {
      "builtin": {
        "assert": true
      },
      "packages": {
        "eslint-plugin-react>estraverse": true,
        "eslint>eslint-scope>esrecurse": true
      }
    },
    "eslint>eslint-scope>esrecurse": {
      "packages": {
        "eslint-plugin-react>estraverse": true
      }
    },
    "eslint>espree": {
      "packages": {
        "eslint>eslint-visitor-keys": true,
        "eslint>espree>acorn-jsx": true,
        "jsdom>acorn": true
      }
    },
    "eslint>espree>acorn-jsx": {
      "packages": {
        "jsdom>acorn": true
      }
    },
    "eslint>esquery": {
      "globals": {
        "define": true
      }
    },
    "eslint>file-entry-cache": {
      "builtin": {
        "crypto.createHash": true,
        "fs.readFileSync": true,
        "fs.statSync": true,
        "path.basename": true,
        "path.dirname": true
      },
      "packages": {
        "eslint>file-entry-cache>flat-cache": true
      }
    },
    "eslint>file-entry-cache>flat-cache": {
      "builtin": {
        "fs.existsSync": true,
        "fs.mkdirSync": true,
        "fs.readFileSync": true,
        "fs.writeFileSync": true,
        "path.basename": true,
        "path.dirname": true,
        "path.resolve": true
      },
      "globals": {
        "__dirname": true
      },
      "packages": {
        "del>rimraf": true,
        "eslint>file-entry-cache>flat-cache>flatted": true
      }
    },
    "eslint>glob-parent": {
      "builtin": {
        "os.platform": true,
        "path.posix.dirname": true
      },
      "packages": {
        "del>is-glob": true
      }
    },
    "eslint>ignore": {
      "globals": {
        "process": true
      }
    },
    "eslint>import-fresh": {
      "builtin": {
        "path.dirname": true
      },
      "globals": {
        "__filename": true
      },
      "packages": {
        "eslint>import-fresh>parent-module": true,
        "eslint>import-fresh>resolve-from": true
      }
    },
    "eslint>import-fresh>parent-module": {
      "packages": {
        "eslint>import-fresh>parent-module>callsites": true
      }
    },
    "eslint>import-fresh>resolve-from": {
      "builtin": {
        "fs.realpathSync": true,
        "module._nodeModulePaths": true,
        "module._resolveFilename": true,
        "path.join": true,
        "path.resolve": true
      }
    },
    "eslint>levn": {
      "packages": {
        "eslint>levn>prelude-ls": true,
        "eslint>levn>type-check": true
      }
    },
    "eslint>levn>type-check": {
      "packages": {
        "eslint>levn>prelude-ls": true
      }
    },
    "eslint>minimatch": {
      "builtin": {
        "path": true
      },
      "globals": {
        "console": true
      },
      "packages": {
        "eslint>minimatch>brace-expansion": true
      }
    },
    "eslint>minimatch>brace-expansion": {
      "packages": {
        "eslint>minimatch>brace-expansion>concat-map": true,
        "stylelint>balanced-match": true
      }
    },
    "eslint>strip-ansi": {
      "packages": {
        "eslint>strip-ansi>ansi-regex": true
      }
    },
    "fancy-log": {
      "builtin": {
        "console.Console": true
      },
      "globals": {
        "process.argv.indexOf": true,
        "process.platform": true,
        "process.stderr": true,
        "process.stdout": true,
        "process.version": true
      },
      "packages": {
        "fancy-log>ansi-gray": true,
        "fancy-log>color-support": true,
        "fancy-log>parse-node-version": true,
        "fancy-log>time-stamp": true
      }
    },
    "fancy-log>ansi-gray": {
      "packages": {
        "fancy-log>ansi-gray>ansi-wrap": true
      }
    },
    "fancy-log>color-support": {
      "globals": {
        "process": true
      }
    },
    "fast-glob": {
      "builtin": {
        "fs.lstat": true,
        "fs.lstatSync": true,
        "fs.readdir": true,
        "fs.readdirSync": true,
        "fs.stat": true,
        "fs.statSync": true,
        "os.cpus": true,
        "path.basename": true,
        "path.resolve": true,
        "stream.PassThrough": true,
        "stream.Readable": true
      },
      "globals": {
        "process.cwd": true
      },
      "packages": {
        "eslint>@nodelib/fs.walk": true,
        "eslint>glob-parent": true,
        "fast-glob>@nodelib/fs.stat": true,
        "fast-glob>micromatch": true,
        "globby>merge2": true
      }
    },
    "fast-glob>@nodelib/fs.stat": {
      "builtin": {
        "fs.lstat": true,
        "fs.lstatSync": true,
        "fs.stat": true,
        "fs.statSync": true
      }
    },
    "fast-glob>micromatch": {
      "builtin": {
        "util.inspect": true
      },
      "packages": {
        "chokidar>anymatch>picomatch": true,
        "chokidar>braces": true
      }
    },
    "fs-extra": {
      "builtin": {
        "assert": true,
        "fs": true,
        "os.tmpdir": true,
        "path.dirname": true,
        "path.isAbsolute": true,
        "path.join": true,
        "path.normalize": true,
        "path.parse": true,
        "path.relative": true,
        "path.resolve": true,
        "path.sep": true
      },
      "globals": {
        "Buffer": true,
        "console.warn": true,
        "process.arch": true,
        "process.cwd": true,
        "process.platform": true,
        "process.umask": true,
        "process.versions.node.split": true,
        "setTimeout": true
      },
      "packages": {
        "del>graceful-fs": true,
        "fs-extra>jsonfile": true,
        "fs-extra>universalify": true
      }
    },
    "fs-extra>jsonfile": {
      "builtin": {
        "fs": true
      },
      "globals": {
        "Buffer.isBuffer": true
      },
      "packages": {
        "del>graceful-fs": true
      }
    },
    "gh-pages>globby>pinkie-promise": {
      "packages": {
        "gh-pages>globby>pinkie-promise>pinkie": true
      }
    },
    "gh-pages>globby>pinkie-promise>pinkie": {
      "globals": {
        "process": true,
        "setImmediate": true,
        "setTimeout": true
      }
    },
    "globalthis": {
      "packages": {
        "globalthis>define-properties": true
      }
    },
    "globalthis>define-properties": {
      "packages": {
        "globalthis>define-properties>define-data-property": true,
        "globalthis>define-properties>has-property-descriptors": true,
        "globalthis>define-properties>object-keys": true
      }
    },
    "globalthis>define-properties>define-data-property": {
      "packages": {
        "globalthis>define-properties>has-property-descriptors": true,
        "string.prototype.matchall>es-abstract>gopd": true,
        "string.prototype.matchall>get-intrinsic": true
      }
    },
    "globalthis>define-properties>has-property-descriptors": {
      "packages": {
        "string.prototype.matchall>get-intrinsic": true
      }
    },
    "globby": {
      "builtin": {
        "fs.Stats": true,
        "fs.readFile": true,
        "fs.readFileSync": true,
        "fs.statSync": true,
        "path.dirname": true,
        "path.isAbsolute": true,
        "path.join": true,
        "path.posix.join": true,
        "path.relative": true,
        "stream.Transform": true,
        "util.promisify": true
      },
      "globals": {
        "process.cwd": true
      },
      "packages": {
        "del>slash": true,
        "eslint>ignore": true,
        "fast-glob": true,
        "globby>array-union": true,
        "globby>dir-glob": true,
        "globby>merge2": true
      }
    },
    "globby>dir-glob": {
      "builtin": {
        "path.extname": true,
        "path.isAbsolute": true,
        "path.join": true,
        "path.posix.join": true
      },
      "globals": {
        "process.cwd": true
      },
      "packages": {
        "globby>dir-glob>path-type": true
      }
    },
    "globby>dir-glob>path-type": {
      "builtin": {
        "fs": true,
        "util.promisify": true
      }
    },
    "globby>merge2": {
      "builtin": {
        "stream.PassThrough": true
      },
      "globals": {
        "process.nextTick": true
      }
    },
    "gulp": {
      "builtin": {
        "util.inherits": true
      },
      "packages": {
        "gulp>glob-watcher": true,
        "gulp>undertaker": true,
        "gulp>vinyl-fs": true
      }
    },
    "gulp-autoprefixer": {
      "globals": {
        "Buffer.from": true,
        "setImmediate": true
      },
      "packages": {
        "fancy-log": true,
        "gulp-autoprefixer>autoprefixer": true,
        "gulp-autoprefixer>postcss": true,
        "gulp-zip>plugin-error": true,
        "through2": true,
        "vinyl-sourcemaps-apply": true
      }
    },
    "gulp-autoprefixer>autoprefixer": {
      "globals": {
        "console": true,
        "process.cwd": true,
        "process.env.AUTOPREFIXER_GRID": true
      },
      "packages": {
        "gulp-autoprefixer>autoprefixer>fraction.js": true,
        "gulp-autoprefixer>postcss": true,
        "gulp-sass>picocolors": true,
        "stylelint>autoprefixer>normalize-range": true,
        "stylelint>postcss-value-parser": true,
        "webpack>browserslist": true,
        "webpack>browserslist>caniuse-lite": true
      }
    },
    "gulp-autoprefixer>autoprefixer>fraction.js": {
      "globals": {
        "define": true
      }
    },
    "gulp-autoprefixer>postcss": {
      "builtin": {
        "fs.existsSync": true,
        "fs.readFileSync": true,
        "path.dirname": true,
        "path.isAbsolute": true,
        "path.join": true,
        "path.relative": true,
        "path.resolve": true,
        "path.sep": true,
        "url.fileURLToPath": true,
        "url.pathToFileURL": true
      },
      "globals": {
        "Buffer": true,
        "URL": true,
        "atob": true,
        "btoa": true,
        "console": true,
        "process.env.LANG": true,
        "process.env.NODE_ENV": true
      },
      "packages": {
        "addons-linter>postcss>source-map-js": true,
        "gulp-autoprefixer>postcss>nanoid": true,
        "gulp-sass>picocolors": true
      }
    },
    "gulp-livereload": {
      "builtin": {
        "path.relative": true
      },
      "packages": {
        "fancy-log": true,
        "gulp-livereload>chalk": true,
        "gulp-livereload>debug": true,
        "gulp-livereload>event-stream": true,
        "gulp-livereload>lodash.assign": true,
        "gulp-livereload>tiny-lr": true
      }
    },
    "gulp-livereload>chalk": {
      "globals": {
        "process.env.TERM": true,
        "process.platform": true
      },
      "packages": {
        "gulp-livereload>chalk>ansi-styles": true,
        "gulp-livereload>chalk>escape-string-regexp": true,
        "gulp-livereload>chalk>supports-color": true
      }
    },
    "gulp-livereload>chalk>ansi-styles": {
      "packages": {
        "gulp-livereload>chalk>ansi-styles>color-convert": true
      }
    },
    "gulp-livereload>chalk>ansi-styles>color-convert": {
      "packages": {
        "gulp-livereload>chalk>ansi-styles>color-convert>color-name": true
      }
    },
    "gulp-livereload>chalk>supports-color": {
      "builtin": {
        "os.release": true
      },
      "globals": {
        "process.env": true,
        "process.platform": true,
        "process.stderr": true,
        "process.stdout": true,
        "process.versions.node.split": true
      },
      "packages": {
        "gulp-livereload>chalk>supports-color>has-flag": true
      }
    },
    "gulp-livereload>chalk>supports-color>has-flag": {
      "globals": {
        "process.argv": true
      }
    },
    "gulp-livereload>debug": {
      "builtin": {
        "tty.isatty": true,
        "util": true
      },
      "globals": {
        "console": true,
        "document": true,
        "localStorage": true,
        "navigator": true,
        "process": true
      },
      "packages": {
        "gulp-livereload>chalk>supports-color": true,
        "mocha>ms": true
      }
    },
    "gulp-livereload>event-stream": {
      "builtin": {
        "buffer.Buffer.isBuffer": true,
        "stream.Stream": true
      },
      "globals": {
        "Buffer.concat": true,
        "Buffer.isBuffer": true,
        "console.error": true,
        "process.nextTick": true,
        "setImmediate": true
      },
      "packages": {
        "debounce-stream>duplexer": true,
        "debounce-stream>through": true,
        "gulp-livereload>event-stream>from": true,
        "gulp-livereload>event-stream>map-stream": true,
        "gulp-livereload>event-stream>pause-stream": true,
        "gulp-livereload>event-stream>split": true,
        "gulp-livereload>event-stream>stream-combiner": true
      }
    },
    "gulp-livereload>event-stream>from": {
      "builtin": {
        "stream": true
      },
      "globals": {
        "process.nextTick": true
      }
    },
    "gulp-livereload>event-stream>map-stream": {
      "builtin": {
        "stream.Stream": true
      },
      "globals": {
        "process.nextTick": true
      }
    },
    "gulp-livereload>event-stream>pause-stream": {
      "packages": {
        "debounce-stream>through": true
      }
    },
    "gulp-livereload>event-stream>split": {
      "builtin": {
        "string_decoder.StringDecoder": true
      },
      "packages": {
        "debounce-stream>through": true
      }
    },
    "gulp-livereload>event-stream>stream-combiner": {
      "packages": {
        "debounce-stream>duplexer": true
      }
    },
    "gulp-livereload>tiny-lr": {
      "builtin": {
        "events": true,
        "fs": true,
        "http": true,
        "https": true,
        "url.parse": true
      },
      "globals": {
        "console.error": true
      },
      "packages": {
        "@storybook/addon-knobs>qs": true,
        "gulp-livereload>tiny-lr>body": true,
        "gulp-livereload>tiny-lr>debug": true,
        "gulp-livereload>tiny-lr>faye-websocket": true,
        "react>object-assign": true
      }
    },
    "gulp-livereload>tiny-lr>body": {
      "builtin": {
        "querystring.parse": true
      },
      "packages": {
        "gulp-livereload>tiny-lr>body>continuable-cache": true,
        "gulp-livereload>tiny-lr>body>error": true,
        "gulp-livereload>tiny-lr>body>raw-body": true,
        "gulp-livereload>tiny-lr>body>safe-json-parse": true
      }
    },
    "gulp-livereload>tiny-lr>body>error": {
      "builtin": {
        "assert": true
      },
      "packages": {
        "gulp-livereload>tiny-lr>body>error>string-template": true,
        "watchify>xtend": true
      }
    },
    "gulp-livereload>tiny-lr>body>raw-body": {
      "globals": {
        "Buffer.concat": true,
        "process.nextTick": true
      },
      "packages": {
        "gulp-livereload>tiny-lr>body>raw-body>bytes": true,
        "gulp-livereload>tiny-lr>body>raw-body>string_decoder": true
      }
    },
    "gulp-livereload>tiny-lr>body>raw-body>string_decoder": {
      "builtin": {
        "buffer.Buffer": true
      }
    },
    "gulp-livereload>tiny-lr>debug": {
      "builtin": {
        "tty.isatty": true,
        "util": true
      },
      "globals": {
        "console": true,
        "document": true,
        "localStorage": true,
        "navigator": true,
        "process": true
      },
      "packages": {
        "mocha>ms": true,
        "mocha>supports-color": true
      }
    },
    "gulp-livereload>tiny-lr>faye-websocket": {
      "builtin": {
        "net.connect": true,
        "stream.Stream": true,
        "tls.connect": true,
        "url.parse": true,
        "util.inherits": true
      },
      "globals": {
        "Buffer": true,
        "clearInterval": true,
        "process.nextTick": true,
        "setInterval": true
      },
      "packages": {
        "gulp-livereload>tiny-lr>faye-websocket>websocket-driver": true
      }
    },
    "gulp-livereload>tiny-lr>faye-websocket>websocket-driver": {
      "builtin": {
        "crypto.createHash": true,
        "crypto.randomBytes": true,
        "events.EventEmitter": true,
        "stream.Stream": true,
        "url.parse": true,
        "util.inherits": true
      },
      "globals": {
        "Buffer": true,
        "process.version.match": true
      },
      "packages": {
        "gulp-livereload>tiny-lr>faye-websocket>websocket-driver>http-parser-js": true,
        "gulp-livereload>tiny-lr>faye-websocket>websocket-driver>websocket-extensions": true
      }
    },
    "gulp-livereload>tiny-lr>faye-websocket>websocket-driver>http-parser-js": {
      "builtin": {
        "assert.equal": true,
        "assert.ok": true
      }
    },
    "gulp-rename": {
      "builtin": {
        "path.basename": true,
        "path.dirname": true,
        "path.extname": true,
        "path.join": true,
        "stream.Transform": true
      }
    },
    "gulp-rtlcss": {
      "globals": {
        "Buffer.from": true
      },
      "packages": {
        "gulp-rtlcss>rtlcss": true,
        "gulp-rtlcss>through2": true,
        "gulp-zip>plugin-error": true,
        "vinyl-sourcemaps-apply": true
      }
    },
    "gulp-rtlcss>rtlcss": {
      "builtin": {
        "fs.readFileSync": true,
        "path.join": true,
        "path.normalize": true
      },
      "globals": {
        "process.cwd": true,
        "process.env.HOME": true,
        "process.env.HOMEPATH": true,
        "process.env.USERPROFILE": true
      },
      "packages": {
        "gulp-rtlcss>rtlcss>@choojs/findup": true,
        "gulp-rtlcss>rtlcss>postcss": true,
        "gulp-rtlcss>rtlcss>strip-json-comments": true
      }
    },
    "gulp-rtlcss>rtlcss>@choojs/findup": {
      "builtin": {
        "events.EventEmitter": true,
        "fs.access": true,
        "fs.accessSync": true,
        "fs.exists": true,
        "fs.existsSync": true,
        "path.join": true,
        "util.inherits": true
      },
      "globals": {
        "console.log": true
      }
    },
    "gulp-rtlcss>rtlcss>chalk": {
      "globals": {
        "process.env.TERM": true,
        "process.platform": true
      },
      "packages": {
        "gulp-rtlcss>rtlcss>chalk>ansi-styles": true,
        "gulp-rtlcss>rtlcss>chalk>escape-string-regexp": true,
        "gulp-rtlcss>rtlcss>chalk>supports-color": true
      }
    },
    "gulp-rtlcss>rtlcss>chalk>ansi-styles": {
      "packages": {
        "gulp-rtlcss>rtlcss>chalk>ansi-styles>color-convert": true
      }
    },
    "gulp-rtlcss>rtlcss>chalk>ansi-styles>color-convert": {
      "packages": {
        "gulp-rtlcss>rtlcss>chalk>ansi-styles>color-convert>color-name": true
      }
    },
    "gulp-rtlcss>rtlcss>chalk>supports-color": {
      "builtin": {
        "os.release": true
      },
      "globals": {
        "process.env": true,
        "process.platform": true,
        "process.stderr": true,
        "process.stdout": true,
        "process.versions.node.split": true
      },
      "packages": {
        "gulp-rtlcss>rtlcss>chalk>supports-color>has-flag": true
      }
    },
    "gulp-rtlcss>rtlcss>chalk>supports-color>has-flag": {
      "globals": {
        "process.argv": true
      }
    },
    "gulp-rtlcss>rtlcss>postcss": {
      "builtin": {
        "fs": true,
        "path": true
      },
      "globals": {
        "Buffer": true,
        "atob": true,
        "btoa": true,
        "console": true
      },
      "packages": {
        "gulp-rtlcss>rtlcss>chalk": true,
        "gulp-rtlcss>rtlcss>chalk>supports-color": true,
        "gulp-rtlcss>rtlcss>postcss>source-map": true
      }
    },
    "gulp-rtlcss>through2": {
      "builtin": {
        "util.inherits": true
      },
      "globals": {
        "process.nextTick": true
      },
      "packages": {
        "readable-stream": true,
        "watchify>xtend": true
      }
    },
    "gulp-sass": {
      "builtin": {
        "path.basename": true,
        "path.dirname": true,
        "path.extname": true,
        "path.join": true,
        "path.relative": true,
        "stream.Transform": true
      },
      "globals": {
        "process.cwd": true,
        "process.exit": true,
        "process.stderr.write": true
      },
      "packages": {
        "eslint>strip-ansi": true,
        "gulp-sass>lodash.clonedeep": true,
        "gulp-sass>picocolors": true,
        "gulp-sass>replace-ext": true,
        "gulp-zip>plugin-error": true,
        "vinyl-sourcemaps-apply": true
      }
    },
    "gulp-sass>picocolors": {
      "builtin": {
        "tty.isatty": true
      },
      "globals": {
        "process.argv.includes": true,
        "process.env": true,
        "process.platform": true
      }
    },
    "gulp-sass>replace-ext": {
      "builtin": {
        "path.basename": true,
        "path.dirname": true,
        "path.extname": true,
        "path.join": true,
        "path.sep": true
      }
    },
    "gulp-sort": {
      "packages": {
        "gulp-sort>through2": true
      }
    },
    "gulp-sort>through2": {
      "builtin": {
        "util.inherits": true
      },
      "globals": {
        "process.nextTick": true
      },
      "packages": {
        "readable-stream": true,
        "watchify>xtend": true
      }
    },
    "gulp-sourcemaps": {
      "builtin": {
        "path.dirname": true,
        "path.extname": true,
        "path.join": true,
        "path.relative": true,
        "path.resolve": true,
        "path.sep": true
      },
      "globals": {
        "Buffer.concat": true,
        "Buffer.from": true
      },
      "packages": {
        "del>graceful-fs": true,
        "gulp-sourcemaps>@gulp-sourcemaps/identity-map": true,
        "gulp-sourcemaps>@gulp-sourcemaps/map-sources": true,
        "gulp-sourcemaps>acorn": true,
        "gulp-sourcemaps>css": true,
        "gulp-sourcemaps>debug-fabulous": true,
        "gulp-sourcemaps>detect-newline": true,
        "gulp-sourcemaps>source-map": true,
        "gulp-sourcemaps>strip-bom-string": true,
        "gulp-sourcemaps>through2": true,
        "nyc>convert-source-map": true
      }
    },
    "gulp-sourcemaps>@gulp-sourcemaps/identity-map": {
      "packages": {
        "chokidar>normalize-path": true,
        "gulp-sourcemaps>@gulp-sourcemaps/identity-map>acorn": true,
        "gulp-sourcemaps>@gulp-sourcemaps/identity-map>postcss": true,
        "gulp-sourcemaps>@gulp-sourcemaps/identity-map>source-map": true,
        "gulp-sourcemaps>@gulp-sourcemaps/identity-map>through2": true
      }
    },
    "gulp-sourcemaps>@gulp-sourcemaps/identity-map>acorn": {
      "globals": {
        "define": true
      }
    },
    "gulp-sourcemaps>@gulp-sourcemaps/identity-map>postcss": {
      "builtin": {
        "fs": true,
        "path": true
      },
      "globals": {
        "Buffer": true,
        "atob": true,
        "btoa": true,
        "console": true,
        "process.env.NODE_ENV": true
      },
      "packages": {
        "gulp-sourcemaps>@gulp-sourcemaps/identity-map>postcss>picocolors": true,
        "gulp-sourcemaps>@gulp-sourcemaps/identity-map>source-map": true
      }
    },
    "gulp-sourcemaps>@gulp-sourcemaps/identity-map>postcss>picocolors": {
      "builtin": {
        "tty.isatty": true
      },
      "globals": {
        "process.argv.includes": true,
        "process.env": true,
        "process.platform": true
      }
    },
    "gulp-sourcemaps>@gulp-sourcemaps/identity-map>through2": {
      "builtin": {
        "util.inherits": true
      },
      "globals": {
        "process.nextTick": true
      },
      "packages": {
        "gulp-sourcemaps>@gulp-sourcemaps/identity-map>through2>readable-stream": true
      }
    },
    "gulp-sourcemaps>@gulp-sourcemaps/identity-map>through2>readable-stream": {
      "builtin": {
        "buffer.Buffer": true,
        "events.EventEmitter": true,
        "stream": true,
        "util": true
      },
      "globals": {
        "process.env.READABLE_STREAM": true,
        "process.nextTick": true,
        "process.stderr": true,
        "process.stdout": true
      },
      "packages": {
        "browserify>string_decoder": true,
        "pumpify>inherits": true,
        "readable-stream>util-deprecate": true
      }
    },
    "gulp-sourcemaps>@gulp-sourcemaps/map-sources": {
      "packages": {
        "gulp-sourcemaps>@gulp-sourcemaps/map-sources>normalize-path": true,
        "gulp-sourcemaps>@gulp-sourcemaps/map-sources>through2": true
      }
    },
    "gulp-sourcemaps>@gulp-sourcemaps/map-sources>normalize-path": {
      "packages": {
        "vinyl>remove-trailing-separator": true
      }
    },
    "gulp-sourcemaps>@gulp-sourcemaps/map-sources>through2": {
      "builtin": {
        "util.inherits": true
      },
      "globals": {
        "process.nextTick": true
      },
      "packages": {
        "readable-stream": true,
        "watchify>xtend": true
      }
    },
    "gulp-sourcemaps>acorn": {
      "globals": {
        "define": true
      }
    },
    "gulp-sourcemaps>css": {
      "builtin": {
        "fs.readFileSync": true,
        "path.dirname": true,
        "path.sep": true
      },
      "packages": {
        "gulp-sourcemaps>css>source-map": true,
        "gulp-sourcemaps>css>source-map-resolve": true,
        "pumpify>inherits": true
      }
    },
    "gulp-sourcemaps>css>source-map-resolve": {
      "builtin": {
        "path.sep": true,
        "url.resolve": true
      },
      "globals": {
        "TextDecoder": true,
        "setImmediate": true
      },
      "packages": {
        "gulp-sourcemaps>css>source-map-resolve>atob": true,
        "gulp-sourcemaps>css>source-map-resolve>decode-uri-component": true
      }
    },
    "gulp-sourcemaps>css>source-map-resolve>atob": {
      "globals": {
        "Buffer.from": true
      }
    },
    "gulp-sourcemaps>debug-fabulous": {
      "packages": {
        "gulp-sourcemaps>debug-fabulous>debug": true,
        "gulp-sourcemaps>debug-fabulous>memoizee": true,
        "react>object-assign": true
      }
    },
    "gulp-sourcemaps>debug-fabulous>debug": {
      "builtin": {
        "tty.isatty": true,
        "util": true
      },
      "globals": {
        "console": true,
        "document": true,
        "localStorage": true,
        "navigator": true,
        "process": true
      },
      "packages": {
        "mocha>ms": true,
        "mocha>supports-color": true
      }
    },
    "gulp-sourcemaps>debug-fabulous>memoizee": {
      "globals": {
        "clearTimeout": true,
        "setTimeout": true
      },
      "packages": {
        "gulp-sourcemaps>debug-fabulous>memoizee>event-emitter": true,
        "gulp-sourcemaps>debug-fabulous>memoizee>is-promise": true,
        "gulp-sourcemaps>debug-fabulous>memoizee>lru-queue": true,
        "gulp-sourcemaps>debug-fabulous>memoizee>next-tick": true,
        "gulp-sourcemaps>debug-fabulous>memoizee>timers-ext": true,
        "resolve-url-loader>es6-iterator>d": true,
        "resolve-url-loader>es6-iterator>es5-ext": true
      }
    },
    "gulp-sourcemaps>debug-fabulous>memoizee>event-emitter": {
      "packages": {
        "resolve-url-loader>es6-iterator>d": true,
        "resolve-url-loader>es6-iterator>es5-ext": true
      }
    },
    "gulp-sourcemaps>debug-fabulous>memoizee>lru-queue": {
      "packages": {
        "resolve-url-loader>es6-iterator>es5-ext": true
      }
    },
    "gulp-sourcemaps>debug-fabulous>memoizee>next-tick": {
      "globals": {
        "MutationObserver": true,
        "WebKitMutationObserver": true,
        "document": true,
        "process": true,
        "setImmediate": true,
        "setTimeout": true
      }
    },
    "gulp-sourcemaps>debug-fabulous>memoizee>timers-ext": {
      "packages": {
        "resolve-url-loader>es6-iterator>es5-ext": true
      }
    },
    "gulp-sourcemaps>through2": {
      "builtin": {
        "util.inherits": true
      },
      "globals": {
        "process.nextTick": true
      },
      "packages": {
        "readable-stream": true,
        "watchify>xtend": true
      }
    },
    "gulp-stylelint": {
      "builtin": {
        "fs.mkdir": true,
        "fs.writeFile": true,
        "path.dirname": true,
        "path.resolve": true
      },
      "globals": {
        "Buffer.from": true,
        "process.cwd": true,
        "process.nextTick": true
      },
      "packages": {
        "eslint>strip-ansi": true,
        "fancy-log": true,
        "gulp-stylelint>through2": true,
        "gulp-zip>plugin-error": true,
        "source-map": true,
        "stylelint": true
      }
    },
    "gulp-stylelint>through2": {
      "builtin": {
        "util.inherits": true
      },
      "globals": {
        "process.nextTick": true
      },
      "packages": {
        "gulp-stylelint>through2>readable-stream": true
      }
    },
    "gulp-stylelint>through2>readable-stream": {
      "builtin": {
        "buffer.Buffer": true,
        "events.EventEmitter": true,
        "stream": true,
        "util": true
      },
      "globals": {
        "process.env.READABLE_STREAM": true,
        "process.nextTick": true,
        "process.stderr": true,
        "process.stdout": true
      },
      "packages": {
        "browserify>string_decoder": true,
        "pumpify>inherits": true,
        "readable-stream>util-deprecate": true
      }
    },
    "gulp-watch": {
      "builtin": {
        "path.dirname": true,
        "path.normalize": true,
        "path.resolve": true
      },
      "globals": {
        "process.arch": true,
        "process.cwd": true,
        "process.platform": true,
        "process.version": true,
        "setTimeout": true
      },
      "packages": {
        "eslint>glob-parent": true,
        "gulp-watch>ansi-colors": true,
        "gulp-watch>anymatch": true,
        "gulp-watch>chokidar": true,
        "gulp-watch>fancy-log": true,
        "gulp-watch>path-is-absolute": true,
        "gulp-watch>slash": true,
        "gulp-watch>vinyl-file": true,
        "gulp-zip>plugin-error": true,
        "react>object-assign": true,
        "readable-stream": true,
        "vinyl": true
      }
    },
    "gulp-watch>ansi-colors": {
      "packages": {
        "fancy-log>ansi-gray>ansi-wrap": true
      }
    },
    "gulp-watch>anymatch": {
      "builtin": {
        "path.sep": true
      },
      "packages": {
        "gulp-watch>anymatch>micromatch": true,
        "gulp-watch>anymatch>normalize-path": true
      }
    },
    "gulp-watch>anymatch>micromatch": {
      "builtin": {
        "path.sep": true
      },
      "globals": {
        "process": true
      },
      "packages": {
        "gulp-watch>anymatch>micromatch>arr-diff": true,
        "gulp-watch>anymatch>micromatch>array-unique": true,
        "gulp-watch>anymatch>micromatch>braces": true,
        "gulp-watch>anymatch>micromatch>expand-brackets": true,
        "gulp-watch>anymatch>micromatch>extglob": true,
        "gulp-watch>anymatch>micromatch>filename-regex": true,
        "gulp-watch>anymatch>micromatch>is-extglob": true,
        "gulp-watch>anymatch>micromatch>is-glob": true,
        "gulp-watch>anymatch>micromatch>kind-of": true,
        "gulp-watch>anymatch>micromatch>object.omit": true,
        "gulp-watch>anymatch>micromatch>parse-glob": true,
        "gulp-watch>anymatch>micromatch>regex-cache": true,
        "gulp-watch>anymatch>normalize-path": true
      }
    },
    "gulp-watch>anymatch>micromatch>arr-diff": {
      "packages": {
        "gulp>undertaker>arr-flatten": true
      }
    },
    "gulp-watch>anymatch>micromatch>braces": {
      "packages": {
        "gulp-watch>anymatch>micromatch>braces>expand-range": true,
        "gulp-watch>anymatch>micromatch>braces>preserve": true,
        "gulp-watch>chokidar>braces>repeat-element": true
      }
    },
    "gulp-watch>anymatch>micromatch>braces>expand-range": {
      "packages": {
        "gulp-watch>anymatch>micromatch>braces>expand-range>fill-range": true
      }
    },
    "gulp-watch>anymatch>micromatch>braces>expand-range>fill-range": {
      "packages": {
        "gulp-watch>anymatch>micromatch>braces>expand-range>fill-range>is-number": true,
        "gulp-watch>anymatch>micromatch>braces>expand-range>fill-range>isobject": true,
        "gulp-watch>anymatch>micromatch>braces>expand-range>fill-range>randomatic": true,
        "gulp-watch>chokidar>braces>repeat-element": true,
        "stylelint>@stylelint/postcss-markdown>remark>remark-parse>repeat-string": true
      }
    },
    "gulp-watch>anymatch>micromatch>braces>expand-range>fill-range>is-number": {
      "packages": {
        "gulp-watch>anymatch>micromatch>braces>expand-range>fill-range>is-number>kind-of": true
      }
    },
    "gulp-watch>anymatch>micromatch>braces>expand-range>fill-range>is-number>kind-of": {
      "packages": {
        "browserify>insert-module-globals>is-buffer": true
      }
    },
    "gulp-watch>anymatch>micromatch>braces>expand-range>fill-range>isobject": {
      "packages": {
        "readable-stream>isarray": true
      }
    },
    "gulp-watch>anymatch>micromatch>braces>expand-range>fill-range>randomatic": {
      "packages": {
        "@babel/register>clone-deep>kind-of": true,
        "gulp-watch>anymatch>micromatch>braces>expand-range>fill-range>randomatic>math-random": true,
        "gulp>undertaker>bach>array-last>is-number": true
      }
    },
    "gulp-watch>anymatch>micromatch>braces>expand-range>fill-range>randomatic>math-random": {
      "builtin": {
        "crypto.randomBytes": true
      }
    },
    "gulp-watch>anymatch>micromatch>expand-brackets": {
      "packages": {
        "gulp-watch>anymatch>micromatch>expand-brackets>is-posix-bracket": true
      }
    },
    "gulp-watch>anymatch>micromatch>extglob": {
      "packages": {
        "gulp-watch>anymatch>micromatch>is-extglob": true
      }
    },
    "gulp-watch>anymatch>micromatch>is-glob": {
      "packages": {
        "gulp-watch>anymatch>micromatch>is-extglob": true
      }
    },
    "gulp-watch>anymatch>micromatch>kind-of": {
      "packages": {
        "browserify>insert-module-globals>is-buffer": true
      }
    },
    "gulp-watch>anymatch>micromatch>object.omit": {
      "packages": {
        "gulp-watch>anymatch>micromatch>object.omit>for-own": true,
        "gulp-watch>anymatch>micromatch>object.omit>is-extendable": true
      }
    },
    "gulp-watch>anymatch>micromatch>object.omit>for-own": {
      "packages": {
        "gulp>undertaker>object.reduce>for-own>for-in": true
      }
    },
    "gulp-watch>anymatch>micromatch>parse-glob": {
      "packages": {
        "gulp-watch>anymatch>micromatch>is-extglob": true,
        "gulp-watch>anymatch>micromatch>parse-glob>glob-base": true,
        "gulp-watch>anymatch>micromatch>parse-glob>is-dotfile": true,
        "gulp-watch>anymatch>micromatch>parse-glob>is-glob": true
      }
    },
    "gulp-watch>anymatch>micromatch>parse-glob>glob-base": {
      "builtin": {
        "path.dirname": true
      },
      "packages": {
        "eslint>glob-parent": true,
        "gulp-watch>anymatch>micromatch>parse-glob>glob-base>is-glob": true
      }
    },
    "gulp-watch>anymatch>micromatch>parse-glob>glob-base>is-glob": {
      "packages": {
        "gulp-watch>anymatch>micromatch>is-extglob": true
      }
    },
    "gulp-watch>anymatch>micromatch>parse-glob>is-glob": {
      "packages": {
        "gulp-watch>anymatch>micromatch>is-extglob": true
      }
    },
    "gulp-watch>anymatch>micromatch>regex-cache": {
      "packages": {
        "gulp-watch>anymatch>micromatch>regex-cache>is-equal-shallow": true
      }
    },
    "gulp-watch>anymatch>micromatch>regex-cache>is-equal-shallow": {
      "packages": {
        "gulp-watch>anymatch>micromatch>regex-cache>is-equal-shallow>is-primitive": true
      }
    },
    "gulp-watch>anymatch>normalize-path": {
      "packages": {
        "vinyl>remove-trailing-separator": true
      }
    },
    "gulp-watch>chokidar": {
      "builtin": {
        "events.EventEmitter": true,
        "fs": true,
        "path.basename": true,
        "path.dirname": true,
        "path.extname": true,
        "path.join": true,
        "path.relative": true,
        "path.resolve": true,
        "path.sep": true
      },
      "globals": {
        "clearTimeout": true,
        "console.error": true,
        "process.env.CHOKIDAR_INTERVAL": true,
        "process.env.CHOKIDAR_PRINT_FSEVENTS_REQUIRE_ERROR": true,
        "process.env.CHOKIDAR_USEPOLLING": true,
        "process.nextTick": true,
        "process.platform": true,
        "setTimeout": true
      },
      "packages": {
        "chokidar>normalize-path": true,
        "del>is-glob": true,
        "eslint>glob-parent": true,
        "eslint>is-glob": true,
        "gulp-watch>chokidar>anymatch": true,
        "gulp-watch>chokidar>async-each": true,
        "gulp-watch>chokidar>braces": true,
        "gulp-watch>chokidar>fsevents": true,
        "gulp-watch>chokidar>is-binary-path": true,
        "gulp-watch>chokidar>readdirp": true,
        "gulp-watch>chokidar>upath": true,
        "gulp-watch>glob-parent": true,
        "gulp-watch>path-is-absolute": true,
        "pumpify>inherits": true
      }
    },
    "gulp-watch>chokidar>anymatch": {
      "builtin": {
        "path.sep": true
      },
      "packages": {
        "gulp-watch>chokidar>anymatch>micromatch": true,
        "gulp-watch>chokidar>anymatch>normalize-path": true
      }
    },
    "gulp-watch>chokidar>anymatch>micromatch": {
      "builtin": {
        "path.basename": true,
        "path.sep": true,
        "util.inspect": true
      },
      "globals": {
        "process.platform": true
      },
      "packages": {
        "@babel/register>clone-deep>kind-of": true,
        "gulp-watch>chokidar>anymatch>micromatch>define-property": true,
        "gulp-watch>chokidar>anymatch>micromatch>extglob": true,
        "gulp-watch>chokidar>braces": true,
        "gulp-watch>chokidar>braces>array-unique": true,
        "gulp-watch>chokidar>braces>snapdragon": true,
        "gulp-watch>chokidar>braces>to-regex": true,
        "gulp-zip>plugin-error>arr-diff": true,
        "gulp-zip>plugin-error>extend-shallow": true,
        "gulp>gulp-cli>liftoff>fined>object.pick": true,
        "gulp>gulp-cli>matchdep>micromatch>fragment-cache": true,
        "gulp>gulp-cli>matchdep>micromatch>nanomatch": true,
        "gulp>gulp-cli>matchdep>micromatch>regex-not": true
      }
    },
    "gulp-watch>chokidar>anymatch>micromatch>define-property": {
      "packages": {
        "gulp>gulp-cli>isobject": true,
        "gulp>gulp-cli>matchdep>micromatch>define-property>is-descriptor": true
      }
    },
    "gulp-watch>chokidar>anymatch>micromatch>extglob": {
      "packages": {
        "gulp-watch>chokidar>anymatch>micromatch>extglob>define-property": true,
        "gulp-watch>chokidar>anymatch>micromatch>extglob>expand-brackets": true,
        "gulp-watch>chokidar>anymatch>micromatch>extglob>extend-shallow": true,
        "gulp-watch>chokidar>braces>array-unique": true,
        "gulp-watch>chokidar>braces>snapdragon": true,
        "gulp-watch>chokidar>braces>to-regex": true,
        "gulp>gulp-cli>matchdep>micromatch>fragment-cache": true,
        "gulp>gulp-cli>matchdep>micromatch>regex-not": true
      }
    },
    "gulp-watch>chokidar>anymatch>micromatch>extglob>define-property": {
      "packages": {
        "gulp>gulp-cli>matchdep>micromatch>define-property>is-descriptor": true
      }
    },
    "gulp-watch>chokidar>anymatch>micromatch>extglob>expand-brackets": {
      "globals": {
        "__filename": true
      },
      "packages": {
        "gulp-watch>chokidar>anymatch>micromatch>extglob>expand-brackets>debug": true,
        "gulp-watch>chokidar>anymatch>micromatch>extglob>expand-brackets>define-property": true,
        "gulp-watch>chokidar>anymatch>micromatch>extglob>expand-brackets>extend-shallow": true,
        "gulp-watch>chokidar>braces>snapdragon": true,
        "gulp-watch>chokidar>braces>to-regex": true,
        "gulp>gulp-cli>matchdep>micromatch>extglob>expand-brackets>posix-character-classes": true,
        "gulp>gulp-cli>matchdep>micromatch>regex-not": true
      }
    },
    "gulp-watch>chokidar>anymatch>micromatch>extglob>expand-brackets>debug": {
      "builtin": {
        "fs.SyncWriteStream": true,
        "net.Socket": true,
        "tty.WriteStream": true,
        "tty.isatty": true,
        "util": true
      },
      "globals": {
        "chrome": true,
        "console": true,
        "document": true,
        "localStorage": true,
        "navigator": true,
        "process": true
      },
      "packages": {
        "gulp-watch>chokidar>anymatch>micromatch>extglob>expand-brackets>debug>ms": true
      }
    },
    "gulp-watch>chokidar>anymatch>micromatch>extglob>expand-brackets>define-property": {
      "packages": {
        "gulp-watch>chokidar>anymatch>micromatch>extglob>expand-brackets>define-property>is-descriptor": true
      }
    },
    "gulp-watch>chokidar>anymatch>micromatch>extglob>expand-brackets>define-property>is-descriptor": {
      "packages": {
        "gulp-watch>chokidar>anymatch>micromatch>extglob>expand-brackets>define-property>is-descriptor>is-accessor-descriptor": true,
        "gulp-watch>chokidar>anymatch>micromatch>extglob>expand-brackets>define-property>is-descriptor>is-data-descriptor": true,
        "gulp-watch>chokidar>anymatch>micromatch>extglob>expand-brackets>define-property>is-descriptor>kind-of": true
      }
    },
    "gulp-watch>chokidar>anymatch>micromatch>extglob>expand-brackets>define-property>is-descriptor>is-accessor-descriptor": {
      "packages": {
        "gulp-watch>chokidar>anymatch>micromatch>extglob>expand-brackets>define-property>is-descriptor>is-accessor-descriptor>kind-of": true
      }
    },
    "gulp-watch>chokidar>anymatch>micromatch>extglob>expand-brackets>define-property>is-descriptor>is-accessor-descriptor>kind-of": {
      "packages": {
        "browserify>insert-module-globals>is-buffer": true
      }
    },
    "gulp-watch>chokidar>anymatch>micromatch>extglob>expand-brackets>define-property>is-descriptor>is-data-descriptor": {
      "packages": {
        "gulp-watch>chokidar>anymatch>micromatch>extglob>expand-brackets>define-property>is-descriptor>is-data-descriptor>kind-of": true
      }
    },
    "gulp-watch>chokidar>anymatch>micromatch>extglob>expand-brackets>define-property>is-descriptor>is-data-descriptor>kind-of": {
      "packages": {
        "browserify>insert-module-globals>is-buffer": true
      }
    },
    "gulp-watch>chokidar>anymatch>micromatch>extglob>expand-brackets>extend-shallow": {
      "packages": {
        "gulp-watch>anymatch>micromatch>object.omit>is-extendable": true
      }
    },
    "gulp-watch>chokidar>anymatch>micromatch>extglob>extend-shallow": {
      "packages": {
        "gulp-watch>anymatch>micromatch>object.omit>is-extendable": true
      }
    },
    "gulp-watch>chokidar>anymatch>normalize-path": {
      "packages": {
        "vinyl>remove-trailing-separator": true
      }
    },
    "gulp-watch>chokidar>async-each": {
      "globals": {
        "define": true
      }
    },
    "gulp-watch>chokidar>braces": {
      "packages": {
        "gulp-watch>chokidar>braces>array-unique": true,
        "gulp-watch>chokidar>braces>extend-shallow": true,
        "gulp-watch>chokidar>braces>fill-range": true,
        "gulp-watch>chokidar>braces>repeat-element": true,
        "gulp-watch>chokidar>braces>snapdragon": true,
        "gulp-watch>chokidar>braces>snapdragon-node": true,
        "gulp-watch>chokidar>braces>split-string": true,
        "gulp-watch>chokidar>braces>to-regex": true,
        "gulp>gulp-cli>isobject": true,
        "gulp>undertaker>arr-flatten": true
      }
    },
    "gulp-watch>chokidar>braces>extend-shallow": {
      "packages": {
        "gulp-watch>anymatch>micromatch>object.omit>is-extendable": true
      }
    },
    "gulp-watch>chokidar>braces>fill-range": {
      "builtin": {
        "util.inspect": true
      },
      "packages": {
        "gulp-watch>chokidar>braces>fill-range>extend-shallow": true,
        "gulp-watch>chokidar>braces>fill-range>is-number": true,
        "gulp-watch>chokidar>braces>fill-range>to-regex-range": true,
        "stylelint>@stylelint/postcss-markdown>remark>remark-parse>repeat-string": true
      }
    },
    "gulp-watch>chokidar>braces>fill-range>extend-shallow": {
      "packages": {
        "gulp-watch>anymatch>micromatch>object.omit>is-extendable": true
      }
    },
    "gulp-watch>chokidar>braces>fill-range>is-number": {
      "packages": {
        "gulp-watch>chokidar>braces>fill-range>is-number>kind-of": true
      }
    },
    "gulp-watch>chokidar>braces>fill-range>is-number>kind-of": {
      "packages": {
        "browserify>insert-module-globals>is-buffer": true
      }
    },
    "gulp-watch>chokidar>braces>fill-range>to-regex-range": {
      "packages": {
        "gulp-watch>chokidar>braces>fill-range>is-number": true,
        "stylelint>@stylelint/postcss-markdown>remark>remark-parse>repeat-string": true
      }
    },
    "gulp-watch>chokidar>braces>snapdragon": {
      "builtin": {
        "fs.readFileSync": true,
        "path.dirname": true,
        "util.inspect": true
      },
      "globals": {
        "__filename": true
      },
      "packages": {
        "gulp-watch>chokidar>braces>snapdragon>base": true,
        "gulp-watch>chokidar>braces>snapdragon>debug": true,
        "gulp-watch>chokidar>braces>snapdragon>define-property": true,
        "gulp-watch>chokidar>braces>snapdragon>extend-shallow": true,
        "gulp-watch>chokidar>braces>snapdragon>map-cache": true,
        "gulp-watch>chokidar>braces>snapdragon>source-map": true,
        "gulp-watch>chokidar>braces>snapdragon>use": true,
        "resolve-url-loader>rework>css>source-map-resolve": true
      }
    },
    "gulp-watch>chokidar>braces>snapdragon-node": {
      "packages": {
        "gulp-watch>chokidar>braces>snapdragon-node>define-property": true,
        "gulp-watch>chokidar>braces>snapdragon-node>snapdragon-util": true,
        "gulp>gulp-cli>isobject": true
      }
    },
    "gulp-watch>chokidar>braces>snapdragon-node>define-property": {
      "packages": {
        "gulp>gulp-cli>matchdep>micromatch>define-property>is-descriptor": true
      }
    },
    "gulp-watch>chokidar>braces>snapdragon-node>snapdragon-util": {
      "packages": {
        "gulp-watch>chokidar>braces>snapdragon-node>snapdragon-util>kind-of": true
      }
    },
    "gulp-watch>chokidar>braces>snapdragon-node>snapdragon-util>kind-of": {
      "packages": {
        "browserify>insert-module-globals>is-buffer": true
      }
    },
    "gulp-watch>chokidar>braces>snapdragon>base": {
      "builtin": {
        "util.inherits": true
      },
      "packages": {
        "gulp-watch>chokidar>braces>snapdragon>base>cache-base": true,
        "gulp-watch>chokidar>braces>snapdragon>base>class-utils": true,
        "gulp-watch>chokidar>braces>snapdragon>base>component-emitter": true,
        "gulp-watch>chokidar>braces>snapdragon>base>define-property": true,
        "gulp-watch>chokidar>braces>snapdragon>base>mixin-deep": true,
        "gulp-watch>chokidar>braces>snapdragon>base>pascalcase": true,
        "gulp>gulp-cli>isobject": true
      }
    },
    "gulp-watch>chokidar>braces>snapdragon>base>cache-base": {
      "packages": {
        "gulp-watch>chokidar>braces>snapdragon>base>cache-base>collection-visit": true,
        "gulp-watch>chokidar>braces>snapdragon>base>cache-base>has-value": true,
        "gulp-watch>chokidar>braces>snapdragon>base>cache-base>set-value": true,
        "gulp-watch>chokidar>braces>snapdragon>base>cache-base>to-object-path": true,
        "gulp-watch>chokidar>braces>snapdragon>base>cache-base>union-value": true,
        "gulp-watch>chokidar>braces>snapdragon>base>cache-base>unset-value": true,
        "gulp-watch>chokidar>braces>snapdragon>base>component-emitter": true,
        "gulp>gulp-cli>array-sort>get-value": true,
        "gulp>gulp-cli>isobject": true
      }
    },
    "gulp-watch>chokidar>braces>snapdragon>base>cache-base>collection-visit": {
      "packages": {
        "gulp-watch>chokidar>braces>snapdragon>base>cache-base>collection-visit>map-visit": true,
        "gulp-watch>chokidar>braces>snapdragon>base>cache-base>collection-visit>object-visit": true
      }
    },
    "gulp-watch>chokidar>braces>snapdragon>base>cache-base>collection-visit>map-visit": {
      "builtin": {
        "util.inspect": true
      },
      "packages": {
        "gulp-watch>chokidar>braces>snapdragon>base>cache-base>collection-visit>object-visit": true
      }
    },
    "gulp-watch>chokidar>braces>snapdragon>base>cache-base>collection-visit>object-visit": {
      "packages": {
        "gulp>gulp-cli>isobject": true
      }
    },
    "gulp-watch>chokidar>braces>snapdragon>base>cache-base>has-value": {
      "packages": {
        "gulp-watch>chokidar>braces>snapdragon>base>cache-base>has-value>has-values": true,
        "gulp>gulp-cli>array-sort>get-value": true,
        "gulp>gulp-cli>isobject": true
      }
    },
    "gulp-watch>chokidar>braces>snapdragon>base>cache-base>has-value>has-values": {
      "packages": {
        "gulp-watch>chokidar>braces>snapdragon>base>cache-base>has-value>has-values>is-number": true,
        "gulp-watch>chokidar>braces>snapdragon>base>cache-base>has-value>has-values>kind-of": true
      }
    },
    "gulp-watch>chokidar>braces>snapdragon>base>cache-base>has-value>has-values>is-number": {
      "packages": {
        "gulp-watch>chokidar>braces>snapdragon>base>cache-base>has-value>has-values>is-number>kind-of": true
      }
    },
    "gulp-watch>chokidar>braces>snapdragon>base>cache-base>has-value>has-values>is-number>kind-of": {
      "packages": {
        "browserify>insert-module-globals>is-buffer": true
      }
    },
    "gulp-watch>chokidar>braces>snapdragon>base>cache-base>has-value>has-values>kind-of": {
      "packages": {
        "browserify>insert-module-globals>is-buffer": true
      }
    },
    "gulp-watch>chokidar>braces>snapdragon>base>cache-base>set-value": {
      "packages": {
        "@babel/register>clone-deep>is-plain-object": true,
        "gulp-watch>anymatch>micromatch>object.omit>is-extendable": true,
        "gulp-watch>chokidar>braces>snapdragon>base>cache-base>set-value>extend-shallow": true,
        "gulp-watch>chokidar>braces>split-string": true
      }
    },
    "gulp-watch>chokidar>braces>snapdragon>base>cache-base>set-value>extend-shallow": {
      "packages": {
        "gulp-watch>anymatch>micromatch>object.omit>is-extendable": true
      }
    },
    "gulp-watch>chokidar>braces>snapdragon>base>cache-base>to-object-path": {
      "packages": {
        "gulp-watch>chokidar>braces>snapdragon>base>cache-base>to-object-path>kind-of": true
      }
    },
    "gulp-watch>chokidar>braces>snapdragon>base>cache-base>to-object-path>kind-of": {
      "packages": {
        "browserify>insert-module-globals>is-buffer": true
      }
    },
    "gulp-watch>chokidar>braces>snapdragon>base>cache-base>union-value": {
      "packages": {
        "gulp-watch>anymatch>micromatch>object.omit>is-extendable": true,
        "gulp-watch>chokidar>braces>snapdragon>base>cache-base>set-value": true,
        "gulp-zip>plugin-error>arr-union": true,
        "gulp>gulp-cli>array-sort>get-value": true
      }
    },
    "gulp-watch>chokidar>braces>snapdragon>base>cache-base>unset-value": {
      "packages": {
        "gulp-watch>chokidar>braces>snapdragon>base>cache-base>unset-value>has-value": true,
        "gulp>gulp-cli>isobject": true
      }
    },
    "gulp-watch>chokidar>braces>snapdragon>base>cache-base>unset-value>has-value": {
      "packages": {
        "gulp-watch>chokidar>braces>snapdragon>base>cache-base>unset-value>has-value>has-values": true,
        "gulp-watch>chokidar>braces>snapdragon>base>cache-base>unset-value>has-value>isobject": true,
        "gulp>gulp-cli>array-sort>get-value": true
      }
    },
    "gulp-watch>chokidar>braces>snapdragon>base>cache-base>unset-value>has-value>isobject": {
      "packages": {
        "readable-stream>isarray": true
      }
    },
    "gulp-watch>chokidar>braces>snapdragon>base>class-utils": {
      "builtin": {
        "util": true
      },
      "packages": {
        "gulp-watch>chokidar>braces>snapdragon>base>class-utils>static-extend": true,
        "gulp-watch>chokidar>braces>snapdragon>define-property": true,
        "gulp-zip>plugin-error>arr-union": true,
        "gulp>gulp-cli>isobject": true
      }
    },
    "gulp-watch>chokidar>braces>snapdragon>base>class-utils>static-extend": {
      "builtin": {
        "util.inherits": true
      },
      "packages": {
        "gulp-watch>chokidar>braces>snapdragon>base>class-utils>static-extend>object-copy": true,
        "gulp-watch>chokidar>braces>snapdragon>define-property": true
      }
    },
    "gulp-watch>chokidar>braces>snapdragon>base>class-utils>static-extend>object-copy": {
      "packages": {
        "gulp-watch>chokidar>braces>snapdragon>base>class-utils>static-extend>object-copy>copy-descriptor": true,
        "gulp-watch>chokidar>braces>snapdragon>base>class-utils>static-extend>object-copy>kind-of": true,
        "gulp-watch>chokidar>braces>snapdragon>define-property": true
      }
    },
    "gulp-watch>chokidar>braces>snapdragon>base>class-utils>static-extend>object-copy>kind-of": {
      "packages": {
        "browserify>insert-module-globals>is-buffer": true
      }
    },
    "gulp-watch>chokidar>braces>snapdragon>base>define-property": {
      "packages": {
        "gulp>gulp-cli>matchdep>micromatch>define-property>is-descriptor": true
      }
    },
    "gulp-watch>chokidar>braces>snapdragon>base>mixin-deep": {
      "packages": {
        "gulp-watch>chokidar>braces>snapdragon>base>mixin-deep>is-extendable": true,
        "gulp>undertaker>object.reduce>for-own>for-in": true
      }
    },
    "gulp-watch>chokidar>braces>snapdragon>base>mixin-deep>is-extendable": {
      "packages": {
        "@babel/register>clone-deep>is-plain-object": true
      }
    },
    "gulp-watch>chokidar>braces>snapdragon>debug": {
      "builtin": {
        "fs.SyncWriteStream": true,
        "net.Socket": true,
        "tty.WriteStream": true,
        "tty.isatty": true,
        "util": true
      },
      "globals": {
        "chrome": true,
        "console": true,
        "document": true,
        "localStorage": true,
        "navigator": true,
        "process": true
      },
      "packages": {
        "gulp-watch>chokidar>braces>snapdragon>debug>ms": true
      }
    },
    "gulp-watch>chokidar>braces>snapdragon>define-property": {
      "packages": {
        "gulp-watch>chokidar>braces>snapdragon>define-property>is-descriptor": true
      }
    },
    "gulp-watch>chokidar>braces>snapdragon>define-property>is-descriptor": {
      "packages": {
        "gulp-watch>chokidar>braces>snapdragon>define-property>is-descriptor>is-accessor-descriptor": true,
        "gulp-watch>chokidar>braces>snapdragon>define-property>is-descriptor>is-data-descriptor": true,
        "gulp-watch>chokidar>braces>snapdragon>define-property>is-descriptor>kind-of": true
      }
    },
    "gulp-watch>chokidar>braces>snapdragon>define-property>is-descriptor>is-accessor-descriptor": {
      "packages": {
        "gulp-watch>chokidar>braces>snapdragon>define-property>is-descriptor>is-data-descriptor>kind-of": true
      }
    },
    "gulp-watch>chokidar>braces>snapdragon>define-property>is-descriptor>is-data-descriptor": {
      "packages": {
        "gulp-watch>chokidar>braces>snapdragon>define-property>is-descriptor>is-data-descriptor>kind-of": true
      }
    },
    "gulp-watch>chokidar>braces>snapdragon>define-property>is-descriptor>is-data-descriptor>kind-of": {
      "packages": {
        "browserify>insert-module-globals>is-buffer": true
      }
    },
    "gulp-watch>chokidar>braces>snapdragon>extend-shallow": {
      "packages": {
        "gulp-watch>anymatch>micromatch>object.omit>is-extendable": true
      }
    },
    "gulp-watch>chokidar>braces>snapdragon>use": {
      "packages": {
        "@babel/register>clone-deep>kind-of": true
      }
    },
    "gulp-watch>chokidar>braces>split-string": {
      "packages": {
        "gulp-zip>plugin-error>extend-shallow": true
      }
    },
    "gulp-watch>chokidar>braces>to-regex": {
      "packages": {
        "gulp-watch>chokidar>braces>to-regex>define-property": true,
        "gulp-watch>chokidar>braces>to-regex>safe-regex": true,
        "gulp-zip>plugin-error>extend-shallow": true,
        "gulp>gulp-cli>matchdep>micromatch>regex-not": true
      }
    },
    "gulp-watch>chokidar>braces>to-regex>define-property": {
      "packages": {
        "gulp>gulp-cli>isobject": true,
        "gulp>gulp-cli>matchdep>micromatch>define-property>is-descriptor": true
      }
    },
    "gulp-watch>chokidar>braces>to-regex>safe-regex": {
      "packages": {
        "gulp-watch>chokidar>braces>to-regex>safe-regex>ret": true
      }
    },
    "gulp-watch>chokidar>fsevents": {
      "builtin": {
        "events.EventEmitter": true,
        "fs.stat": true,
        "path.join": true,
        "util.inherits": true
      },
      "globals": {
        "__dirname": true,
        "console.assert": true,
        "process.nextTick": true,
        "process.platform": true,
        "setImmediate": true
      },
      "packages": {
        "gulp-watch>chokidar>fsevents>node-pre-gyp": true
      }
    },
    "gulp-watch>chokidar>fsevents>node-pre-gyp": {
      "builtin": {
        "events.EventEmitter": true,
        "fs.existsSync": true,
        "fs.readFileSync": true,
        "fs.renameSync": true,
        "path.dirname": true,
        "path.existsSync": true,
        "path.join": true,
        "path.resolve": true,
        "url.parse": true,
        "url.resolve": true,
        "util.inherits": true
      },
      "globals": {
        "__dirname": true,
        "console.log": true,
        "process.arch": true,
        "process.cwd": true,
        "process.env": true,
        "process.platform": true,
        "process.version.substr": true,
        "process.versions": true
      },
      "packages": {
        "@lavamoat/allow-scripts>@npmcli/run-script>node-gyp>npmlog": true,
        "gulp-watch>chokidar>fsevents>node-pre-gyp>detect-libc": true,
        "gulp-watch>chokidar>fsevents>node-pre-gyp>nopt": true,
        "gulp-watch>chokidar>fsevents>node-pre-gyp>rimraf": true,
        "gulp-watch>chokidar>fsevents>node-pre-gyp>semver": true
      }
    },
    "gulp-watch>chokidar>fsevents>node-pre-gyp>detect-libc": {
      "builtin": {
        "child_process.spawnSync": true,
        "fs.readdirSync": true,
        "os.platform": true
      },
      "globals": {
        "process.env": true
      }
    },
    "gulp-watch>chokidar>fsevents>node-pre-gyp>nopt": {
      "builtin": {
        "path": true,
        "stream.Stream": true,
        "url": true
      },
      "globals": {
        "console": true,
        "process.argv": true,
        "process.env.DEBUG_NOPT": true,
        "process.env.NOPT_DEBUG": true,
        "process.platform": true
      },
      "packages": {
        "@lavamoat/allow-scripts>@npmcli/run-script>node-gyp>nopt>abbrev": true,
        "gulp-watch>chokidar>fsevents>node-pre-gyp>nopt>osenv": true
      }
    },
    "gulp-watch>chokidar>fsevents>node-pre-gyp>nopt>osenv": {
      "builtin": {
        "child_process.exec": true,
        "path": true
      },
      "globals": {
        "process.env.COMPUTERNAME": true,
        "process.env.ComSpec": true,
        "process.env.EDITOR": true,
        "process.env.HOSTNAME": true,
        "process.env.PATH": true,
        "process.env.PROMPT": true,
        "process.env.PS1": true,
        "process.env.Path": true,
        "process.env.SHELL": true,
        "process.env.USER": true,
        "process.env.USERDOMAIN": true,
        "process.env.USERNAME": true,
        "process.env.VISUAL": true,
        "process.env.path": true,
        "process.nextTick": true,
        "process.platform": true
      },
      "packages": {
        "@storybook/core>@storybook/core-server>x-default-browser>default-browser-id>untildify>os-homedir": true,
        "gulp-watch>chokidar>fsevents>node-pre-gyp>nopt>osenv>os-tmpdir": true
      }
    },
    "gulp-watch>chokidar>fsevents>node-pre-gyp>nopt>osenv>os-tmpdir": {
      "globals": {
        "process.env.SystemRoot": true,
        "process.env.TEMP": true,
        "process.env.TMP": true,
        "process.env.TMPDIR": true,
        "process.env.windir": true,
        "process.platform": true
      }
    },
    "gulp-watch>chokidar>fsevents>node-pre-gyp>rimraf": {
      "builtin": {
        "assert": true,
        "fs": true,
        "path.join": true
      },
      "globals": {
        "process.platform": true,
        "setTimeout": true
      },
      "packages": {
        "nyc>glob": true
      }
    },
    "gulp-watch>chokidar>fsevents>node-pre-gyp>semver": {
      "globals": {
        "console": true,
        "process": true
      }
    },
    "gulp-watch>chokidar>is-binary-path": {
      "builtin": {
        "path.extname": true
      },
      "packages": {
        "gulp-watch>chokidar>is-binary-path>binary-extensions": true
      }
    },
    "gulp-watch>chokidar>readdirp": {
      "builtin": {
        "path.join": true,
        "path.relative": true,
        "util.inherits": true
      },
      "globals": {
        "setImmediate": true
      },
      "packages": {
        "del>graceful-fs": true,
        "gulp-watch>chokidar>anymatch>micromatch": true,
        "readable-stream": true
      }
    },
    "gulp-watch>chokidar>upath": {
      "builtin": {
        "path": true
      }
    },
    "gulp-watch>fancy-log": {
      "globals": {
        "console": true,
        "process.argv.indexOf": true,
        "process.stderr.write": true,
        "process.stdout.write": true
      },
      "packages": {
        "fancy-log>ansi-gray": true,
        "fancy-log>color-support": true,
        "fancy-log>time-stamp": true
      }
    },
    "gulp-watch>path-is-absolute": {
      "globals": {
        "process.platform": true
      }
    },
    "gulp-watch>vinyl-file": {
      "builtin": {
        "path.resolve": true
      },
      "globals": {
        "process.cwd": true
      },
      "packages": {
        "del>graceful-fs": true,
        "gh-pages>globby>pinkie-promise": true,
        "gulp-watch>vinyl-file>pify": true,
        "gulp-watch>vinyl-file>strip-bom": true,
        "gulp-watch>vinyl-file>strip-bom-stream": true,
        "gulp-watch>vinyl-file>vinyl": true
      }
    },
    "gulp-watch>vinyl-file>strip-bom": {
      "globals": {
        "Buffer.isBuffer": true
      },
      "packages": {
        "gulp>vinyl-fs>remove-bom-buffer>is-utf8": true
      }
    },
    "gulp-watch>vinyl-file>strip-bom-stream": {
      "packages": {
        "gulp-watch>vinyl-file>strip-bom": true,
        "gulp-watch>vinyl-file>strip-bom-stream>first-chunk-stream": true
      }
    },
    "gulp-watch>vinyl-file>strip-bom-stream>first-chunk-stream": {
      "builtin": {
        "util.inherits": true
      },
      "globals": {
        "Buffer.concat": true,
        "setImmediate": true
      },
      "packages": {
        "readable-stream": true
      }
    },
    "gulp-watch>vinyl-file>vinyl": {
      "builtin": {
        "buffer.Buffer": true,
        "path.basename": true,
        "path.dirname": true,
        "path.extname": true,
        "path.join": true,
        "path.relative": true,
        "stream.PassThrough": true,
        "stream.Stream": true
      },
      "globals": {
        "process.cwd": true
      },
      "packages": {
        "@metamask/jazzicon>color>clone": true,
        "gulp-watch>vinyl-file>vinyl>clone-stats": true,
        "gulp-watch>vinyl-file>vinyl>replace-ext": true
      }
    },
    "gulp-watch>vinyl-file>vinyl>clone-stats": {
      "builtin": {
        "fs.Stats": true
      }
    },
    "gulp-watch>vinyl-file>vinyl>replace-ext": {
      "builtin": {
        "path.basename": true,
        "path.dirname": true,
        "path.extname": true,
        "path.join": true
      }
    },
    "gulp-zip": {
      "builtin": {
        "buffer.constants.MAX_LENGTH": true,
        "path.join": true
      },
      "packages": {
        "gulp-zip>get-stream": true,
        "gulp-zip>plugin-error": true,
        "gulp-zip>through2": true,
        "gulp-zip>yazl": true,
        "vinyl": true
      }
    },
    "gulp-zip>get-stream": {
      "builtin": {
        "buffer.constants.MAX_LENGTH": true,
        "stream.PassThrough": true
      },
      "globals": {
        "Buffer.concat": true
      },
      "packages": {
        "pump": true
      }
    },
    "gulp-zip>plugin-error": {
      "builtin": {
        "util.inherits": true
      },
      "packages": {
        "gulp-watch>ansi-colors": true,
        "gulp-zip>plugin-error>arr-diff": true,
        "gulp-zip>plugin-error>arr-union": true,
        "gulp-zip>plugin-error>extend-shallow": true
      }
    },
    "gulp-zip>plugin-error>extend-shallow": {
      "packages": {
        "gulp-zip>plugin-error>extend-shallow>assign-symbols": true,
        "gulp-zip>plugin-error>extend-shallow>is-extendable": true
      }
    },
    "gulp-zip>plugin-error>extend-shallow>is-extendable": {
      "packages": {
        "@babel/register>clone-deep>is-plain-object": true
      }
    },
    "gulp-zip>through2": {
      "builtin": {
        "util.inherits": true
      },
      "globals": {
        "process.nextTick": true
      },
      "packages": {
        "gulp-zip>through2>readable-stream": true
      }
    },
    "gulp-zip>through2>readable-stream": {
      "builtin": {
        "buffer.Buffer": true,
        "events.EventEmitter": true,
        "stream": true,
        "util": true
      },
      "globals": {
        "process.env.READABLE_STREAM": true,
        "process.nextTick": true,
        "process.stderr": true,
        "process.stdout": true
      },
      "packages": {
        "browserify>string_decoder": true,
        "pumpify>inherits": true,
        "readable-stream>util-deprecate": true
      }
    },
    "gulp-zip>yazl": {
      "builtin": {
        "events.EventEmitter": true,
        "fs.createReadStream": true,
        "fs.stat": true,
        "stream.PassThrough": true,
        "stream.Transform": true,
        "util.inherits": true,
        "zlib.DeflateRaw": true,
        "zlib.deflateRaw": true
      },
      "globals": {
        "Buffer": true,
        "setImmediate": true,
        "utf8FileName.length": true
      },
      "packages": {
        "gulp-zip>yazl>buffer-crc32": true
      }
    },
    "gulp-zip>yazl>buffer-crc32": {
      "builtin": {
        "buffer.Buffer": true
      }
    },
    "gulp>glob-watcher": {
      "packages": {
        "gulp>glob-watcher>anymatch": true,
        "gulp>glob-watcher>async-done": true,
        "gulp>glob-watcher>chokidar": true,
        "gulp>glob-watcher>is-negated-glob": true,
        "gulp>glob-watcher>just-debounce": true,
        "gulp>undertaker>object.defaults": true
      }
    },
    "gulp>glob-watcher>anymatch": {
      "builtin": {
        "path.sep": true
      },
      "packages": {
        "gulp>glob-watcher>anymatch>micromatch": true,
        "gulp>glob-watcher>anymatch>normalize-path": true
      }
    },
    "gulp>glob-watcher>anymatch>micromatch": {
      "builtin": {
        "path.basename": true,
        "path.sep": true,
        "util.inspect": true
      },
      "globals": {
        "process.platform": true
      },
      "packages": {
        "@babel/register>clone-deep>kind-of": true,
        "gulp-watch>chokidar>braces>array-unique": true,
        "gulp-watch>chokidar>braces>snapdragon": true,
        "gulp-watch>chokidar>braces>to-regex": true,
        "gulp-zip>plugin-error>arr-diff": true,
        "gulp-zip>plugin-error>extend-shallow": true,
        "gulp>glob-watcher>anymatch>micromatch>define-property": true,
        "gulp>glob-watcher>anymatch>micromatch>extglob": true,
        "gulp>glob-watcher>chokidar>braces": true,
        "gulp>gulp-cli>liftoff>fined>object.pick": true,
        "gulp>gulp-cli>matchdep>micromatch>fragment-cache": true,
        "gulp>gulp-cli>matchdep>micromatch>nanomatch": true,
        "gulp>gulp-cli>matchdep>micromatch>regex-not": true
      }
    },
    "gulp>glob-watcher>anymatch>micromatch>define-property": {
      "packages": {
        "gulp>gulp-cli>isobject": true,
        "gulp>gulp-cli>matchdep>micromatch>define-property>is-descriptor": true
      }
    },
    "gulp>glob-watcher>anymatch>micromatch>extglob": {
      "packages": {
        "gulp-watch>chokidar>braces>array-unique": true,
        "gulp-watch>chokidar>braces>snapdragon": true,
        "gulp-watch>chokidar>braces>to-regex": true,
        "gulp>glob-watcher>anymatch>micromatch>extglob>define-property": true,
        "gulp>glob-watcher>anymatch>micromatch>extglob>expand-brackets": true,
        "gulp>glob-watcher>anymatch>micromatch>extglob>extend-shallow": true,
        "gulp>gulp-cli>matchdep>micromatch>fragment-cache": true,
        "gulp>gulp-cli>matchdep>micromatch>regex-not": true
      }
    },
    "gulp>glob-watcher>anymatch>micromatch>extglob>define-property": {
      "packages": {
        "gulp>gulp-cli>matchdep>micromatch>define-property>is-descriptor": true
      }
    },
    "gulp>glob-watcher>anymatch>micromatch>extglob>expand-brackets": {
      "globals": {
        "__filename": true
      },
      "packages": {
        "gulp-watch>chokidar>braces>snapdragon": true,
        "gulp-watch>chokidar>braces>to-regex": true,
        "gulp>glob-watcher>anymatch>micromatch>extglob>expand-brackets>debug": true,
        "gulp>glob-watcher>anymatch>micromatch>extglob>expand-brackets>define-property": true,
        "gulp>glob-watcher>anymatch>micromatch>extglob>expand-brackets>extend-shallow": true,
        "gulp>gulp-cli>matchdep>micromatch>extglob>expand-brackets>posix-character-classes": true,
        "gulp>gulp-cli>matchdep>micromatch>regex-not": true
      }
    },
    "gulp>glob-watcher>anymatch>micromatch>extglob>expand-brackets>debug": {
      "builtin": {
        "fs.SyncWriteStream": true,
        "net.Socket": true,
        "tty.WriteStream": true,
        "tty.isatty": true,
        "util": true
      },
      "globals": {
        "chrome": true,
        "console": true,
        "document": true,
        "localStorage": true,
        "navigator": true,
        "process": true
      },
      "packages": {
        "gulp>glob-watcher>anymatch>micromatch>extglob>expand-brackets>debug>ms": true
      }
    },
    "gulp>glob-watcher>anymatch>micromatch>extglob>expand-brackets>define-property": {
      "packages": {
        "gulp>glob-watcher>anymatch>micromatch>extglob>expand-brackets>define-property>is-descriptor": true
      }
    },
    "gulp>glob-watcher>anymatch>micromatch>extglob>expand-brackets>define-property>is-descriptor": {
      "packages": {
        "gulp>glob-watcher>anymatch>micromatch>extglob>expand-brackets>define-property>is-descriptor>is-accessor-descriptor": true,
        "gulp>glob-watcher>anymatch>micromatch>extglob>expand-brackets>define-property>is-descriptor>is-data-descriptor": true,
        "gulp>glob-watcher>anymatch>micromatch>extglob>expand-brackets>define-property>is-descriptor>kind-of": true
      }
    },
    "gulp>glob-watcher>anymatch>micromatch>extglob>expand-brackets>define-property>is-descriptor>is-accessor-descriptor": {
      "packages": {
        "gulp>glob-watcher>anymatch>micromatch>extglob>expand-brackets>define-property>is-descriptor>is-accessor-descriptor>kind-of": true
      }
    },
    "gulp>glob-watcher>anymatch>micromatch>extglob>expand-brackets>define-property>is-descriptor>is-accessor-descriptor>kind-of": {
      "packages": {
        "browserify>insert-module-globals>is-buffer": true
      }
    },
    "gulp>glob-watcher>anymatch>micromatch>extglob>expand-brackets>define-property>is-descriptor>is-data-descriptor": {
      "packages": {
        "gulp>glob-watcher>anymatch>micromatch>extglob>expand-brackets>define-property>is-descriptor>is-data-descriptor>kind-of": true
      }
    },
    "gulp>glob-watcher>anymatch>micromatch>extglob>expand-brackets>define-property>is-descriptor>is-data-descriptor>kind-of": {
      "packages": {
        "browserify>insert-module-globals>is-buffer": true
      }
    },
    "gulp>glob-watcher>anymatch>micromatch>extglob>expand-brackets>extend-shallow": {
      "packages": {
        "gulp-watch>anymatch>micromatch>object.omit>is-extendable": true
      }
    },
    "gulp>glob-watcher>anymatch>micromatch>extglob>extend-shallow": {
      "packages": {
        "gulp-watch>anymatch>micromatch>object.omit>is-extendable": true
      }
    },
    "gulp>glob-watcher>anymatch>normalize-path": {
      "packages": {
        "vinyl>remove-trailing-separator": true
      }
    },
    "gulp>glob-watcher>async-done": {
      "globals": {
        "process.nextTick": true
      },
      "packages": {
        "end-of-stream": true,
        "gulp>glob-watcher>async-done>stream-exhaust": true,
        "pump>once": true,
        "readable-stream>process-nextick-args": true
      }
    },
    "gulp>glob-watcher>async-done>stream-exhaust": {
      "builtin": {
        "stream.Writable": true,
        "util.inherits": true
      },
      "globals": {
        "setImmediate": true
      }
    },
    "gulp>glob-watcher>chokidar": {
      "builtin": {
        "events.EventEmitter": true,
        "fs": true,
        "path.basename": true,
        "path.dirname": true,
        "path.extname": true,
        "path.join": true,
        "path.relative": true,
        "path.resolve": true,
        "path.sep": true
      },
      "globals": {
        "clearTimeout": true,
        "console.error": true,
        "process.env.CHOKIDAR_INTERVAL": true,
        "process.env.CHOKIDAR_PRINT_FSEVENTS_REQUIRE_ERROR": true,
        "process.env.CHOKIDAR_USEPOLLING": true,
        "process.nextTick": true,
        "process.platform": true,
        "setTimeout": true
      },
      "packages": {
        "chokidar>normalize-path": true,
        "del>is-glob": true,
        "eslint>glob-parent": true,
        "gulp-watch>chokidar>async-each": true,
        "gulp-watch>path-is-absolute": true,
        "gulp>glob-watcher>anymatch": true,
        "gulp>glob-watcher>chokidar>braces": true,
        "gulp>glob-watcher>chokidar>fsevents": true,
        "gulp>glob-watcher>chokidar>is-binary-path": true,
        "gulp>glob-watcher>chokidar>readdirp": true,
        "gulp>glob-watcher>chokidar>upath": true,
        "pumpify>inherits": true
      }
    },
    "gulp>glob-watcher>chokidar>braces": {
      "packages": {
        "gulp-watch>chokidar>braces>array-unique": true,
        "gulp-watch>chokidar>braces>repeat-element": true,
        "gulp-watch>chokidar>braces>snapdragon": true,
        "gulp-watch>chokidar>braces>snapdragon-node": true,
        "gulp-watch>chokidar>braces>split-string": true,
        "gulp-watch>chokidar>braces>to-regex": true,
        "gulp>glob-watcher>chokidar>braces>extend-shallow": true,
        "gulp>glob-watcher>chokidar>braces>fill-range": true,
        "gulp>gulp-cli>isobject": true,
        "gulp>undertaker>arr-flatten": true
      }
    },
    "gulp>glob-watcher>chokidar>braces>extend-shallow": {
      "packages": {
        "gulp-watch>anymatch>micromatch>object.omit>is-extendable": true
      }
    },
    "gulp>glob-watcher>chokidar>braces>fill-range": {
      "builtin": {
        "util.inspect": true
      },
      "packages": {
        "gulp>glob-watcher>chokidar>braces>fill-range>extend-shallow": true,
        "gulp>glob-watcher>chokidar>braces>fill-range>is-number": true,
        "gulp>glob-watcher>chokidar>braces>fill-range>to-regex-range": true,
        "stylelint>@stylelint/postcss-markdown>remark>remark-parse>repeat-string": true
      }
    },
    "gulp>glob-watcher>chokidar>braces>fill-range>extend-shallow": {
      "packages": {
        "gulp-watch>anymatch>micromatch>object.omit>is-extendable": true
      }
    },
    "gulp>glob-watcher>chokidar>braces>fill-range>is-number": {
      "packages": {
        "gulp>glob-watcher>chokidar>braces>fill-range>is-number>kind-of": true
      }
    },
    "gulp>glob-watcher>chokidar>braces>fill-range>is-number>kind-of": {
      "packages": {
        "browserify>insert-module-globals>is-buffer": true
      }
    },
    "gulp>glob-watcher>chokidar>braces>fill-range>to-regex-range": {
      "packages": {
        "gulp>glob-watcher>chokidar>braces>fill-range>is-number": true,
        "stylelint>@stylelint/postcss-markdown>remark>remark-parse>repeat-string": true
      }
    },
    "gulp>glob-watcher>chokidar>fsevents": {
      "builtin": {
        "events.EventEmitter": true,
        "fs.stat": true,
        "path.join": true,
        "util.inherits": true
      },
      "globals": {
        "__dirname": true,
        "console.assert": true,
        "process.nextTick": true,
        "process.platform": true,
        "setImmediate": true
      },
      "packages": {
        "gulp-watch>chokidar>fsevents>node-pre-gyp": true
      }
    },
    "gulp>glob-watcher>chokidar>is-binary-path": {
      "builtin": {
        "path.extname": true
      },
      "packages": {
        "gulp>glob-watcher>chokidar>is-binary-path>binary-extensions": true
      }
    },
    "gulp>glob-watcher>chokidar>readdirp": {
      "builtin": {
        "path.join": true,
        "path.relative": true,
        "util.inherits": true
      },
      "globals": {
        "setImmediate": true
      },
      "packages": {
        "del>graceful-fs": true,
        "gulp>glob-watcher>anymatch>micromatch": true,
        "readable-stream": true
      }
    },
    "gulp>glob-watcher>chokidar>upath": {
      "builtin": {
        "path": true
      }
    },
    "gulp>glob-watcher>just-debounce": {
      "globals": {
        "clearTimeout": true,
        "setTimeout": true
      }
    },
    "gulp>gulp-cli>liftoff>fined>object.pick": {
      "packages": {
        "gulp>gulp-cli>isobject": true
      }
    },
    "gulp>gulp-cli>matchdep>micromatch>define-property>is-descriptor": {
      "packages": {
        "@babel/register>clone-deep>kind-of": true,
        "gulp>gulp-cli>matchdep>micromatch>define-property>is-descriptor>is-accessor-descriptor": true,
        "gulp>gulp-cli>matchdep>micromatch>define-property>is-descriptor>is-data-descriptor": true
      }
    },
    "gulp>gulp-cli>matchdep>micromatch>define-property>is-descriptor>is-accessor-descriptor": {
      "packages": {
        "@babel/register>clone-deep>kind-of": true
      }
    },
    "gulp>gulp-cli>matchdep>micromatch>define-property>is-descriptor>is-data-descriptor": {
      "packages": {
        "@babel/register>clone-deep>kind-of": true
      }
    },
    "gulp>gulp-cli>matchdep>micromatch>fragment-cache": {
      "packages": {
        "gulp-watch>chokidar>braces>snapdragon>map-cache": true
      }
    },
    "gulp>gulp-cli>matchdep>micromatch>nanomatch": {
      "builtin": {
        "path.basename": true,
        "path.sep": true,
        "util.inspect": true
      },
      "packages": {
        "@babel/register>clone-deep>kind-of": true,
        "gulp-watch>chokidar>braces>array-unique": true,
        "gulp-watch>chokidar>braces>snapdragon": true,
        "gulp-watch>chokidar>braces>to-regex": true,
        "gulp-zip>plugin-error>arr-diff": true,
        "gulp-zip>plugin-error>extend-shallow": true,
        "gulp>gulp-cli>liftoff>fined>object.pick": true,
        "gulp>gulp-cli>matchdep>micromatch>fragment-cache": true,
        "gulp>gulp-cli>matchdep>micromatch>nanomatch>define-property": true,
        "gulp>gulp-cli>matchdep>micromatch>regex-not": true,
        "nyc>spawn-wrap>is-windows": true
      }
    },
    "gulp>gulp-cli>matchdep>micromatch>nanomatch>define-property": {
      "packages": {
        "gulp>gulp-cli>isobject": true,
        "gulp>gulp-cli>matchdep>micromatch>define-property>is-descriptor": true
      }
    },
    "gulp>gulp-cli>matchdep>micromatch>regex-not": {
      "packages": {
        "gulp-watch>chokidar>braces>to-regex>safe-regex": true,
        "gulp-zip>plugin-error>extend-shallow": true
      }
    },
    "gulp>gulp-cli>replace-homedir>is-absolute": {
      "packages": {
        "gulp>gulp-cli>replace-homedir>is-absolute>is-relative": true,
        "nyc>spawn-wrap>is-windows": true
      }
    },
    "gulp>gulp-cli>replace-homedir>is-absolute>is-relative": {
      "packages": {
        "gulp>gulp-cli>replace-homedir>is-absolute>is-relative>is-unc-path": true
      }
    },
    "gulp>gulp-cli>replace-homedir>is-absolute>is-relative>is-unc-path": {
      "packages": {
        "gulp>gulp-cli>replace-homedir>is-absolute>is-relative>is-unc-path>unc-path-regex": true
      }
    },
    "gulp>undertaker": {
      "builtin": {
        "assert": true,
        "events.EventEmitter": true,
        "util.inherits": true
      },
      "globals": {
        "process.env.UNDERTAKER_SETTLE": true,
        "process.env.UNDERTAKER_TIME_RESOLUTION": true,
        "process.hrtime": true
      },
      "packages": {
        "gulp>undertaker>arr-flatten": true,
        "gulp>undertaker>arr-map": true,
        "gulp>undertaker>bach": true,
        "gulp>undertaker>collection-map": true,
        "gulp>undertaker>es6-weak-map": true,
        "gulp>undertaker>last-run": true,
        "gulp>undertaker>object.defaults": true,
        "gulp>undertaker>object.reduce": true,
        "gulp>undertaker>undertaker-registry": true
      }
    },
    "gulp>undertaker>arr-map": {
      "packages": {
        "gulp>undertaker>arr-map>make-iterator": true
      }
    },
    "gulp>undertaker>arr-map>make-iterator": {
      "packages": {
        "@babel/register>clone-deep>kind-of": true
      }
    },
    "gulp>undertaker>bach": {
      "builtin": {
        "assert.ok": true
      },
      "packages": {
        "gulp>glob-watcher>async-done": true,
        "gulp>undertaker>arr-flatten": true,
        "gulp>undertaker>arr-map": true,
        "gulp>undertaker>bach>arr-filter": true,
        "gulp>undertaker>bach>array-each": true,
        "gulp>undertaker>bach>array-initial": true,
        "gulp>undertaker>bach>array-last": true,
        "gulp>undertaker>bach>async-settle": true,
        "gulp>vinyl-fs>vinyl-sourcemap>now-and-later": true
      }
    },
    "gulp>undertaker>bach>arr-filter": {
      "packages": {
        "gulp>undertaker>arr-map>make-iterator": true
      }
    },
    "gulp>undertaker>bach>array-initial": {
      "packages": {
        "gulp>undertaker>bach>array-last>is-number": true,
        "gulp>undertaker>object.defaults>array-slice": true
      }
    },
    "gulp>undertaker>bach>array-last": {
      "packages": {
        "gulp>undertaker>bach>array-last>is-number": true
      }
    },
    "gulp>undertaker>bach>async-settle": {
      "packages": {
        "gulp>glob-watcher>async-done": true
      }
    },
    "gulp>undertaker>collection-map": {
      "packages": {
        "gulp>undertaker>arr-map": true,
        "gulp>undertaker>arr-map>make-iterator": true,
        "gulp>undertaker>object.reduce>for-own": true
      }
    },
    "gulp>undertaker>es6-weak-map": {
      "packages": {
        "resolve-url-loader>es6-iterator": true,
        "resolve-url-loader>es6-iterator>d": true,
        "resolve-url-loader>es6-iterator>es5-ext": true,
        "resolve-url-loader>es6-iterator>es6-symbol": true
      }
    },
    "gulp>undertaker>last-run": {
      "builtin": {
        "assert": true
      },
      "packages": {
        "gulp>undertaker>es6-weak-map": true,
        "gulp>undertaker>last-run>default-resolution": true
      }
    },
    "gulp>undertaker>last-run>default-resolution": {
      "globals": {
        "process.version.match": true
      }
    },
    "gulp>undertaker>object.defaults": {
      "packages": {
        "gulp>gulp-cli>isobject": true,
        "gulp>undertaker>bach>array-each": true,
        "gulp>undertaker>object.defaults>array-slice": true,
        "gulp>undertaker>object.reduce>for-own": true
      }
    },
    "gulp>undertaker>object.reduce": {
      "packages": {
        "gulp>undertaker>arr-map>make-iterator": true,
        "gulp>undertaker>object.reduce>for-own": true
      }
    },
    "gulp>undertaker>object.reduce>for-own": {
      "packages": {
        "gulp>undertaker>object.reduce>for-own>for-in": true
      }
    },
    "gulp>vinyl-fs": {
      "builtin": {
        "os.platform": true,
        "path.relative": true,
        "path.resolve": true,
        "util.inherits": true
      },
      "globals": {
        "Buffer.isBuffer": true,
        "process.cwd": true,
        "process.geteuid": true,
        "process.getuid": true,
        "process.nextTick": true
      },
      "packages": {
        "del>graceful-fs": true,
        "gulp>vinyl-fs>fs-mkdirp-stream": true,
        "gulp>vinyl-fs>glob-stream": true,
        "gulp>vinyl-fs>is-valid-glob": true,
        "gulp>vinyl-fs>lazystream": true,
        "gulp>vinyl-fs>lead": true,
        "gulp>vinyl-fs>object.assign": true,
        "gulp>vinyl-fs>pumpify": true,
        "gulp>vinyl-fs>remove-bom-buffer": true,
        "gulp>vinyl-fs>remove-bom-stream": true,
        "gulp>vinyl-fs>resolve-options": true,
        "gulp>vinyl-fs>through2": true,
        "gulp>vinyl-fs>to-through": true,
        "gulp>vinyl-fs>value-or-function": true,
        "gulp>vinyl-fs>vinyl-sourcemap": true,
        "readable-stream": true,
        "vinyl": true
      }
    },
    "gulp>vinyl-fs>fs-mkdirp-stream": {
      "builtin": {
        "path.dirname": true,
        "path.resolve": true
      },
      "globals": {
        "process.umask": true
      },
      "packages": {
        "del>graceful-fs": true,
        "gulp>vinyl-fs>fs-mkdirp-stream>through2": true
      }
    },
    "gulp>vinyl-fs>fs-mkdirp-stream>through2": {
      "builtin": {
        "util.inherits": true
      },
      "globals": {
        "process.nextTick": true
      },
      "packages": {
        "readable-stream": true,
        "watchify>xtend": true
      }
    },
    "gulp>vinyl-fs>glob-stream": {
      "builtin": {
        "util.inherits": true
      },
      "globals": {
        "process.cwd": true,
        "process.nextTick": true
      },
      "packages": {
        "eslint>glob-parent": true,
        "gulp>glob-watcher>is-negated-glob": true,
        "gulp>vinyl-fs>glob-stream>ordered-read-streams": true,
        "gulp>vinyl-fs>glob-stream>pumpify": true,
        "gulp>vinyl-fs>glob-stream>to-absolute-glob": true,
        "gulp>vinyl-fs>glob-stream>unique-stream": true,
        "nyc>glob": true,
        "react-markdown>unified>extend": true,
        "readable-stream": true,
        "vinyl>remove-trailing-separator": true
      }
    },
    "gulp>vinyl-fs>glob-stream>ordered-read-streams": {
      "builtin": {
        "util.inherits": true
      },
      "packages": {
        "readable-stream": true
      }
    },
    "gulp>vinyl-fs>glob-stream>pumpify": {
      "packages": {
        "gulp>vinyl-fs>glob-stream>pumpify>duplexify": true,
        "gulp>vinyl-fs>glob-stream>pumpify>pump": true,
        "pumpify>inherits": true
      }
    },
    "gulp>vinyl-fs>glob-stream>pumpify>duplexify": {
      "globals": {
        "Buffer": true,
        "process.nextTick": true
      },
      "packages": {
        "duplexify>stream-shift": true,
        "end-of-stream": true,
        "pumpify>inherits": true,
        "readable-stream": true
      }
    },
    "gulp>vinyl-fs>glob-stream>pumpify>pump": {
      "builtin": {
        "fs": true
      },
      "packages": {
        "end-of-stream": true,
        "pump>once": true
      }
    },
    "gulp>vinyl-fs>glob-stream>to-absolute-glob": {
      "builtin": {
        "path.resolve": true
      },
      "globals": {
        "process.cwd": true,
        "process.platform": true
      },
      "packages": {
        "gulp>glob-watcher>is-negated-glob": true,
        "gulp>gulp-cli>replace-homedir>is-absolute": true
      }
    },
    "gulp>vinyl-fs>glob-stream>unique-stream": {
      "packages": {
        "gulp>vinyl-fs>glob-stream>unique-stream>through2-filter": true,
        "lavamoat>json-stable-stringify": true
      }
    },
    "gulp>vinyl-fs>glob-stream>unique-stream>through2-filter": {
      "packages": {
        "gulp>vinyl-fs>glob-stream>unique-stream>through2-filter>through2": true,
        "watchify>xtend": true
      }
    },
    "gulp>vinyl-fs>glob-stream>unique-stream>through2-filter>through2": {
      "builtin": {
        "util.inherits": true
      },
      "globals": {
        "process.nextTick": true
      },
      "packages": {
        "readable-stream": true,
        "watchify>xtend": true
      }
    },
    "gulp>vinyl-fs>lazystream": {
      "builtin": {
        "util.inherits": true
      },
      "packages": {
        "readable-stream": true
      }
    },
    "gulp>vinyl-fs>lead": {
      "globals": {
        "process.nextTick": true
      },
      "packages": {
        "gulp>vinyl-fs>lead>flush-write-stream": true
      }
    },
    "gulp>vinyl-fs>lead>flush-write-stream": {
      "globals": {
        "Buffer": true
      },
      "packages": {
        "pumpify>inherits": true,
        "readable-stream": true
      }
    },
    "gulp>vinyl-fs>object.assign": {
      "packages": {
        "globalthis>define-properties": true,
        "globalthis>define-properties>object-keys": true,
        "string.prototype.matchall>call-bind": true,
        "string.prototype.matchall>has-symbols": true
      }
    },
    "gulp>vinyl-fs>pumpify": {
      "packages": {
        "gulp>vinyl-fs>pumpify>duplexify": true,
        "gulp>vinyl-fs>pumpify>pump": true,
        "pumpify>inherits": true
      }
    },
    "gulp>vinyl-fs>pumpify>duplexify": {
      "globals": {
        "Buffer": true,
        "process.nextTick": true
      },
      "packages": {
        "duplexify>stream-shift": true,
        "end-of-stream": true,
        "pumpify>inherits": true,
        "readable-stream": true
      }
    },
    "gulp>vinyl-fs>pumpify>pump": {
      "builtin": {
        "fs": true
      },
      "packages": {
        "end-of-stream": true,
        "pump>once": true
      }
    },
    "gulp>vinyl-fs>remove-bom-buffer": {
      "packages": {
        "browserify>insert-module-globals>is-buffer": true,
        "gulp>vinyl-fs>remove-bom-buffer>is-utf8": true
      }
    },
    "gulp>vinyl-fs>remove-bom-stream": {
      "packages": {
        "gulp>vinyl-fs>remove-bom-buffer": true,
        "gulp>vinyl-fs>remove-bom-stream>through2": true,
        "koa>content-disposition>safe-buffer": true
      }
    },
    "gulp>vinyl-fs>remove-bom-stream>through2": {
      "builtin": {
        "util.inherits": true
      },
      "globals": {
        "process.nextTick": true
      },
      "packages": {
        "readable-stream": true,
        "watchify>xtend": true
      }
    },
    "gulp>vinyl-fs>resolve-options": {
      "packages": {
        "gulp>vinyl-fs>value-or-function": true
      }
    },
    "gulp>vinyl-fs>through2": {
      "builtin": {
        "util.inherits": true
      },
      "globals": {
        "process.nextTick": true
      },
      "packages": {
        "readable-stream": true,
        "watchify>xtend": true
      }
    },
    "gulp>vinyl-fs>to-through": {
      "packages": {
        "gulp>vinyl-fs>to-through>through2": true
      }
    },
    "gulp>vinyl-fs>to-through>through2": {
      "builtin": {
        "util.inherits": true
      },
      "globals": {
        "process.nextTick": true
      },
      "packages": {
        "readable-stream": true,
        "watchify>xtend": true
      }
    },
    "gulp>vinyl-fs>vinyl-sourcemap": {
      "builtin": {
        "path.dirname": true,
        "path.join": true,
        "path.relative": true,
        "path.resolve": true
      },
      "globals": {
        "Buffer": true
      },
      "packages": {
        "del>graceful-fs": true,
        "gulp>vinyl-fs>remove-bom-buffer": true,
        "gulp>vinyl-fs>vinyl-sourcemap>append-buffer": true,
        "gulp>vinyl-fs>vinyl-sourcemap>normalize-path": true,
        "gulp>vinyl-fs>vinyl-sourcemap>now-and-later": true,
        "nyc>convert-source-map": true,
        "vinyl": true
      }
    },
    "gulp>vinyl-fs>vinyl-sourcemap>append-buffer": {
      "builtin": {
        "os.EOL": true
      },
      "globals": {
        "Buffer": true
      },
      "packages": {
        "gulp>vinyl-fs>vinyl-sourcemap>append-buffer>buffer-equal": true
      }
    },
    "gulp>vinyl-fs>vinyl-sourcemap>append-buffer>buffer-equal": {
      "builtin": {
        "buffer.Buffer.isBuffer": true
      }
    },
    "gulp>vinyl-fs>vinyl-sourcemap>normalize-path": {
      "packages": {
        "vinyl>remove-trailing-separator": true
      }
    },
    "gulp>vinyl-fs>vinyl-sourcemap>now-and-later": {
      "packages": {
        "pump>once": true
      }
    },
    "ini": {
      "globals": {
        "process": true
      }
    },
    "jsdom>acorn": {
      "globals": {
        "console": true,
        "define": true
      }
    },
    "koa>content-disposition>safe-buffer": {
      "builtin": {
        "buffer": true
      }
    },
    "koa>is-generator-function>has-tostringtag": {
      "packages": {
        "string.prototype.matchall>has-symbols": true
      }
    },
    "labeled-stream-splicer": {
      "packages": {
        "labeled-stream-splicer>stream-splicer": true,
        "pumpify>inherits": true
      }
    },
    "labeled-stream-splicer>stream-splicer": {
      "globals": {
        "process.nextTick": true,
        "setImmediate": true
      },
      "packages": {
        "pumpify>inherits": true,
        "readable-stream": true
      }
    },
    "lavamoat-browserify": {
      "builtin": {
        "fs.existsSync": true,
        "fs.mkdirSync": true,
        "fs.readFileSync": true,
        "fs.writeFileSync": true,
        "path.dirname": true,
        "path.extname": true,
        "path.resolve": true,
        "util.callbackify": true
      },
      "globals": {
        "console.warn": true,
        "process.cwd": true,
        "setTimeout": true
      },
      "packages": {
        "@lavamoat/lavapack": true,
        "browserify>browser-resolve": true,
        "browserify>concat-stream": true,
        "duplexify": true,
        "lavamoat-browserify>readable-stream": true,
        "lavamoat-browserify>through2": true,
        "lavamoat>@lavamoat/aa": true,
        "lavamoat>json-stable-stringify": true,
        "lavamoat>lavamoat-core": true
      }
    },
    "lavamoat-browserify>readable-stream": {
      "builtin": {
        "buffer.Buffer": true,
        "events.EventEmitter": true,
        "stream": true,
        "util": true
      },
      "globals": {
        "process.env.READABLE_STREAM": true,
        "process.nextTick": true,
        "process.stderr": true,
        "process.stdout": true
      },
      "packages": {
        "browserify>string_decoder": true,
        "pumpify>inherits": true,
        "readable-stream>util-deprecate": true
      }
    },
    "lavamoat-browserify>through2": {
      "builtin": {
        "util.inherits": true
      },
      "globals": {
        "process.nextTick": true
      },
      "packages": {
<<<<<<< HEAD
        "lavamoat-browserify>readable-stream": true
      }
    },
    "lavamoat>@babel/highlight": {
      "packages": {
        "lavamoat>@babel/highlight>@babel/helper-validator-identifier": true,
        "lavamoat>@babel/highlight>chalk": true,
        "loose-envify>js-tokens": true
      }
    },
    "lavamoat>@babel/highlight>chalk": {
      "globals": {
        "process.env.TERM": true,
        "process.platform": true
      },
      "packages": {
        "lavamoat>@babel/highlight>chalk>ansi-styles": true,
        "lavamoat>@babel/highlight>chalk>escape-string-regexp": true,
        "lavamoat>@babel/highlight>chalk>supports-color": true
      }
    },
    "lavamoat>@babel/highlight>chalk>ansi-styles": {
      "packages": {
        "lavamoat>@babel/highlight>chalk>ansi-styles>color-convert": true
      }
    },
    "lavamoat>@babel/highlight>chalk>ansi-styles>color-convert": {
      "packages": {
        "lavamoat>@babel/highlight>chalk>ansi-styles>color-convert>color-name": true
=======
        "lavamoat-browserify>through2>readable-stream": true,
        "watchify>xtend": true
>>>>>>> 726bdf9d
      }
    },
    "lavamoat-browserify>through2>readable-stream": {
      "builtin": {
        "events.EventEmitter": true,
        "stream": true,
        "util": true
      },
      "globals": {
        "process.browser": true,
        "process.env.READABLE_STREAM": true,
        "process.stderr": true,
        "process.stdout": true,
        "process.version.slice": true,
        "setImmediate": true
      },
      "packages": {
        "lavamoat-browserify>through2>readable-stream>safe-buffer": true,
        "lavamoat-browserify>through2>readable-stream>string_decoder": true,
        "pumpify>inherits": true,
        "readable-stream>core-util-is": true,
        "readable-stream>isarray": true,
        "readable-stream>process-nextick-args": true,
        "readable-stream>util-deprecate": true
      }
    },
    "lavamoat-browserify>through2>readable-stream>safe-buffer": {
      "builtin": {
        "buffer": true
      }
    },
    "lavamoat-browserify>through2>readable-stream>string_decoder": {
      "packages": {
        "lavamoat-browserify>through2>readable-stream>safe-buffer": true
      }
    },
    "lavamoat>@lavamoat/aa": {
      "builtin": {
        "fs.readFileSync": true,
        "path.dirname": true,
        "path.join": true,
        "path.relative": true
      },
      "packages": {
        "brfs>resolve": true
      }
    },
    "lavamoat>json-stable-stringify": {
      "packages": {
        "lavamoat>json-stable-stringify>jsonify": true
      }
    },
    "lavamoat>lavamoat-core": {
      "builtin": {
        "events": true,
        "fs.readFileSync": true,
        "node:fs/promises.readFile": true,
        "path.extname": true,
        "path.join": true
      },
      "globals": {
        "__dirname": true,
        "console.error": true,
        "console.warn": true,
        "define": true
      },
      "packages": {
        "lavamoat>json-stable-stringify": true,
        "lavamoat>lavamoat-core>merge-deep": true,
        "lavamoat>lavamoat-tofu": true
      }
    },
    "lavamoat>lavamoat-core>merge-deep": {
      "packages": {
        "gulp-zip>plugin-error>arr-union": true,
        "lavamoat>lavamoat-core>merge-deep>clone-deep": true,
        "lavamoat>lavamoat-core>merge-deep>kind-of": true
      }
    },
    "lavamoat>lavamoat-core>merge-deep>clone-deep": {
      "packages": {
        "@babel/register>clone-deep>is-plain-object": true,
        "lavamoat>lavamoat-core>merge-deep>clone-deep>for-own": true,
        "lavamoat>lavamoat-core>merge-deep>clone-deep>kind-of": true,
        "lavamoat>lavamoat-core>merge-deep>clone-deep>lazy-cache": true,
        "lavamoat>lavamoat-core>merge-deep>clone-deep>shallow-clone": true
      }
    },
    "lavamoat>lavamoat-core>merge-deep>clone-deep>for-own": {
      "packages": {
        "gulp>undertaker>object.reduce>for-own>for-in": true
      }
    },
    "lavamoat>lavamoat-core>merge-deep>clone-deep>kind-of": {
      "packages": {
        "browserify>insert-module-globals>is-buffer": true
      }
    },
    "lavamoat>lavamoat-core>merge-deep>clone-deep>lazy-cache": {
      "globals": {
        "process.env.TRAVIS": true,
        "process.env.UNLAZY": true
      }
    },
    "lavamoat>lavamoat-core>merge-deep>clone-deep>shallow-clone": {
      "packages": {
        "gulp-watch>anymatch>micromatch>object.omit>is-extendable": true,
        "lavamoat>lavamoat-core>merge-deep>clone-deep>shallow-clone>kind-of": true,
        "lavamoat>lavamoat-core>merge-deep>clone-deep>shallow-clone>lazy-cache": true,
        "lavamoat>lavamoat-core>merge-deep>clone-deep>shallow-clone>mixin-object": true
      }
    },
    "lavamoat>lavamoat-core>merge-deep>clone-deep>shallow-clone>kind-of": {
      "globals": {
        "Buffer": true
      },
      "packages": {
        "browserify>insert-module-globals>is-buffer": true
      }
    },
    "lavamoat>lavamoat-core>merge-deep>clone-deep>shallow-clone>lazy-cache": {
      "globals": {
        "process.env.UNLAZY": true
      }
    },
    "lavamoat>lavamoat-core>merge-deep>clone-deep>shallow-clone>mixin-object": {
      "packages": {
        "gulp-watch>anymatch>micromatch>object.omit>is-extendable": true,
        "lavamoat>lavamoat-core>merge-deep>clone-deep>shallow-clone>mixin-object>for-in": true
      }
    },
    "lavamoat>lavamoat-core>merge-deep>kind-of": {
      "packages": {
        "browserify>insert-module-globals>is-buffer": true
      }
    },
    "lavamoat>lavamoat-tofu": {
      "globals": {
        "console.log": true
      },
      "packages": {
        "depcheck>@babel/traverse": true,
        "lavamoat>lavamoat-tofu>@babel/parser": true
      }
    },
    "lodash": {
      "globals": {
        "define": true
      }
    },
    "loose-envify": {
      "builtin": {
        "stream.PassThrough": true,
        "stream.Transform": true,
        "util.inherits": true
      },
      "globals": {
        "process.env": true
      },
      "packages": {
        "loose-envify>js-tokens": true
      }
    },
    "madge>detective-less>gonzales-pe": {
      "globals": {
        "console.error": true,
        "define": true
      }
    },
    "madge>ora>is-unicode-supported": {
      "globals": {
        "process.env.CI": true,
        "process.env.TERM": true,
        "process.env.TERM_PROGRAM": true,
        "process.env.WT_SESSION": true,
        "process.platform": true
      }
    },
    "mocha>find-up": {
      "builtin": {
        "path.dirname": true,
        "path.parse": true,
        "path.resolve": true
      },
      "packages": {
        "mocha>find-up>locate-path": true,
        "nyc>find-up>path-exists": true
      }
    },
    "mocha>find-up>locate-path": {
      "builtin": {
        "fs.lstat": true,
        "fs.lstatSync": true,
        "fs.stat": true,
        "fs.statSync": true,
        "path.resolve": true,
        "util.promisify": true
      },
      "globals": {
        "process.cwd": true
      },
      "packages": {
        "mocha>find-up>locate-path>p-locate": true
      }
    },
    "mocha>find-up>locate-path>p-locate": {
      "packages": {
        "copy-webpack-plugin>p-limit": true
      }
    },
    "mocha>log-symbols": {
      "packages": {
        "chalk": true,
        "madge>ora>is-unicode-supported": true
      }
    },
    "mocha>supports-color": {
      "builtin": {
        "os.release": true,
        "tty.isatty": true
      },
      "globals": {
        "process.env": true,
        "process.platform": true
      },
      "packages": {
        "chalk>supports-color>has-flag": true
      }
    },
    "nock>debug": {
      "builtin": {
        "tty.isatty": true,
        "util.deprecate": true,
        "util.format": true,
        "util.inspect": true
      },
      "globals": {
        "console": true,
        "document": true,
        "localStorage": true,
        "navigator": true,
        "process": true
      },
      "packages": {
        "mocha>supports-color": true,
        "nock>debug>ms": true
      }
    },
    "node-sass": {
      "native": true
    },
    "nyc>convert-source-map": {
      "builtin": {
        "fs.readFileSync": true,
        "path.join": true
      },
      "globals": {
        "Buffer.from": true
      }
    },
    "nyc>find-up>path-exists": {
      "builtin": {
        "fs.access": true,
        "fs.accessSync": true,
        "util.promisify": true
      }
    },
    "nyc>glob": {
      "builtin": {
        "assert": true,
        "events.EventEmitter": true,
        "fs": true,
        "path.join": true,
        "path.resolve": true,
        "util": true
      },
      "globals": {
        "console.error": true,
        "process.cwd": true,
        "process.nextTick": true,
        "process.platform": true
      },
      "packages": {
        "eslint>minimatch": true,
        "gulp-watch>path-is-absolute": true,
        "nyc>glob>fs.realpath": true,
        "nyc>glob>inflight": true,
        "pump>once": true,
        "pumpify>inherits": true
      }
    },
    "nyc>glob>fs.realpath": {
      "builtin": {
        "fs.lstat": true,
        "fs.lstatSync": true,
        "fs.readlink": true,
        "fs.readlinkSync": true,
        "fs.realpath": true,
        "fs.realpathSync": true,
        "fs.stat": true,
        "fs.statSync": true,
        "path.normalize": true,
        "path.resolve": true
      },
      "globals": {
        "console.error": true,
        "console.trace": true,
        "process.env.NODE_DEBUG": true,
        "process.nextTick": true,
        "process.noDeprecation": true,
        "process.platform": true,
        "process.throwDeprecation": true,
        "process.traceDeprecation": true,
        "process.version": true
      }
    },
    "nyc>glob>inflight": {
      "globals": {
        "process.nextTick": true
      },
      "packages": {
        "pump>once": true,
        "pump>once>wrappy": true
      }
    },
    "nyc>resolve-from": {
      "builtin": {
        "fs.realpathSync": true,
        "module._nodeModulePaths": true,
        "module._resolveFilename": true,
        "path.join": true,
        "path.resolve": true
      }
    },
    "nyc>signal-exit": {
      "builtin": {
        "assert.equal": true,
        "events": true
      },
      "globals": {
        "process": true
      }
    },
    "nyc>spawn-wrap>is-windows": {
      "globals": {
        "define": true,
        "isWindows": "write",
        "process": true
      }
    },
    "nyc>yargs>set-blocking": {
      "globals": {
        "process.stderr": true,
        "process.stdout": true
      }
    },
    "prettier": {
      "builtin": {
        "assert": true,
        "events.EventEmitter": true,
        "fs": true,
        "module._nodeModulePaths": true,
        "module._resolveFilename": true,
        "os": true,
        "path": true,
        "stream.PassThrough": true,
        "stream.Readable": true,
        "util.inherits": true,
        "util.inspect": true,
        "util.promisify": true
      },
      "globals": {
        "ANONYMOUS": true,
        "Buffer": true,
        "BuilderFileEmit": true,
        "BuilderProgramKind": true,
        "BuilderState": true,
        "CheckMode": true,
        "ClassificationType": true,
        "ClassificationTypeNames": true,
        "CompletionInfoFlags": true,
        "CompletionTriggerKind": true,
        "ConfigFileProgramReloadLevel": true,
        "CoreServicesShimHostAdapter": true,
        "DocumentHighlights": true,
        "Element": true,
        "EndOfLineState": true,
        "ExportKind": true,
        "FileSystemEntryKind": true,
        "FileWatcherEventKind": true,
        "FlattenLevel": true,
        "ForegroundColorEscapeSequences": true,
        "HTMLElement": true,
        "HighlightSpanKind": true,
        "ImportKind": true,
        "IndentStyle": true,
        "InlayHintKind": true,
        "Intl": true,
        "InvalidatedProjectKind": true,
        "LanguageServiceMode": true,
        "LanguageServiceShimHostAdapter": true,
        "ModuleInstanceState": true,
        "NodeResolutionFeatures": true,
        "OrganizeImportsMode": true,
        "OutliningSpanKind": true,
        "OutputFileType": true,
        "PackageJsonAutoImportPreference": true,
        "PackageJsonDependencyGroup": true,
        "PatternMatchKind": true,
        "PollingInterval": true,
        "PrivateIdentifierKind": true,
        "ProcessLevel": true,
        "QuotePreference": true,
        "SVGElement": true,
        "ScriptElementKind": true,
        "ScriptElementKindModifier": true,
        "ScriptSnapshot": true,
        "SemanticClassificationFormat": true,
        "SemanticMeaning": true,
        "SemicolonPreference": true,
        "SignatureCheckMode": true,
        "SymbolDisplayPartKind": true,
        "TokenClass": true,
        "TypeFacts": true,
        "TypeScriptServicesFactory": true,
        "UpToDateStatusType": true,
        "Version": true,
        "VersionRange": true,
        "WatchLogLevel": true,
        "WatchType": true,
        "WorkerGlobalScope": true,
        "YAML_SILENCE_DEPRECATION_WARNINGS": true,
        "YAML_SILENCE_WARNINGS": true,
        "__dirname": true,
        "__filename": true,
        "accessPrivateIdentifier": true,
        "addEmitFlags": true,
        "addEmitHelper": true,
        "addEmitHelpers": true,
        "addInternalEmitFlags": true,
        "addSyntheticLeadingComment": true,
        "addSyntheticTrailingComment": true,
        "advancedAsyncSuperHelper": true,
        "affectsDeclarationPathOptionDeclarations": true,
        "affectsEmitOptionDeclarations": true,
        "allKeysStartWithDot": true,
        "assertDoc": true,
        "assignHelper": true,
        "asyncDelegator": true,
        "asyncGeneratorHelper": true,
        "asyncSuperHelper": true,
        "asyncValues": true,
        "atob": true,
        "awaitHelper": true,
        "awaiterHelper": true,
        "bindSourceFile": true,
        "breakIntoCharacterSpans": true,
        "breakIntoWordSpans": true,
        "btoa": true,
        "buildLinkParts": true,
        "buildOpts": true,
        "buildOverload": true,
        "bundlerModuleNameResolver": true,
        "canBeConvertedToAsync": true,
        "canJsonReportNoInputFiles": true,
        "canProduceDiagnostics": true,
        "canWatchDirectoryOrFile": true,
        "chainBundle": true,
        "changeCompilerHostLikeToUseCache": true,
        "classPrivateFieldGetHelper": true,
        "classPrivateFieldInHelper": true,
        "classPrivateFieldSetHelper": true,
        "classicNameResolver": true,
        "cleanExtendedConfigCache": true,
        "clearSharedExtendedConfigFileWatcher": true,
        "clearTimeout": true,
        "climbPastPropertyAccess": true,
        "climbPastPropertyOrElementAccess": true,
        "cloneCompilerOptions": true,
        "closeFileWatcherOf": true,
        "collectExternalModuleInfo": true,
        "commonOptionsWithBuild": true,
        "compareEmitHelpers": true,
        "comparePatternKeys": true,
        "compileOnSaveCommandLineOption": true,
        "compilerOptionsDidYouMeanDiagnostics": true,
        "compilerOptionsIndicateEsModules": true,
        "computeCommonSourceDirectoryOfFilenames": true,
        "computeSignature": true,
        "computeSignatureWithDiagnostics": true,
        "computeSuggestionDiagnostics": true,
        "console": true,
        "consumesNodeCoreModules": true,
        "convertCompilerOptionsForTelemetry": true,
        "convertCompilerOptionsFromJson": true,
        "convertJsonOption": true,
        "convertToObject": true,
        "convertToObjectWorker": true,
        "convertToOptionsWithAbsolutePaths": true,
        "convertToTSConfig": true,
        "convertTypeAcquisitionFromJson": true,
        "copyComments": true,
        "copyLeadingComments": true,
        "copyTrailingAsLeadingComments": true,
        "copyTrailingComments": true,
        "createAbstractBuilder": true,
        "createBindingHelper": true,
        "createBuildInfo": true,
        "createBuilderProgram": true,
        "createBuilderProgramUsingProgramBuildInfo": true,
        "createBuilderStatusReporter": true,
        "createCacheWithRedirects": true,
        "createCacheableExportInfoMap": true,
        "createCachedDirectoryStructureHost": true,
        "createClassifier": true,
        "createCompilerDiagnosticForInvalidCustomType": true,
        "createCompilerHost": true,
        "createCompilerHostFromProgramHost": true,
        "createCompilerHostWorker": true,
        "createDiagnosticReporter": true,
        "createDocumentPositionMapper": true,
        "createDocumentRegistry": true,
        "createDocumentRegistryInternal": true,
        "createEmitAndSemanticDiagnosticsBuilderProgram": true,
        "createEmitHelperFactory": true,
        "createGetSourceFile": true,
        "createGetSymbolAccessibilityDiagnosticForNode": true,
        "createGetSymbolAccessibilityDiagnosticForNodeName": true,
        "createGetSymbolWalker": true,
        "createIncrementalCompilerHost": true,
        "createIncrementalProgram": true,
        "createModeAwareCache": true,
        "createModeAwareCacheKey": true,
        "createModuleResolutionCache": true,
        "createModuleResolutionLoader": true,
        "createModuleSpecifierResolutionHost": true,
        "createOptionNameMap": true,
        "createOverload": true,
        "createPackageJsonImportFilter": true,
        "createPackageJsonInfo": true,
        "createParenthesizerRules": true,
        "createPatternMatcher": true,
        "createPrependNodes": true,
        "createPrinter": true,
        "createPrinterWithDefaults": true,
        "createPrinterWithRemoveComments": true,
        "createPrinterWithRemoveCommentsNeverAsciiEscape": true,
        "createPrinterWithRemoveCommentsOmitTrailingSemicolon": true,
        "createProgram": true,
        "createProgramHost": true,
        "createRedirectedBuilderProgram": true,
        "createResolutionCache": true,
        "createRuntimeTypeSerializer": true,
        "createSemanticDiagnosticsBuilderProgram": true,
        "createSolutionBuilder": true,
        "createSolutionBuilderHost": true,
        "createSolutionBuilderWithWatch": true,
        "createSolutionBuilderWithWatchHost": true,
        "createSourceMapGenerator": true,
        "createSuperAccessVariableStatement": true,
        "createSystemWatchFunctions": true,
        "createTextChange": true,
        "createTextChangeFromStartLength": true,
        "createTextRangeFromNode": true,
        "createTextRangeFromSpan": true,
        "createTextSpanFromNode": true,
        "createTextSpanFromRange": true,
        "createTextSpanFromStringLiteralLikeContent": true,
        "createTypeChecker": true,
        "createTypeReferenceDirectiveResolutionCache": true,
        "createTypeReferenceResolutionLoader": true,
        "createWatchCompilerHost2": true,
        "createWatchCompilerHostOfConfigFile": true,
        "createWatchCompilerHostOfFilesAndCompilerOptions": true,
        "createWatchFactory": true,
        "createWatchHost": true,
        "createWatchProgram": true,
        "createWatchStatusReporter": true,
        "createWriteFileMeasuringIO": true,
        "decodeMappings": true,
        "decorateHelper": true,
        "defaultIncludeSpec": true,
        "defaultInitCompilerOptions": true,
        "define": true,
        "diagnosticToString": true,
        "displayPart": true,
        "disposeEmitNodes": true,
        "document": true,
        "documentSpansEqual": true,
        "dumpTracingLegend": true,
        "emitFiles": true,
        "emitFilesAndReportErrors": true,
        "emitFilesAndReportErrorsAndGetExitStatus": true,
        "emitSkippedWithNoDiagnostics": true,
        "emitUsingBuildInfo": true,
        "emptyOptions": true,
        "esDecorateHelper": true,
        "explainFiles": true,
        "explainIfFileIsRedirectAndImpliedFormat": true,
        "exportStarHelper": true,
        "extendsHelper": true,
        "fileIncludeReasonToDiagnostics": true,
        "filterSemanticDiagnostics": true,
        "findChildOfKind": true,
        "findConfigFile": true,
        "findContainingList": true,
        "findDiagnosticForNode": true,
        "findFirstNonJsxWhitespaceToken": true,
        "findListItemInfo": true,
        "findModifier": true,
        "findNextToken": true,
        "findPackageJson": true,
        "findPackageJsons": true,
        "findPrecedingMatchingToken": true,
        "findPrecedingToken": true,
        "findSuperStatementIndex": true,
        "findTokenOnLeftOfPosition": true,
        "firstOrOnly": true,
        "fixupCompilerOptions": true,
        "flattenDestructuringAssignment": true,
        "flattenDestructuringBinding": true,
        "flattenDiagnosticMessageText": true,
        "forEachEmittedFile": true,
        "forEachExternalModuleToImportFrom": true,
        "forEachResolvedProjectReference": true,
        "forEachUnique": true,
        "formatColorAndReset": true,
        "formatDiagnostic": true,
        "formatDiagnostics": true,
        "formatDiagnosticsWithColorAndContext": true,
        "formatLocation": true,
        "generateDjb2Hash": true,
        "generateTSConfig": true,
        "generatorHelper": true,
        "getAdjustedReferenceLocation": true,
        "getAdjustedRenameLocation": true,
        "getAllDecoratorsOfClass": true,
        "getAllDecoratorsOfClassElement": true,
        "getAllProjectOutputs": true,
        "getAllUnscopedEmitHelpers": true,
        "getAutomaticTypeDirectiveNames": true,
        "getBuildInfo": true,
        "getBuildInfoFileVersionMap": true,
        "getBuildInfoText": true,
        "getBuildOrderFromAnyBuildOrder": true,
        "getBuilderCreationParameters": true,
        "getBuilderFileEmit": true,
        "getCommentRange": true,
        "getCommonSourceDirectory": true,
        "getCommonSourceDirectoryOfConfig": true,
        "getCompilerOptionsDiffValue": true,
        "getConditions": true,
        "getConfigFileParsingDiagnostics": true,
        "getConstantValue": true,
        "getContainerNode": true,
        "getContextualTypeFromParent": true,
        "getContextualTypeFromParentOrAncestorTypeNode": true,
        "getCurrentTime": true,
        "getDeclarationDiagnostics": true,
        "getDefaultExportInfoWorker": true,
        "getDefaultFormatCodeSettings": true,
        "getDefaultLikeExportInfo": true,
        "getDiagnosticText": true,
        "getDiagnosticsWithinSpan": true,
        "getDocumentPositionMapper": true,
        "getEditsForFileRename": true,
        "getEffectiveTypeRoots": true,
        "getEmitHelpers": true,
        "getEncodedSemanticClassifications": true,
        "getEncodedSyntacticClassifications": true,
        "getEntrypointsFromPackageJsonInfo": true,
        "getErrorCountForSummary": true,
        "getErrorSummaryText": true,
        "getExportInfoMap": true,
        "getExportNeedsImportStarHelper": true,
        "getFallbackOptions": true,
        "getFileEmitOutput": true,
        "getFileNamesFromConfigSpecs": true,
        "getFileWatcherEventKind": true,
        "getFilesInErrorForSummary": true,
        "getFirstNonSpaceCharacterPosition": true,
        "getFirstProjectOutput": true,
        "getFixableErrorSpanExpression": true,
        "getFormatCodeSettingsForWriting": true,
        "getIdentifierAutoGenerate": true,
        "getIdentifierGeneratedImportReference": true,
        "getIdentifierTypeArguments": true,
        "getImpliedNodeFormatForFile": true,
        "getImpliedNodeFormatForFileWorker": true,
        "getImportNeedsImportDefaultHelper": true,
        "getImportNeedsImportStarHelper": true,
        "getKeyForCompilerOptions": true,
        "getLineInfo": true,
        "getLineStartPositionForPosition": true,
        "getLocaleTimeString": true,
        "getMappedContextSpan": true,
        "getMappedDocumentSpan": true,
        "getMappedLocation": true,
        "getMatchedFileSpec": true,
        "getMatchedIncludeSpec": true,
        "getMeaningFromDeclaration": true,
        "getMeaningFromLocation": true,
        "getModeForFileReference": true,
        "getModeForResolutionAtIndex": true,
        "getModeForUsageLocation": true,
        "getModifiedTime": true,
        "getModuleInstanceState": true,
        "getModuleNameStringLiteralAt": true,
        "getModuleSpecifierResolverHost": true,
        "getNameForExportedSymbol": true,
        "getNameFromPropertyName": true,
        "getNameOfCompilerOptionValue": true,
        "getNamesForExportedSymbol": true,
        "getNavigateToItems": true,
        "getNavigationBarItems": true,
        "getNavigationTree": true,
        "getNewLineKind": true,
        "getNewLineOrDefaultFromHost": true,
        "getNodeId": true,
        "getNodeKind": true,
        "getNodeModifiers": true,
        "getNonAssignmentOperatorForCompoundAssignment": true,
        "getOptionFromName": true,
        "getOptionsNameMap": true,
        "getOrCreateEmitNode": true,
        "getOriginalNodeId": true,
        "getOutputDeclarationFileName": true,
        "getOutputExtension": true,
        "getOutputFileNames": true,
        "getOutputPathsFor": true,
        "getOutputPathsForBundle": true,
        "getPackageJsonInfo": true,
        "getPackageJsonTypesVersionsPaths": true,
        "getPackageJsonsVisibleToFile": true,
        "getPackageNameFromTypesPackageName": true,
        "getPackageScopeForPath": true,
        "getParentNodeInSpan": true,
        "getParsedCommandLineOfConfigFile": true,
        "getPathUpdater": true,
        "getPendingEmitKind": true,
        "getPossibleGenericSignatures": true,
        "getPossibleTypeArgumentsInfo": true,
        "getPreEmitDiagnostics": true,
        "getPrecedingNonSpaceCharacterPosition": true,
        "getPrivateIdentifier": true,
        "getProperties": true,
        "getPropertySymbolFromBindingElement": true,
        "getQuoteFromPreference": true,
        "getQuotePreference": true,
        "getRefactorContextSpan": true,
        "getReferencedFileLocation": true,
        "getRenameLocation": true,
        "getReplacementSpanForContextToken": true,
        "getResolutionDiagnostic": true,
        "getResolutionModeOverrideForClause": true,
        "getScriptKind": true,
        "getScriptTargetFeatures": true,
        "getSemanticClassifications": true,
        "getSnapshotText": true,
        "getSnippetElement": true,
        "getSourceFileVersionAsHashFromText": true,
        "getSourceMapRange": true,
        "getSourceMapper": true,
        "getStartsOnNewLine": true,
        "getStaticPropertiesAndClassStaticBlock": true,
        "getSuperCallFromStatement": true,
        "getSwitchedType": true,
        "getSymbolId": true,
        "getSymbolTarget": true,
        "getSyntacticClassifications": true,
        "getSynthesizedDeepClone": true,
        "getSynthesizedDeepCloneWithReplacements": true,
        "getSynthesizedDeepClones": true,
        "getSynthesizedDeepClonesWithReplacements": true,
        "getSyntheticLeadingComments": true,
        "getSyntheticTrailingComments": true,
        "getTargetLabel": true,
        "getTemporaryModuleResolutionState": true,
        "getTokenAtPosition": true,
        "getTokenSourceMapRange": true,
        "getTouchingPropertyName": true,
        "getTouchingToken": true,
        "getTransformers": true,
        "getTsBuildInfoEmitOutputFilePath": true,
        "getTypeArgumentOrTypeParameterList": true,
        "getTypeKeywordOfTypeOnlyImport": true,
        "getTypeNode": true,
        "getTypeNodeIfAccessible": true,
        "getTypesPackageName": true,
        "getUniqueName": true,
        "getUniqueSymbolId": true,
        "getWatchErrorSummaryDiagnosticMessage": true,
        "getWatchFactory": true,
        "handleNoEmitOptions": true,
        "hasChildOfKind": true,
        "hasDocComment": true,
        "hasIndexSignature": true,
        "hasPropertyAccessExpressionWithName": true,
        "helperString": true,
        "identitySourceMapConsumer": true,
        "ignoreSourceNewlines": true,
        "ignoredPaths": true,
        "importDefaultHelper": true,
        "importStarHelper": true,
        "inferredTypesContainingFile": true,
        "insertImports": true,
        "inverseJsxOptionMap": true,
        "isAccessibilityModifier": true,
        "isApplicableVersionedTypesKey": true,
        "isArgumentExpressionOfElementAccess": true,
        "isArrayLiteralOrObjectLiteralDestructuringPattern": true,
        "isBuildInfoFile": true,
        "isBuilderProgram2": true,
        "isCallExpressionTarget": true,
        "isCallOrNewExpressionTarget": true,
        "isCallToHelper": true,
        "isCircularBuildOrder": true,
        "isComment": true,
        "isCompoundAssignment": true,
        "isDecoratorTarget": true,
        "isDeprecatedDeclaration": true,
        "isDiagnosticWithLocation": true,
        "isEmittedFileOfProgram": true,
        "isEqualityOperatorKind": true,
        "isExcludedFile": true,
        "isExclusivelyTypeOnlyImportOrExport": true,
        "isExportsOrModuleExportsOrAlias": true,
        "isExpressionOfExternalModuleImportEqualsDeclaration": true,
        "isExternalModuleSymbol": true,
        "isFirstDeclarationOfSymbolParameter": true,
        "isFixablePromiseHandler": true,
        "isGlobalDeclaration": true,
        "isIgnoredFileFromWildCardWatching": true,
        "isImportOrExportSpecifierName": true,
        "isImportableFile": true,
        "isInComment": true,
        "isInJSXText": true,
        "isInNonReferenceComment": true,
        "isInReferenceComment": true,
        "isInRightSideOfInternalImportEqualsDeclaration": true,
        "isInString": true,
        "isInTemplateString": true,
        "isInitializedProperty": true,
        "isInsideJsxElement": true,
        "isInsideJsxElementOrAttribute": true,
        "isInsideNodeModules": true,
        "isInsideTemplateLiteral": true,
        "isInstantiatedModule": true,
        "isInternalDeclaration": true,
        "isJsxOpeningLikeElementTagName": true,
        "isJumpStatementTarget": true,
        "isLabelName": true,
        "isLabelOfLabeledStatement": true,
        "isLiteralNameOfPropertyDeclarationOrIndexAccess": true,
        "isModuleSpecifierLike": true,
        "isNameOfFunctionDeclaration": true,
        "isNameOfModuleDeclaration": true,
        "isNewExpressionTarget": true,
        "isNonGlobalDeclaration": true,
        "isNonStaticMethodOrAccessorWithPrivateName": true,
        "isObjectBindingElementWithoutPropertyName": true,
        "isPossiblyTypeArgumentPosition": true,
        "isProgramBundleEmitBuildInfo": true,
        "isProgramUptoDate": true,
        "isPunctuation": true,
        "isRawSourceMap": true,
        "isReferenceFileLocation": true,
        "isReferencedFile": true,
        "isReturnStatementWithFixablePromiseHandler": true,
        "isRightSideOfPropertyAccess": true,
        "isRightSideOfQualifiedName": true,
        "isSimpleCopiableExpression": true,
        "isSimpleInlineableExpression": true,
        "isSourceFileFromLibrary": true,
        "isSourceMapping": true,
        "isStringAndEmptyAnonymousObjectIntersection": true,
        "isStringLiteralOrTemplate": true,
        "isStringOrRegularExpressionOrTemplateLiteral": true,
        "isTagName": true,
        "isTaggedTemplateTag": true,
        "isTextWhiteSpaceLike": true,
        "isThis": true,
        "isTraceEnabled": true,
        "isTypeKeyword": true,
        "isTypeKeywordToken": true,
        "isTypeKeywordTokenOrIdentifier": true,
        "jsxModeNeedsExplicitImport": true,
        "keywordPart": true,
        "libMap": true,
        "libs": true,
        "lineBreakPart": true,
        "linkNamePart": true,
        "linkPart": true,
        "linkTextPart": true,
        "listFiles": true,
        "loadModuleFromGlobalCache": true,
        "loadWithModeAwareCache": true,
        "location": true,
        "makeImport": true,
        "makeImportIfNecessary": true,
        "makeStringLiteral": true,
        "mangleScopedPackageName": true,
        "mapOneOrMany": true,
        "mapToDisplayParts": true,
        "matchesExclude": true,
        "metadataHelper": true,
        "missingFileModifiedTime": true,
        "moduleOptionDeclaration": true,
        "moduleResolutionNameAndModeGetter": true,
        "moduleResolutionOptionDeclarations": true,
        "moduleResolutionUsesNodeModules": true,
        "moveEmitHelpers": true,
        "moveSyntheticComments": true,
        "navigator": true,
        "needsParentheses": true,
        "new": true,
        "newCaseClauseTracker": true,
        "newPrivateEnvironment": true,
        "noEmitNotification": true,
        "noEmitSubstitution": true,
        "noTransformers": true,
        "nodeModuleNameResolver": true,
        "nodeModulesPathPart": true,
        "nodeNextJsonConfigResolver": true,
        "nodeOverlapsWithStartEnd": true,
        "nodeSeenTracker": true,
        "nodeToDisplayParts": true,
        "noopFileWatcher": true,
        "notImplementedResolver": true,
        "nullNodeConverters": true,
        "nullTransformationContext": true,
        "onProfilerEvent": true,
        "operatorPart": true,
        "optionDeclarations": true,
        "optionMapToObject": true,
        "optionsAffectingProgramStructure": true,
        "optionsForBuild": true,
        "optionsForWatch": true,
        "paramHelper": true,
        "parameterNamePart": true,
        "parseBuildCommand": true,
        "parseCommandLine": true,
        "parseCommandLineWorker": true,
        "parseConfigFileTextToJson": true,
        "parseConfigFileWithSystem": true,
        "parseConfigHostFromCompilerHostLike": true,
        "parseCustomTypeOption": true,
        "parseJsonConfigFileContent": true,
        "parseJsonSourceFileConfigFileContent": true,
        "parseListTypeOption": true,
        "parseNodeModuleFromPath": true,
        "parsePackageName": true,
        "patchWriteFileEnsuringDirectory": true,
        "pathContainsNodeModules": true,
        "performIncrementalCompilation": true,
        "performance": true,
        "plainJSErrors": true,
        "positionBelongsToNode": true,
        "positionIsASICandidate": true,
        "preProcessFile": true,
        "probablyUsesSemicolons": true,
        "process": true,
        "processTaggedTemplateExpression": true,
        "programContainsEsModules": true,
        "programContainsModules": true,
        "propKeyHelper": true,
        "propertyNamePart": true,
        "punctuationPart": true,
        "queueMicrotask": true,
        "quote": true,
        "quotePreferenceFromString": true,
        "rangeContainsPosition": true,
        "rangeContainsPositionExclusive": true,
        "rangeContainsRange": true,
        "rangeContainsRangeExclusive": true,
        "rangeContainsStartEnd": true,
        "rangeOverlapsWithStartEnd": true,
        "readBuilderProgram": true,
        "readConfigFile": true,
        "readHelper": true,
        "readJsonConfigFile": true,
        "realizeDiagnostics": true,
        "removeAllComments": true,
        "removeEmitHelper": true,
        "removeIgnoredPath": true,
        "removeOptionality": true,
        "repeatString": true,
        "resolveConfigFileProjectName": true,
        "resolveJSModule": true,
        "resolveModuleName": true,
        "resolveModuleNameFromCache": true,
        "resolvePackageNameToPackageJson": true,
        "resolveProjectReferencePath": true,
        "resolveTripleslashReference": true,
        "resolveTypeReferenceDirective": true,
        "restHelper": true,
        "returnNoopFileWatcher": true,
        "returnsPromise": true,
        "runInitializersHelper": true,
        "sameMapping": true,
        "screenStartingMessageCodes": true,
        "semanticDiagnosticsOptionDeclarations": true,
        "serializeCompilerOptions": true,
        "setCommentRange": true,
        "setConfigFileInOptions": true,
        "setConstantValue": true,
        "setEmitFlags": true,
        "setFunctionNameHelper": true,
        "setGetSourceFileAsHashVersioned": true,
        "setIdentifierAutoGenerate": true,
        "setIdentifierGeneratedImportReference": true,
        "setIdentifierTypeArguments": true,
        "setImmediate": true,
        "setInternalEmitFlags": true,
        "setModuleDefaultHelper": true,
        "setPrivateIdentifier": true,
        "setSnippetElement": true,
        "setSourceMapRange": true,
        "setStackTraceLimit": true,
        "setStartsOnNewLine": true,
        "setSyntheticLeadingComments": true,
        "setSyntheticTrailingComments": true,
        "setSys": true,
        "setSysLog": true,
        "setTimeout": true,
        "setTokenSourceMapRange": true,
        "setTypeNode": true,
        "shouldAllowImportingTsExtension": true,
        "shouldUseUriStyleNodeCoreModules": true,
        "signatureHasLiteralTypes": true,
        "signatureHasRestParameter": true,
        "signatureToDisplayParts": true,
        "skipConstraint": true,
        "sourceFileAffectingCompilerOptions": true,
        "sourceMapCommentRegExp": true,
        "sourceMapCommentRegExpDontCareLineStart": true,
        "spacePart": true,
        "spreadArrayHelper": true,
        "startEndContainsRange": true,
        "startEndOverlapsWithStartEnd": true,
        "startTracing": true,
        "startsWithUnderscore": true,
        "stringContainsAt": true,
        "suppressLeadingAndTrailingTrivia": true,
        "suppressLeadingTrivia": true,
        "suppressTrailingTrivia": true,
        "symbolEscapedNameNoDefault": true,
        "symbolNameNoDefault": true,
        "symbolPart": true,
        "symbolToDisplayParts": true,
        "syntaxMayBeASICandidate": true,
        "syntaxRequiresTrailingSemicolonOrASI": true,
        "sysLog": true,
        "target": true,
        "targetOptionDeclaration": true,
        "templateObjectHelper": true,
        "testFormatSettings": true,
        "textOrKeywordPart": true,
        "textPart": true,
        "textSpansEqual": true,
        "toBuilderFileEmit": true,
        "toBuilderStateFileInfoForMultiEmit": true,
        "toProgramEmitPending": true,
        "trace": true,
        "tracingEnabled": true,
        "transform": true,
        "transformClassFields": true,
        "transformDeclarations": true,
        "transformECMAScriptModule": true,
        "transformES2015": true,
        "transformES2016": true,
        "transformES2017": true,
        "transformES2018": true,
        "transformES2019": true,
        "transformES2020": true,
        "transformES2021": true,
        "transformES5": true,
        "transformESDecorators": true,
        "transformESNext": true,
        "transformGenerators": true,
        "transformJsx": true,
        "transformLegacyDecorators": true,
        "transformModule": true,
        "transformNodeModule": true,
        "transformNodes": true,
        "transformSystemModule": true,
        "transformTypeScript": true,
        "transpile": true,
        "transpileModule": true,
        "transpileOptionValueCompilerOptions": true,
        "tryAndIgnoreErrors": true,
        "tryDirectoryExists": true,
        "tryFileExists": true,
        "tryGetDirectories": true,
        "tryGetSourceMappingURL": true,
        "tryIOAndConsumeErrors": true,
        "tryParseRawSourceMap": true,
        "tryReadDirectory": true,
        "tryReadFile": true,
        "ts_BreakpointResolver_exports": true,
        "ts_CallHierarchy_exports": true,
        "ts_Completions_exports": true,
        "ts_FindAllReferences_exports": true,
        "ts_GoToDefinition_exports": true,
        "ts_InlayHints_exports": true,
        "ts_JsDoc_exports": true,
        "ts_JsTyping_exports": true,
        "ts_NavigateTo_exports": true,
        "ts_NavigationBar_exports": true,
        "ts_OrganizeImports_exports": true,
        "ts_OutliningElementsCollector_exports": true,
        "ts_Rename_exports": true,
        "ts_SignatureHelp_exports": true,
        "ts_SmartSelectionRange_exports": true,
        "ts_SymbolDisplay_exports": true,
        "ts_classifier_exports": true,
        "ts_codefix_exports": true,
        "ts_formatting_exports": true,
        "ts_moduleSpecifiers_exports": true,
        "ts_performance_exports": true,
        "ts_refactor_exports": true,
        "ts_server_exports": true,
        "ts_textChanges_exports": true,
        "typeAcquisitionDeclarations": true,
        "typeAliasNamePart": true,
        "typeKeywords": true,
        "typeParameterNamePart": true,
        "typeReferenceResolutionNameAndModeGetter": true,
        "typeToDisplayParts": true,
        "unchangedPollThresholds": true,
        "unmangleScopedPackageName": true,
        "updateErrorForNoInputFiles": true,
        "updateMissingFilePathsWatch": true,
        "updatePackageJsonWatch": true,
        "updateResolutionField": true,
        "updateSharedExtendedConfigFileWatcher": true,
        "updateWatchingWildcardDirectories": true,
        "valuesHelper": true,
        "visitArray": true,
        "visitCommaListElements": true,
        "visitEachChild": true,
        "visitFunctionBody": true,
        "visitIterationBody": true,
        "visitLexicalEnvironment": true,
        "visitNode": true,
        "visitNodes2": true,
        "visitParameterList": true,
        "walkUpLexicalEnvironments": true,
        "whitespaceOrMapCommentRegExp": true,
        "zipToModeAwareCache": true
      }
    },
    "prop-types": {
      "globals": {
        "console": true,
        "process.env.NODE_ENV": true
      },
      "packages": {
        "prop-types>react-is": true,
        "react>object-assign": true
      }
    },
    "prop-types>react-is": {
      "globals": {
        "console": true,
        "process.env.NODE_ENV": true
      }
    },
    "pump": {
      "builtin": {
        "fs": true
      },
      "globals": {
        "process.version": true
      },
      "packages": {
        "end-of-stream": true,
        "pump>once": true
      }
    },
    "pump>once": {
      "packages": {
        "pump>once>wrappy": true
      }
    },
    "pumpify": {
      "packages": {
        "duplexify": true,
        "pump": true,
        "pumpify>inherits": true
      }
    },
    "pumpify>inherits": {
      "builtin": {
        "util.inherits": true
      }
    },
    "randomcolor": {
      "globals": {
        "define": true
      }
    },
    "react-markdown>unified": {
      "packages": {
        "mocha>yargs-unparser>is-plain-obj": true,
        "react-markdown>unified>bail": true,
        "react-markdown>unified>extend": true,
        "react-markdown>unified>is-buffer": true,
        "react-markdown>unified>trough": true,
        "react-markdown>vfile": true
      }
    },
    "react-markdown>unist-util-visit": {
      "packages": {
        "react-markdown>unist-util-visit>unist-util-visit-parents": true
      }
    },
    "react-markdown>unist-util-visit>unist-util-visit-parents": {
      "packages": {
        "react-markdown>unist-util-visit>unist-util-is": true
      }
    },
    "react-markdown>vfile": {
      "builtin": {
        "path.basename": true,
        "path.dirname": true,
        "path.extname": true,
        "path.join": true,
        "path.sep": true
      },
      "globals": {
        "process.cwd": true
      },
      "packages": {
        "react-markdown>vfile>is-buffer": true,
        "react-markdown>vfile>vfile-message": true,
        "vinyl>replace-ext": true
      }
    },
    "react-markdown>vfile>vfile-message": {
      "packages": {
        "react-markdown>vfile>unist-util-stringify-position": true
      }
    },
    "react-syntax-highlighter>refractor>parse-entities": {
      "packages": {
        "react-syntax-highlighter>refractor>parse-entities>character-entities": true,
        "react-syntax-highlighter>refractor>parse-entities>character-entities-legacy": true,
        "react-syntax-highlighter>refractor>parse-entities>character-reference-invalid": true,
        "react-syntax-highlighter>refractor>parse-entities>is-alphanumerical": true,
        "react-syntax-highlighter>refractor>parse-entities>is-decimal": true,
        "react-syntax-highlighter>refractor>parse-entities>is-hexadecimal": true
      }
    },
    "react-syntax-highlighter>refractor>parse-entities>is-alphanumerical": {
      "packages": {
        "react-syntax-highlighter>refractor>parse-entities>is-decimal": true,
        "stylelint>@stylelint/postcss-markdown>remark>remark-parse>is-alphabetical": true
      }
    },
    "readable-stream": {
      "builtin": {
        "events.EventEmitter": true,
        "stream": true,
        "util": true
      },
      "globals": {
        "process.browser": true,
        "process.env.READABLE_STREAM": true,
        "process.stderr": true,
        "process.stdout": true,
        "process.version.slice": true,
        "setImmediate": true
      },
      "packages": {
        "pumpify>inherits": true,
        "readable-stream>core-util-is": true,
        "readable-stream>isarray": true,
        "readable-stream>process-nextick-args": true,
        "readable-stream>safe-buffer": true,
        "readable-stream>string_decoder": true,
        "readable-stream>util-deprecate": true
      }
    },
    "readable-stream>core-util-is": {
      "globals": {
        "Buffer.isBuffer": true
      }
    },
    "readable-stream>process-nextick-args": {
      "globals": {
        "process": true
      }
    },
    "readable-stream>safe-buffer": {
      "builtin": {
        "buffer": true
      }
    },
    "readable-stream>string_decoder": {
      "packages": {
        "readable-stream>safe-buffer": true
      }
    },
    "readable-stream>util-deprecate": {
      "builtin": {
        "util.deprecate": true
      }
    },
    "resolve-url-loader>es6-iterator": {
      "packages": {
        "resolve-url-loader>es6-iterator>d": true,
        "resolve-url-loader>es6-iterator>es5-ext": true,
        "resolve-url-loader>es6-iterator>es6-symbol": true
      }
    },
    "resolve-url-loader>es6-iterator>d": {
      "packages": {
        "resolve-url-loader>es6-iterator>es5-ext": true
      }
    },
    "resolve-url-loader>es6-iterator>es5-ext": {
      "packages": {
        "resolve-url-loader>es6-iterator>es6-symbol": true
      }
    },
    "resolve-url-loader>es6-iterator>es6-symbol": {
      "packages": {
        "resolve-url-loader>es6-iterator>d": true
      }
    },
    "resolve-url-loader>rework>css>source-map-resolve": {
      "builtin": {
        "url.resolve": true
      },
      "globals": {
        "TextDecoder": true,
        "setImmediate": true
      },
      "packages": {
        "gulp-sourcemaps>css>source-map-resolve>atob": true,
        "gulp-sourcemaps>css>source-map-resolve>decode-uri-component": true,
        "resolve-url-loader>rework>css>source-map-resolve>source-map-url": true,
        "resolve-url-loader>rework>css>urix": true
      }
    },
    "resolve-url-loader>rework>css>source-map-resolve>source-map-url": {
      "globals": {
        "define": true
      }
    },
    "resolve-url-loader>rework>css>urix": {
      "builtin": {
        "path.sep": true
      }
    },
    "sass": {
      "builtin": {
        "fs": true,
        "readline": true,
        "url": true
      },
      "env": "unfrozen",
      "globals": {
        "Buffer": true,
        "HTMLElement": true,
        "InternalError": true,
        "TextDecoder": true,
        "WorkerGlobalScope": true,
        "__dirname": true,
        "__filename": true,
        "__non_webpack_require__": true,
        "__webpack_require__": true,
        "console": true,
        "dartExperimentalFixupGetTag": true,
        "dartMainRunner": true,
        "dartNativeDispatchHooksTransformer": true,
        "dartPrint": true,
        "document": true,
        "load": true,
        "navigator": true,
        "print": true,
        "process": true,
        "setImmediate": true,
        "setTimeout": true,
        "version": true
      },
      "packages": {
        "chokidar": true
      }
    },
    "semver": {
      "globals": {
        "console.error": true,
        "process": true
      },
      "packages": {
        "semver>lru-cache": true
      }
    },
    "semver>lru-cache": {
      "packages": {
        "semver>lru-cache>yallist": true
      }
    },
    "source-map": {
      "builtin": {
        "fs.readFile": true,
        "path.join": true
      },
      "globals": {
        "WebAssembly.instantiate": true,
        "__dirname": true,
        "console.debug": true,
        "console.time": true,
        "console.timeEnd": true,
        "fetch": true
      }
    },
    "squirrelly": {
      "builtin": {
        "fs.existsSync": true,
        "fs.readFileSync": true,
        "path.dirname": true,
        "path.extname": true,
        "path.resolve": true
      }
    },
    "string.prototype.matchall": {
      "packages": {
        "globalthis>define-properties": true,
        "string.prototype.matchall>call-bind": true,
        "string.prototype.matchall>es-abstract": true,
        "string.prototype.matchall>has-symbols": true,
        "string.prototype.matchall>regexp.prototype.flags": true
      }
    },
    "string.prototype.matchall>call-bind": {
      "packages": {
        "browserify>has>function-bind": true,
        "string.prototype.matchall>get-intrinsic": true
      }
    },
    "string.prototype.matchall>es-abstract": {
      "packages": {
        "brfs>static-module>object-inspect": true,
        "browserify>has": true,
        "eslint-plugin-react>array-includes>is-string": true,
        "globalthis>define-properties>has-property-descriptors": true,
        "string.prototype.matchall>call-bind": true,
        "string.prototype.matchall>es-abstract>es-set-tostringtag": true,
        "string.prototype.matchall>es-abstract>es-to-primitive": true,
        "string.prototype.matchall>es-abstract>gopd": true,
        "string.prototype.matchall>es-abstract>has-proto": true,
        "string.prototype.matchall>es-abstract>is-callable": true,
        "string.prototype.matchall>es-abstract>is-regex": true,
        "string.prototype.matchall>es-abstract>safe-regex-test": true,
        "string.prototype.matchall>es-abstract>string.prototype.trim": true,
        "string.prototype.matchall>get-intrinsic": true,
        "string.prototype.matchall>has-symbols": true,
        "string.prototype.matchall>internal-slot": true
      }
    },
    "string.prototype.matchall>es-abstract>es-set-tostringtag": {
      "packages": {
        "browserify>has": true,
        "koa>is-generator-function>has-tostringtag": true,
        "string.prototype.matchall>get-intrinsic": true
      }
    },
    "string.prototype.matchall>es-abstract>es-to-primitive": {
      "packages": {
        "@metamask/eth-token-tracker>deep-equal>is-date-object": true,
        "string.prototype.matchall>es-abstract>es-to-primitive>is-symbol": true,
        "string.prototype.matchall>es-abstract>is-callable": true
      }
    },
    "string.prototype.matchall>es-abstract>es-to-primitive>is-symbol": {
      "packages": {
        "string.prototype.matchall>has-symbols": true
      }
    },
    "string.prototype.matchall>es-abstract>gopd": {
      "packages": {
        "string.prototype.matchall>get-intrinsic": true
      }
    },
    "string.prototype.matchall>es-abstract>is-callable": {
      "globals": {
        "document": true
      }
    },
    "string.prototype.matchall>es-abstract>is-regex": {
      "packages": {
        "koa>is-generator-function>has-tostringtag": true,
        "string.prototype.matchall>call-bind": true
      }
    },
    "string.prototype.matchall>es-abstract>safe-regex-test": {
      "packages": {
        "string.prototype.matchall>call-bind": true,
        "string.prototype.matchall>es-abstract>is-regex": true,
        "string.prototype.matchall>get-intrinsic": true
      }
    },
    "string.prototype.matchall>es-abstract>string.prototype.trim": {
      "packages": {
        "globalthis>define-properties": true,
        "string.prototype.matchall>call-bind": true,
        "string.prototype.matchall>es-abstract": true
      }
    },
    "string.prototype.matchall>get-intrinsic": {
      "globals": {
        "AggregateError": true,
        "FinalizationRegistry": true,
        "WeakRef": true
      },
      "packages": {
        "browserify>has>function-bind": true,
        "depcheck>is-core-module>hasown": true,
        "string.prototype.matchall>es-abstract>has-proto": true,
        "string.prototype.matchall>get-intrinsic>hasown": true,
        "string.prototype.matchall>has-symbols": true
      }
    },
    "string.prototype.matchall>get-intrinsic>hasown": {
      "packages": {
        "browserify>has>function-bind": true
      }
    },
    "string.prototype.matchall>internal-slot": {
      "packages": {
<<<<<<< HEAD
=======
        "depcheck>is-core-module>hasown": true,
>>>>>>> 726bdf9d
        "string.prototype.matchall>get-intrinsic": true,
        "string.prototype.matchall>get-intrinsic>hasown": true,
        "string.prototype.matchall>side-channel": true
      }
    },
    "string.prototype.matchall>regexp.prototype.flags": {
      "packages": {
        "globalthis>define-properties": true,
        "string.prototype.matchall>call-bind": true,
        "string.prototype.matchall>regexp.prototype.flags>set-function-name": true
      }
    },
    "string.prototype.matchall>regexp.prototype.flags>set-function-name": {
      "packages": {
        "globalthis>define-properties>define-data-property": true,
        "globalthis>define-properties>has-property-descriptors": true,
        "string.prototype.matchall>es-abstract>function.prototype.name>functions-have-names": true
      }
    },
    "string.prototype.matchall>side-channel": {
      "packages": {
        "brfs>static-module>object-inspect": true,
        "string.prototype.matchall>call-bind": true,
        "string.prototype.matchall>get-intrinsic": true
      }
    },
    "stylelint": {
      "builtin": {
        "fs.lstatSync": true,
        "fs.readFile": true,
        "fs.readFileSync": true,
        "fs.stat": true,
        "os.EOL": true,
        "path.dirname": true,
        "path.isAbsolute": true,
        "path.join": true,
        "path.normalize": true,
        "path.relative": true,
        "path.resolve": true,
        "path.sep": true,
        "url.URL": true
      },
      "globals": {
        "__dirname": true,
        "assert": true,
        "console.warn": true,
        "process.cwd": true,
        "process.env.NODE_ENV": true,
        "process.stdout.columns": true,
        "process.stdout.isTTY": true
      },
      "packages": {
        "chalk": true,
        "del>slash": true,
        "eslint>ignore": true,
        "eslint>imurmurhash": true,
        "fast-glob>micromatch": true,
        "globby": true,
        "lodash": true,
        "mocha>log-symbols": true,
        "nock>debug": true,
        "nyc>resolve-from": true,
        "stylelint>@stylelint/postcss-css-in-js": true,
        "stylelint>@stylelint/postcss-markdown": true,
        "stylelint>autoprefixer": true,
        "stylelint>balanced-match": true,
        "stylelint>cosmiconfig": true,
        "stylelint>execall": true,
        "stylelint>file-entry-cache": true,
        "stylelint>global-modules": true,
        "stylelint>globjoin": true,
        "stylelint>html-tags": true,
        "stylelint>import-lazy": true,
        "stylelint>known-css-properties": true,
        "stylelint>leven": true,
        "stylelint>mathml-tag-names": true,
        "stylelint>normalize-selector": true,
        "stylelint>postcss": true,
        "stylelint>postcss-html": true,
        "stylelint>postcss-less": true,
        "stylelint>postcss-media-query-parser": true,
        "stylelint>postcss-reporter": true,
        "stylelint>postcss-resolve-nested-selector": true,
        "stylelint>postcss-safe-parser": true,
        "stylelint>postcss-sass": true,
        "stylelint>postcss-scss": true,
        "stylelint>postcss-selector-parser": true,
        "stylelint>postcss-syntax": true,
        "stylelint>postcss-value-parser": true,
        "stylelint>specificity": true,
        "stylelint>style-search": true,
        "stylelint>sugarss": true,
        "stylelint>svg-tags": true,
        "stylelint>table": true,
        "stylelint>write-file-atomic": true,
        "yargs>string-width": true
      }
    },
    "stylelint>@stylelint/postcss-css-in-js": {
      "globals": {
        "__dirname": true
      },
      "packages": {
        "@babel/core": true,
        "stylelint>postcss": true,
        "stylelint>postcss-syntax": true
      }
    },
    "stylelint>@stylelint/postcss-markdown": {
      "packages": {
        "stylelint>@stylelint/postcss-markdown>remark": true,
        "stylelint>@stylelint/postcss-markdown>unist-util-find-all-after": true,
        "stylelint>postcss-html": true,
        "stylelint>postcss-syntax": true
      }
    },
    "stylelint>@stylelint/postcss-markdown>remark": {
      "packages": {
        "react-markdown>unified": true,
        "stylelint>@stylelint/postcss-markdown>remark>remark-parse": true,
        "stylelint>@stylelint/postcss-markdown>remark>remark-stringify": true
      }
    },
    "stylelint>@stylelint/postcss-markdown>remark>remark-parse": {
      "packages": {
        "react-syntax-highlighter>refractor>parse-entities": true,
        "react-syntax-highlighter>refractor>parse-entities>is-decimal": true,
        "stylelint>@stylelint/postcss-markdown>remark>remark-parse>ccount": true,
        "stylelint>@stylelint/postcss-markdown>remark>remark-parse>collapse-white-space": true,
        "stylelint>@stylelint/postcss-markdown>remark>remark-parse>is-alphabetical": true,
        "stylelint>@stylelint/postcss-markdown>remark>remark-parse>is-whitespace-character": true,
        "stylelint>@stylelint/postcss-markdown>remark>remark-parse>is-word-character": true,
        "stylelint>@stylelint/postcss-markdown>remark>remark-parse>markdown-escapes": true,
        "stylelint>@stylelint/postcss-markdown>remark>remark-parse>repeat-string": true,
        "stylelint>@stylelint/postcss-markdown>remark>remark-parse>state-toggle": true,
        "stylelint>@stylelint/postcss-markdown>remark>remark-parse>trim": true,
        "stylelint>@stylelint/postcss-markdown>remark>remark-parse>trim-trailing-lines": true,
        "stylelint>@stylelint/postcss-markdown>remark>remark-parse>unherit": true,
        "stylelint>@stylelint/postcss-markdown>remark>remark-parse>unist-util-remove-position": true,
        "stylelint>@stylelint/postcss-markdown>remark>remark-parse>vfile-location": true,
        "watchify>xtend": true
      }
    },
    "stylelint>@stylelint/postcss-markdown>remark>remark-parse>unherit": {
      "packages": {
        "pumpify>inherits": true,
        "watchify>xtend": true
      }
    },
    "stylelint>@stylelint/postcss-markdown>remark>remark-parse>unist-util-remove-position": {
      "packages": {
        "react-markdown>unist-util-visit": true
      }
    },
    "stylelint>@stylelint/postcss-markdown>remark>remark-stringify": {
      "packages": {
        "react-syntax-highlighter>refractor>parse-entities": true,
        "react-syntax-highlighter>refractor>parse-entities>is-decimal": true,
        "stylelint>@stylelint/postcss-markdown>remark>remark-parse>ccount": true,
        "stylelint>@stylelint/postcss-markdown>remark>remark-parse>is-whitespace-character": true,
        "stylelint>@stylelint/postcss-markdown>remark>remark-parse>markdown-escapes": true,
        "stylelint>@stylelint/postcss-markdown>remark>remark-parse>repeat-string": true,
        "stylelint>@stylelint/postcss-markdown>remark>remark-parse>state-toggle": true,
        "stylelint>@stylelint/postcss-markdown>remark>remark-parse>unherit": true,
        "stylelint>@stylelint/postcss-markdown>remark>remark-stringify>is-alphanumeric": true,
        "stylelint>@stylelint/postcss-markdown>remark>remark-stringify>longest-streak": true,
        "stylelint>@stylelint/postcss-markdown>remark>remark-stringify>markdown-table": true,
        "stylelint>@stylelint/postcss-markdown>remark>remark-stringify>mdast-util-compact": true,
        "stylelint>@stylelint/postcss-markdown>remark>remark-stringify>stringify-entities": true,
        "watchify>xtend": true
      }
    },
    "stylelint>@stylelint/postcss-markdown>remark>remark-stringify>markdown-table": {
      "packages": {
        "stylelint>@stylelint/postcss-markdown>remark>remark-parse>repeat-string": true
      }
    },
    "stylelint>@stylelint/postcss-markdown>remark>remark-stringify>mdast-util-compact": {
      "packages": {
        "react-markdown>unist-util-visit": true
      }
    },
    "stylelint>@stylelint/postcss-markdown>remark>remark-stringify>stringify-entities": {
      "packages": {
        "react-syntax-highlighter>refractor>parse-entities>character-entities-legacy": true,
        "react-syntax-highlighter>refractor>parse-entities>is-alphanumerical": true,
        "react-syntax-highlighter>refractor>parse-entities>is-decimal": true,
        "react-syntax-highlighter>refractor>parse-entities>is-hexadecimal": true,
        "stylelint>@stylelint/postcss-markdown>remark>remark-stringify>stringify-entities>character-entities-html4": true
      }
    },
    "stylelint>@stylelint/postcss-markdown>unist-util-find-all-after": {
      "packages": {
        "stylelint>@stylelint/postcss-markdown>unist-util-find-all-after>unist-util-is": true
      }
    },
    "stylelint>autoprefixer": {
      "globals": {
        "console": true,
        "process.cwd": true,
        "process.env.AUTOPREFIXER_GRID": true
      },
      "packages": {
        "stylelint>autoprefixer>normalize-range": true,
        "stylelint>autoprefixer>num2fraction": true,
        "stylelint>autoprefixer>picocolors": true,
        "stylelint>autoprefixer>postcss": true,
        "stylelint>postcss-value-parser": true,
        "webpack>browserslist": true,
        "webpack>browserslist>caniuse-lite": true
      }
    },
    "stylelint>autoprefixer>picocolors": {
      "builtin": {
        "tty.isatty": true
      },
      "globals": {
        "process.argv.includes": true,
        "process.env": true,
        "process.platform": true
      }
    },
    "stylelint>autoprefixer>postcss": {
      "builtin": {
        "fs": true,
        "path": true
      },
      "globals": {
        "Buffer": true,
        "atob": true,
        "btoa": true,
        "console": true,
        "process.env.NODE_ENV": true
      },
      "packages": {
        "stylelint>autoprefixer>picocolors": true,
        "stylelint>autoprefixer>postcss>source-map": true
      }
    },
    "stylelint>cosmiconfig": {
      "builtin": {
        "fs": true,
        "os": true,
        "path": true
      },
      "globals": {
        "process.cwd": true
      },
      "packages": {
        "depcheck>cosmiconfig>parse-json": true,
        "depcheck>cosmiconfig>yaml": true,
        "eslint>import-fresh": true,
        "globby>dir-glob>path-type": true
      }
    },
    "stylelint>execall": {
      "packages": {
        "stylelint>execall>clone-regexp": true
      }
    },
    "stylelint>execall>clone-regexp": {
      "packages": {
        "stylelint>execall>clone-regexp>is-regexp": true
      }
    },
    "stylelint>file-entry-cache": {
      "builtin": {
        "crypto.createHash": true,
        "fs.readFileSync": true,
        "fs.statSync": true,
        "path.basename": true,
        "path.dirname": true
      },
      "packages": {
        "stylelint>file-entry-cache>flat-cache": true
      }
    },
    "stylelint>file-entry-cache>flat-cache": {
      "builtin": {
        "fs.existsSync": true,
        "fs.readFileSync": true,
        "path.basename": true,
        "path.dirname": true,
        "path.resolve": true
      },
      "globals": {
        "__dirname": true
      },
      "packages": {
        "stylelint>file-entry-cache>flat-cache>flatted": true,
        "stylelint>file-entry-cache>flat-cache>rimraf": true,
        "stylelint>file-entry-cache>flat-cache>write": true
      }
    },
    "stylelint>file-entry-cache>flat-cache>rimraf": {
      "builtin": {
        "assert": true,
        "fs": true,
        "path.join": true
      },
      "globals": {
        "process.platform": true,
        "setTimeout": true
      },
      "packages": {
        "nyc>glob": true
      }
    },
    "stylelint>file-entry-cache>flat-cache>write": {
      "builtin": {
        "fs.createWriteStream": true,
        "fs.writeFile": true,
        "fs.writeFileSync": true,
        "path.dirname": true
      },
      "packages": {
        "stylelint>file-entry-cache>flat-cache>write>mkdirp": true
      }
    },
    "stylelint>file-entry-cache>flat-cache>write>mkdirp": {
      "builtin": {
        "fs": true,
        "path.dirname": true,
        "path.resolve": true
      }
    },
    "stylelint>global-modules": {
      "builtin": {
        "path.resolve": true
      },
      "globals": {
        "process.env.OSTYPE": true,
        "process.platform": true
      },
      "packages": {
        "stylelint>global-modules>global-prefix": true
      }
    },
    "stylelint>global-modules>global-prefix": {
      "builtin": {
        "fs.readFileSync": true,
        "fs.realpathSync": true,
        "os.homedir": true,
        "path.dirname": true,
        "path.join": true,
        "path.resolve": true
      },
      "globals": {
        "process.env.APPDATA": true,
        "process.env.DESTDIR": true,
        "process.env.OSTYPE": true,
        "process.env.PREFIX": true,
        "process.execPath": true,
        "process.platform": true
      },
      "packages": {
        "stylelint>global-modules>global-prefix>ini": true,
        "stylelint>global-modules>global-prefix>which": true
      }
    },
    "stylelint>global-modules>global-prefix>ini": {
      "globals": {
        "process": true
      }
    },
    "stylelint>global-modules>global-prefix>which": {
      "builtin": {
        "path.join": true
      },
      "globals": {
        "process.cwd": true,
        "process.env.OSTYPE": true,
        "process.env.PATH": true,
        "process.env.PATHEXT": true,
        "process.platform": true
      },
      "packages": {
        "@sentry/cli>which>isexe": true
      }
    },
    "stylelint>globjoin": {
      "builtin": {
        "path.join": true
      }
    },
    "stylelint>normalize-selector": {
      "globals": {
        "define": true
      }
    },
    "stylelint>postcss": {
      "builtin": {
        "fs": true,
        "path": true
      },
      "globals": {
        "Buffer": true,
        "atob": true,
        "btoa": true,
        "console": true,
        "process.env.NODE_ENV": true
      },
      "packages": {
        "stylelint>postcss>picocolors": true,
        "stylelint>postcss>source-map": true
      }
    },
    "stylelint>postcss-html": {
      "globals": {
        "__dirname": true
      },
      "packages": {
        "stylelint>postcss-html>htmlparser2": true,
        "stylelint>postcss-syntax": true
      }
    },
    "stylelint>postcss-html>htmlparser2": {
      "builtin": {
        "buffer.Buffer": true,
        "events.EventEmitter": true,
        "string_decoder.StringDecoder": true
      },
      "packages": {
        "pumpify>inherits": true,
        "stylelint>postcss-html>htmlparser2>domelementtype": true,
        "stylelint>postcss-html>htmlparser2>domhandler": true,
        "stylelint>postcss-html>htmlparser2>domutils": true,
        "stylelint>postcss-html>htmlparser2>entities": true,
        "stylelint>postcss-html>htmlparser2>readable-stream": true
      }
    },
    "stylelint>postcss-html>htmlparser2>domhandler": {
      "packages": {
        "stylelint>postcss-html>htmlparser2>domelementtype": true
      }
    },
    "stylelint>postcss-html>htmlparser2>domutils": {
      "packages": {
        "stylelint>postcss-html>htmlparser2>domelementtype": true,
        "stylelint>postcss-html>htmlparser2>domutils>dom-serializer": true
      }
    },
    "stylelint>postcss-html>htmlparser2>domutils>dom-serializer": {
      "packages": {
        "stylelint>postcss-html>htmlparser2>domelementtype": true,
        "stylelint>postcss-html>htmlparser2>entities": true
      }
    },
    "stylelint>postcss-html>htmlparser2>readable-stream": {
      "builtin": {
        "buffer.Buffer": true,
        "events.EventEmitter": true,
        "stream": true,
        "util": true
      },
      "globals": {
        "process.env.READABLE_STREAM": true,
        "process.nextTick": true,
        "process.stderr": true,
        "process.stdout": true
      },
      "packages": {
        "browserify>string_decoder": true,
        "pumpify>inherits": true,
        "readable-stream>util-deprecate": true
      }
    },
    "stylelint>postcss-less": {
      "packages": {
        "stylelint>postcss-less>postcss": true
      }
    },
    "stylelint>postcss-less>postcss": {
      "builtin": {
        "fs": true,
        "path": true
      },
      "globals": {
        "Buffer": true,
        "atob": true,
        "btoa": true,
        "console": true,
        "process.env.NODE_ENV": true
      },
      "packages": {
        "stylelint>postcss-less>postcss>picocolors": true,
        "stylelint>postcss-less>postcss>source-map": true
      }
    },
    "stylelint>postcss-less>postcss>picocolors": {
      "builtin": {
        "tty.isatty": true
      },
      "globals": {
        "process.argv.includes": true,
        "process.env": true,
        "process.platform": true
      }
    },
    "stylelint>postcss-reporter": {
      "packages": {
        "lodash": true
      }
    },
    "stylelint>postcss-safe-parser": {
      "packages": {
        "stylelint>postcss-safe-parser>postcss": true
      }
    },
    "stylelint>postcss-safe-parser>postcss": {
      "builtin": {
        "fs": true,
        "path": true
      },
      "globals": {
        "Buffer": true,
        "atob": true,
        "btoa": true,
        "console": true,
        "process.env.NODE_ENV": true
      },
      "packages": {
        "stylelint>postcss-safe-parser>postcss>picocolors": true,
        "stylelint>postcss-safe-parser>postcss>source-map": true
      }
    },
    "stylelint>postcss-safe-parser>postcss>picocolors": {
      "builtin": {
        "tty.isatty": true
      },
      "globals": {
        "process.argv.includes": true,
        "process.env": true,
        "process.platform": true
      }
    },
    "stylelint>postcss-sass": {
      "packages": {
        "madge>detective-less>gonzales-pe": true,
        "stylelint>postcss-sass>postcss": true
      }
    },
    "stylelint>postcss-sass>postcss": {
      "builtin": {
        "fs": true,
        "path": true
      },
      "globals": {
        "Buffer": true,
        "atob": true,
        "btoa": true,
        "console": true,
        "process.env.NODE_ENV": true
      },
      "packages": {
        "stylelint>postcss-sass>postcss>picocolors": true,
        "stylelint>postcss-sass>postcss>source-map": true
      }
    },
    "stylelint>postcss-sass>postcss>picocolors": {
      "builtin": {
        "tty.isatty": true
      },
      "globals": {
        "process.argv.includes": true,
        "process.env": true,
        "process.platform": true
      }
    },
    "stylelint>postcss-scss": {
      "packages": {
        "stylelint>postcss-scss>postcss": true
      }
    },
    "stylelint>postcss-scss>postcss": {
      "builtin": {
        "fs": true,
        "path": true
      },
      "globals": {
        "Buffer": true,
        "atob": true,
        "btoa": true,
        "console": true,
        "process.env.NODE_ENV": true
      },
      "packages": {
        "stylelint>postcss-scss>postcss>picocolors": true,
        "stylelint>postcss-scss>postcss>source-map": true
      }
    },
    "stylelint>postcss-scss>postcss>picocolors": {
      "builtin": {
        "tty.isatty": true
      },
      "globals": {
        "process.argv.includes": true,
        "process.env": true,
        "process.platform": true
      }
    },
    "stylelint>postcss-selector-parser": {
      "packages": {
        "readable-stream>util-deprecate": true,
        "stylelint>postcss-selector-parser>cssesc": true
      }
    },
    "stylelint>postcss-syntax": {
      "builtin": {
        "path.isAbsolute": true,
        "path.resolve": true,
        "path.sep": true
      },
      "packages": {
        "stylelint>postcss": true
      }
    },
    "stylelint>postcss>picocolors": {
      "builtin": {
        "tty.isatty": true
      },
      "globals": {
        "process.argv.includes": true,
        "process.env": true,
        "process.platform": true
      }
    },
    "stylelint>specificity": {
      "globals": {
        "define": true
      }
    },
    "stylelint>sugarss": {
      "packages": {
        "stylelint>sugarss>postcss": true
      }
    },
    "stylelint>sugarss>postcss": {
      "builtin": {
        "fs": true,
        "path": true
      },
      "globals": {
        "Buffer": true,
        "atob": true,
        "btoa": true,
        "console": true,
        "process.env.NODE_ENV": true
      },
      "packages": {
        "stylelint>sugarss>postcss>picocolors": true,
        "stylelint>sugarss>postcss>source-map": true
      }
    },
    "stylelint>sugarss>postcss>picocolors": {
      "builtin": {
        "tty.isatty": true
      },
      "globals": {
        "process.argv.includes": true,
        "process.env": true,
        "process.platform": true
      }
    },
    "stylelint>table": {
      "globals": {
        "process.stdout.write": true
      },
      "packages": {
        "eslint>ajv": true,
        "lodash": true,
        "stylelint>table>slice-ansi": true,
        "stylelint>table>string-width": true
      }
    },
    "stylelint>table>slice-ansi": {
      "packages": {
        "stylelint>table>slice-ansi>ansi-styles": true,
        "stylelint>table>slice-ansi>astral-regex": true,
        "stylelint>table>slice-ansi>is-fullwidth-code-point": true
      }
    },
    "stylelint>table>slice-ansi>ansi-styles": {
      "packages": {
        "stylelint>table>slice-ansi>ansi-styles>color-convert": true
      }
    },
    "stylelint>table>slice-ansi>ansi-styles>color-convert": {
      "packages": {
        "stylelint>table>slice-ansi>ansi-styles>color-convert>color-name": true
      }
    },
    "stylelint>table>string-width": {
      "packages": {
        "stylelint>table>slice-ansi>is-fullwidth-code-point": true,
        "stylelint>table>string-width>emoji-regex": true,
        "stylelint>table>string-width>strip-ansi": true
      }
    },
    "stylelint>table>string-width>strip-ansi": {
      "packages": {
        "stylelint>table>string-width>strip-ansi>ansi-regex": true
      }
    },
    "stylelint>write-file-atomic": {
      "builtin": {
        "fs.chmod": true,
        "fs.chmodSync": true,
        "fs.chown": true,
        "fs.chownSync": true,
        "fs.close": true,
        "fs.closeSync": true,
        "fs.fsync": true,
        "fs.fsyncSync": true,
        "fs.open": true,
        "fs.openSync": true,
        "fs.realpath": true,
        "fs.realpathSync": true,
        "fs.rename": true,
        "fs.renameSync": true,
        "fs.stat": true,
        "fs.statSync": true,
        "fs.unlink": true,
        "fs.unlinkSync": true,
        "fs.write": true,
        "fs.writeSync": true,
        "path.resolve": true,
        "util.promisify": true,
        "worker_threads.threadId": true
      },
      "globals": {
        "Buffer.isBuffer": true,
        "__filename": true,
        "process.getuid": true,
        "process.pid": true
      },
      "packages": {
        "eslint>imurmurhash": true,
        "nyc>signal-exit": true,
        "stylelint>write-file-atomic>is-typedarray": true,
        "stylelint>write-file-atomic>typedarray-to-buffer": true
      }
    },
    "stylelint>write-file-atomic>typedarray-to-buffer": {
      "globals": {
        "Buffer.from": true
      },
      "packages": {
        "stylelint>write-file-atomic>is-typedarray": true
      }
    },
    "superstruct": {
      "globals": {
        "console.warn": true,
        "define": true
      }
    },
    "terser": {
      "globals": {
        "Buffer": true,
        "atob": true,
        "btoa": true,
        "console.log": true,
        "console.warn": true,
        "define": true,
        "process": true
      },
      "packages": {
        "jsdom>acorn": true,
        "terser>@jridgewell/source-map": true
      }
    },
    "terser>@jridgewell/source-map": {
      "globals": {
        "Buffer": true,
        "TextDecoder": true,
        "define": true
      }
    },
    "terser>@jridgewell/source-map>@jridgewell/gen-mapping": {
      "globals": {
        "define": true
      },
      "packages": {
        "terser>@jridgewell/source-map>@jridgewell/gen-mapping>@jridgewell/set-array": true,
        "terser>@jridgewell/source-map>@jridgewell/gen-mapping>@jridgewell/sourcemap-codec": true,
        "terser>@jridgewell/source-map>@jridgewell/trace-mapping": true
      }
    },
    "terser>@jridgewell/source-map>@jridgewell/gen-mapping>@jridgewell/set-array": {
      "globals": {
        "define": true
      }
    },
    "terser>@jridgewell/source-map>@jridgewell/gen-mapping>@jridgewell/sourcemap-codec": {
      "globals": {
        "Buffer": true,
        "TextDecoder": true,
        "define": true
      }
    },
    "terser>@jridgewell/source-map>@jridgewell/trace-mapping": {
      "globals": {
        "define": true
      },
      "packages": {
        "terser>@jridgewell/source-map>@jridgewell/gen-mapping>@jridgewell/sourcemap-codec": true,
        "terser>@jridgewell/source-map>@jridgewell/trace-mapping>@jridgewell/resolve-uri": true
      }
    },
    "terser>@jridgewell/source-map>@jridgewell/trace-mapping>@jridgewell/resolve-uri": {
      "globals": {
        "define": true
      }
    },
    "terser>source-map-support": {
      "builtin": {
        "fs": true,
        "path.dirname": true,
        "path.resolve": true
      },
      "globals": {
        "XMLHttpRequest": true,
        "console.error": true,
        "process": true
      },
      "packages": {
        "terser>source-map-support>buffer-from": true,
        "terser>source-map-support>source-map": true
      }
    },
    "terser>source-map-support>buffer-from": {
      "globals": {
        "Buffer": true
      }
    },
    "through2": {
      "packages": {
        "through2>readable-stream": true
      }
    },
    "through2>readable-stream": {
      "builtin": {
        "buffer.Buffer": true,
        "events.EventEmitter": true,
        "stream": true,
        "util": true
      },
      "globals": {
        "process.env.READABLE_STREAM": true,
        "process.nextTick": true,
        "process.stderr": true,
        "process.stdout": true
      },
      "packages": {
        "browserify>string_decoder": true,
        "pumpify>inherits": true,
        "readable-stream>util-deprecate": true
      }
    },
    "tsutils": {
      "packages": {
        "tslib": true,
        "typescript": true
      }
    },
    "typescript": {
      "builtin": {
        "buffer.Buffer": true,
        "crypto": true,
        "fs": true,
        "inspector": true,
        "module": true,
        "os.EOL": true,
        "os.platform": true,
        "path.dirname": true,
        "path.join": true,
        "path.resolve": true,
        "perf_hooks.PerformanceObserver": true,
        "perf_hooks.performance": true
      },
      "globals": {
        "Intl": true,
        "PerformanceObserver": true,
        "TypeScript": "write",
        "__dirname": true,
        "__filename": true,
        "__magic__": true,
        "clearTimeout": true,
        "console.log": true,
        "gc": true,
        "globalThis": true,
        "performance": true,
        "process": true,
        "setTimeout": true,
        "toolsVersion": "write"
      },
      "packages": {
        "terser>source-map-support": true
      }
    },
    "vinyl": {
      "builtin": {
        "buffer.Buffer.isBuffer": true,
        "path.basename": true,
        "path.dirname": true,
        "path.extname": true,
        "path.join": true,
        "path.normalize": true,
        "path.relative": true,
        "util.inspect.custom": true
      },
      "globals": {
        "process.cwd": true
      },
      "packages": {
        "vinyl>clone": true,
        "vinyl>clone-buffer": true,
        "vinyl>clone-stats": true,
        "vinyl>cloneable-readable": true,
        "vinyl>remove-trailing-separator": true,
        "vinyl>replace-ext": true
      }
    },
    "vinyl-buffer": {
      "packages": {
        "vinyl-buffer>bl": true,
        "vinyl-buffer>through2": true
      }
    },
    "vinyl-buffer>bl": {
      "builtin": {
        "util.inherits": true
      },
      "packages": {
        "koa>content-disposition>safe-buffer": true,
        "readable-stream": true
      }
    },
    "vinyl-buffer>through2": {
      "builtin": {
        "util.inherits": true
      },
      "globals": {
        "process.nextTick": true
      },
      "packages": {
        "readable-stream": true,
        "watchify>xtend": true
      }
    },
    "vinyl-source-stream": {
      "builtin": {
        "path.resolve": true
      },
      "globals": {
        "process.cwd": true
      },
      "packages": {
        "vinyl": true,
        "vinyl-source-stream>through2": true
      }
    },
    "vinyl-source-stream>through2": {
      "builtin": {
        "util.inherits": true
      },
      "globals": {
        "process.nextTick": true
      },
      "packages": {
        "readable-stream": true,
        "watchify>xtend": true
      }
    },
    "vinyl-sourcemaps-apply": {
      "packages": {
        "vinyl-sourcemaps-apply>source-map": true
      }
    },
    "vinyl>clone": {
      "globals": {
        "Buffer": true
      }
    },
    "vinyl>clone-buffer": {
      "builtin": {
        "buffer.Buffer": true
      }
    },
    "vinyl>clone-stats": {
      "builtin": {
        "fs.Stats": true
      }
    },
    "vinyl>cloneable-readable": {
      "packages": {
        "pumpify>inherits": true,
        "vinyl>cloneable-readable>process-nextick-args": true,
        "vinyl>cloneable-readable>through2": true
      }
    },
    "vinyl>cloneable-readable>process-nextick-args": {
      "globals": {
        "process.nextTick": true,
        "process.version": true
      }
    },
    "vinyl>cloneable-readable>through2": {
      "builtin": {
        "util.inherits": true
      },
      "globals": {
        "process.nextTick": true
      },
      "packages": {
        "readable-stream": true,
        "watchify>xtend": true
      }
    },
    "vinyl>remove-trailing-separator": {
      "globals": {
        "process.platform": true
      }
    },
    "vinyl>replace-ext": {
      "builtin": {
        "path.basename": true,
        "path.dirname": true,
        "path.extname": true,
        "path.join": true
      }
    },
    "watchify": {
      "builtin": {
        "path.join": true
      },
      "globals": {
        "clearTimeout": true,
        "setTimeout": true
      },
      "packages": {
        "chokidar": true,
        "chokidar>anymatch": true,
        "through2": true,
        "watchify>xtend": true
      }
    },
    "webpack>browserslist": {
      "builtin": {
        "fs.existsSync": true,
        "fs.readFileSync": true,
        "fs.statSync": true,
        "path.basename": true,
        "path.dirname": true,
        "path.join": true,
        "path.resolve": true
      },
      "globals": {
        "console.warn": true,
        "process.env": true,
        "process.versions.node": true
      },
      "packages": {
        "webpack>browserslist>caniuse-lite": true,
        "webpack>browserslist>electron-to-chromium": true,
        "webpack>browserslist>node-releases": true
      }
    },
    "webpack>eslint-scope": {
      "builtin": {
        "assert": true
      },
      "packages": {
        "eslint>eslint-scope>esrecurse": true,
        "webpack>eslint-scope>estraverse": true
      }
    },
    "webpack>json-parse-even-better-errors": {
      "globals": {
        "Buffer.isBuffer": true
      }
    },
    "yargs": {
      "builtin": {
        "assert": true,
        "fs": true,
        "path": true,
        "util": true
      },
      "globals": {
        "Error": true,
        "__dirname": true,
        "console": true,
        "process": true
      },
      "packages": {
        "yargs>cliui": true,
        "yargs>escalade": true,
        "yargs>get-caller-file": true,
        "yargs>require-directory": true,
        "yargs>string-width": true,
        "yargs>y18n": true,
        "yargs>yargs-parser": true
      }
    },
    "yargs>cliui": {
      "globals": {
        "process": true
      },
      "packages": {
        "eslint>strip-ansi": true,
        "yargs>cliui>wrap-ansi": true,
        "yargs>string-width": true
      }
    },
    "yargs>cliui>wrap-ansi": {
      "packages": {
        "chalk>ansi-styles": true,
        "eslint>strip-ansi": true,
        "yargs>string-width": true
      }
    },
    "yargs>escalade": {
      "builtin": {
        "fs.readdirSync": true,
        "fs.statSync": true,
        "path.dirname": true,
        "path.resolve": true
      }
    },
    "yargs>require-directory": {
      "builtin": {
        "fs.readdirSync": true,
        "fs.statSync": true,
        "path.dirname": true,
        "path.join": true,
        "path.resolve": true
      }
    },
    "yargs>string-width": {
      "packages": {
        "eslint>strip-ansi": true,
        "yargs>string-width>emoji-regex": true,
        "yargs>string-width>is-fullwidth-code-point": true
      }
    },
    "yargs>y18n": {
      "builtin": {
        "fs": true,
        "path": true,
        "util": true
      }
    },
    "yargs>yargs-parser": {
      "builtin": {
        "fs": true,
        "path": true,
        "util": true
      },
      "globals": {
        "process": true
      }
    }
  }
}<|MERGE_RESOLUTION|>--- conflicted
+++ resolved
@@ -30,7 +30,12 @@
     },
     "@babel/code-frame>@babel/highlight>chalk>ansi-styles": {
       "packages": {
-        "@metamask/jazzicon>color>color-convert": true
+        "@babel/code-frame>@babel/highlight>chalk>ansi-styles>color-convert": true
+      }
+    },
+    "@babel/code-frame>@babel/highlight>chalk>ansi-styles>color-convert": {
+      "packages": {
+        "@babel/code-frame>@babel/highlight>chalk>ansi-styles>color-convert>color-name": true
       }
     },
     "@babel/code-frame>@babel/highlight>chalk>supports-color": {
@@ -1231,8 +1236,6 @@
         "readable-stream>util-deprecate": true
       }
     },
-<<<<<<< HEAD
-=======
     "@lavamoat/lavapack>through2": {
       "builtin": {
         "util.inherits": true
@@ -1279,7 +1282,6 @@
         "@lavamoat/lavapack>through2>readable-stream>safe-buffer": true
       }
     },
->>>>>>> 726bdf9d
     "@metamask/build-utils": {
       "packages": {
         "@metamask/utils": true
@@ -1293,33 +1295,6 @@
     "@metamask/jazzicon>color>clone": {
       "globals": {
         "Buffer": true
-      }
-    },
-    "@metamask/utils": {
-      "globals": {
-        "Buffer": true,
-        "TextDecoder": true,
-        "TextEncoder": true
-      },
-      "packages": {
-        "@metamask/utils>@noble/hashes": true,
-        "@metamask/utils>@scure/base": true,
-        "@metamask/utils>pony-cause": true,
-        "nock>debug": true,
-        "semver": true,
-        "superstruct": true
-      }
-    },
-    "@metamask/utils>@noble/hashes": {
-      "globals": {
-        "TextEncoder": true,
-        "crypto": true
-      }
-    },
-    "@metamask/utils>@scure/base": {
-      "globals": {
-        "TextDecoder": true,
-        "TextEncoder": true
       }
     },
     "@metamask/utils": {
@@ -6327,40 +6302,8 @@
         "process.nextTick": true
       },
       "packages": {
-<<<<<<< HEAD
-        "lavamoat-browserify>readable-stream": true
-      }
-    },
-    "lavamoat>@babel/highlight": {
-      "packages": {
-        "lavamoat>@babel/highlight>@babel/helper-validator-identifier": true,
-        "lavamoat>@babel/highlight>chalk": true,
-        "loose-envify>js-tokens": true
-      }
-    },
-    "lavamoat>@babel/highlight>chalk": {
-      "globals": {
-        "process.env.TERM": true,
-        "process.platform": true
-      },
-      "packages": {
-        "lavamoat>@babel/highlight>chalk>ansi-styles": true,
-        "lavamoat>@babel/highlight>chalk>escape-string-regexp": true,
-        "lavamoat>@babel/highlight>chalk>supports-color": true
-      }
-    },
-    "lavamoat>@babel/highlight>chalk>ansi-styles": {
-      "packages": {
-        "lavamoat>@babel/highlight>chalk>ansi-styles>color-convert": true
-      }
-    },
-    "lavamoat>@babel/highlight>chalk>ansi-styles>color-convert": {
-      "packages": {
-        "lavamoat>@babel/highlight>chalk>ansi-styles>color-convert>color-name": true
-=======
         "lavamoat-browserify>through2>readable-stream": true,
         "watchify>xtend": true
->>>>>>> 726bdf9d
       }
     },
     "lavamoat-browserify>through2>readable-stream": {
@@ -7883,23 +7826,13 @@
         "browserify>has>function-bind": true,
         "depcheck>is-core-module>hasown": true,
         "string.prototype.matchall>es-abstract>has-proto": true,
-        "string.prototype.matchall>get-intrinsic>hasown": true,
         "string.prototype.matchall>has-symbols": true
       }
     },
-    "string.prototype.matchall>get-intrinsic>hasown": {
-      "packages": {
-        "browserify>has>function-bind": true
-      }
-    },
     "string.prototype.matchall>internal-slot": {
       "packages": {
-<<<<<<< HEAD
-=======
         "depcheck>is-core-module>hasown": true,
->>>>>>> 726bdf9d
         "string.prototype.matchall>get-intrinsic": true,
-        "string.prototype.matchall>get-intrinsic>hasown": true,
         "string.prototype.matchall>side-channel": true
       }
     },
