--- conflicted
+++ resolved
@@ -54,12 +54,6 @@
           requires:
             - prep-deps
       - prep-build-test-flask:
-<<<<<<< HEAD
-          requires:
-            - prep-deps
-      - prep-build-test-metrics:
-=======
->>>>>>> bc8d4a3a
           requires:
             - prep-deps
       - test-storybook:
@@ -85,15 +79,6 @@
           requires:
             - prep-build-test
       - test-e2e-chrome-snaps:
-<<<<<<< HEAD
-          requires:
-            - prep-build-test-flask
-      - test-e2e-firefox-snaps:
-          requires:
-            - prep-build-test-flask
-      - test-e2e-chrome-metrics:
-=======
->>>>>>> bc8d4a3a
           requires:
             - prep-build-test-flask
       - test-e2e-firefox-snaps:
@@ -143,11 +128,6 @@
             - test-mozilla-lint-flask
             - test-e2e-chrome
             - test-e2e-firefox
-<<<<<<< HEAD
-            - test-e2e-chrome-metrics
-            - test-e2e-firefox-metrics
-=======
->>>>>>> bc8d4a3a
             - test-e2e-chrome-snaps
             - test-e2e-firefox-snaps
       - benchmark:
@@ -305,31 +285,6 @@
             - builds-flask
 
   prep-build-test-flask:
-<<<<<<< HEAD
-    executor: node-browsers-medium-plus
-    steps:
-      - checkout
-      - attach_workspace:
-          at: .
-      - run:
-          name: Build extension for testing
-          command: yarn build:test:flask
-      - run:
-          name: Move test build to 'dist-test' to avoid conflict with production build
-          command: mv ./dist ./dist-test-flask
-      - run:
-          name: Move test zips to 'builds-test' to avoid conflict with production build
-          command: mv ./builds ./builds-test-flask
-      - persist_to_workspace:
-          root: .
-          paths:
-            - dist-test-flask
-            - builds-test-flask
-
-
-  prep-build-test:
-=======
->>>>>>> bc8d4a3a
     executor: node-browsers-medium-plus
     steps:
       - checkout
@@ -513,7 +468,6 @@
           destination: test-artifacts
 
   test-e2e-firefox-snaps:
-<<<<<<< HEAD
     executor: node-browsers
     steps:
       - checkout
@@ -567,62 +521,6 @@
           path: test-artifacts
           destination: test-artifacts
 
-  test-e2e-chrome-metrics:
-=======
->>>>>>> bc8d4a3a
-    executor: node-browsers
-    steps:
-      - checkout
-      - run:
-          name: Install Firefox
-          command: ./.circleci/scripts/firefox-install.sh
-      - attach_workspace:
-          at: .
-      - run:
-          name: Move test build to dist
-          command: mv ./dist-test-flask ./dist
-      - run:
-          name: Move test zips to builds
-          command: mv ./builds-test-flask ./builds
-      - run:
-          name: test:e2e:firefox:snaps
-          command: |
-            if .circleci/scripts/test-run-e2e.sh
-            then
-              yarn test:e2e:firefox:snaps --retries 2
-            fi
-          no_output_timeout: 20m
-      - store_artifacts:
-          path: test-artifacts
-          destination: test-artifacts
-
-  test-e2e-chrome-snaps:
-    executor: node-browsers
-    steps:
-      - checkout
-      - run:
-          name: Re-Install Chrome
-          command: ./.circleci/scripts/chrome-install.sh
-      - attach_workspace:
-          at: .
-      - run:
-          name: Move test build to dist
-          command: mv ./dist-test-flask ./dist
-      - run:
-          name: Move test zips to builds
-          command: mv ./builds-test-flask ./builds
-      - run:
-          name: test:e2e:chrome:snaps
-          command: |
-            if .circleci/scripts/test-run-e2e.sh
-            then
-              yarn test:e2e:chrome:snaps --retries 2
-            fi
-          no_output_timeout: 20m
-      - store_artifacts:
-          path: test-artifacts
-          destination: test-artifacts
-
   test-e2e-firefox:
     executor: node-browsers-medium-plus
     steps:
