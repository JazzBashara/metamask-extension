--- conflicted
+++ resolved
@@ -30,7 +30,6 @@
       only:
         - /^Version-v(\d+)[.](\d+)[.](\d+)/
 
-<<<<<<< HEAD
 aliases:
   # Shallow Git Clone
   - &shallow-git-clone
@@ -65,8 +64,6 @@
         git clone --depth 1 "$CIRCLE_REPOSITORY_URL" --branch "$CIRCLE_BRANCH" .
       fi
 
-=======
->>>>>>> f77b1f65
 workflows:
   test_and_release:
     jobs:
