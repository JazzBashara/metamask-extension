import { TRANSACTION_STATUSES } from '../shared/constants/transaction';

const state = {
  invalidCustomNetwork: {
    state: 'CLOSED',
    networkName: '',
  },
  unconnectedAccount: {
    state: 'CLOSED',
  },
  activeTab: {
    id: 113,
    title: 'E2E Test Dapp',
    origin: 'https://metamask.github.io',
    protocol: 'https:',
    url: 'https://metamask.github.io/test-dapp/',
  },
  metamask: {
    networkDetails: {
      EIPS: {
        1559: true,
      },
    },
    isInitialized: true,
    isUnlocked: true,
    isAccountMenuOpen: false,
    rpcUrl: 'https://rawtestrpc.metamask.io/',
    identities: {
      '0x64a845a5b02460acf8a3d84503b0d68d028b4bb4': {
        name: 'This is a Really Long Account Name',
        address: '0x64a845a5b02460acf8a3d84503b0d68d028b4bb4',
      },
      '0xb19ac54efa18cc3a14a5b821bfec73d284bf0c5e': {
        name: 'Account 2',
        address: '0xb19ac54efa18cc3a14a5b821bfec73d284bf0c5e',
      },
      '0x9d0ba4ddac06032527b140912ec808ab9451b788': {
        name: 'Account 3',
        address: '0x9d0ba4ddac06032527b140912ec808ab9451b788',
      },
    },
    unapprovedTxs: {
      3111025347726181: {
        id: 3111025347726181,
        time: 1620710815484,
        status: 'unapproved',
        metamaskNetworkId: '3',
        msgParams: '0x64a845a5b02460acf8a3d84503b0d68d028b4bb4',
        chainId: '0x3',
        loadingDefaults: false,
        txParams: {
          from: '0x64a845a5b02460acf8a3d84503b0d68d028b4bb4',
          to: '0xaD6D458402F60fD3Bd25163575031ACDce07538D',
          value: '0x0',
          data:
            '0xa9059cbb000000000000000000000000b19ac54efa18cc3a14a5b821bfec73d284bf0c5e0000000000000000000000000000000000000000000000003782dace9d900000',
          gas: '0xcb28',
          gasPrice: '0x77359400',
        },
        type: 'standard',
        origin: 'metamask',
        transactionCategory: 'transfer',
        history: [
          {
            id: 7786962153682822,
            time: 1620710815484,
            status: 'unapproved',
            metamaskNetworkId: '3',
            chainId: '0x3',
            loadingDefaults: true,
            txParams: {
              from: '0x64a845a5b02460acf8a3d84503b0d68d028b4bb4',
              to: '0xaD6D458402F60fD3Bd25163575031ACDce07538D',
              value: '0x0',
              data:
                '0xa9059cbb000000000000000000000000b19ac54efa18cc3a14a5b821bfec73d284bf0c5e0000000000000000000000000000000000000000000000003782dace9d900000',
              gas: '0xcb28',
              gasPrice: '0x77359400',
            },
            type: 'standard',
            origin: 'metamask',
            transactionCategory: 'transfer',
          },
          [
            {
              op: 'replace',
              path: '/loadingDefaults',
              value: false,
              note: 'Added new unapproved transaction.',
              timestamp: 1620710815497,
            },
          ],
        ],
      },
    },
    frequentRpcList: [],
    addressBook: {
      undefined: {
        0: {
          address: '0x39a4e4Af7cCB654dB9500F258c64781c8FbD39F0',
          name: '',
          isEns: false,
        },
      },
    },
    recipient: {
      address: '0x39a4e4Af7cCB654dB9500F258c64781c8FbD39F0',
      nickname: 'John Doe',
      error: '',
      warning: '',
    },
    addresses: [
      {
        address: '0x39a4e4Af7cCB654dB9500F258c64781c8FbD39F0',
        name: 'DAI',
        isEns: false,
      },
      {
        address: '1x39a4e4Af7cCB654dB9500F258c64781c8FbD39F0',
        name: 'ETH',
        isEns: true,
      },
    ],
    contractExchangeRates: {
      '0xaD6D458402F60fD3Bd25163575031ACDce07538D': 0,
    },
    tokens: [
      {
        address: '0xaD6D458402F60fD3Bd25163575031ACDce07538D',
        symbol: 'DAI',
        decimals: 18,
      },
    ],
    pendingTokens: {},
    customNonceValue: '',
    send: {
      gasLimit: '0xcb28',
      gasPrice: null,
      gasTotal: null,
      tokenBalance: '8.7a73149c048545a3fe58',
      from: '',
      to: '0xb19ac54efa18cc3a14a5b821bfec73d284bf0c5e',
      amount: '3782dace9d900000',
      memo: '',
      errors: {},
      maxModeOn: false,
      editingTransactionId: null,
      toNickname: 'Account 2',
      ensResolution: null,
      ensResolutionError: '',
      token: {
        address: '0xaD6D458402F60fD3Bd25163575031ACDce07538D',
        symbol: 'DAI',
        decimals: 18,
      },
    },
    useBlockie: false,
    featureFlags: {},
    welcomeScreenSeen: false,
    currentLocale: 'en',
    preferences: {
      useNativeCurrencyAsPrimaryCurrency: true,
    },
    firstTimeFlowType: 'create',
    completedOnboarding: true,
    knownMethodData: {
      '0x60806040': {
        name: 'Approve Tokens',
      },
      '0x095ea7b3': {
        name: 'Approve Tokens',
      },
    },
    participateInMetaMetrics: true,
    nextNonce: 71,
    connectedStatusPopoverHasBeenShown: true,
    swapsWelcomeMessageHasBeenShown: true,
    defaultHomeActiveTabName: 'Assets',
    provider: {
      type: 'ropsten',
      ticker: 'ETH',
      nickname: '',
      rpcUrl: '',
      chainId: '0x3',
    },
    previousProviderStore: {
      type: 'ropsten',
      ticker: 'ETH',
      nickname: '',
      rpcUrl: '',
      chainId: '0x3',
    },
    network: '3',
    accounts: {
      '0x64a845a5b02460acf8a3d84503b0d68d028b4bb4': {
        address: '0x64a845a5b02460acf8a3d84503b0d68d028b4bb4',
        balance: '0x176e5b6f173ebe66',
<<<<<<< HEAD
      },
      '0xb19ac54efa18cc3a14a5b821bfec73d284bf0c5e': {
        address: '0xb19ac54efa18cc3a14a5b821bfec73d284bf0c5e',
        balance: '0x2d3142f5000',
      },
=======
      },
      '0xb19ac54efa18cc3a14a5b821bfec73d284bf0c5e': {
        address: '0xb19ac54efa18cc3a14a5b821bfec73d284bf0c5e',
        balance: '0x2d3142f5000',
      },
>>>>>>> aba2c719
      '0x9d0ba4ddac06032527b140912ec808ab9451b788': {
        address: '0x9d0ba4ddac06032527b140912ec808ab9451b788',
        balance: '0x15f6f0b9d4f8d000',
      },
    },
    currentBlockGasLimit: '0x793af4',
    currentNetworkTxList: [
      {
        chainId: '0x38',
        dappSuggestedGasFees: null,
        firstRetryBlockNumber: '0x9c2686',
        hash:
          '0xf45e7a751adfc0fbadccc972816baf33eb34543e52ace51f0f8d0d7f357afdc6',
        history: [
          {
            chainId: '0x38',
            dappSuggestedGasFees: null,
            id: 2360388496987298,
            loadingDefaults: true,
            metamaskNetworkId: '56',
            origin: 'metamask',
            status: 'unapproved',
            time: 1629582710520,
            txParams: {
              data:
                '0xa9059cbb0000000000000000000000004ef2d5a1d056e7c9e8bcdbf2bd9ac0df749a1c2900000000000000000000000000000000000000000000000029a2241af62c0000',
              from: '0x17f62b1b2407c41c43e14da0699d6b4b0a521548',
              gas: '0x2eb27',
              gasPrice: '0x12a05f200',
              to: '0x2e8c05582176fa93b4590382e8290c73deb82176',
              type: '0x0',
              value: '0x0',
            },
            type: 'transfer',
          },
          [
            {
              note: 'Added new unapproved transaction.',
              op: 'replace',
              path: '/loadingDefaults',
              timestamp: 1629582710530,
              value: false,
            },
          ],
          [
            {
              note: 'txStateManager: setting status to approved',
              op: 'replace',
              path: '/status',
              timestamp: 1629582711218,
              value: 'approved',
            },
          ],
          [
            {
              note: 'transactions#approveTransaction',
              op: 'add',
              path: '/txParams/nonce',
              timestamp: 1629582711220,
              value: '0x15b',
            },
            {
              op: 'add',
              path: '/nonceDetails',
              value: {
                local: {
                  details: {
                    highest: 347,
                    startPoint: 347,
                  },
                  name: 'local',
                  nonce: 347,
                },
                network: {
                  details: {
                    baseCount: 347,
                    blockNumber: '0x9c2682',
                  },
                  name: 'network',
                  nonce: 347,
                },
                params: {
                  highestLocallyConfirmed: 327,
                  highestSuggested: 347,
                  nextNetworkNonce: 347,
                },
              },
            },
          ],
          [
            {
              note: 'transactions#signTransaction: add r, s, v values',
              op: 'add',
              path: '/r',
              timestamp: 1629582711236,
              value:
                '0x90a4dfb0646eef9815454d0ab543b5844acb8772101084565155c93ecce8ed69',
            },
            {
              op: 'add',
              path: '/s',
              value:
                '0x7fd317c727025490f282c7990b8518a7dab7521b1ada1cb639f887966bc078df',
            },
            {
              op: 'add',
              path: '/v',
              value: '0x93',
            },
          ],
          [
            {
              note: 'txStateManager: setting status to signed',
              op: 'replace',
              path: '/status',
              timestamp: 1629582711236,
              value: 'signed',
            },
          ],
          [
            {
              note: 'transactions#publishTransaction',
              op: 'add',
              path: '/rawTx',
              timestamp: 1629582711237,
              value:
                '0xf8ad82015b85012a05f2008302eb27942e8c05582176fa93b4590382e8290c73deb8217680b844a9059cbb0000000000000000000000004ef2d5a1d056e7c9e8bcdbf2bd9ac0df749a1c2900000000000000000000000000000000000000000000000029a2241af62c00008193a090a4dfb0646eef9815454d0ab543b5844acb8772101084565155c93ecce8ed69a07fd317c727025490f282c7990b8518a7dab7521b1ada1cb639f887966bc078df',
            },
          ],
          [
            {
              note: 'transactions#setTxHash',
              op: 'add',
              path: '/hash',
              timestamp: 1629582711336,
              value:
                '0xf45e7a751adfc0fbadccc972816baf33eb34543e52ace51f0f8d0d7f357afdc6',
            },
          ],
          [
            {
              note: 'txStateManager - add submitted time stamp',
              op: 'add',
              path: '/submittedTime',
              timestamp: 1629582711337,
              value: 1629582711337,
            },
          ],
          [
            {
              note: 'txStateManager: setting status to submitted',
              op: 'replace',
              path: '/status',
              timestamp: 1629582711338,
              value: 'submitted',
            },
<<<<<<< HEAD
          ],
          [
            {
              note: 'transactions/pending-tx-tracker#event: tx:block-update',
              op: 'add',
              path: '/firstRetryBlockNumber',
              timestamp: 1629582711878,
              value: '0x9c2686',
            },
          ],
          [
            {
              note: 'txStateManager: setting status to confirmed',
              op: 'replace',
              path: '/status',
              timestamp: 1629582721178,
              value: 'confirmed',
=======
          ],
          [
            {
              note: 'transactions/pending-tx-tracker#event: tx:block-update',
              op: 'add',
              path: '/firstRetryBlockNumber',
              timestamp: 1629582711878,
              value: '0x9c2686',
>>>>>>> aba2c719
            },
          ],
          [
            {
<<<<<<< HEAD
=======
              note: 'txStateManager: setting status to confirmed',
              op: 'replace',
              path: '/status',
              timestamp: 1629582721178,
              value: 'confirmed',
            },
            {
>>>>>>> aba2c719
              op: 'add',
              path: '/txReceipt',
              value: {
                blockHash:
                  '0x30bf5dfa12e460a5d121267c00ba3047a14ba286e0c4fe75fa979010f527cba0',
                blockNumber: '9c2688',
                contractAddress: null,
                cumulativeGasUsed: '19a4942',
                from: '0x17f62b1b2407c41c43e14da0699d6b4b0a521548',
                gasUsed: '1f21a',
                logs: [
                  {
                    address: '0x2e8c05582176fa93b4590382e8290c73deb82176',
                    blockHash:
                      '0x30bf5dfa12e460a5d121267c00ba3047a14ba286e0c4fe75fa979010f527cba0',
                    blockNumber: '9c2688',
                    data:
                      '0x00000000000000000000000000000000000000000000000028426c213d688000',
                    logIndex: '245',
                    removed: false,
                    topics: [
                      '0xddf252ad1be2c89b69c2b068fc378daa952ba7f163c4a11628f55a4df523b3ef',
                      '0x00000000000000000000000017f62b1b2407c41c43e14da0699d6b4b0a521548',
                      '0x0000000000000000000000004ef2d5a1d056e7c9e8bcdbf2bd9ac0df749a1c29',
                    ],
                    transactionHash:
                      '0xf45e7a751adfc0fbadccc972816baf33eb34543e52ace51f0f8d0d7f357afdc6',
                    transactionIndex: 'ae',
                  },
                  {
                    address: '0x2e8c05582176fa93b4590382e8290c73deb82176',
                    blockHash:
                      '0x30bf5dfa12e460a5d121267c00ba3047a14ba286e0c4fe75fa979010f527cba0',
                    blockNumber: '9c2688',
                    data:
                      '0x000000000000000000000000000000000000000000000000006a94d74f430000',
                    logIndex: '246',
                    removed: false,
                    topics: [
                      '0xddf252ad1be2c89b69c2b068fc378daa952ba7f163c4a11628f55a4df523b3ef',
                      '0x00000000000000000000000017f62b1b2407c41c43e14da0699d6b4b0a521548',
                      '0x000000000000000000000000c825413863f677a2012bb8db3a5e4a18bbf29e56',
                    ],
                    transactionHash:
                      '0xf45e7a751adfc0fbadccc972816baf33eb34543e52ace51f0f8d0d7f357afdc6',
                    transactionIndex: 'ae',
                  },
                  {
                    address: '0x2e8c05582176fa93b4590382e8290c73deb82176',
                    blockHash:
                      '0x30bf5dfa12e460a5d121267c00ba3047a14ba286e0c4fe75fa979010f527cba0',
                    blockNumber: '9c2688',
                    data:
                      '0x000000000000000000000000000000000000000000000000001ff973cafa8000',
                    logIndex: '247',
                    removed: false,
                    topics: [
                      '0xddf252ad1be2c89b69c2b068fc378daa952ba7f163c4a11628f55a4df523b3ef',
                      '0x00000000000000000000000017f62b1b2407c41c43e14da0699d6b4b0a521548',
                      '0x0000000000000000000000004ef2d5a1d056e7c9e8bcdbf2bd9ac0df749a1c29',
                    ],
                    transactionHash:
                      '0xf45e7a751adfc0fbadccc972816baf33eb34543e52ace51f0f8d0d7f357afdc6',
                    transactionIndex: 'ae',
                  },
                ],
                logsBloom:
                  '0x20000000000000000000000000000000000000000000000000000000000000000000000000000000000000000000400000000000100000000000020000000000000000000000000000000008000000000080000000000000000000000000000000000000000040000000000000000000000040000000000200000010000000000000000000000000000000000000000000000000000000000000000000400000000000000000000000000200000000000000000000800000000000000000000000000002000000000000000000000000000000000000000000000000000000000000000080000000000000000000000000000000000000000000000000000000',
                status: '0x1',
                to: '0x2e8c05582176fa93b4590382e8290c73deb82176',
                transactionHash:
                  '0xf45e7a751adfc0fbadccc972816baf33eb34543e52ace51f0f8d0d7f357afdc6',
                transactionIndex: 'ae',
                type: '0x0',
              },
            },
          ],
          [
            {
              note: 'transactions#confirmTransaction - add txReceipt',
              op: 'replace',
              path: '/txReceipt/transactionIndex',
              timestamp: 1629582721183,
              value: 'ae',
            },
            {
              op: 'replace',
              path: '/txReceipt/logs/2/logIndex',
              value: '247',
            },
            {
              op: 'replace',
              path: '/txReceipt/logs/2/transactionIndex',
              value: 'ae',
            },
            {
              op: 'replace',
              path: '/txReceipt/logs/2/blockNumber',
              value: '9c2688',
            },
            {
              op: 'replace',
              path: '/txReceipt/logs/1/logIndex',
              value: '246',
            },
            {
              op: 'replace',
              path: '/txReceipt/logs/1/transactionIndex',
              value: 'ae',
            },
            {
              op: 'replace',
              path: '/txReceipt/logs/1/blockNumber',
              value: '9c2688',
            },
            {
              op: 'replace',
              path: '/txReceipt/logs/0/logIndex',
              value: '245',
            },
            {
              op: 'replace',
              path: '/txReceipt/logs/0/transactionIndex',
              value: 'ae',
            },
            {
              op: 'replace',
              path: '/txReceipt/logs/0/blockNumber',
              value: '9c2688',
            },
            {
              op: 'replace',
              path: '/txReceipt/cumulativeGasUsed',
              value: '19a4942',
            },
            {
              op: 'replace',
              path: '/txReceipt/blockNumber',
              value: '9c2688',
            },
          ],
        ],
        id: 7900715443136469,
        loadingDefaults: false,
        metamaskNetworkId: '56',
        nonceDetails: {
          local: {
            details: {
              highest: 347,
              startPoint: 347,
            },
            name: 'local',
            nonce: 347,
          },
          network: {
            details: {
              baseCount: 347,
              blockNumber: '0x9c2682',
            },
            name: 'network',
            nonce: 347,
          },
          params: {
            highestLocallyConfirmed: 327,
            highestSuggested: 347,
            nextNetworkNonce: 347,
          },
        },
        origin: 'metamask',
        r: '0x90a4dfb0646eef9815454d0ab543b5844acb8772101084565155c93ecce8ed69',
        rawTx:
          '0xf8ad82015b85012a05f2008302eb27942e8c05582176fa93b4590382e8290c73deb8217680b844a9059cbb0000000000000000000000004ef2d5a1d056e7c9e8bcdbf2bd9ac0df749a1c2900000000000000000000000000000000000000000000000029a2241af62c00008193a090a4dfb0646eef9815454d0ab543b5844acb8772101084565155c93ecce8ed69a07fd317c727025490f282c7990b8518a7dab7521b1ada1cb639f887966bc078df',
        s: '0x7fd317c727025490f282c7990b8518a7dab7521b1ada1cb639f887966bc078df',
        status: 'confirmed',
        submittedTime: 1629582711337,
        time: 1629582710520,
        txParams: {
          data:
            '0xa9059cbb0000000000000000000000004ef2d5a1d056e7c9e8bcdbf2bd9ac0df749a1c2900000000000000000000000000000000000000000000000029a2241af62c0000',
          from: '0x17f62b1b2407c41c43e14da0699d6b4b0a521548',
          gas: '0x2eb27',
          gasPrice: '0x12a05f200',
          nonce: '0x15b',
          to: '0x2e8c05582176fa93b4590382e8290c73deb82176',
          type: '0x0',
          value: '0x0',
        },
        txReceipt: {
          blockHash:
            '0x30bf5dfa12e460a5d121267c00ba3047a14ba286e0c4fe75fa979010f527cba0',
          blockNumber: {
            length: 1,
            negative: 0,
            red: null,
            words: [10233480, null],
          },
          contractAddress: null,
          cumulativeGasUsed: {
            length: 1,
            negative: 0,
            red: null,
            words: [26888514, null],
          },
          from: '0x17f62b1b2407c41c43e14da0699d6b4b0a521548',
          gasUsed: '1f21a',
          logs: [
            {
              address: '0x2e8c05582176fa93b4590382e8290c73deb82176',
              blockHash:
                '0x30bf5dfa12e460a5d121267c00ba3047a14ba286e0c4fe75fa979010f527cba0',
              blockNumber: {
                length: 1,
                negative: 0,
                red: null,
                words: [10233480, null],
              },
              data:
                '0x00000000000000000000000000000000000000000000000028426c213d688000',
              logIndex: {
                length: 1,
                negative: 0,
                red: null,
                words: [581, null],
              },
              removed: false,
              topics: [
                '0xddf252ad1be2c89b69c2b068fc378daa952ba7f163c4a11628f55a4df523b3ef',
                '0x00000000000000000000000017f62b1b2407c41c43e14da0699d6b4b0a521548',
                '0x0000000000000000000000004ef2d5a1d056e7c9e8bcdbf2bd9ac0df749a1c29',
              ],
              transactionHash:
                '0xf45e7a751adfc0fbadccc972816baf33eb34543e52ace51f0f8d0d7f357afdc6',
              transactionIndex: {
                length: 1,
                negative: 0,
                red: null,
                words: [174, null],
              },
            },
            {
              address: '0x2e8c05582176fa93b4590382e8290c73deb82176',
              blockHash:
                '0x30bf5dfa12e460a5d121267c00ba3047a14ba286e0c4fe75fa979010f527cba0',
              blockNumber: {
                length: 1,
                negative: 0,
                red: null,
                words: [10233480, null],
              },
              data:
                '0x000000000000000000000000000000000000000000000000006a94d74f430000',
              logIndex: {
                length: 1,
                negative: 0,
                red: null,
                words: [582, null],
              },
              removed: false,
              topics: [
                '0xddf252ad1be2c89b69c2b068fc378daa952ba7f163c4a11628f55a4df523b3ef',
                '0x00000000000000000000000017f62b1b2407c41c43e14da0699d6b4b0a521548',
                '0x000000000000000000000000c825413863f677a2012bb8db3a5e4a18bbf29e56',
              ],
              transactionHash:
                '0xf45e7a751adfc0fbadccc972816baf33eb34543e52ace51f0f8d0d7f357afdc6',
              transactionIndex: {
                length: 1,
                negative: 0,
                red: null,
                words: [174, null],
              },
            },
            {
              address: '0x2e8c05582176fa93b4590382e8290c73deb82176',
              blockHash:
                '0x30bf5dfa12e460a5d121267c00ba3047a14ba286e0c4fe75fa979010f527cba0',
              blockNumber: {
                length: 1,
                negative: 0,
                red: null,
                words: [10233480, null],
              },
              data:
                '0x000000000000000000000000000000000000000000000000001ff973cafa8000',
              logIndex: {
                length: 1,
                negative: 0,
                red: null,
                words: [583, null],
              },
              removed: false,
              topics: [
                '0xddf252ad1be2c89b69c2b068fc378daa952ba7f163c4a11628f55a4df523b3ef',
                '0x00000000000000000000000017f62b1b2407c41c43e14da0699d6b4b0a521548',
                '0x0000000000000000000000004ef2d5a1d056e7c9e8bcdbf2bd9ac0df749a1c29',
              ],
              transactionHash:
                '0xf45e7a751adfc0fbadccc972816baf33eb34543e52ace51f0f8d0d7f357afdc6',
              transactionIndex: {
                length: 1,
                negative: 0,
                red: null,
                words: [174, null],
              },
            },
          ],
          logsBloom:
            '0x20000000000000000000000000000000000000000000000000000000000000000000000000000000000000000000400000000000100000000000020000000000000000000000000000000008000000000080000000000000000000000000000000000000000040000000000000000000000040000000000200000010000000000000000000000000000000000000000000000000000000000000000000400000000000000000000000000200000000000000000000800000000000000000000000000002000000000000000000000000000000000000000000000000000000000000000080000000000000000000000000000000000000000000000000000000',
          status: '0x1',
          to: '0x2e8c05582176fa93b4590382e8290c73deb82176',
          transactionHash:
            '0xf45e7a751adfc0fbadccc972816baf33eb34543e52ace51f0f8d0d7f357afdc6',
          transactionIndex: {
            length: 1,
            negative: 0,
            red: null,
            words: [174, null],
          },
          type: '0x0',
        },
        type: 'transfer',
        v: '0x93',
      },
    ],
    cachedBalances: {
      1: {
        '0x64a845a5b02460acf8a3d84503b0d68d028b4bb4': '0x0',
        '0xb19ac54efa18cc3a14a5b821bfec73d284bf0c5e': '0xcaf5317161f400',
        '0x9d0ba4ddac06032527b140912ec808ab9451b788': '0x0',
      },
      3: {
        '0x64a845a5b02460acf8a3d84503b0d68d028b4bb4': '0x18d289d450bace66',
        '0xb19ac54efa18cc3a14a5b821bfec73d284bf0c5e': '0x2d3142f5000',
        '0x9d0ba4ddac06032527b140912ec808ab9451b788': '0x15f6f0b9d4f8d000',
      },
      '0x3': {
        '0x64a845a5b02460acf8a3d84503b0d68d028b4bb4': '0x176e5b6f173ebe66',
        '0xb19ac54efa18cc3a14a5b821bfec73d284bf0c5e': '0x2d3142f5000',
        '0x9d0ba4ddac06032527b140912ec808ab9451b788': '0x15f6f0b9d4f8d000',
      },
    },
    unapprovedMsgs: {},
    unapprovedMsgCount: 0,
    unapprovedPersonalMsgs: {},
    unapprovedPersonalMsgCount: 0,
    unapprovedDecryptMsgs: {},
    unapprovedDecryptMsgCount: 0,
    unapprovedEncryptionPublicKeyMsgs: {
      7786962153682822: {
        id: 7786962153682822,
        msgParams: '0x64a845a5b02460acf8a3d84503b0d68d028b4bb4',
        time: 1622687544054,
        status: 'unapproved',
        type: 'eth_getEncryptionPublicKey',
        origin: 'https://metamask.github.io',
      },
    },
    unapprovedEncryptionPublicKeyMsgCount: 0,
    unapprovedTypedMessages: {},
    unapprovedTypedMessagesCount: 0,
    keyringTypes: [
      'Simple Key Pair',
      'HD Key Tree',
      'Trezor Hardware',
      'Ledger Hardware',
    ],
    keyrings: [
      {
        type: 'HD Key Tree',
        accounts: [
          '0x64a845a5b02460acf8a3d84503b0d68d028b4bb4',
          '0xb19ac54efa18cc3a14a5b821bfec73d284bf0c5e',
          '0x9d0ba4ddac06032527b140912ec808ab9451b788',
        ],
      },
    ],
    frequentRpcListDetail: [
      {
        rpcUrl: 'http://localhost:8545',
        chainId: '0x539',
        ticker: 'ETH',
        nickname: 'Localhost 8545',
        rpcPrefs: {},
      },
    ],
    accountTokens: {
      '0x64a845a5b02460acf8a3d84503b0d68d028b4bb4': {
        '0x1': [
          {
            address: '0x6b175474e89094c44da98b954eedeac495271d0f',
            symbol: 'DAI',
            decimals: 18,
          },
          {
            address: '0x0d8775f648430679a709e98d2b0cb6250d2887ef',
            symbol: 'BAT',
            decimals: 18,
          },
        ],
        '0x3': [
          {
            address: '0xaD6D458402F60fD3Bd25163575031ACDce07538D',
            symbol: 'DAI',
            decimals: 18,
          },
        ],
      },
      '0xb19ac54efa18cc3a14a5b821bfec73d284bf0c5e': {},
      '0x9d0ba4ddac06032527b140912ec808ab9451b788': {},
    },
    accountHiddenTokens: {
      '0x64a845a5b02460acf8a3d84503b0d68d028b4bb4': {
        '0x3': [],
      },
    },
    assetImages: {
      '0xaD6D458402F60fD3Bd25163575031ACDce07538D': './sai.svg',
    },
    hiddenTokens: [],
    suggestedTokens: {},
    useNonceField: false,
    usePhishDetect: true,
    lostIdentities: {},
    forgottenPassword: false,
    ipfsGateway: 'dweb.link',
    infuraBlocked: false,
    migratedPrivacyMode: false,
    selectedAddress: '0x9d0ba4ddac06032527b140912ec808ab9451b788',
    metaMetricsId:
      '0xc2377d11fec1c3b7dd88c4854240ee5e3ed0d9f63b00456d98d80320337b827f',
    conversionDate: 1620710825.03,
    conversionRate: 3910.28,
    currentCurrency: 'usd',
    nativeCurrency: 'ETH',
    usdConversionRate: 3910.28,
    ticker: 'ETH',
    alertEnabledness: {
      unconnectedAccount: true,
      web3ShimUsage: true,
    },
    unconnectedAccountAlertShownOrigins: {},
    web3ShimUsageOrigins: {},
    seedPhraseBackedUp: null,
    onboardingTabs: {},
    incomingTransactions: {
      '0x2de9256a7c604586f7ecfd87ae9509851e217f588f9f85feed793c54ed2ce0aa': {
        blockNumber: '8888976',
        id: 4678200543090532,
        metamaskNetworkId: '1',
        status: 'confirmed',
        time: 1573114896000,
        txParams: {
          from: '0x3f1b52850109023775d238c7ed5d5e7161041fd1',
          gas: '0x5208',
          gasPrice: '0x124101100',
          nonce: '0x35',
          to: '0x045c619e4d29bba3b92769508831b681b83d6a96',
          value: '0xbca9bce4d98ca3',
        },
        hash:
          '0x2de9256a7c604586f7ecfd87ae9509851e217f588f9f85feed793c54ed2ce0aa',
        transactionCategory: 'incoming',
      },
      '0x320a1fd769373578f78570e5d8f56e89bc7bce9657bb5f4c12d8fe790d471bfd': {
        blockNumber: '9453174',
        id: 4678200543090535,
        metamaskNetworkId: '1',
        status: 'confirmed',
        time: 1581312411000,
        txParams: {
          from: '0xa17bd07d6d38cb9e37b29f7659a4b1047701e969',
          gas: '0xc350',
          gasPrice: '0x1a13b8600',
          nonce: '0x0',
          to: '0x045c619e4d29bba3b92769508831b681b83d6a96',
          value: '0xcdb08ab4254000',
        },
        hash:
          '0x320a1fd769373578f78570e5d8f56e89bc7bce9657bb5f4c12d8fe790d471bfd',
        transactionCategory: 'incoming',
      },
      '0x8add6c1ea089a8de9b15fa2056b1875360f17916755c88ace9e5092b7a4b1239': {
        blockNumber: '10892417',
        id: 4678200543090542,
        metamaskNetworkId: '1',
        status: 'confirmed',
        time: 1600515224000,
        txParams: {
          from: '0x0681d8db095565fe8a346fa0277bffde9c0edbbf',
          gas: '0x5208',
          gasPrice: '0x1d1a94a200',
          nonce: '0x2bb8a5',
          to: '0x045c619e4d29bba3b92769508831b681b83d6a96',
          value: '0xe6ed27d6668000',
        },
        hash:
          '0x8add6c1ea089a8de9b15fa2056b1875360f17916755c88ace9e5092b7a4b1239',
        transactionCategory: 'incoming',
      },
      '0x50be62ab1cabd03ff104c602c11fdef7a50f3d73c55006d5583ba97950ab1144': {
        blockNumber: '10902987',
        id: 4678200543090545,
        metamaskNetworkId: '1',
        status: 'confirmed',
        time: 1600654021000,
        txParams: {
          from: '0x64a845a5b02460acf8a3d84503b0d68d028b4bb4',
          gas: '0x5208',
          gasPrice: '0x147d357000',
          nonce: '0xf',
          to: '0x045c619e4d29bba3b92769508831b681b83d6a96',
          value: '0x63eb89da4ed00000',
        },
        hash:
          '0x50be62ab1cabd03ff104c602c11fdef7a50f3d73c55006d5583ba97950ab1144',
        transactionCategory: 'incoming',
      },
    },
    incomingTxLastFetchedBlocksByNetwork: {
      ropsten: 8872820,
      rinkeby: null,
      kovan: null,
      goerli: null,
      mainnet: 10902989,
    },
    permissionsRequests: [],
    permissionsDescriptions: {},
    domains: {
      'https://app.uniswap.org': {
        permissions: [
          {
            '@context': ['https://github.com/MetaMask/rpc-cap'],
            invoker: 'https://app.uniswap.org',
            parentCapability: 'eth_accounts',
            id: 'a7342e4b-beae-4525-a36c-c0635fd03359',
            date: 1620710693178,
            caveats: [
              {
                type: 'limitResponseLength',
                value: 1,
                name: 'primaryAccountOnly',
              },
              {
                type: 'filterResponse',
                value: ['0x64a845a5b02460acf8a3d84503b0d68d028b4bb4'],
                name: 'exposedAccounts',
              },
            ],
          },
        ],
      },
    },
    permissionsLog: [
      {
        id: 522690215,
        method: 'eth_accounts',
        methodType: 'restricted',
        origin: 'https://metamask.io',
        request: {
          method: 'eth_accounts',
          params: [],
          jsonrpc: '2.0',
          id: 522690215,
          origin: 'https://metamask.io',
          tabId: 5,
        },
        requestTime: 1602643170686,
        response: {
          id: 522690215,
          jsonrpc: '2.0',
          result: [],
        },
        responseTime: 1602643170688,
        success: true,
      },
      {
        id: 1620464600,
        method: 'eth_accounts',
        methodType: 'restricted',
        origin: 'https://widget.getacute.io',
        request: {
          method: 'eth_accounts',
          params: [],
          jsonrpc: '2.0',
          id: 1620464600,
          origin: 'https://widget.getacute.io',
          tabId: 5,
        },
        requestTime: 1602643172935,
        response: {
          id: 1620464600,
          jsonrpc: '2.0',
          result: [],
        },
        responseTime: 1602643172935,
        success: true,
      },
      {
        id: 4279100021,
        method: 'eth_accounts',
        methodType: 'restricted',
        origin: 'https://app.uniswap.org',
        request: {
          method: 'eth_accounts',
          jsonrpc: '2.0',
          id: 4279100021,
          origin: 'https://app.uniswap.org',
          tabId: 5,
        },
        requestTime: 1620710669962,
        response: {
          id: 4279100021,
          jsonrpc: '2.0',
          result: [],
        },
        responseTime: 1620710669963,
        success: true,
      },
      {
        id: 4279100022,
        method: 'eth_requestAccounts',
        methodType: 'restricted',
        origin: 'https://app.uniswap.org',
        request: {
          method: 'eth_requestAccounts',
          jsonrpc: '2.0',
          id: 4279100022,
          origin: 'https://app.uniswap.org',
          tabId: 5,
        },
        requestTime: 1620710686872,
        response: {
          id: 4279100022,
          jsonrpc: '2.0',
          result: ['0x64a845a5b02460acf8a3d84503b0d68d028b4bb4'],
        },
        responseTime: 1620710693187,
        success: true,
      },
      {
        id: 4279100023,
        method: 'eth_requestAccounts',
        methodType: 'restricted',
        origin: 'https://app.uniswap.org',
        request: {
          method: 'eth_requestAccounts',
          jsonrpc: '2.0',
          id: 4279100023,
          origin: 'https://app.uniswap.org',
          tabId: 5,
        },
        requestTime: 1620710693204,
        response: {
          id: 4279100023,
          jsonrpc: '2.0',
          result: ['0x64a845a5b02460acf8a3d84503b0d68d028b4bb4'],
        },
        responseTime: 1620710693213,
        success: true,
      },
      {
        id: 4279100034,
        method: 'eth_accounts',
        methodType: 'restricted',
        origin: 'https://app.uniswap.org',
        request: {
          method: 'eth_accounts',
          params: [],
          jsonrpc: '2.0',
          id: 4279100034,
          origin: 'https://app.uniswap.org',
          tabId: 5,
        },
        requestTime: 1620710712072,
        response: {
          id: 4279100034,
          jsonrpc: '2.0',
          result: ['0x64a845a5b02460acf8a3d84503b0d68d028b4bb4'],
        },
        responseTime: 1620710712075,
        success: true,
      },
    ],
    permissionsHistory: {
      'https://metamask.github.io': {
        eth_accounts: {
          lastApproved: 1620710693213,
          accounts: {
            '0x64a845a5b02460acf8a3d84503b0d68d028b4bb4': 1620710693213,
          },
        },
      },
    },
    domainMetadata: {
      'https://metamask.github.io': {
        name: 'E2E Test Dapp',
        icon: 'https://metamask.github.io/test-dapp/metamask-fox.svg',
        lastUpdated: 1620723443380,
        host: 'metamask.github.io',
      },
      'https://app.uniswap.org': {
        name: 'Uniswap',
        icon: './UNI.png',
        lastUpdated: 1620723443380,
        host: 'app.uniswap.org',
      },
    },
    threeBoxSyncingAllowed: false,
    showRestorePrompt: true,
    threeBoxLastUpdated: 0,
    threeBoxAddress: null,
    threeBoxSynced: false,
    threeBoxDisabled: false,
    swapsState: {
      quotes: {},
      fetchParams: null,
      tokens: null,
      tradeTxId: null,
      approveTxId: null,
      quotesLastFetched: null,
      customMaxGas: '',
      customGasPrice: null,
      selectedAggId: null,
      customApproveTxData: '',
      errorKey: '',
      topAggId: null,
      routeState: '',
      swapsFeatureIsLive: false,
      swapsQuoteRefreshTime: 60000,
    },
    ensResolutionsByAddress: {},
    pendingApprovals: {},
    pendingApprovalCount: 0,
  },
  appState: {
    shouldClose: false,
    menuOpen: false,
    modal: {
      open: false,
      modalState: {
        name: null,
        props: {},
      },
      previousModalState: {
        name: null,
      },
    },
    sidebar: {
      isOpen: false,
      transitionName: '',
      type: '',
      props: {},
    },
    alertOpen: false,
    alertMessage: null,
    qrCodeData: null,
    networkDropdownOpen: false,
    accountDetail: {
      subview: 'transactions',
    },
    isLoading: false,
    warning: null,
    buyView: {},
    isMouseUser: true,
    gasIsLoading: false,
    defaultHdPaths: {
      trezor: "m/44'/60'/0'/0",
      ledger: "m/44'/60'/0'/0/0",
    },
    networksTabSelectedRpcUrl: '',
    networksTabIsInAddMode: false,
    loadingMethodData: false,
    show3BoxModalAfterImport: false,
    threeBoxLastUpdated: null,
    requestAccountTabs: {},
    openMetaMaskTabs: {},
    currentWindowTab: {},
  },
  history: {
    mostRecentOverviewPage: '/',
  },
  send: {
    toDropdownOpen: false,
    gasButtonGroupShown: true,
    errors: {},
    asset: {
      type: 'NATIVE',
      balance: '0x0',
      details: null,
    },
    amount: { mode: 'MAX' },
    status: 'INVALID',
  },
  confirmTransaction: {
    txData: {
      id: 3111025347726181,
      time: 1620723786838,
      status: 'unapproved',
      metamaskNetworkId: '3',
      chainId: '0x3',
      loadingDefaults: false,
      txParams: {
        from: '0x64a845a5b02460acf8a3d84503b0d68d028b4bb4',
        to: '0xaD6D458402F60fD3Bd25163575031ACDce07538D',
        value: '0x0',
        data:
          '0x095ea7b30000000000000000000000009bc5baf874d2da8d216ae9f137804184ee5afef40000000000000000000000000000000000000000000000000000000000011170',
        gas: '0xea60',
        gasPrice: '0x4a817c800',
      },
      type: 'transfer',
      origin: 'https://metamask.github.io',
      transactionCategory: 'approve',
      history: [
        {
          id: 3111025347726181,
          time: 1620723786838,
          status: 'unapproved',
          metamaskNetworkId: '3',
          chainId: '0x3',
          loadingDefaults: true,
          txParams: {
            from: '0x983211ce699ea5ab57cc528086154b6db1ad8e55',
            to: '0xaD6D458402F60fD3Bd25163575031ACDce07538D',
            value: '0x0',
            data:
              '0x095ea7b30000000000000000000000009bc5baf874d2da8d216ae9f137804184ee5afef40000000000000000000000000000000000000000000000000000000000011170',
            gas: '0xea60',
            gasPrice: '0x4a817c800',
          },
          type: 'standard',
          origin: 'https://metamask.github.io',
          transactionCategory: 'approve',
        },
        [
          {
            op: 'replace',
            path: '/loadingDefaults',
            value: false,
            note: 'Added new unapproved transaction.',
            timestamp: 1620723786844,
          },
        ],
      ],
    },
    tokenData: {
      args: [
        '0x9bc5baF874d2DA8D216aE9f137804184EE5AfEF4',
        {
          type: 'BigNumber',
          hex: '0x011170',
        },
      ],
      functionFragment: {
        type: 'function',
        name: 'approve',
        constant: false,
        inputs: [
          {
            name: '_spender',
            type: 'address',
            indexed: null,
            components: null,
            arrayLength: null,
            arrayChildren: null,
            baseType: 'address',
            _isParamType: true,
          },
          {
            name: '_value',
            type: 'uint256',
            indexed: null,
            components: null,
            arrayLength: null,
            arrayChildren: null,
            baseType: 'uint256',
            _isParamType: true,
          },
        ],
        outputs: [
          {
            name: 'success',
            type: 'bool',
            indexed: null,
            components: null,
            arrayLength: null,
            arrayChildren: null,
            baseType: 'bool',
            _isParamType: true,
          },
        ],
        payable: false,
        stateMutability: 'nonpayable',
        gas: null,
        _isFragment: true,
      },
      name: 'approve',
      signature: 'approve(address,uint256)',
      sighash: '0x095ea7b3',
      value: {
        type: 'BigNumber',
        hex: '0x00',
      },
    },
    fiatTransactionAmount: '0',
    fiatTransactionFee: '4.72',
    fiatTransactionTotal: '4.72',
    ethTransactionAmount: '0',
    ethTransactionFee: '0.0012',
    ethTransactionTotal: '0.0012',
    hexTransactionAmount: '0x0',
    hexTransactionFee: '0x44364c5bb0000',
    hexTransactionTotal: '0x44364c5bb0000',
    nonce: '',
  },
  swaps: {
    aggregatorMetadata: null,
    approveTxId: null,
    balanceError: false,
    fetchingQuotes: false,
    fromToken: null,
    quotesFetchStartTime: null,
    topAssets: {},
    toToken: null,
    customGas: {
      price: null,
      limit: null,
      loading: 'INITIAL',
      priceEstimates: {},
      fallBackPrice: null,
    },
  },
  gas: {
    customData: {
      price: null,
      limit: '0xcb28',
    },
    basicEstimates: {
      average: 2,
    },
    basicEstimateIsLoading: false,
  },
};

export default state;<|MERGE_RESOLUTION|>--- conflicted
+++ resolved
@@ -195,19 +195,11 @@
       '0x64a845a5b02460acf8a3d84503b0d68d028b4bb4': {
         address: '0x64a845a5b02460acf8a3d84503b0d68d028b4bb4',
         balance: '0x176e5b6f173ebe66',
-<<<<<<< HEAD
       },
       '0xb19ac54efa18cc3a14a5b821bfec73d284bf0c5e': {
         address: '0xb19ac54efa18cc3a14a5b821bfec73d284bf0c5e',
         balance: '0x2d3142f5000',
       },
-=======
-      },
-      '0xb19ac54efa18cc3a14a5b821bfec73d284bf0c5e': {
-        address: '0xb19ac54efa18cc3a14a5b821bfec73d284bf0c5e',
-        balance: '0x2d3142f5000',
-      },
->>>>>>> aba2c719
       '0x9d0ba4ddac06032527b140912ec808ab9451b788': {
         address: '0x9d0ba4ddac06032527b140912ec808ab9451b788',
         balance: '0x15f6f0b9d4f8d000',
@@ -364,7 +356,6 @@
               timestamp: 1629582711338,
               value: 'submitted',
             },
-<<<<<<< HEAD
           ],
           [
             {
@@ -382,22 +373,10 @@
               path: '/status',
               timestamp: 1629582721178,
               value: 'confirmed',
-=======
+            },
           ],
           [
             {
-              note: 'transactions/pending-tx-tracker#event: tx:block-update',
-              op: 'add',
-              path: '/firstRetryBlockNumber',
-              timestamp: 1629582711878,
-              value: '0x9c2686',
->>>>>>> aba2c719
-            },
-          ],
-          [
-            {
-<<<<<<< HEAD
-=======
               note: 'txStateManager: setting status to confirmed',
               op: 'replace',
               path: '/status',
@@ -405,7 +384,6 @@
               value: 'confirmed',
             },
             {
->>>>>>> aba2c719
               op: 'add',
               path: '/txReceipt',
               value: {
