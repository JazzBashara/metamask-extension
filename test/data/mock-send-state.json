{
  "DNS": {
    "resolution": ""
  },
  "activeTab": {
    "id": 113,
    "title": "E2E Test Dapp",
    "origin": "https://metamask.github.io",
    "protocol": "https:",
    "url": "https://metamask.github.io/test-dapp/"
  },
  "appState": {
    "networkDropdownOpen": false,
    "importNftsModal": { "open": false },
    "gasIsLoading": false,
    "isLoading": false,
    "modal": {
      "open": false,
      "modalState": {
        "name": null,
        "props": {}
      },
      "previousModalState": {
        "name": null
      }
    },
    "warning": null,
    "alertOpen": false
  },
  "confirmTransaction": {
    "txData": {
      "id": 3111025347726181,
      "time": 1620723786838,
      "status": "unapproved",
      "chainId": "0x5",
      "loadingDefaults": false,
      "txParams": {
        "from": "0x64a845a5b02460acf8a3d84503b0d68d028b4bb4",
        "to": "0xaD6D458402F60fD3Bd25163575031ACDce07538D",
        "value": "0x0",
        "data": "0x095ea7b30000000000000000000000009bc5baf874d2da8d216ae9f137804184ee5afef40000000000000000000000000000000000000000000000000000000000011170",
        "gas": "0xea60",
        "gasPrice": "0x4a817c800"
      },
      "type": "transfer",
      "origin": "https://metamask.github.io",
      "transactionCategory": "approve"
    }
  },
  "history": {
    "mostRecentOverviewPage": "/mostRecentOverviewPage"
  },
  "invalidCustomNetwork": {
    "state": "CLOSED",
    "networkName": ""
  },
  "metamask": {
    "ipfsGateway": "",
    "dismissSeedBackUpReminder": false,
    "disabledRpcMethodPreferences": {
      "eth_sign": false
    },
    "usePhishDetect": true,
    "participateInMetaMetrics": false,
    "gasEstimateType": "fee-market",
    "gasFeeEstimates": {
      "low": {
        "minWaitTimeEstimate": 180000,
        "maxWaitTimeEstimate": 300000,
        "suggestedMaxPriorityFeePerGas": "3",
        "suggestedMaxFeePerGas": "53"
      },
      "medium": {
        "minWaitTimeEstimate": 15000,
        "maxWaitTimeEstimate": 60000,
        "suggestedMaxPriorityFeePerGas": "7",
        "suggestedMaxFeePerGas": "70"
      },
      "high": {
        "minWaitTimeEstimate": 0,
        "maxWaitTimeEstimate": 15000,
        "suggestedMaxPriorityFeePerGas": "10",
        "suggestedMaxFeePerGas": "100"
      },
      "estimatedBaseFee": "50",
      "historicalBaseFeeRange": ["28.533098435", "70.351148354"],
      "baseFeeTrend": "up",
      "latestPriorityFeeRange": ["1", "40"],
      "historicalPriorityFeeRange": ["0.1458417", "700.156384646"],
      "priorityFeeTrend": "down",
      "networkCongestion": 0.90625
    },
    "snaps": [{}],
    "preferences": {
      "hideZeroBalanceTokens": false,
      "showFiatInTestnets": false,
      "showTestNetworks": true,
      "useNativeCurrencyAsPrimaryCurrency": true
    },
    "ensResolutionsByAddress": {},
    "isAccountMenuOpen": false,
    "isUnlocked": true,
    "completedOnboarding": true,
    "usedNetworks": {
      "0x1": true,
      "0x5": true,
      "0x539": true
    },
    "showTestnetMessageInDropdown": true,
    "networkConfigurations": {},
    "alertEnabledness": {
      "unconnectedAccount": true
    },
    "featureFlags": {},
    "network": "5",
    "providerConfig": {
      "type": "rpc",
      "chainId": "0x5",
      "ticker": "ETH"
    },
    "internalAccounts": {
      "accounts": {
        "cf8dace4-9439-4bd4-b3a8-88c821c8fcb3": {
          "address": "0x0dcd5d886577d5081b0c52e242ef29e70be3e7bc",
          "id": "cf8dace4-9439-4bd4-b3a8-88c821c8fcb3",
          "metadata": {
            "keyring": {
              "type": "HD Key Tree"
            }
          },
          "name": "Test Account",
          "options": {},
          "methods": [
            "personal_sign",
            "eth_sendTransaction",
            "eth_sign",
            "eth_signTransaction",
            "eth_signTypedData_v1",
            "eth_signTypedData_v2",
            "eth_signTypedData_v3",
            "eth_signTypedData_v4"
          ],
          "type": "eip155:eoa"
        },
        "07c2cfec-36c9-46c4-8115-3836d3ac9047": {
          "address": "0xec1adf982415d2ef5ec55899b9bfb8bc0f29251b",
          "id": "07c2cfec-36c9-46c4-8115-3836d3ac9047",
          "metadata": {
            "keyring": {
              "type": "HD Key Tree"
            }
          },
          "name": "Test Account 2",
          "options": {},
          "methods": [
            "personal_sign",
            "eth_sendTransaction",
            "eth_sign",
            "eth_signTransaction",
            "eth_signTypedData_v1",
            "eth_signTypedData_v2",
            "eth_signTypedData_v3",
            "eth_signTypedData_v4"
          ],
          "type": "eip155:eoa"
        },
        "15e69915-2a1a-4019-93b3-916e11fd432f": {
          "address": "0xc42edfcc21ed14dda456aa0756c153f7985d8813",
          "id": "15e69915-2a1a-4019-93b3-916e11fd432f",
          "metadata": {
            "keyring": {
              "type": "Ledger Hardware"
            }
          },
          "name": "Ledger Hardware 2",
          "options": {},
          "methods": [
            "personal_sign",
            "eth_sendTransaction",
            "eth_sign",
            "eth_signTransaction",
            "eth_signTypedData_v1",
            "eth_signTypedData_v2",
            "eth_signTypedData_v3",
            "eth_signTypedData_v4"
          ],
          "type": "eip155:eoa"
        },
        "784225f4-d30b-4e77-a900-c8bbce735b88": {
          "address": "0xec1adf982415d2ef5ec55899b9bfb8bc0f29251b",
          "id": "784225f4-d30b-4e77-a900-c8bbce735b88",
          "metadata": {
            "keyring": {
              "type": "HD Key Tree"
            }
          },
          "name": "Test Account 3",
          "options": {},
          "methods": [
            "personal_sign",
            "eth_sendTransaction",
            "eth_sign",
            "eth_signTransaction",
            "eth_signTypedData_v1",
            "eth_signTypedData_v2",
            "eth_signTypedData_v3",
            "eth_signTypedData_v4"
          ],
          "type": "eip155:eoa"
        }
      },
      "selectedAccount": "cf8dace4-9439-4bd4-b3a8-88c821c8fcb3"
<<<<<<< HEAD
=======
    },
    "internalAccounts": {
      "accounts": {
        "cf8dace4-9439-4bd4-b3a8-88c821c8fcb3": {
          "address": "0x0dcd5d886577d5081b0c52e242ef29e70be3e7bc",
          "id": "cf8dace4-9439-4bd4-b3a8-88c821c8fcb3",
          "metadata": {
            "keyring": {
              "type": "HD Key Tree"
            }
          },
          "name": "Test Account",
          "options": {},
          "methods": [
            "personal_sign",
            "eth_sendTransaction",
            "eth_sign",
            "eth_signTransaction",
            "eth_signTypedData_v1",
            "eth_signTypedData_v2",
            "eth_signTypedData_v3",
            "eth_signTypedData_v4"
          ],
          "type": "eip155:eoa"
        },
        "07c2cfec-36c9-46c4-8115-3836d3ac9047": {
          "address": "0xec1adf982415d2ef5ec55899b9bfb8bc0f29251b",
          "id": "07c2cfec-36c9-46c4-8115-3836d3ac9047",
          "metadata": {
            "keyring": {
              "type": "HD Key Tree"
            }
          },
          "name": "Test Account 2",
          "options": {},
          "methods": [
            "personal_sign",
            "eth_sendTransaction",
            "eth_sign",
            "eth_signTransaction",
            "eth_signTypedData_v1",
            "eth_signTypedData_v2",
            "eth_signTypedData_v3",
            "eth_signTypedData_v4"
          ],
          "type": "eip155:eoa"
        },
        "15e69915-2a1a-4019-93b3-916e11fd432f": {
          "address": "0xc42edfcc21ed14dda456aa0756c153f7985d8813",
          "id": "15e69915-2a1a-4019-93b3-916e11fd432f",
          "metadata": {
            "keyring": {
              "type": "Ledger Hardware"
            }
          },
          "name": "Ledger Hardware 2",
          "options": {},
          "methods": [
            "personal_sign",
            "eth_sendTransaction",
            "eth_sign",
            "eth_signTransaction",
            "eth_signTypedData_v1",
            "eth_signTypedData_v2",
            "eth_signTypedData_v3",
            "eth_signTypedData_v4"
          ],
          "type": "eip155:eoa"
        },
        "784225f4-d30b-4e77-a900-c8bbce735b88": {
          "address": "0xec1adf982415d2ef5ec55899b9bfb8bc0f29251b",
          "id": "784225f4-d30b-4e77-a900-c8bbce735b88",
          "metadata": {
            "keyring": {
              "type": "HD Key Tree"
            }
          },
          "name": "Test Account 3",
          "options": {},
          "methods": [
            "personal_sign",
            "eth_sendTransaction",
            "eth_sign",
            "eth_signTransaction",
            "eth_signTypedData_v1",
            "eth_signTypedData_v2",
            "eth_signTypedData_v3",
            "eth_signTypedData_v4"
          ],
          "type": "eip155:eoa"
        }
      },
      "selectedAccount": "cf8dace4-9439-4bd4-b3a8-88c821c8fcb3"
>>>>>>> befc516a
    },
    "keyrings": [
      {
        "type": "HD Key Tree",
        "accounts": [
          "0x0dcd5d886577d5081b0c52e242ef29e70be3e7bc",
          "0xec1adf982415d2ef5ec55899b9bfb8bc0f29251b"
        ]
      },
      {
        "type": "Ledger Hardware",
        "accounts": ["0xc42edfcc21ed14dda456aa0756c153f7985d8813"]
      },
      {
        "type": "Simple Key Pair",
        "accounts": ["0xeb9e64b93097bc15f01f13eae97015c57ab64823"]
      }
    ],
    "identities": {
      "0x0dcd5d886577d5081b0c52e242ef29e70be3e7bc": {
        "address": "0x0dcd5d886577d5081b0c52e242ef29e70be3e7bc",
        "name": "Test Account"
      },
      "0xec1adf982415d2ef5ec55899b9bfb8bc0f29251b": {
        "address": "0xec1adf982415d2ef5ec55899b9bfb8bc0f29251b",
        "name": "Test Account 2"
      },
      "0xc42edfcc21ed14dda456aa0756c153f7985d8813": {
        "address": "0xc42edfcc21ed14dda456aa0756c153f7985d8813",
        "name": "Test Ledger 1"
      },
      "0xeb9e64b93097bc15f01f13eae97015c57ab64823": {
        "name": "Test Account 3",
        "address": "0xeb9e64b93097bc15f01f13eae97015c57ab64823"
      }
    },
    "selectedNetworkClientId": "goerli",
    "networksMetadata": {
      "goerli": {
        "EIPS": {
          "1559": true
        },
        "status": "available"
      }
    },
    "frequentRpcListDetail": [],
    "subjectMetadata": {},
    "notifications": {
      "test": {
        "id": "test",
        "origin": "local:http://localhost:8086/",
        "createdDate": 1652967897732,
        "readDate": null,
        "message": "Hello, http://localhost:8086!"
      },
      "test2": {
        "id": "test2",
        "origin": "local:http://localhost:8086/",
        "createdDate": 1652967897732,
        "readDate": 1652967897732,
        "message": "Hello, http://localhost:8086!"
      }
    },
    "selectedAddress": "0x0dcd5d886577d5081b0c52e242ef29e70be3e7bc",
    "accounts": {
      "0x0dcd5d886577d5081b0c52e242ef29e70be3e7bc": {
        "balance": "0x0",
        "address": "0x0dcd5d886577d5081b0c52e242ef29e70be3e7bc"
      },
      "0xec1adf982415d2ef5ec55899b9bfb8bc0f29251b": {
        "address": "0xec1adf982415d2ef5ec55899b9bfb8bc0f29251b",
        "balance": "0x0"
      },
      "0xc42edfcc21ed14dda456aa0756c153f7985d8813": {
        "address": "0xc42edfcc21ed14dda456aa0756c153f7985d8813",
        "balance": "0x0"
      },
      "0xeb9e64b93097bc15f01f13eae97015c57ab64823": {
        "address": "0xeb9e64b93097bc15f01f13eae97015c57ab64823",
        "balance": "0x0"
      }
    },
    "tokens": [
      {
        "address": "0x108cf70c7d384c552f42c07c41c0e1e46d77ea0d",
        "symbol": "TEST",
        "decimals": "0"
      },
      {
        "address": "0xd8f6a2ffb0fc5952d16c9768b71cfd35b6399aa5",
        "decimals": "8",
        "symbol": "TEST2"
      },
      {
        "address": "0x617b3f8050a0bd94b6b1da02b4384ee5b4df13f4",
        "symbol": "META",
        "decimals": "18"
      }
    ],
    "contractExchangeRates": {
      "0x108cf70c7d384c552f42c07c41c0e1e46d77ea0d": 0.00039345803819379796,
      "0xd8f6a2ffb0fc5952d16c9768b71cfd35b6399aa5": 0.00008189274407698049
    },
    "ticker": "ETH",
    "currentCurrency": "usd",
    "currencyRates": {
      "ETH": {
        "conversionRate": 556.12
      }
    },
    "addressBook": {
      "0x5": {
        "0xc42edfcc21ed14dda456aa0756c153f7985d8813": {
          "address": "0xc42edfcc21ed14dda456aa0756c153f7985d8813",
          "chainId": "0x5",
          "isEns": false,
          "memo": "",
          "name": "Address Book Account 1"
        }
      }
    },
    "unapprovedMsgs": {},
    "unapprovedMsgCount": 0,
    "unapprovedPersonalMsgs": {},
    "unapprovedPersonalMsgCount": 0,
    "unapprovedDecryptMsgs": {},
    "unapprovedDecryptMsgCount": 0,
    "unapprovedEncryptionPublicKeyMsgs": {},
    "unapprovedEncryptionPublicKeyMsgCount": 0,
    "unapprovedTypedMessages": {},
    "unapprovedTypedMessagesCount": 0,
    "useTokenDetection": true,
    "advancedGasFee": {
      "maxBaseFee": "75",
      "priorityFee": "2"
    },
    "tokenList": {
      "0x2260fac5e5542a773aa44fbcfedf7c193bc2c599": {
        "address": "0x2260fac5e5542a773aa44fbcfedf7c193bc2c599",
        "symbol": "WBTC",
        "decimals": 8,
        "name": "Wrapped Bitcoin",
        "iconUrl": "https://s3.amazonaws.com/airswap-token-images/WBTC.png",
        "aggregators": [
          "airswapLight",
          "bancor",
          "cmc",
          "coinGecko",
          "kleros",
          "oneInch",
          "paraswap",
          "pmm",
          "totle",
          "zapper",
          "zerion",
          "zeroEx"
        ],
        "occurrences": 12
      },
      "0x0bc529c00c6401aef6d220be8c6ea1667f6ad93e": {
        "address": "0x0bc529c00c6401aef6d220be8c6ea1667f6ad93e",
        "symbol": "YFI",
        "decimals": 18,
        "name": "yearn.finance",
        "iconUrl": "https://raw.githubusercontent.com/trustwallet/assets/master/blockchains/ethereum/assets/0x0bc529c00C6401aEF6D220BE8C6Ea1667F6Ad93e/logo.png",
        "aggregators": [
          "airswapLight",
          "bancor",
          "cmc",
          "coinGecko",
          "kleros",
          "oneInch",
          "paraswap",
          "pmm",
          "totle",
          "zapper",
          "zerion",
          "zeroEx"
        ],
        "occurrences": 12
      }
    },
    "transactions": [
      {
        "id": 8393540981007587,
        "time": 1536268017676,
        "status": "unapproved",
        "chainId": "0x4",
        "loadingDefaults": false,
        "txParams": {
          "from": "0x0dcd5d886577d5081b0c52e242ef29e70be3e7bc",
          "to": "0xc42edfcc21ed14dda456aa0756c153f7985d8813",
          "value": "0x0",
          "gas": "0x5208",
          "gasPrice": "0x3b9aca00"
        },
        "history": [
          {
            "id": 8393540981007587,
            "time": 1536268017676,
            "status": "unapproved",
            "chainId": "0x4",
            "loadingDefaults": true,
            "txParams": {
              "from": "0x0dcd5d886577d5081b0c52e242ef29e70be3e7bc",
              "to": "0xc42edfcc21ed14dda456aa0756c153f7985d8813",
              "value": "0x0",
              "gas": "0x5208",
              "gasPrice": "0x3b9aca00"
            }
          },
          [
            {
              "op": "replace",
              "path": "/loadingDefaults",
              "value": false,
              "timestamp": 1536268017685
            }
          ],
          [
            {
              "op": "add",
              "path": "/origin",
              "value": "MetaMask",
              "note": "#newUnapprovedTransaction - adding the origin",
              "timestamp": 1536268017686
            }
          ]
        ],
        "origin": "MetaMask"
      },
      {
        "id": 3387511061307736,
        "time": 1528133130531,
        "status": "confirmed",
        "chainId": "0x4",
        "loadingDefaults": false,
        "txParams": {
          "from": "0x3b222de3aaba8ec9771ca9e9af5d8ed757fb7f62",
          "to": "0x92e659448c48fc926ec942d0da1459260d36bb33",
          "value": "0x1bc16d674ec80000",
          "gas": "0xcf08",
          "gasPrice": "0x3b9aca00",
          "nonce": "0xb5"
        },
        "history": [
          {
            "id": 3387511061307736,
            "time": 1528133130531,
            "status": "unapproved",
            "chainId": "0x4",
            "loadingDefaults": true,
            "txParams": {
              "from": "0x3b222de3aaba8ec9771ca9e9af5d8ed757fb7f62",
              "to": "0x92e659448c48fc926ec942d0da1459260d36bb33",
              "value": "0x1bc16d674ec80000",
              "gas": "0xcf08",
              "gasPrice": "0x3b9aca00"
            }
          },
          [
            {
              "op": "replace",
              "path": "/loadingDefaults",
              "value": false,
              "timestamp": 1528133130666
            }
          ],
          [
            {
              "op": "add",
              "path": "/origin",
              "value": "MetaMask",
              "note": "#newUnapprovedTransaction - adding the origin",
              "timestamp": 1528133130667
            }
          ],
          [],
          [
            {
              "op": "replace",
              "path": "/status",
              "value": "approved",
              "note": "txStateManager: setting status to approved",
              "timestamp": 1528133131716
            }
          ],
          [
            {
              "op": "add",
              "path": "/txParams/nonce",
              "value": "0xb5",
              "note": "transactions#approveTransaction",
              "timestamp": 1528133131806
            }
          ],
          [
            {
              "op": "replace",
              "path": "/status",
              "value": "signed",
              "note": "transactions#publishTransaction",
              "timestamp": 1528133131825
            },
            {
              "op": "add",
              "path": "/rawTx",
              "value": "0xf86c81b5843b9aca0082cf089492e659448c48fc926ec942d0da1459260d36bb33881bc16d674ec80000802ba03f879cd33a31180da38545d0f809822e00ddf35954d8b0ece83bacf22347ce54a06ad050487978e425ca6a014ed55ea8e9a190069863ed96a0eefa88d729ea1eda"
            }
          ],
          [],
          [
            {
              "op": "add",
              "path": "/hash",
              "value": "0x516b77569173a04c76fdb6545cf279ebd0c75f5d25d6e4ce019925205f0e3709",
              "note": "transactions#setTxHash",
              "timestamp": 1528133131951
            }
          ],
          [
            {
              "op": "add",
              "path": "/submittedTime",
              "value": 1528133131951,
              "note": "txStateManager - add submitted time stamp",
              "timestamp": 1528133131952
            }
          ],
          [
            {
              "op": "replace",
              "path": "/status",
              "value": "submitted",
              "note": "txStateManager: setting status to submitted",
              "timestamp": 1528133131955
            }
          ],
          [
            {
              "op": "add",
              "path": "/firstRetryBlockNumber",
              "value": "0x24af6b",
              "note": "transactions/pending-tx-tracker#event: tx:block-update",
              "timestamp": 1528133134414
            }
          ],
          [
            {
              "op": "replace",
              "path": "/status",
              "value": "confirmed",
              "note": "txStateManager: setting status to confirmed",
              "timestamp": 1528133158516
            }
          ]
        ],
        "origin": "MetaMask",
        "rawTx": "0xf86c81b5843b9aca0082cf089492e659448c48fc926ec942d0da1459260d36bb33881bc16d674ec80000802ba03f879cd33a31180da38545d0f809822e00ddf35954d8b0ece83bacf22347ce54a06ad050487978e425ca6a014ed55ea8e9a190069863ed96a0eefa88d729ea1eda",
        "hash": "0x516b77569173a04c76fdb6545cf279ebd0c75f5d25d6e4ce019925205f0e3709",
        "submittedTime": 1528133131951,
        "firstRetryBlockNumber": "0x24af6b"
      },
      {
        "id": 3387511061307737,
        "time": 1528133149983,
        "status": "confirmed",
        "chainId": "0x4",
        "loadingDefaults": false,
        "txParams": {
          "from": "0x3b222de3aaba8ec9771ca9e9af5d8ed757fb7f62",
          "to": "0x92e659448c48fc926ec942d0da1459260d36bb33",
          "value": "0x1bc16d674ec80000",
          "gas": "0xcf08",
          "gasPrice": "0x3b9aca00",
          "nonce": "0xb6"
        },
        "history": [
          {
            "id": 3387511061307737,
            "time": 1528133149983,
            "status": "unapproved",
            "chainId": "0x4",
            "loadingDefaults": true,
            "txParams": {
              "from": "0x3b222de3aaba8ec9771ca9e9af5d8ed757fb7f62",
              "to": "0x92e659448c48fc926ec942d0da1459260d36bb33",
              "value": "0x1bc16d674ec80000",
              "gas": "0xcf08",
              "gasPrice": "0x3b9aca00"
            }
          },
          [
            {
              "op": "replace",
              "path": "/loadingDefaults",
              "value": false,
              "timestamp": 1528133150011
            }
          ],
          [
            {
              "op": "add",
              "path": "/origin",
              "value": "MetaMask",
              "note": "#newUnapprovedTransaction - adding the origin",
              "timestamp": 1528133150013
            }
          ],
          [],
          [
            {
              "op": "replace",
              "path": "/status",
              "value": "approved",
              "note": "txStateManager: setting status to approved",
              "timestamp": 1528133151102
            }
          ],
          [
            {
              "op": "add",
              "path": "/txParams/nonce",
              "value": "0xb6",
              "note": "transactions#approveTransaction",
              "timestamp": 1528133151189
            }
          ],
          [
            {
              "op": "replace",
              "path": "/status",
              "value": "signed",
              "note": "transactions#publishTransaction",
              "timestamp": 1528133151203
            },
            {
              "op": "add",
              "path": "/rawTx",
              "value": "0xf86c81b6843b9aca0082cf089492e659448c48fc926ec942d0da1459260d36bb33881bc16d674ec80000802ba0692deaabf0d79544d41e7c475ad43760679a4f25d0fee908b1da308db1a291a7a0384db85fc6c843ea25986a0760f3c50ab6504fc559fc71fc7f23f60950eb316d"
            }
          ],
          [],
          [
            {
              "op": "add",
              "path": "/hash",
              "value": "0x9271b266d05022cfa841362fae43763ebafcee540d84278b0157ef4a68d4e26f",
              "note": "transactions#setTxHash",
              "timestamp": 1528133151342
            }
          ],
          [
            {
              "op": "add",
              "path": "/submittedTime",
              "value": 1528133151347,
              "note": "txStateManager - add submitted time stamp",
              "timestamp": 1528133151347
            }
          ],
          [
            {
              "op": "replace",
              "path": "/status",
              "value": "submitted",
              "note": "txStateManager: setting status to submitted",
              "timestamp": 1528133151368
            }
          ],
          [
            {
              "op": "add",
              "path": "/firstRetryBlockNumber",
              "value": "0x24af6d",
              "note": "transactions/pending-tx-tracker#event: tx:block-update",
              "timestamp": 1528133158532
            }
          ],
          [
            {
              "op": "replace",
              "path": "/status",
              "value": "confirmed",
              "note": "txStateManager: setting status to confirmed",
              "timestamp": 1528133190636
            }
          ]
        ],
        "origin": "MetaMask",
        "rawTx": "0xf86c81b6843b9aca0082cf089492e659448c48fc926ec942d0da1459260d36bb33881bc16d674ec80000802ba0692deaabf0d79544d41e7c475ad43760679a4f25d0fee908b1da308db1a291a7a0384db85fc6c843ea25986a0760f3c50ab6504fc559fc71fc7f23f60950eb316d",
        "hash": "0x9271b266d05022cfa841362fae43763ebafcee540d84278b0157ef4a68d4e26f",
        "submittedTime": 1528133151347,
        "firstRetryBlockNumber": "0x24af6d"
      },
      {
        "id": 3387511061307738,
        "time": 1528133180635,
        "status": "confirmed",
        "chainId": "0x4",
        "loadingDefaults": false,
        "txParams": {
          "from": "0x3b222de3aaba8ec9771ca9e9af5d8ed757fb7f62",
          "to": "0x92e659448c48fc926ec942d0da1459260d36bb33",
          "value": "0x1bc16d674ec80000",
          "gas": "0xcf08",
          "gasPrice": "0x12a05f200",
          "nonce": "0xb7"
        },
        "history": [
          {
            "id": 3387511061307738,
            "time": 1528133180635,
            "status": "unapproved",
            "chainId": "0x4",
            "loadingDefaults": true,
            "txParams": {
              "from": "0x3b222de3aaba8ec9771ca9e9af5d8ed757fb7f62",
              "to": "0x92e659448c48fc926ec942d0da1459260d36bb33",
              "value": "0x1bc16d674ec80000",
              "gas": "0xcf08",
              "gasPrice": "0x12a05f200"
            }
          },
          [
            {
              "op": "replace",
              "path": "/loadingDefaults",
              "value": false,
              "timestamp": 1528133180720
            }
          ],
          [
            {
              "op": "add",
              "path": "/origin",
              "value": "MetaMask",
              "note": "#newUnapprovedTransaction - adding the origin",
              "timestamp": 1528133180722
            }
          ],
          [],
          [
            {
              "op": "replace",
              "path": "/status",
              "value": "approved",
              "note": "txStateManager: setting status to approved",
              "timestamp": 1528133181623
            }
          ],
          [
            {
              "op": "add",
              "path": "/txParams/nonce",
              "value": "0xb7",
              "note": "transactions#approveTransaction",
              "timestamp": 1528133181726
            }
          ],
          [
            {
              "op": "replace",
              "path": "/status",
              "value": "signed",
              "note": "transactions#publishTransaction",
              "timestamp": 1528133181749
            },
            {
              "op": "add",
              "path": "/rawTx",
              "value": "0xf86d81b785012a05f20082cf089492e659448c48fc926ec942d0da1459260d36bb33881bc16d674ec80000802ba086f9846798be6988c39a5cf85f0dbe267e59ca0b96a6a7077e92cba33e10a258a064ffa52ac90c238ce21e6f085283216191b185a1eccd7daae6e2ab66ba26ada0"
            }
          ],
          [],
          [
            {
              "op": "add",
              "path": "/hash",
              "value": "0x4e061e977c099735bc9e5203e717f7d9dccb3fcb2f82031a12a3ed326f95d43b",
              "note": "transactions#setTxHash",
              "timestamp": 1528133181885
            }
          ],
          [
            {
              "op": "add",
              "path": "/submittedTime",
              "value": 1528133181885,
              "note": "txStateManager - add submitted time stamp",
              "timestamp": 1528133181885
            }
          ],
          [
            {
              "op": "replace",
              "path": "/status",
              "value": "submitted",
              "note": "txStateManager: setting status to submitted",
              "timestamp": 1528133181888
            }
          ],
          [
            {
              "op": "add",
              "path": "/firstRetryBlockNumber",
              "value": "0x24af6f",
              "note": "transactions/pending-tx-tracker#event: tx:block-update",
              "timestamp": 1528133190653
            }
          ],
          [
            {
              "op": "replace",
              "path": "/status",
              "value": "confirmed",
              "note": "txStateManager: setting status to confirmed",
              "timestamp": 1528133222745
            }
          ]
        ],
        "origin": "MetaMask",
        "rawTx": "0xf86d81b785012a05f20082cf089492e659448c48fc926ec942d0da1459260d36bb33881bc16d674ec80000802ba086f9846798be6988c39a5cf85f0dbe267e59ca0b96a6a7077e92cba33e10a258a064ffa52ac90c238ce21e6f085283216191b185a1eccd7daae6e2ab66ba26ada0",
        "hash": "0x4e061e977c099735bc9e5203e717f7d9dccb3fcb2f82031a12a3ed326f95d43b",
        "submittedTime": 1528133181885,
        "firstRetryBlockNumber": "0x24af6f"
      },
      {
        "id": 3387511061307739,
        "time": 1528133223918,
        "status": "confirmed",
        "chainId": "0x4",
        "loadingDefaults": false,
        "txParams": {
          "from": "0x3b222de3aaba8ec9771ca9e9af5d8ed757fb7f62",
          "to": "0xfe2149773b3513703e79ad23d05a778a185016ee",
          "value": "0xaa87bee538000",
          "data": "0xea94496b000000000000000000000000000000000000000000000000000000000001e1eb000000000000000000000000000000000000000000000000000000000001de33",
          "gasPrice": "0x3b9aca00",
          "gas": "0x6169e",
          "nonce": "0xb8"
        },
        "history": [
          {
            "id": 3387511061307739,
            "time": 1528133223918,
            "status": "unapproved",
            "chainId": "0x4",
            "loadingDefaults": true,
            "txParams": {
              "from": "0x3b222de3aaba8ec9771ca9e9af5d8ed757fb7f62",
              "to": "0xfe2149773b3513703e79ad23d05a778a185016ee",
              "value": "0xaa87bee538000",
              "data": "0xea94496b000000000000000000000000000000000000000000000000000000000001e1eb000000000000000000000000000000000000000000000000000000000001de33",
              "gasPrice": "0x3b9aca00"
            }
          },
          [
            {
              "op": "add",
              "path": "/txParams/gas",
              "value": "0x6169e",
              "timestamp": 1528133225488
            },
            {
              "op": "replace",
              "path": "/loadingDefaults",
              "value": false
            }
          ],
          [
            {
              "note": "#newUnapprovedTransaction - adding the origin",
              "op": "add",
              "path": "/origin",
              "value": "crypko.ai"
            }
          ],
          [],
          [
            {
              "op": "replace",
              "path": "/status",
              "value": "approved",
              "note": "txStateManager: setting status to approved",
              "timestamp": 1528133227279
            }
          ],
          [
            {
              "op": "add",
              "path": "/txParams/nonce",
              "value": "0xb8",
              "note": "transactions#approveTransaction",
              "timestamp": 1528133227374
            }
          ],
          [
            {
              "op": "replace",
              "path": "/status",
              "value": "signed",
              "note": "transactions#publishTransaction",
              "timestamp": 1528133227405
            },
            {
              "op": "add",
              "path": "/rawTx",
              "value": "0xf8b181b8843b9aca008306169e94fe2149773b3513703e79ad23d05a778a185016ee870aa87bee538000b844ea94496b000000000000000000000000000000000000000000000000000000000001e1eb000000000000000000000000000000000000000000000000000000000001de332ca07bb2efbb8529d67606f9f89e7934c594a31d50c7d24a3286c20a2944a3b8c2a9a07b55ebd8aa28728ce0e38dd3b3503b78fccedae80053626d8649c68346c7c49c"
            }
          ],
          [],
          [
            {
              "op": "add",
              "path": "/hash",
              "value": "0x466ae7d4b7c270121f0a8d68fbc6c9091ffc4aa976a553a5bfa56a79cf9f63dd",
              "note": "transactions#setTxHash",
              "timestamp": 1528133227534
            }
          ],
          [
            {
              "op": "add",
              "path": "/submittedTime",
              "value": 1528133227538,
              "note": "txStateManager - add submitted time stamp",
              "timestamp": 1528133227538
            }
          ],
          [
            {
              "op": "replace",
              "path": "/status",
              "value": "submitted",
              "note": "txStateManager: setting status to submitted",
              "timestamp": 1528133227543
            }
          ],
          [
            {
              "op": "add",
              "path": "/firstRetryBlockNumber",
              "value": "0x24af72",
              "note": "transactions/pending-tx-tracker#event: tx:block-update",
              "timestamp": 1528133238980
            }
          ],
          [
            {
              "op": "replace",
              "path": "/status",
              "value": "confirmed",
              "note": "txStateManager: setting status to confirmed",
              "timestamp": 1528133255035
            }
          ]
        ],
        "origin": "crypko.ai",
        "rawTx": "0xf8b181b8843b9aca008306169e94fe2149773b3513703e79ad23d05a778a185016ee870aa87bee538000b844ea94496b000000000000000000000000000000000000000000000000000000000001e1eb000000000000000000000000000000000000000000000000000000000001de332ca07bb2efbb8529d67606f9f89e7934c594a31d50c7d24a3286c20a2944a3b8c2a9a07b55ebd8aa28728ce0e38dd3b3503b78fccedae80053626d8649c68346c7c49c",
        "hash": "0x466ae7d4b7c270121f0a8d68fbc6c9091ffc4aa976a553a5bfa56a79cf9f63dd",
        "submittedTime": 1528133227538,
        "firstRetryBlockNumber": "0x24af72"
      },
      {
        "id": 3387511061307740,
        "time": 1528133291381,
        "status": "confirmed",
        "chainId": "0x4",
        "loadingDefaults": false,
        "txParams": {
          "from": "0x3b222de3aaba8ec9771ca9e9af5d8ed757fb7f62",
          "to": "0x108cf70c7d384c552f42c07c41c0e1e46d77ea0d",
          "value": "0x0",
          "data": "0xa9059cbb00000000000000000000000092e659448c48fc926ec942d0da1459260d36bb330000000000000000000000000000000000000000000000000000000000000002",
          "gas": "0xd508",
          "gasPrice": "0x3b9aca00",
          "nonce": "0xb9"
        },
        "history": [
          {
            "id": 3387511061307740,
            "time": 1528133291381,
            "status": "unapproved",
            "chainId": "0x4",
            "loadingDefaults": true,
            "txParams": {
              "from": "0x3b222de3aaba8ec9771ca9e9af5d8ed757fb7f62",
              "to": "0x108cf70c7d384c552f42c07c41c0e1e46d77ea0d",
              "value": "0x0",
              "data": "0xa9059cbb00000000000000000000000092e659448c48fc926ec942d0da1459260d36bb330000000000000000000000000000000000000000000000000000000000000002",
              "gas": "0xd508",
              "gasPrice": "0x3b9aca00"
            }
          },
          [
            {
              "op": "replace",
              "path": "/loadingDefaults",
              "value": false,
              "timestamp": 1528133291486
            }
          ],
          [
            {
              "op": "add",
              "path": "/origin",
              "value": "MetaMask",
              "note": "#newUnapprovedTransaction - adding the origin",
              "timestamp": 1528133291486
            }
          ],
          [],
          [
            {
              "op": "replace",
              "path": "/status",
              "value": "approved",
              "note": "txStateManager: setting status to approved",
              "timestamp": 1528133293588
            }
          ],
          [
            {
              "op": "add",
              "path": "/txParams/nonce",
              "value": "0xb9",
              "note": "transactions#approveTransaction",
              "timestamp": 1528133293706
            }
          ],
          [
            {
              "op": "replace",
              "path": "/status",
              "value": "signed",
              "note": "transactions#publishTransaction",
              "timestamp": 1528133293724
            },
            {
              "op": "add",
              "path": "/rawTx",
              "value": "0xf8a981b9843b9aca0082d50894108cf70c7d384c552f42c07c41c0e1e46d77ea0d80b844a9059cbb00000000000000000000000092e659448c48fc926ec942d0da1459260d36bb3300000000000000000000000000000000000000000000000000000000000000022ca04f05310490d3e3a9a159ae25f52cec9afb0a69527d30be832aaae12e64ff056ea075f81a5220bed481e764bab8830c57169c59fe528ca9cf3442f47f7618a9b4a9"
            }
          ],
          [],
          [
            {
              "op": "add",
              "path": "/hash",
              "value": "0x3680dc9815cd05b620b6dd0017d949604ca7d92f051d5542fc8a5ecaa876af09",
              "note": "transactions#setTxHash",
              "timestamp": 1528133293853
            }
          ],
          [
            {
              "op": "add",
              "path": "/submittedTime",
              "value": 1528133293859,
              "note": "txStateManager - add submitted time stamp",
              "timestamp": 1528133293862
            }
          ],
          [
            {
              "op": "replace",
              "path": "/status",
              "value": "submitted",
              "note": "txStateManager: setting status to submitted",
              "timestamp": 1528133293867
            }
          ],
          [
            {
              "op": "add",
              "path": "/firstRetryBlockNumber",
              "value": "0x24af76",
              "note": "transactions/pending-tx-tracker#event: tx:block-update",
              "timestamp": 1528133295200
            }
          ],
          [
            {
              "op": "replace",
              "path": "/status",
              "value": "confirmed",
              "note": "txStateManager: setting status to confirmed",
              "timestamp": 1528133327522
            }
          ]
        ],
        "origin": "MetaMask",
        "rawTx": "0xf8a981b9843b9aca0082d50894108cf70c7d384c552f42c07c41c0e1e46d77ea0d80b844a9059cbb00000000000000000000000092e659448c48fc926ec942d0da1459260d36bb3300000000000000000000000000000000000000000000000000000000000000022ca04f05310490d3e3a9a159ae25f52cec9afb0a69527d30be832aaae12e64ff056ea075f81a5220bed481e764bab8830c57169c59fe528ca9cf3442f47f7618a9b4a9",
        "hash": "0x3680dc9815cd05b620b6dd0017d949604ca7d92f051d5542fc8a5ecaa876af09",
        "submittedTime": 1528133293859,
        "firstRetryBlockNumber": "0x24af76"
      },
      {
        "id": 3387511061307741,
        "time": 1528133318440,
        "status": "rejected",
        "chainId": "0x4",
        "loadingDefaults": false,
        "txParams": {
          "from": "0x3b222de3aaba8ec9771ca9e9af5d8ed757fb7f62",
          "to": "0x3b222de3aaba8ec9771ca9e9af5d8ed757fb7f62",
          "value": "0x0",
          "gasPrice": "0x3b9aca00",
          "gas": "0x5208"
        },
        "history": [
          {
            "id": 3387511061307741,
            "time": 1528133318440,
            "status": "unapproved",
            "chainId": "0x4",
            "loadingDefaults": true,
            "txParams": {
              "from": "0x3b222de3aaba8ec9771ca9e9af5d8ed757fb7f62",
              "to": "0x3b222de3aaba8ec9771ca9e9af5d8ed757fb7f62"
            }
          },
          [
            {
              "op": "add",
              "path": "/txParams/value",
              "value": "0x0",
              "timestamp": 1528133319641
            },
            {
              "op": "add",
              "path": "/txParams/gasPrice",
              "value": "0x3b9aca00"
            },
            {
              "op": "add",
              "path": "/txParams/gas",
              "value": "0x5208"
            },
            {
              "op": "replace",
              "path": "/loadingDefaults",
              "value": false
            }
          ],
          [
            {
              "op": "add",
              "path": "/origin",
              "value": "tmashuang.github.io",
              "note": "#newUnapprovedTransaction - adding the origin",
              "timestamp": 1528133319642
            }
          ],
          [
            {
              "op": "replace",
              "path": "/status",
              "value": "rejected",
              "note": "txStateManager: setting status to rejected",
              "timestamp": 1528133320924
            }
          ]
        ],
        "origin": "tmashuang.github.io"
      }
    ]
  },
  "send": {
    "amountMode": "INPUT",
    "currentTransactionUUID": "1-tx",
    "draftTransactions": {
      "1-tx": {
        "amount": {
          "error": null,
          "value": "0xde0b6b3a7640000"
        },
        "asset": {
          "balance": "0x1158e460913d00000",
          "details": null,
          "error": null,
          "type": "NATIVE"
        },
        "fromAccount": null,
        "gas": {
          "error": null,
          "gasLimit": "0x5208",
          "gasPrice": "0x0",
          "gasTotal": "0x1ca62a544678",
          "maxFeePerGas": "0x59682f0f",
          "maxPriorityFeePerGas": "0x59682f00",
          "wasManuallyEdited": false
        },
        "history": [],
        "id": null,
        "recipient": {
          "address": "0xec1adf982415d2ef5ec55899b9bfb8bc0f29251b",
          "error": null,
          "nickname": "Account 2",
          "warning": null,
          "type": "",
          "recipientWarningAcknowledged": false
        },
        "status": "VALID",
        "transactionType": "0x2",
        "userInputHexData": null
      }
    },
    "eip1559support": true,
    "gasEstimateIsLoading": false,
    "gasEstimatePollToken": "",
    "gasIsSetInModal": false,
    "gasPriceEstimate": "0x0",
    "gasLimitMinimum": "0x5208",
    "gasTotalForLayer1": "0x0",
    "recipientMode": "CONTACT_LIST",
    "recipientInput": "0xec1adf982415d2ef5ec55899b9bfb8bc0f29251b",
    "selectedAccount": {
      "address": "0x0dcd5d886577d5081b0c52e242ef29e70be3e7bc",
      "balance": "0x4563918244f40000"
    },
    "stage": "DRAFT"
  },
  "unconnectedAccount": {
    "state": "CLOSED"
  }
}<|MERGE_RESOLUTION|>--- conflicted
+++ resolved
@@ -210,8 +210,6 @@
         }
       },
       "selectedAccount": "cf8dace4-9439-4bd4-b3a8-88c821c8fcb3"
-<<<<<<< HEAD
-=======
     },
     "internalAccounts": {
       "accounts": {
@@ -305,7 +303,6 @@
         }
       },
       "selectedAccount": "cf8dace4-9439-4bd4-b3a8-88c821c8fcb3"
->>>>>>> befc516a
     },
     "keyrings": [
       {
