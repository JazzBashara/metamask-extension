--- conflicted
+++ resolved
@@ -9,18 +9,10 @@
   unlockWallet,
   validateContractDetails,
   multipleGanacheOptions,
-<<<<<<< HEAD
-} from '../helpers';
-import { Driver } from '../webdriver/driver';
-
-export const TEST_SNAPS_SIMPLE_KEYRING_WEBSITE_URL =
-  'https://metamask.github.io/snap-simple-keyring/1.0.1/';
-=======
   regularDelayMs,
 } from '../helpers';
 import { Driver } from '../webdriver/driver';
 import { TEST_SNAPS_SIMPLE_KEYRING_WEBSITE_URL } from '../../../ui/helpers/constants/common';
->>>>>>> befc516a
 
 /**
  * These are fixtures specific to Account Snap E2E tests:
@@ -42,10 +34,6 @@
       })
       .build(),
     ganacheOptions: multipleGanacheOptions,
-<<<<<<< HEAD
-    failOnConsoleError: false,
-=======
->>>>>>> befc516a
     title,
   };
 };
