const { promises: fs } = require('fs');
const path = require('path');
const yargs = require('yargs/yargs');
const { hideBin } = require('yargs/helpers');
const { runInShell } = require('../../development/lib/run-command');
const { exitWithError } = require('../../development/lib/exit-with-error');
const { retry } = require('../../development/lib/retry');

async function main() {
  const { argv } = yargs(hideBin(process.argv))
    .usage(
      '$0 [options] <e2e-test-path>',
      'Run a single E2E test, with a variable number of retries.',
      (_yargs) =>
        _yargs
          .option('browser', {
            default: process.env.SELENIUM_BROWSER,
            description: `Set the browser used; either 'chrome' or 'firefox'.`,
            type: 'string',
            choices: ['chrome', 'firefox'],
          })
          .option('debug', {
            default: process.env.E2E_DEBUG === 'true',
            description:
              'Run tests in debug mode, logging each driver interaction',
            type: 'boolean',
          })
          .option('retries', {
            default: 0,
            description:
              'Set how many times the test should be retried upon failure.',
            type: 'number',
          })
          .option('leave-running', {
            default: false,
            description:
              'Leaves the browser running after a test fails, along with anything else that the test used (ganache, the test dapp, etc.)',
            type: 'boolean',
          })
          .positional('e2e-test-path', {
            describe: 'The path for the E2E test to run.',
            type: 'string',
            normalize: true,
          }),
    )
    .strict()
    .help('help');

  const { browser, debug, e2eTestPath, retries, leaveRunning } = argv;

  if (!browser) {
    exitWithError(
      `"The browser must be set, via the '--browser' flag or the SELENIUM_BROWSER environment variable`,
    );
    return;
  } else if (browser !== process.env.SELENIUM_BROWSER) {
    process.env.SELENIUM_BROWSER = browser;
  }

  try {
    const stat = await fs.stat(e2eTestPath);
    if (!stat.isFile()) {
      exitWithError('Test path must be a file');
      return;
    }
  } catch (error) {
    if (error.code === 'ENOENT') {
      exitWithError('Test path specified does not exist');
      return;
    } else if (error.code === 'EACCES') {
      exitWithError(
        'Access to test path is forbidden by file access permissions',
      );
      return;
    }
    throw error;
  }

<<<<<<< HEAD
=======
  const testFileName = path.basename(e2eTestPath);

>>>>>>> 7e97ff2b
  if (debug) {
    process.env.E2E_DEBUG = 'true';
  }

  let testTimeoutInMilliseconds = 80 * 1000;
  let exit = '--exit';

  if (leaveRunning) {
    process.env.E2E_LEAVE_RUNNING = 'true';
    testTimeoutInMilliseconds = 0;
    exit = '--no-exit';
  }

  const configFile = path.join(__dirname, '.mocharc.js');

  await retry({ retries }, async () => {
    await runInShell('yarn', [
      'mocha',
      `--config=${configFile}`,
<<<<<<< HEAD
      '--timeout',
      testTimeoutInMilliseconds,
=======
      `--timeout=${testTimeoutInMilliseconds}`,
      '--reporter=xunit',
      '--reporter-option',
      `output=test/test-results/e2e/${testFileName}.xml`,
>>>>>>> 7e97ff2b
      e2eTestPath,
      exit,
    ]);
  });
}

main().catch((error) => {
  exitWithError(error);
});<|MERGE_RESOLUTION|>--- conflicted
+++ resolved
@@ -76,11 +76,8 @@
     throw error;
   }
 
-<<<<<<< HEAD
-=======
   const testFileName = path.basename(e2eTestPath);
 
->>>>>>> 7e97ff2b
   if (debug) {
     process.env.E2E_DEBUG = 'true';
   }
@@ -100,15 +97,10 @@
     await runInShell('yarn', [
       'mocha',
       `--config=${configFile}`,
-<<<<<<< HEAD
-      '--timeout',
-      testTimeoutInMilliseconds,
-=======
       `--timeout=${testTimeoutInMilliseconds}`,
       '--reporter=xunit',
       '--reporter-option',
       `output=test/test-results/e2e/${testFileName}.xml`,
->>>>>>> 7e97ff2b
       e2eTestPath,
       exit,
     ]);
