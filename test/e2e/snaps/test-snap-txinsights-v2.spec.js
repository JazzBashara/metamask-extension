const {
  withFixtures,
  defaultGanacheOptions,
  unlockWallet,
  WINDOW_TITLES,
} = require('../helpers');
const FixtureBuilder = require('../fixture-builder');
const { TEST_SNAPS_WEBSITE_URL } = require('./enums');

describe('Test Snap TxInsights-v2', function () {
  it('tests tx insights v2 functionality', async function () {
    await withFixtures(
      {
        fixtures: new FixtureBuilder().build(),
        ganacheOptions: defaultGanacheOptions,
<<<<<<< HEAD
        failOnConsoleError: false,
=======
>>>>>>> befc516a
        title: this.test.fullTitle(),
      },
      async ({ driver }) => {
        await driver.navigate();
        await unlockWallet(driver);

        // navigate to test snaps page and connect
        await driver.openNewPage(TEST_SNAPS_WEBSITE_URL);

<<<<<<< HEAD
=======
        // wait for page to load
        await driver.waitForSelector({
          text: 'Installed Snaps',
          tag: 'h2',
        });

>>>>>>> befc516a
        // find and scroll to the transaction-insights test and connect
        const snapButton1 = await driver.findElement(
          '#connecttransaction-insights',
        );
        await driver.scrollToElement(snapButton1);
        await driver.delay(1000);
        await driver.clickElement('#connecttransaction-insights');

        // switch to metamask extension and click connect
        let windowHandles = await driver.waitUntilXWindowHandles(
          3,
          1000,
          10000,
        );
        await driver.switchToWindowWithTitle(
          WINDOW_TITLES.Dialog,
          windowHandles,
        );
        await driver.clickElement({
          text: 'Connect',
          tag: 'button',
        });

        await driver.waitForSelector({ text: 'Install' });

        await driver.clickElement({
          text: 'Install',
          tag: 'button',
        });

        await driver.waitForSelector({ text: 'OK' });

        await driver.clickElement({
          text: 'OK',
          tag: 'button',
        });

        // switch to test-snaps page and get accounts
        await driver.switchToWindowWithTitle('Test Snaps', windowHandles);
        await driver.clickElement('#getAccounts');

        // switch back to MetaMask window and deal with dialogs
        windowHandles = await driver.waitUntilXWindowHandles(3, 1000, 10000);
        await driver.switchToWindowWithTitle(
          WINDOW_TITLES.Dialog,
          windowHandles,
        );
        await driver.clickElement({
          text: 'Next',
          tag: 'button',
        });
        await driver.waitForSelector({
          text: 'Connect',
          tag: 'button',
        });
        await driver.clickElement({
          text: 'Connect',
          tag: 'button',
        });

        // switch to test-snaps page and send tx
        windowHandles = await driver.waitUntilXWindowHandles(2, 1000, 10000);
        await driver.switchToWindowWithTitle('Test Snaps', windowHandles);
        await driver.clickElement('#sendInsights');

        // switch back to MetaMask window and switch to tx insights pane
        windowHandles = await driver.waitUntilXWindowHandles(3, 1000, 10000);
        await driver.switchToWindowWithTitle(
          WINDOW_TITLES.Dialog,
          windowHandles,
        );
        await driver.waitForSelector({
          text: 'Insights Example Snap',
          tag: 'button',
        });
        await driver.clickElement({
          text: 'Insights Example Snap',
          tag: 'button',
        });

        // check that txinsightstest tab contains the right info
        await driver.waitForSelector({
          css: '.snap-ui-renderer__content',
          text: 'ERC-20',
        });

        // click confirm to continue
        await driver.clickElement({
          text: 'Confirm',
          tag: 'button',
        });

        // check for warning from txinsights
        await driver.waitForSelector({
          css: '.snap-delineator__header__text',
          text: 'Warning from Insights Example Snap',
        });

        // check info in warning
        await driver.waitForSelector({
          css: '.snap-ui-markdown__text',
          text: 'ERC-20',
        });

        // click the warning confirm checkbox
        await driver.clickElement('.mm-checkbox__input');

        // click confirm button to send transaction
        await driver.clickElement({
          css: '.mm-box--color-error-inverse',
          text: 'Confirm',
          tag: 'button',
        });

        // switch back to MetaMask tab and switch to activity pane
        windowHandles = await driver.waitUntilXWindowHandles(2, 1000, 10000);
        await driver.switchToWindowWithTitle('MetaMask', windowHandles);
        await driver.clickElement({
          tag: 'button',
          text: 'Activity',
        });

        // wait for transaction confirmation
        await driver.waitForSelector({
          css: '.transaction-status-label',
          text: 'Confirmed',
        });
      },
    );
  });
});<|MERGE_RESOLUTION|>--- conflicted
+++ resolved
@@ -13,10 +13,6 @@
       {
         fixtures: new FixtureBuilder().build(),
         ganacheOptions: defaultGanacheOptions,
-<<<<<<< HEAD
-        failOnConsoleError: false,
-=======
->>>>>>> befc516a
         title: this.test.fullTitle(),
       },
       async ({ driver }) => {
@@ -26,15 +22,12 @@
         // navigate to test snaps page and connect
         await driver.openNewPage(TEST_SNAPS_WEBSITE_URL);
 
-<<<<<<< HEAD
-=======
         // wait for page to load
         await driver.waitForSelector({
           text: 'Installed Snaps',
           tag: 'h2',
         });
 
->>>>>>> befc516a
         // find and scroll to the transaction-insights test and connect
         const snapButton1 = await driver.findElement(
           '#connecttransaction-insights',
