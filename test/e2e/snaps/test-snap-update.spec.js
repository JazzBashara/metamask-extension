const { strict: assert } = require('assert');
const { withFixtures } = require('../helpers');
const FixtureBuilder = require('../fixture-builder');
const { TEST_SNAPS_WEBSITE_URL } = require('./enums');

describe('Test Snap update', function () {
  it('can install an old and then updated version', async function () {
    const ganacheOptions = {
      accounts: [
        {
          secretKey:
            '0x7C9529A67102755B7E6102D6D950AC5D5863C98713805CEC576B945B15B71EAC',
          balance: 25000000000000000000,
        },
      ],
    };
    await withFixtures(
      {
        fixtures: new FixtureBuilder().build(),
        ganacheOptions,
        failOnConsoleError: false,
        title: this.test.title,
      },
      async ({ driver }) => {
        await driver.navigate();

        // enter pw into extension
        await driver.fill('#password', 'correct horse battery staple');
        await driver.press('#password', driver.Key.ENTER);

        // open a new tab and navigate to test snaps page and connect
        await driver.driver.get(TEST_SNAPS_WEBSITE_URL);
<<<<<<< HEAD

        // find and scroll to the correct card and click first
        const snapButton = await driver.findElement('#connectUpdateNew');
        await driver.scrollToElement(snapButton);
        await driver.delay(1000);
        await driver.clickElement('#connectUpdate');

=======
        await driver.delay(1000);

        // find and scroll to the correct card and click first
        const snapButton = await driver.findElement('#connectUpdate');
        await driver.scrollToElement(snapButton);
        await driver.delay(1000);
        await driver.clickElement('#connectUpdate');
>>>>>>> 90d2ca07
        await driver.delay(2000);

        // switch to metamask extension and click connect
        let windowHandles = await driver.waitUntilXWindowHandles(
          2,
          1000,
          10000,
        );
        await driver.switchToWindowWithTitle(
          'MetaMask Notification',
          windowHandles,
        );
        await driver.clickElement(
          {
            text: 'Connect',
            tag: 'button',
          },
          10000,
        );
        await driver.delay(2000);

        // approve install of snap
        windowHandles = await driver.waitUntilXWindowHandles(2, 1000, 10000);
        await driver.switchToWindowWithTitle(
          'MetaMask Notification',
          windowHandles,
        );
        await driver.clickElement({
          text: 'Approve & install',
          tag: 'button',
        });

        // wait for permissions popover, click checkboxes and confirm
<<<<<<< HEAD
        await driver.waitForSelector({
          css: '.popover-header',
          text: 'Are you sure?',
        });
=======
        await driver.delay(1000);
>>>>>>> 90d2ca07
        await driver.clickElement('#key-access-bip32-m-44h-0h-secp256k1-0');
        await driver.clickElement('#key-access-bip32-m-44h-0h-ed25519-0');
        await driver.clickElement({
          text: 'Confirm',
          tag: 'button',
        });

<<<<<<< HEAD
=======
        // delay for npm installation
        await driver.delay(2000);

>>>>>>> 90d2ca07
        // navigate to test snap page
        windowHandles = await driver.waitUntilXWindowHandles(1, 1000, 10000);
        await driver.switchToWindowWithTitle('Test Snaps', windowHandles);
        await driver.waitForSelector({
          css: '#connectUpdate',
          text: 'Reconnect to Update Snap',
        });

        // find and scroll to the correct card and click first
        const snapButton2 = await driver.findElement('#connectUpdateNew');
        await driver.scrollToElement(snapButton2);
        await driver.delay(1000);
        await driver.clickElement('#connectUpdateNew');
        await driver.delay(1000);

        // switch to metamask extension and click connect
        await driver.waitUntilXWindowHandles(2, 1000, 10000);
        await driver.delay(1000);

        // approve update of snap
        windowHandles = await driver.getAllWindowHandles();
        await driver.switchToWindowWithTitle(
          'MetaMask Notification',
          windowHandles,
        );
        await driver.clickElement({
          text: 'Approve & update',
          tag: 'button',
        });

<<<<<<< HEAD
=======
        // delay for npm installation
        await driver.delay(2000);

>>>>>>> 90d2ca07
        // navigate to test snap page
        windowHandles = await driver.waitUntilXWindowHandles(1, 1000, 10000);
        await driver.switchToWindowWithTitle('Test Snaps', windowHandles);

        // look for the correct version text
<<<<<<< HEAD
        const versionResult = await driver.waitForSelector({
          css: '#updateSnapVersion',
          text: '"4.0.2"',
        });
=======
        const versionResult = await driver.findElement('#updateSnapVersion');
        await driver.delay(1000);
>>>>>>> 90d2ca07
        assert.equal(await versionResult.getText(), '"4.0.2"');
      },
    );
  });
});<|MERGE_RESOLUTION|>--- conflicted
+++ resolved
@@ -30,15 +30,6 @@
 
         // open a new tab and navigate to test snaps page and connect
         await driver.driver.get(TEST_SNAPS_WEBSITE_URL);
-<<<<<<< HEAD
-
-        // find and scroll to the correct card and click first
-        const snapButton = await driver.findElement('#connectUpdateNew');
-        await driver.scrollToElement(snapButton);
-        await driver.delay(1000);
-        await driver.clickElement('#connectUpdate');
-
-=======
         await driver.delay(1000);
 
         // find and scroll to the correct card and click first
@@ -46,7 +37,6 @@
         await driver.scrollToElement(snapButton);
         await driver.delay(1000);
         await driver.clickElement('#connectUpdate');
->>>>>>> 90d2ca07
         await driver.delay(2000);
 
         // switch to metamask extension and click connect
@@ -80,14 +70,10 @@
         });
 
         // wait for permissions popover, click checkboxes and confirm
-<<<<<<< HEAD
         await driver.waitForSelector({
           css: '.popover-header',
           text: 'Are you sure?',
         });
-=======
-        await driver.delay(1000);
->>>>>>> 90d2ca07
         await driver.clickElement('#key-access-bip32-m-44h-0h-secp256k1-0');
         await driver.clickElement('#key-access-bip32-m-44h-0h-ed25519-0');
         await driver.clickElement({
@@ -95,12 +81,9 @@
           tag: 'button',
         });
 
-<<<<<<< HEAD
-=======
         // delay for npm installation
         await driver.delay(2000);
 
->>>>>>> 90d2ca07
         // navigate to test snap page
         windowHandles = await driver.waitUntilXWindowHandles(1, 1000, 10000);
         await driver.switchToWindowWithTitle('Test Snaps', windowHandles);
@@ -131,26 +114,18 @@
           tag: 'button',
         });
 
-<<<<<<< HEAD
-=======
         // delay for npm installation
         await driver.delay(2000);
 
->>>>>>> 90d2ca07
         // navigate to test snap page
         windowHandles = await driver.waitUntilXWindowHandles(1, 1000, 10000);
         await driver.switchToWindowWithTitle('Test Snaps', windowHandles);
 
         // look for the correct version text
-<<<<<<< HEAD
         const versionResult = await driver.waitForSelector({
           css: '#updateSnapVersion',
           text: '"4.0.2"',
         });
-=======
-        const versionResult = await driver.findElement('#updateSnapVersion');
-        await driver.delay(1000);
->>>>>>> 90d2ca07
         assert.equal(await versionResult.getText(), '"4.0.2"');
       },
     );
