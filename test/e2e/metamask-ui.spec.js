const { strict: assert } = require('assert');

const enLocaleMessages = require('../../app/_locales/en/messages.json');
const { tinyDelayMs, regularDelayMs, largeDelayMs } = require('./helpers');
const { buildWebDriver } = require('./webdriver');
const Ganache = require('./ganache');

const ganacheServer = new Ganache();

describe('MetaMask', function () {
  let driver;
  let tokenAddress;

  const testSeedPhrase =
    'phrase upgrade clock rough situate wedding elder clever doctor stamp excess tent';

  this.timeout(0);
  this.bail(true);

  before(async function () {
    await ganacheServer.start();
    const result = await buildWebDriver();
    driver = result.driver;
    await driver.navigate();
  });

  afterEach(async function () {
    if (process.env.SELENIUM_BROWSER === 'chrome') {
      const errors = await driver.checkBrowserForConsoleErrors(driver);
      if (errors.length) {
        const errorReports = errors.map((err) => err.message);
        const errorMessage = `Errors found in browser console:\n${errorReports.join(
          '\n',
        )}`;
        console.error(new Error(errorMessage));
      }
    }
    if (this.currentTest.state === 'failed') {
      await driver.verboseReportOnFailure(this.currentTest.title);
    }
  });

  after(async function () {
    await ganacheServer.quit();
    await driver.quit();
  });

  describe('Going through the first time flow', function () {
    it('clicks the continue button on the welcome screen', async function () {
      await driver.findElement('.welcome-page__header');
      await driver.clickElement({
        text: enLocaleMessages.getStarted.message,
        tag: 'button',
      });
      await driver.delay(largeDelayMs);
    });

    it('clicks the "Create New Wallet" option', async function () {
      await driver.clickElement({ text: 'Create a Wallet', tag: 'button' });
      await driver.delay(largeDelayMs);
    });

    it('clicks the "No thanks" option on the metametrics opt-in screen', async function () {
      await driver.clickElement('.btn-default');
      await driver.delay(largeDelayMs);
    });

    it('accepts a secure password', async function () {
      await driver.fill(
        '.first-time-flow__form #create-password',
        'correct horse battery staple',
      );
      await driver.fill(
        '.first-time-flow__form #confirm-password',
        'correct horse battery staple',
      );

      await driver.clickElement('.first-time-flow__checkbox');

      await driver.clickElement('.first-time-flow__form button');
      await driver.delay(regularDelayMs);
    });

    let seedPhrase;

    it('renders the Secret Recovery Phrase intro screen', async function () {
      await driver.clickElement('.seed-phrase-intro__left button');
      await driver.delay(regularDelayMs);
    });

    it('reveals the Secret Recovery Phrase', async function () {
      const byRevealButton =
        '.reveal-seed-phrase__secret-blocker .reveal-seed-phrase__reveal-button';
      await driver.findElement(byRevealButton);
      await driver.clickElement(byRevealButton);
      await driver.delay(regularDelayMs);

      const revealedSeedPhrase = await driver.findElement(
        '.reveal-seed-phrase__secret-words',
      );
      seedPhrase = await revealedSeedPhrase.getText();
      assert.equal(seedPhrase.split(' ').length, 12);
      await driver.delay(regularDelayMs);

      await driver.clickElement({
        text: enLocaleMessages.next.message,
        tag: 'button',
      });
      await driver.delay(regularDelayMs);
    });

    async function clickWordAndWait(word) {
      await driver.clickElement(
        `[data-testid="seed-phrase-sorted"] [data-testid="draggable-seed-${word}"]`,
      );
      await driver.delay(tinyDelayMs);
    }

    it('can retype the Secret Recovery Phrase', async function () {
      const words = seedPhrase.split(' ');

      for (const word of words) {
        await clickWordAndWait(word);
      }

      await driver.clickElement({ text: 'Confirm', tag: 'button' });
      await driver.delay(regularDelayMs);
    });

    it('clicks through the success screen', async function () {
      await driver.findElement({ text: 'Congratulations', tag: 'div' });
      await driver.clickElement({
        text: enLocaleMessages.endOfFlowMessage10.message,
        tag: 'button',
      });
      await driver.delay(regularDelayMs);
    });
  });

  describe("Close the what's new popup", function () {
    it("should show the what's new popover", async function () {
      const popoverTitle = await driver.findElement(
        '.popover-header__title h2',
      );

      assert.equal(await popoverTitle.getText(), "What's new");
    });

    it("should close the what's new popup", async function () {
      const popover = await driver.findElement('.popover-container');

      await driver.clickElement('[data-testid="popover-close"]');

      await popover.waitForElementState('hidden');
    });
  });

  describe('Show account information', function () {
    it('shows the QR code for the account', async function () {
      await driver.clickElement('[data-testid="account-options-menu-button"]');
      await driver.clickElement(
        '[data-testid="account-options-menu__account-details"]',
      );
      await driver.findVisibleElement('.qr-code__wrapper');
      await driver.delay(regularDelayMs);

      // wait for permission modal to be visible.
      const permissionModal = await driver.findVisibleElement('span .modal');
      await driver.clickElement('.account-modal__close');

      // wait for permission modal to be removed from DOM.
      await permissionModal.waitForElementState('hidden');
      await driver.delay(regularDelayMs);
    });
  });

  describe('Lock an unlock', function () {
    it('logs out of the account', async function () {
      await driver.clickElement('.account-menu__icon');
      await driver.delay(regularDelayMs);

      const lockButton = await driver.findClickableElement(
        '.account-menu__lock-button',
      );
      assert.equal(await lockButton.getText(), 'Lock');
      await lockButton.click();
      await driver.delay(regularDelayMs);
    });

    it('accepts the account password after lock', async function () {
      await driver.fill('#password', 'correct horse battery staple');
      await driver.press('#password', driver.Key.ENTER);
      await driver.delay(largeDelayMs * 4);
    });
  });

  describe('Add account', function () {
    it('choose Create Account from the account menu', async function () {
      await driver.clickElement('.account-menu__icon');
      await driver.delay(regularDelayMs);

      await driver.clickElement({ text: 'Create Account', tag: 'div' });
      await driver.delay(regularDelayMs);
    });

    it('set account name', async function () {
      await driver.fill('.new-account-create-form input', '2nd account');
      await driver.delay(regularDelayMs);

      await driver.clickElement({ text: 'Create', tag: 'button' });
      await driver.delay(largeDelayMs);
    });

    it('should display correct account name', async function () {
      const accountName = await driver.findElement('.selected-account__name');
      assert.equal(await accountName.getText(), '2nd account');
      await driver.delay(regularDelayMs);
    });
  });

  describe('Import Secret Recovery Phrase', function () {
    it('logs out of the vault', async function () {
      await driver.clickElement('.account-menu__icon');
      await driver.delay(regularDelayMs);

      const lockButton = await driver.findClickableElement(
        '.account-menu__lock-button',
      );
      assert.equal(await lockButton.getText(), 'Lock');
      await lockButton.click();
      await driver.delay(regularDelayMs);
    });

    it('imports Secret Recovery Phrase', async function () {
      const restoreSeedLink = await driver.findClickableElement(
        '.unlock-page__link--import',
      );
      assert.equal(
        await restoreSeedLink.getText(),
        'import using Secret Recovery Phrase',
      );
      await restoreSeedLink.click();
      await driver.delay(regularDelayMs);

      await driver.clickElement('.import-account__checkbox-container');

      await driver.fill('.import-account__secret-phrase', testSeedPhrase);
      await driver.delay(regularDelayMs);

      await driver.fill('#password', 'correct horse battery staple');
      await driver.fill('#confirm-password', 'correct horse battery staple');
      await driver.clickElement({
        text: enLocaleMessages.restore.message,
        tag: 'button',
      });
      await driver.delay(regularDelayMs);
    });

    it('balance renders', async function () {
      await driver.waitForSelector({
        css: '[data-testid="wallet-balance"] .list-item__heading',
        text: '100 ETH',
      });
      await driver.delay(regularDelayMs);
    });
  });

  describe('Send ETH from inside MetaMask using default gas', function () {
    it('starts a send transaction', async function () {
      await driver.clickElement('[data-testid="eth-overview-send"]');
      await driver.delay(regularDelayMs);

      await driver.fill(
        'input[placeholder="Search, public address (0x), or ENS"]',
        '0x2f318C334780961FB129D2a6c30D0763d9a5C970',
      );

      const inputAmount = await driver.findElement('.unit-input__input');
      await inputAmount.fill('1000');

      const errorAmount = await driver.findElement('.send-v2__error-amount');
      assert.equal(
        await errorAmount.getText(),
        'Insufficient funds.',
        'send screen should render an insufficient fund error message',
      );

      await inputAmount.press(driver.Key.BACK_SPACE);
      await driver.delay(50);
      await inputAmount.press(driver.Key.BACK_SPACE);
      await driver.delay(50);
      await inputAmount.press(driver.Key.BACK_SPACE);
      await driver.delay(tinyDelayMs);

      await driver.assertElementNotPresent('.send-v2__error-amount');

      const amountMax = await driver.findClickableElement(
        '.send-v2__amount-max',
      );
      await amountMax.click();

      let inputValue = await inputAmount.getAttribute('value');

      assert(Number(inputValue) > 99);

      await amountMax.click();

      assert.equal(await inputAmount.isEnabled(), true);

      await inputAmount.fill('1');

      inputValue = await inputAmount.getAttribute('value');
      assert.equal(inputValue, '1');
      await driver.delay(regularDelayMs);

      // Continue to next screen
      await driver.clickElement({ text: 'Next', tag: 'button' });
      await driver.delay(regularDelayMs);
    });

    it('confirms the transaction', async function () {
      await driver.clickElement({ text: 'Confirm', tag: 'button' });
      await driver.delay(largeDelayMs * 2);
    });

    it('finds the transaction in the transactions list', async function () {
      await driver.clickElement('[data-testid="home__activity-tab"]');
      await driver.wait(async () => {
        const confirmedTxes = await driver.findElements(
          '.transaction-list__completed-transactions .transaction-list-item',
        );
        return confirmedTxes.length === 1;
      }, 10000);

      await driver.waitForSelector({
        css: '.transaction-list-item__primary-currency',
        text: '-1 ETH',
      });
    });
  });

  describe('Send ETH from inside MetaMask using fast gas option', function () {
    it('starts a send transaction', async function () {
      await driver.clickElement('[data-testid="eth-overview-send"]');
      await driver.delay(regularDelayMs);

      await driver.fill(
        'input[placeholder="Search, public address (0x), or ENS"]',
        '0x2f318C334780961FB129D2a6c30D0763d9a5C970',
      );

      const inputAmount = await driver.findElement('.unit-input__input');
      await inputAmount.fill('1');

      const inputValue = await inputAmount.getAttribute('value');
      assert.equal(inputValue, '1');

      // Set the gas price
      await driver.clickElement({ text: 'Fast', tag: 'button/div/div' });
      await driver.delay(regularDelayMs);

      // Continue to next screen
      await driver.clickElement({ text: 'Next', tag: 'button' });
      await driver.delay(regularDelayMs);
    });

    it('confirms the transaction', async function () {
      await driver.clickElement({ text: 'Confirm', tag: 'button' });
      await driver.delay(largeDelayMs);
    });

    it('finds the transaction in the transactions list', async function () {
      await driver.waitForSelector(
        '.transaction-list__completed-transactions .transaction-list-item:nth-child(2)',
      );
      await driver.waitForSelector({
        css: '.transaction-list-item__primary-currency',
        text: '-1 ETH',
      });
    });
  });

  describe('Send ETH from inside MetaMask using advanced gas modal', function () {
    it('starts a send transaction', async function () {
      await driver.clickElement('[data-testid="eth-overview-send"]');
      await driver.delay(regularDelayMs);

      await driver.fill(
        'input[placeholder="Search, public address (0x), or ENS"]',
        '0x2f318C334780961FB129D2a6c30D0763d9a5C970',
      );

      const inputAmount = await driver.findElement('.unit-input__input');
      await inputAmount.fill('1');

      const inputValue = await inputAmount.getAttribute('value');
      assert.equal(inputValue, '1');

      // Set the gas limit
      await driver.clickElement('.advanced-gas-options-btn');
      await driver.delay(regularDelayMs);

      // wait for gas modal to be visible
      const gasModal = await driver.findVisibleElement('span .modal');

      await driver.clickElement({ text: 'Save', tag: 'button' });

      // Wait for gas modal to be removed from DOM
      await gasModal.waitForElementState('hidden');
      await driver.delay(regularDelayMs);

      // Continue to next screen
      await driver.clickElement({ text: 'Next', tag: 'button' });
      await driver.delay(regularDelayMs);
    });

    it('confirms the transaction', async function () {
      const transactionAmounts = await driver.findElements(
        '.currency-display-component__text',
      );
      const transactionAmount = transactionAmounts[0];
      assert.equal(await transactionAmount.getText(), '1');

      await driver.clickElement({ text: 'Confirm', tag: 'button' });
      await driver.delay(largeDelayMs);
    });

    it('finds the transaction in the transactions list', async function () {
      await driver.wait(async () => {
        const confirmedTxes = await driver.findElements(
          '.transaction-list__completed-transactions .transaction-list-item',
        );
        return confirmedTxes.length === 3;
      }, 10000);

      await driver.waitForSelector(
        {
          css: '.transaction-list-item__primary-currency',
          text: '-1 ETH',
        },
        { timeout: 10000 },
      );
    });
  });

  describe('Send ETH from dapp using advanced gas controls', function () {
    let windowHandles;
    let extension;
    let popup;
    let dapp;

    it('goes to the settings screen', async function () {
      await driver.clickElement('.account-menu__icon');
      await driver.delay(regularDelayMs);

      await driver.clickElement({ text: 'Settings', tag: 'div' });

      // await driver.findElement('.tab-bar')

      await driver.clickElement({ text: 'Advanced', tag: 'div' });
      await driver.delay(regularDelayMs);

      await driver.clickElement(
        '[data-testid="advanced-setting-show-testnet-conversion"] .settings-page__content-item-col > div > div',
      );

      const advancedGasTitle = await driver.findElement({
        text: 'Advanced gas controls',
        tag: 'span',
      });
      await driver.scrollToElement(advancedGasTitle);

      await driver.clickElement(
        '[data-testid="advanced-setting-advanced-gas-inline"] .settings-page__content-item-col > div > div',
      );
      windowHandles = await driver.getAllWindowHandles();
      extension = windowHandles[0];
      await driver.closeAllWindowHandlesExcept([extension]);

      await driver.clickElement('.app-header__logo-container');

      await driver.delay(largeDelayMs);
    });

    it('connects the dapp', async function () {
      await driver.openNewPage('http://127.0.0.1:8080/');
      await driver.delay(regularDelayMs);

      await driver.clickElement({ text: 'Connect', tag: 'button' });

      await driver.delay(regularDelayMs);

      await driver.waitUntilXWindowHandles(3);
      windowHandles = await driver.getAllWindowHandles();

      extension = windowHandles[0];
      dapp = await driver.switchToWindowWithTitle(
        'E2E Test Dapp',
        windowHandles,
      );
      popup = windowHandles.find(
        (handle) => handle !== extension && handle !== dapp,
      );

      await driver.switchToWindow(popup);

      await driver.delay(regularDelayMs);

      await driver.clickElement({ text: 'Next', tag: 'button' });
      await driver.clickElement({ text: 'Connect', tag: 'button' });

      await driver.waitUntilXWindowHandles(2);
      await driver.switchToWindow(dapp);
      await driver.delay(regularDelayMs);
    });

    it('initiates a send from the dapp', async function () {
      await driver.clickElement({ text: 'Send', tag: 'button' }, 10000);
      await driver.delay(2000);

      windowHandles = await driver.getAllWindowHandles();
      await driver.switchToWindowWithTitle(
        'MetaMask Notification',
        windowHandles,
      );
      await driver.delay(regularDelayMs);

      await driver.assertElementNotPresent({ text: 'Data', tag: 'li' });

      const [gasPriceInput, gasLimitInput] = await driver.findElements(
        '.advanced-gas-inputs__gas-edit-row__input',
      );

      await gasPriceInput.clear();
      await driver.delay(50);
      await gasPriceInput.fill('10');
      await driver.delay(50);
      await driver.delay(tinyDelayMs);
      await driver.delay(50);

      await gasLimitInput.fill('');
      await driver.delay(50);
      await gasLimitInput.fill('25000');

      await driver.delay(1000);

      await driver.clickElement({ text: 'Confirm', tag: 'button' }, 10000);
      await driver.delay(regularDelayMs);

      await driver.waitUntilXWindowHandles(2);
      await driver.switchToWindow(extension);
      await driver.delay(regularDelayMs);
    });

    it('finds the transaction in the transactions list', async function () {
      await driver.wait(async () => {
        const confirmedTxes = await driver.findElements(
          '.transaction-list__completed-transactions .transaction-list-item',
        );
        return confirmedTxes.length === 4;
      }, 10000);

      await driver.waitForSelector({
        css: '.transaction-list-item__primary-currency',
        text: '-3 ETH',
      });
    });

    it('the transaction has the expected gas price', async function () {
      const txValue = await driver.findClickableElement(
        '.transaction-list-item__primary-currency',
      );
      await txValue.click();
      const popoverCloseButton = await driver.findClickableElement(
        '.popover-header__button',
      );
      await driver.waitForSelector({
        css: '[data-testid="transaction-breakdown__gas-price"]',
        text: '10',
      });
      await popoverCloseButton.click();
    });
  });

  describe('Navigate transactions', function () {
    it('adds multiple transactions', async function () {
      await driver.delay(regularDelayMs);

      await driver.waitUntilXWindowHandles(2);
      const windowHandles = await driver.getAllWindowHandles();
      const extension = windowHandles[0];
      const dapp = windowHandles[1];

      await driver.switchToWindow(dapp);
      await driver.delay(largeDelayMs);

      const send3eth = await driver.findClickableElement({
        text: 'Send',
        tag: 'button',
      });
      await send3eth.click();
      await driver.delay(largeDelayMs);

      const contractDeployment = await driver.findClickableElement({
        text: 'Deploy Contract',
        tag: 'button',
      });
      await contractDeployment.click();
      await driver.delay(largeDelayMs);

      await send3eth.click();
      await driver.delay(largeDelayMs);
      await contractDeployment.click();
      await driver.delay(largeDelayMs);

      await driver.switchToWindow(extension);
      await driver.delay(regularDelayMs);

      await driver.clickElement('.transaction-list-item');
      await driver.delay(largeDelayMs);
    });

    it('navigates the transactions', async function () {
      await driver.clickElement('[data-testid="next-page"]');
      let navigationElement = await driver.findElement(
        '.confirm-page-container-navigation',
      );
      let navigationText = await navigationElement.getText();
      assert.equal(
        navigationText.includes('2'),
        true,
        'changed transaction right',
      );

      await driver.clickElement('[data-testid="next-page"]');
      navigationElement = await driver.findElement(
        '.confirm-page-container-navigation',
      );
      navigationText = await navigationElement.getText();
      assert.equal(
        navigationText.includes('3'),
        true,
        'changed transaction right',
      );

      await driver.clickElement('[data-testid="next-page"]');
      navigationElement = await driver.findElement(
        '.confirm-page-container-navigation',
      );
      navigationText = await navigationElement.getText();
      assert.equal(
        navigationText.includes('4'),
        true,
        'changed transaction right',
      );

      await driver.clickElement('[data-testid="first-page"]');
      navigationElement = await driver.findElement(
        '.confirm-page-container-navigation',
      );
      navigationText = await navigationElement.getText();
      assert.equal(
        navigationText.includes('1'),
        true,
        'navigate to first transaction',
      );

      await driver.clickElement('[data-testid="last-page"]');
      navigationElement = await driver.findElement(
        '.confirm-page-container-navigation',
      );
      navigationText = await navigationElement.getText();
      assert.equal(
        navigationText.split('4').length,
        3,
        'navigate to last transaction',
      );

      await driver.clickElement('[data-testid="previous-page"]');
      navigationElement = await driver.findElement(
        '.confirm-page-container-navigation',
      );
      navigationText = await navigationElement.getText();
      assert.equal(
        navigationText.includes('3'),
        true,
        'changed transaction left',
      );

      await driver.clickElement('[data-testid="previous-page"]');
      navigationElement = await driver.findElement(
        '.confirm-page-container-navigation',
      );
      navigationText = await navigationElement.getText();
      assert.equal(
        navigationText.includes('2'),
        true,
        'changed transaction left',
      );
    });

    it('adds a transaction while confirm screen is in focus', async function () {
      let navigationElement = await driver.findElement(
        '.confirm-page-container-navigation',
      );
      let navigationText = await navigationElement.getText();
      assert.equal(
        navigationText.includes('2'),
        true,
        'second transaction in focus',
      );

      const windowHandles = await driver.getAllWindowHandles();
      const extension = windowHandles[0];
      const dapp = windowHandles[1];

      await driver.switchToWindow(dapp);
      await driver.delay(regularDelayMs);

      await driver.clickElement({ text: 'Send', tag: 'button' });
      await driver.delay(regularDelayMs);

      await driver.switchToWindow(extension);
      await driver.delay(regularDelayMs);

      navigationElement = await driver.findElement(
        '.confirm-page-container-navigation',
      );
      navigationText = await navigationElement.getText();
      assert.equal(
        navigationText.includes('2'),
        true,
        'correct (same) transaction in focus',
      );
    });

    it('rejects a transaction', async function () {
      await driver.delay(tinyDelayMs);
      await driver.clickElement({ text: 'Reject', tag: 'button' });
      await driver.delay(largeDelayMs * 2);

      const navigationElement = await driver.findElement(
        '.confirm-page-container-navigation',
      );
      await driver.delay(tinyDelayMs);
      const navigationText = await navigationElement.getText();
      assert.equal(navigationText.includes('4'), true, 'transaction rejected');
    });

    it('confirms a transaction', async function () {
      await driver.delay(tinyDelayMs / 2);
      await driver.clickElement({ text: 'Confirm', tag: 'button' });
      await driver.delay(regularDelayMs);

      const navigationElement = await driver.findElement(
        '.confirm-page-container-navigation',
      );
      await driver.delay(tinyDelayMs / 2);
      const navigationText = await navigationElement.getText();
      await driver.delay(tinyDelayMs / 2);
      assert.equal(navigationText.includes('3'), true, 'transaction confirmed');
    });

    it('rejects the rest of the transactions', async function () {
      await driver.clickElement({ text: 'Reject 3', tag: 'a' });
      await driver.delay(regularDelayMs);

      await driver.clickElement({ text: 'Reject All', tag: 'button' });
      await driver.delay(largeDelayMs * 2);

      await driver.wait(async () => {
        const confirmedTxes = await driver.findElements(
          '.transaction-list__completed-transactions .transaction-list-item',
        );
        return confirmedTxes.length === 5;
      }, 10000);
    });
  });

  describe('Deploy contract and call contract methods', function () {
    let extension;
    let dapp;
    it('creates a deploy contract transaction', async function () {
      const windowHandles = await driver.getAllWindowHandles();
      extension = windowHandles[0];
      dapp = windowHandles[1];
      await driver.delay(tinyDelayMs);

      await driver.switchToWindow(dapp);
      await driver.delay(regularDelayMs);

      await driver.clickElement('#deployButton');
      await driver.delay(regularDelayMs);

      await driver.switchToWindow(extension);
      await driver.delay(regularDelayMs);

      await driver.clickElement({ text: 'Contract Deployment', tag: 'h2' });
      await driver.delay(largeDelayMs);
    });

    it('displays the contract creation data', async function () {
      await driver.clickElement({ text: 'Data', tag: 'button' });
      await driver.delay(regularDelayMs);

      await driver.findElement({ text: '127.0.0.1', tag: 'div' });

      const confirmDataDiv = await driver.findElement(
        '.confirm-page-container-content__data-box',
      );
      const confirmDataText = await confirmDataDiv.getText();
      assert.ok(confirmDataText.includes('Origin:'));
      assert.ok(confirmDataText.includes('127.0.0.1'));
      assert.ok(confirmDataText.includes('Bytes:'));
      assert.ok(confirmDataText.includes('675'));

      await driver.clickElement({ text: 'Details', tag: 'button' });
      await driver.delay(regularDelayMs);
    });

    it('confirms a deploy contract transaction', async function () {
      await driver.clickElement({ text: 'Confirm', tag: 'button' });
      await driver.delay(largeDelayMs);

      await driver.waitForSelector(
        '.transaction-list__completed-transactions .transaction-list-item:nth-of-type(6)',
      );

      await driver.waitForSelector(
        {
          css: '.list-item__title',
          text: 'Contract Deployment',
        },
        { timeout: 10000 },
      );
      await driver.delay(regularDelayMs);
    });

    it('calls and confirms a contract method where ETH is sent', async function () {
      await driver.switchToWindow(dapp);
      await driver.delay(regularDelayMs);

      await driver.waitForSelector(
        {
          css: '#contractStatus',
          text: 'Deployed',
        },
        { timeout: 15000 },
      );

      await driver.clickElement('#depositButton');
      await driver.delay(largeDelayMs);

      await driver.waitForSelector(
        {
          css: '#contractStatus',
          text: 'Deposit initiated',
        },
        { timeout: 10000 },
      );

      await driver.switchToWindow(extension);
      await driver.delay(largeDelayMs * 2);

      await driver.findElements('.transaction-list-item--unconfirmed');
      const txListValue = await driver.findClickableElement(
        '.transaction-list-item__primary-currency',
      );
      await driver.waitForSelector(
        {
          css: '.transaction-list-item__primary-currency',
          text: '-4 ETH',
        },
        { timeout: 10000 },
      );
      await txListValue.click();
      await driver.delay(regularDelayMs);

      // Set the gas limit
      await driver.clickElement('.confirm-detail-row__header-text--edit');
      // wait for gas modal to be visible.
      const gasModal = await driver.findVisibleElement('span .modal');
      await driver.clickElement('.page-container__tab:nth-of-type(2)');
      await driver.delay(regularDelayMs);

      const [gasPriceInput, gasLimitInput] = await driver.findElements(
        '.advanced-gas-inputs__gas-edit-row__input',
      );
      const gasLimitValue = await gasLimitInput.getAttribute('value');
      assert(Number(gasLimitValue) < 100000, 'Gas Limit too high');

      await gasPriceInput.fill('10');
      await driver.delay(50);

      await gasLimitInput.fill('60001');

      await driver.delay(1000);

      await driver.clickElement({ text: 'Save', tag: 'button' });

      // wait for gas modal to be detached from DOM
      await gasModal.waitForElementState('hidden');

      await driver.clickElement({ text: 'Confirm', tag: 'button' });
      await driver.delay(regularDelayMs);

      await driver.waitForSelector(
        '.transaction-list__completed-transactions .transaction-list-item:nth-of-type(7)',
        { timeout: 10000 },
      );
      await driver.waitForSelector(
        {
          css:
            '.transaction-list__completed-transactions .transaction-list-item__primary-currency',
          text: '-4 ETH',
        },
        { timeout: 10000 },
      );
    });

    it('calls and confirms a contract method where ETH is received', async function () {
      await driver.switchToWindow(dapp);
      await driver.delay(regularDelayMs);

      await driver.clickElement('#withdrawButton');
      await driver.delay(regularDelayMs);

      await driver.switchToWindow(extension);
      await driver.delay(largeDelayMs * 2);

      await driver.clickElement(
        '.transaction-list__pending-transactions  .transaction-list-item',
      );
      await driver.delay(regularDelayMs);

      await driver.clickElement({ text: 'Confirm', tag: 'button' });
      await driver.delay(regularDelayMs);

      await driver.wait(async () => {
        const confirmedTxes = await driver.findElements(
          '.transaction-list__completed-transactions .transaction-list-item',
        );
        return confirmedTxes.length === 8;
      }, 10000);

      await driver.waitForSelector(
        {
          css: '.transaction-list-item__primary-currency',
          text: '-0 ETH',
        },
        { timeout: 10000 },
      );

      await driver.closeAllWindowHandlesExcept([extension, dapp]);
      await driver.switchToWindow(extension);
    });

    it('renders the correct ETH balance', async function () {
      const balance = await driver.waitForSelector(
        {
          css: '[data-testid="eth-overview__primary-currency"]',
          text: '87.',
        },
        { timeout: 10000 },
      );
      const tokenAmount = await balance.getText();
      assert.ok(/^87.*\s*ETH.*$/u.test(tokenAmount));
      await driver.delay(regularDelayMs);
    });
  });

  describe('Add a custom token from a dapp', function () {
    it('creates a new token', async function () {
      let windowHandles = await driver.getAllWindowHandles();
      const extension = windowHandles[0];
      const dapp = windowHandles[1];
      await driver.delay(regularDelayMs * 2);

      await driver.switchToWindow(dapp);
      await driver.delay(regularDelayMs * 2);

      await driver.clickElement({ text: 'Create Token', tag: 'button' });
      windowHandles = await driver.waitUntilXWindowHandles(3);

      const popup = windowHandles[2];
      await driver.switchToWindow(popup);
      await driver.delay(regularDelayMs);

      await driver.clickElement('.confirm-detail-row__header-text--edit');
      await driver.delay(regularDelayMs);

      await driver.clickElement({ text: 'Advanced', tag: 'button' });
      await driver.delay(tinyDelayMs);

      const [gasPriceInput, gasLimitInput] = await driver.findElements(
        '.advanced-gas-inputs__gas-edit-row__input',
      );
      assert(gasPriceInput.getAttribute('value'), 20);
      assert(gasLimitInput.getAttribute('value'), 4700000);

      await driver.clickElement({ text: 'Save', tag: 'button' });
      await driver.delay(regularDelayMs);

      await driver.clickElement({ text: 'Confirm', tag: 'button' });
      await driver.delay(regularDelayMs);

      await driver.switchToWindow(dapp);
      await driver.delay(tinyDelayMs);

      const tokenContractAddress = await driver.waitForSelector({
        css: '#tokenAddress',
        text: '0x',
      });
      tokenAddress = await tokenContractAddress.getText();

      await driver.delay(regularDelayMs);
      await driver.closeAllWindowHandlesExcept([extension, dapp]);
      await driver.delay(regularDelayMs);
      await driver.switchToWindow(extension);
      await driver.delay(largeDelayMs);
    });

    it('clicks on the Add Token button', async function () {
      await driver.clickElement(`[data-testid="home__asset-tab"]`);
      await driver.clickElement({ text: 'Add Token', tag: 'button' });
      await driver.delay(regularDelayMs);
    });

    it('picks the newly created Test token', async function () {
      await driver.clickElement({
        text: 'Custom Token',
        tag: 'button',
      });
      await driver.delay(regularDelayMs);

      await driver.fill('#custom-address', tokenAddress);
      await driver.delay(regularDelayMs);

      await driver.clickElement({ text: 'Next', tag: 'button' });
      await driver.delay(regularDelayMs);

      await driver.clickElement({ text: 'Add Tokens', tag: 'button' });
      await driver.delay(regularDelayMs);
    });

    it('renders the balance for the new token', async function () {
      await driver.waitForSelector({
        css: '.wallet-overview .token-overview__primary-balance',
        text: '10 TST',
      });
      await driver.delay(regularDelayMs);
    });
  });

  describe('Send token from inside MetaMask', function () {
    it('starts to send a transaction', async function () {
      await driver.clickElement('[data-testid="eth-overview-send"]');
      await driver.delay(regularDelayMs);

      await driver.fill(
        'input[placeholder="Search, public address (0x), or ENS"]',
        '0x2f318C334780961FB129D2a6c30D0763d9a5C970',
      );

      driver.fill('.unit-input__input', '1');
    });

    it('opens customize gas modal and saves options to continue', async function () {
      await driver.clickElement('.advanced-gas-options-btn');

      // wait for gas modal to be visible
      const gasModal = await driver.findVisibleElement('span .modal');
      await driver.findElement('.page-container__title');
      await driver.clickElement({ text: 'Save', tag: 'button' });
      // wait for gas modal to be removed from DOM.
      await gasModal.waitForElementState('hidden');
    });

    it('transitions to the confirm screen', async function () {
      // Continue to next screen
      await driver.clickElement({ text: 'Next', tag: 'button' });
      await driver.delay(regularDelayMs);
    });

    it('displays the token transfer data', async function () {
      await driver.clickElement({ text: 'Data', tag: 'button' });
      await driver.delay(regularDelayMs);

      const functionType = await driver.findElement(
        '.confirm-page-container-content__function-type',
      );
      const functionTypeText = await functionType.getText();
      assert.equal(functionTypeText, 'Transfer');

      const tokenAmount = await driver.findElement(
        '.confirm-page-container-summary__title-text',
      );
      const tokenAmountText = await tokenAmount.getText();
      assert.equal(tokenAmountText, '1 TST');

      const confirmDataDiv = await driver.findElement(
        '.confirm-page-container-content__data-box',
      );
      const confirmDataText = await confirmDataDiv.getText();

      await driver.delay(regularDelayMs);
      assert(
        confirmDataText.match(
          /0xa9059cbb0000000000000000000000002f318c334780961fb129d2a6c30d0763d9a5c97/u,
        ),
      );

      await driver.clickElement({ text: 'Details', tag: 'button' });
      await driver.delay(regularDelayMs);
    });

    it('submits the transaction', async function () {
      await driver.clickElement({ text: 'Confirm', tag: 'button' });
      await driver.delay(regularDelayMs);
    });

    it('finds the transaction in the transactions list', async function () {
      await driver.waitForSelector(
        {
          css:
            '.transaction-list__completed-transactions .transaction-list-item__primary-currency',
          text: '-1 TST',
        },
        { timeout: 10000 },
      );

      await driver.waitForSelector({
        css: '.list-item__heading',
        text: 'Send TST',
      });
    });
  });

  describe('Send a custom token from dapp', function () {
    it('sends an already created token', async function () {
      const windowHandles = await driver.getAllWindowHandles();
      const extension = windowHandles[0];
      const dapp = await driver.switchToWindowWithTitle(
        'E2E Test Dapp',
        windowHandles,
      );
      await driver.delay(regularDelayMs);

      await driver.switchToWindow(dapp);
      await driver.delay(tinyDelayMs);

      await driver.clickElement({ text: 'Transfer Tokens', tag: 'button' });

      await driver.switchToWindow(extension);
      await driver.delay(largeDelayMs);

      await driver.findElements('.transaction-list__pending-transactions');
      await driver.waitForSelector(
        {
          css: '.transaction-list-item__primary-currency',
          text: '-1.5 TST',
        },
        { timeout: 10000 },
      );
      await driver.clickElement('.transaction-list-item__primary-currency');
      await driver.delay(regularDelayMs);

      const transactionAmounts = await driver.findElements(
        '.currency-display-component__text',
      );
      const transactionAmount = transactionAmounts[0];
      assert(await transactionAmount.getText(), '1.5 TST');
    });

    it('customizes gas', async function () {
      // Set the gas limit
      await driver.clickElement('.confirm-detail-row__header-text--edit');
      await driver.delay(regularDelayMs);
      // wait for gas modal to be visible
      const gasModal = await driver.findVisibleElement('span .modal');
      await driver.clickElement('.page-container__tab:nth-of-type(2)');
      await driver.delay(regularDelayMs);

      const [gasPriceInput, gasLimitInput] = await driver.findElements(
        '.advanced-gas-inputs__gas-edit-row__input',
      );

      await gasPriceInput.fill('10');
      await driver.delay(50);

      await gasLimitInput.fill('60000');

      await driver.delay(1000);

      await driver.clickElement('.page-container__footer-button');

      // wait for gas modal to be removed from DOM.
      await gasModal.waitForElementState('hidden');

      const gasFeeInputs = await driver.findElements(
        '.confirm-detail-row__primary',
      );
      const renderedGasFee = await gasFeeInputs[0].getText();
      assert.equal(renderedGasFee, '0.0006');
    });

    it('submits the transaction', async function () {
      const tokenAmount = await driver.findElement(
        '.confirm-page-container-summary__title-text',
      );
      const tokenAmountText = await tokenAmount.getText();
      assert.equal(tokenAmountText, '1.5 TST');

      await driver.clickElement({ text: 'Confirm', tag: 'button' });
      await driver.delay(regularDelayMs);
    });

    it('finds the transaction in the transactions list', async function () {
      await driver.waitForSelector({
        css:
          '.transaction-list__completed-transactions .transaction-list-item__primary-currency',
        text: '-1.5 TST',
      });

      await driver.waitForSelector({
        css: '.list-item__heading',
        text: 'Send TST',
      });
    });

    it('checks balance', async function () {
      await driver.clickElement({
        text: 'Assets',
        tag: 'button',
      });

      await driver.waitForSelector({
        css: '.asset-list-item__token-button',
        text: '7.5 TST',
      });

      await driver.clickElement({
        text: 'Activity',
        tag: 'button',
      });
    });
  });

  describe('Approves a custom token from dapp', function () {
    it('approves an already created token', async function () {
      const windowHandles = await driver.getAllWindowHandles();
      const extension = windowHandles[0];
      const dapp = await driver.switchToWindowWithTitle(
        'E2E Test Dapp',
        windowHandles,
      );
      await driver.closeAllWindowHandlesExcept([extension, dapp]);
      await driver.delay(regularDelayMs);

      await driver.switchToWindow(dapp);
      await driver.delay(tinyDelayMs);

      await driver.clickElement({ text: 'Approve Tokens', tag: 'button' });

      await driver.switchToWindow(extension);
      await driver.delay(regularDelayMs);

      await driver.wait(async () => {
        const pendingTxes = await driver.findElements(
          '.transaction-list__pending-transactions .transaction-list-item',
        );
        return pendingTxes.length === 1;
      }, 10000);

      await driver.waitForSelector({
        // Selects only the very first transaction list item immediately following the 'Pending' header
        css:
          '.transaction-list__pending-transactions .transaction-list__header + .transaction-list-item .list-item__heading',
        text: 'Approve TST spend limit',
      });

      await driver.clickElement('.transaction-list-item');
      await driver.delay(regularDelayMs);
    });

    it('displays the token approval data', async function () {
      await driver.clickElement(
        '.confirm-approve-content__view-full-tx-button',
      );
      await driver.delay(regularDelayMs);

      const functionType = await driver.findElement(
        '.confirm-approve-content__data .confirm-approve-content__small-text',
      );
      const functionTypeText = await functionType.getText();
      assert.equal(functionTypeText, 'Function: Approve');

      const confirmDataDiv = await driver.findElement(
        '.confirm-approve-content__data__data-block',
      );
      const confirmDataText = await confirmDataDiv.getText();
      assert(
        confirmDataText.match(
          /0x095ea7b30000000000000000000000009bc5baf874d2da8d216ae9f137804184ee5afef4/u,
        ),
      );
    });

    it('customizes gas', async function () {
      await driver.clickElement('.confirm-approve-content__small-blue-text');
      await driver.delay(regularDelayMs);

      // wait for gas modal to be visible
      const gasModal = await driver.findVisibleElement('span .modal');
      await driver.clickElement('.page-container__tab:nth-of-type(2)');
      await driver.delay(regularDelayMs);

      const [gasPriceInput, gasLimitInput] = await driver.findElements(
        '.advanced-gas-inputs__gas-edit-row__input',
      );

      await gasPriceInput.fill('10');
      await driver.delay(50);

      await gasLimitInput.fill('60001');

      await driver.delay(1000);

      await driver.clickElement('.page-container__footer-button');

      // wait for gas modal to be removed from DOM.
      await gasModal.waitForElementState('hidden');

      const gasFeeInEth = await driver.findElement(
        '.confirm-approve-content__transaction-details-content__secondary-fee',
      );
      assert.equal(await gasFeeInEth.getText(), '0.0006 ETH');
    });

    it('edits the permission', async function () {
      const editButtons = await driver.findClickableElements(
        '.confirm-approve-content__small-blue-text',
      );
      await editButtons[2].click();

      // wait for permission modal to be visible
      const permissionModal = await driver.findVisibleElement('span .modal');
      const radioButtons = await driver.findClickableElements(
        '.edit-approval-permission__edit-section__radio-button',
      );
      await radioButtons[1].click();

      await driver.fill('input', '5');
      await driver.delay(regularDelayMs);

      await driver.clickElement({ text: 'Save', tag: 'button' });

      // wait for permission modal to be removed from DOM.
      await permissionModal.waitForElementState('hidden');

      const permissionInfo = await driver.findElements(
        '.confirm-approve-content__medium-text',
      );
      const amountDiv = permissionInfo[0];
      assert.equal(await amountDiv.getText(), '5 TST');
    });

    it('submits the transaction', async function () {
      await driver.clickElement({ text: 'Confirm', tag: 'button' });
      await driver.delay(regularDelayMs);
    });

    it('finds the transaction in the transactions list', async function () {
      await driver.waitForSelector({
        // Select only the heading of the first entry in the transaction list.
        css:
          '.transaction-list__completed-transactions .transaction-list-item:first-child .list-item__heading',
        text: 'Approve TST spend limit',
      });
    });
  });

  describe('Transfers a custom token from dapp when no gas value is specified', function () {
    it('transfers an already created token, without specifying gas', async function () {
      const windowHandles = await driver.getAllWindowHandles();
      const extension = windowHandles[0];
      const dapp = await driver.switchToWindowWithTitle(
        'E2E Test Dapp',
        windowHandles,
      );
      await driver.closeAllWindowHandlesExcept([extension, dapp]);
      await driver.delay(regularDelayMs);

      await driver.switchToWindow(dapp);

      await driver.clickElement({
        text: 'Transfer Tokens Without Gas',
        tag: 'button',
      });

      await driver.switchToWindow(extension);
      await driver.delay(regularDelayMs);

      await driver.wait(async () => {
        const pendingTxes = await driver.findElements(
          '.transaction-list__pending-transactions .transaction-list-item',
        );
        return pendingTxes.length === 1;
      }, 10000);

      await driver.waitForSelector({
        css: '.transaction-list-item__primary-currency',
        text: '-1.5 TST',
      });
      await driver.clickElement('.transaction-list-item');
      await driver.delay(regularDelayMs);
    });

    it('submits the transaction', async function () {
      await driver.delay(largeDelayMs * 2);
      await driver.clickElement({ text: 'Confirm', tag: 'button' });
      await driver.delay(largeDelayMs * 2);
    });

    it('finds the transaction in the transactions list', async function () {
      await driver.waitForSelector({
        // Select the heading of the first transaction list item in the
        // completed transaction list with text matching Send TST
        css:
          '.transaction-list__completed-transactions .transaction-list-item:first-child .list-item__heading',
        text: 'Send TST',
      });

      await driver.waitForSelector({
        css:
          '.transaction-list__completed-transactions .transaction-list-item:first-child .transaction-list-item__primary-currency',
        text: '-1.5 TST',
      });
    });
  });

  describe('Approves a custom token from dapp when no gas value is specified', function () {
    it('approves an already created token', async function () {
      const windowHandles = await driver.getAllWindowHandles();
      const extension = windowHandles[0];
      const dapp = await driver.switchToWindowWithTitle(
        'E2E Test Dapp',
        windowHandles,
      );
      await driver.closeAllWindowHandlesExcept([extension, dapp]);
      await driver.delay(regularDelayMs);

      await driver.switchToWindow(dapp);
      await driver.delay(tinyDelayMs);

      await driver.clickElement({
        text: 'Approve Tokens Without Gas',
        tag: 'button',
      });

      await driver.switchToWindow(extension);
      await driver.delay(regularDelayMs);

      await driver.wait(async () => {
        const pendingTxes = await driver.findElements(
          '.transaction-list__pending-transactions .transaction-list-item',
        );
        return pendingTxes.length === 1;
      }, 10000);

      await driver.waitForSelector({
        // Selects only the very first transaction list item immediately following the 'Pending' header
        css:
          '.transaction-list__pending-transactions .transaction-list__header + .transaction-list-item .list-item__heading',
        text: 'Approve TST spend limit',
      });

      await driver.clickElement('.transaction-list-item');
      await driver.delay(regularDelayMs);
    });

    it('shows the correct recipient', async function () {
      await driver.clickElement(
        '.confirm-approve-content__view-full-tx-button',
      );
      await driver.delay(regularDelayMs);

      const permissionInfo = await driver.findElements(
        '.confirm-approve-content__medium-text',
      );
      const recipientDiv = permissionInfo[1];
      assert.equal(await recipientDiv.getText(), '0x2f318C33...C970');
    });

    it('submits the transaction', async function () {
      await driver.delay(1000);
      await driver.clickElement({ text: 'Confirm', tag: 'button' });
      await driver.delay(regularDelayMs);
    });

    it('finds the transaction in the transactions list', async function () {
      await driver.waitForSelector({
        css:
          '.transaction-list__completed-transactions .transaction-list-item:first-child .list-item__heading',
        text: 'Approve TST spend limit',
      });
    });
  });
<<<<<<< HEAD

  describe('Hide token', function () {
    it('hides the token when clicked', async function () {
      await driver.clickElement({ text: 'Assets', tag: 'button' });

      await driver.clickElement({ text: 'TST', tag: 'span' });

      await driver.clickElement('[data-testid="asset-options__button"]');

      await driver.clickElement('[data-testid="asset-options__hide"]');

      // wait for confirm hide modal to be visible
      const confirmHideModal = await driver.findVisibleElement('span .modal');

      await driver.clickElement(
        '[data-testid="hide-token-confirmation__hide"]',
      );

      // wait for confirm hide modal to be removed from DOM.
      await confirmHideModal.waitForElementState('hidden');
    });
  });

  describe('Add existing token using search', function () {
    it('clicks on the Add Token button', async function () {
      await driver.clickElement({ text: 'Add Token', tag: 'button' });
      await driver.delay(regularDelayMs);
    });

    it('can pick a token from the existing options', async function () {
      await driver.fill('#search-tokens', 'BAT');
      await driver.delay(regularDelayMs);

      await driver.clickElement({ text: 'BAT', tag: 'span' });
      await driver.delay(regularDelayMs);

      await driver.clickElement({ text: 'Next', tag: 'button' });
      await driver.delay(regularDelayMs);

      await driver.clickElement({ text: 'Add Tokens', tag: 'button' });
      await driver.delay(largeDelayMs);
    });

    it('renders the balance for the chosen token', async function () {
      await driver.waitForSelector({
        css: '.token-overview__primary-balance',
        text: '0 BAT',
      });
      await driver.delay(regularDelayMs);
    });
  });
=======
>>>>>>> 2bfc3a09
});<|MERGE_RESOLUTION|>--- conflicted
+++ resolved
@@ -1506,58 +1506,4 @@
       });
     });
   });
-<<<<<<< HEAD
-
-  describe('Hide token', function () {
-    it('hides the token when clicked', async function () {
-      await driver.clickElement({ text: 'Assets', tag: 'button' });
-
-      await driver.clickElement({ text: 'TST', tag: 'span' });
-
-      await driver.clickElement('[data-testid="asset-options__button"]');
-
-      await driver.clickElement('[data-testid="asset-options__hide"]');
-
-      // wait for confirm hide modal to be visible
-      const confirmHideModal = await driver.findVisibleElement('span .modal');
-
-      await driver.clickElement(
-        '[data-testid="hide-token-confirmation__hide"]',
-      );
-
-      // wait for confirm hide modal to be removed from DOM.
-      await confirmHideModal.waitForElementState('hidden');
-    });
-  });
-
-  describe('Add existing token using search', function () {
-    it('clicks on the Add Token button', async function () {
-      await driver.clickElement({ text: 'Add Token', tag: 'button' });
-      await driver.delay(regularDelayMs);
-    });
-
-    it('can pick a token from the existing options', async function () {
-      await driver.fill('#search-tokens', 'BAT');
-      await driver.delay(regularDelayMs);
-
-      await driver.clickElement({ text: 'BAT', tag: 'span' });
-      await driver.delay(regularDelayMs);
-
-      await driver.clickElement({ text: 'Next', tag: 'button' });
-      await driver.delay(regularDelayMs);
-
-      await driver.clickElement({ text: 'Add Tokens', tag: 'button' });
-      await driver.delay(largeDelayMs);
-    });
-
-    it('renders the balance for the chosen token', async function () {
-      await driver.waitForSelector({
-        css: '.token-overview__primary-balance',
-        text: '0 BAT',
-      });
-      await driver.delay(regularDelayMs);
-    });
-  });
-=======
->>>>>>> 2bfc3a09
 });