import { test } from '../helpers/extension-loader';
import { ChromeExtensionPage } from '../pageObjects/mmi-extension-page';
import { MMIMainMenuPage } from '../pageObjects/mmi-mainMenu-page';
import { MMINetworkPage } from '../pageObjects/mmi-network-page';
import { MMISignUpPage } from '../pageObjects/mmi-signup-page';
import { CustodianTestClient } from '../custodian-hooks/hooks';
import { MMIAccountMenuPage } from '../pageObjects/mmi-accountMenu-page';
import { MMIMainPage } from '../pageObjects/mmi-main-page';

test.describe('MMI visual', () => {
  test('Full visual e2e', async ({ page, context }) => {
    // Getting extension id of MMI
    const extensions = new ChromeExtensionPage(await context.newPage());

    await extensions.goto();
    await extensions.setDevMode();
    const extensionId = await extensions.getExtensionId();
    await extensions.close();

    const signUp = new MMISignUpPage(
      await context.newPage(),
      extensionId as string,
    );
    await signUp.goto();
    await signUp.start();
    await signUp.authentication();
    await signUp.info();

    // Setup testnetwork in settings
    const mainMenuPage = new MMIMainMenuPage(page, extensionId as string);
    await mainMenuPage.goto();
    await mainMenuPage.selectMenuOption('settings');
    await mainMenuPage.selectSettings('Advance');
    await mainMenuPage.switchTestNetwork();
    await mainMenuPage.closeSettings();

    // Check network
    const networkPage = new MMINetworkPage(page);
    await networkPage.open();
    await networkPage.selectNetwork('Goerli');

    // get token to access saturn
    const client = new CustodianTestClient();
    await client.setup();

    // It will use account A by default
    const accounts = await client.getSelectedAccounts();
    const accountA = accounts[0];

    await mainMenuPage.closeDeprecatedNetworksBanner();

    const accountsPopup = new MMIAccountMenuPage(page);

    await accountsPopup.accountsMenu();
    await accountsPopup.closeBanner();
    await accountsPopup.accountMenuScreenshot('connect_custodian.png');
    await accountsPopup.connectCustodian(
      process.env.MMI_E2E_CUSTODIAN_NAME as string,
      true,
    );

    // Check accounts added from Custodian
    await accountsPopup.accountsMenu();
<<<<<<< HEAD
    await accountsPopup.accountMenuScreenshot('custody_accounts_selection.png');
=======
    // FIX: This check fails in the pipeline. I think it is related with the image used to run the test
    // await accountsPopup.accountMenuScreenshot('custody_accounts_selection.png');

    // FIX: This check fails in the pipeline. I think it is related with the image used to run the test
>>>>>>> 7a76c275

    // Check remove custodian token screen (aborted before removed)
    await accountsPopup.removeTokenScreenshot('Custody Account A');

    // Select custodian accounts
    await accountsPopup.selectCustodyAccount(accountA);

    // Check that custodian logo is loaded and account is selected
    const mainPage = new MMIMainPage(page);

    await mainPage.mainPageScreenshot(
      'mainWindow_custodian_selected.png',
      accountA,
    );
  });
});<|MERGE_RESOLUTION|>--- conflicted
+++ resolved
@@ -61,14 +61,10 @@
 
     // Check accounts added from Custodian
     await accountsPopup.accountsMenu();
-<<<<<<< HEAD
-    await accountsPopup.accountMenuScreenshot('custody_accounts_selection.png');
-=======
     // FIX: This check fails in the pipeline. I think it is related with the image used to run the test
     // await accountsPopup.accountMenuScreenshot('custody_accounts_selection.png');
 
     // FIX: This check fails in the pipeline. I think it is related with the image used to run the test
->>>>>>> 7a76c275
 
     // Check remove custodian token screen (aborted before removed)
     await accountsPopup.removeTokenScreenshot('Custody Account A');
