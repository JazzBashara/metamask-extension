--- conflicted
+++ resolved
@@ -1,7 +1,3 @@
-<<<<<<< HEAD
-const { strict: assert } = require('assert');
-=======
->>>>>>> 009c6e14
 const { convertToHexValue, withFixtures, largeDelayMs } = require('../helpers');
 const ThreeboxMockServer = require('../mock-3box/threebox-mock-server');
 
