{
  "DNS": "object",
  "activeTab": "object",
  "appState": "object",
  "confirmTransaction": "object",
  "gas": { "customData": { "price": null, "limit": null } },
  "history": { "mostRecentOverviewPage": "/" },
  "invalidCustomNetwork": "object",
  "localeMessages": "object",
  "metamask": {
    "isInitialized": true,
    "isUnlocked": false,
    "isAccountMenuOpen": false,
    "isNetworkMenuOpen": false,
    "identities": "object",
    "transactions": "object",
    "networkConfigurations": "object",
    "addressBook": "object",
    "contractExchangeRates": "object",
    "pendingTokens": "object",
    "customNonceValue": "",
    "useBlockie": false,
    "featureFlags": {},
    "welcomeScreenSeen": false,
    "currentLocale": "en",
    "preferences": {
      "hideZeroBalanceTokens": false,
      "showFiatInTestnets": false,
      "showTestNetworks": false,
      "useNativeCurrencyAsPrimaryCurrency": true
    },
    "firstTimeFlowType": "import",
    "completedOnboarding": true,
    "knownMethodData": "object",
    "use4ByteResolution": true,
    "participateInMetaMetrics": true,
    "nextNonce": null,
    "conversionRate": 1300,
    "nativeCurrency": "ETH",
    "connectedStatusPopoverHasBeenShown": true,
    "defaultHomeActiveTabName": null,
    "browserEnvironment": { "os": "string", "browser": "string" },
    "popupGasPollTokens": [],
    "notificationGasPollTokens": [],
    "fullScreenGasPollTokens": [],
    "recoveryPhraseReminderHasBeenShown": true,
    "recoveryPhraseReminderLastShown": "number",
    "outdatedBrowserWarningLastShown": "number",
    "nftsDetectionNoticeDismissed": false,
    "showTestnetMessageInDropdown": true,
    "showBetaHeader": false,
    "showProductTour": true,
    "trezorModel": null,
    "hadAdvancedGasFeesSetPriorToMigration92_3": false,
    "nftsDropdownState": {},
    "termsOfUseLastAgreed": "number",
    "qrHardware": {},
    "usedNetworks": { "0x1": true, "0x5": true, "0x539": true },
    "snapsInstallPrivacyWarningShown": true,
    "currentAppVersion": "string",
    "previousAppVersion": "",
    "previousMigrationVersion": 0,
    "currentMigrationVersion": "number",
    "selectedNetworkClientId": "string",
    "providerConfig": {
      "chainId": "0x539",
      "nickname": "Localhost 8545",
      "rpcPrefs": "object",
      "rpcUrl": "string",
      "ticker": "ETH",
      "type": "rpc",
      "id": "networkConfigurationId"
    },
    "networksMetadata": {
      "networkConfigurationId": {
        "EIPS": { "1559": false },
        "status": "available"
      }
    },
    "cachedBalances": "object",
    "keyrings": "object",
    "useNonceField": false,
    "usePhishDetect": true,
    "dismissSeedBackUpReminder": true,
    "disabledRpcMethodPreferences": { "eth_sign": false },
    "useMultiAccountBalanceChecker": true,
    "useSafeChainsListValidation": true,
    "useTokenDetection": false,
    "useNftDetection": false,
    "useCurrencyRateCheck": true,
    "openSeaEnabled": false,
    "securityAlertsEnabled": "boolean",
    "addSnapAccountEnabled": "boolean",
    "advancedGasFee": {},
    "incomingTransactionsPreferences": {},
    "lostIdentities": "object",
    "forgottenPassword": false,
    "ipfsGateway": "string",
    "useAddressBarEnsResolution": true,
    "ledgerTransportType": "webhid",
    "snapRegistryList": "object",
    "transactionSecurityCheckEnabled": false,
    "theme": "light",
    "snapsAddSnapAccountModalDismissed": "boolean",
    "isLineaMainnetReleased": true,
    "selectedAddress": "string",
    "metaMetricsId": "fake-metrics-id",
    "eventsBeforeMetricsOptIn": "object",
    "traits": "object",
    "fragments": "object",
    "segmentApiCalls": "object",
    "previousUserTraits": "object",
    "conversionDate": "number",
    "currentCurrency": "usd",
    "pendingCurrentCurrency": null,
    "pendingNativeCurrency": null,
    "usdConversionRate": 1300,
    "alertEnabledness": { "unconnectedAccount": true, "web3ShimUsage": true },
    "unconnectedAccountAlertShownOrigins": "object",
    "web3ShimUsageOrigins": "object",
    "seedPhraseBackedUp": true,
    "onboardingTabs": "object",
    "subjects": "object",
    "permissionHistory": "object",
    "permissionActivityLog": "object",
    "subjectMetadata": "object",
    "announcements": "object",
    "gasFeeEstimates": {},
    "estimatedGasFeeTimeBounds": {},
    "gasEstimateType": "none",
    "tokenList": "object",
    "tokensChainsCache": {},
    "preventPollingOnNetworkRestart": true,
    "tokens": "object",
    "ignoredTokens": "object",
    "detectedTokens": "object",
    "allTokens": {},
    "allIgnoredTokens": {},
    "allDetectedTokens": {},
    "smartTransactionsState": {
      "fees": {},
      "liveness": true,
      "smartTransactions": "object"
    },
    "allNftContracts": "object",
    "allNfts": "object",
    "ignoredNfts": "object",
    "domains": {},
    "perDomainNetwork": "boolean",
    "logs": "object",
    "snaps": "object",
    "snapStates": "object",
    "jobs": "object",
    "database": "object",
    "lastUpdated": "object",
    "notifications": "object",
    "accounts": "object",
    "unapprovedDecryptMsgs": "object",
    "unapprovedDecryptMsgCount": 0,
    "unapprovedEncryptionPublicKeyMsgs": "object",
    "unapprovedEncryptionPublicKeyMsgCount": 0,
    "unapprovedMsgs": "object",
    "unapprovedPersonalMsgs": "object",
    "unapprovedTypedMessages": "object",
    "unapprovedMsgCount": 0,
    "unapprovedPersonalMsgCount": 0,
    "unapprovedTypedMessagesCount": 0,
    "swapsState": {
      "quotes": "object",
      "quotesPollingLimitEnabled": false,
      "fetchParams": null,
      "tokens": "object",
      "tradeTxId": "object",
      "approveTxId": "object",
      "quotesLastFetched": null,
      "customMaxGas": "",
      "customGasPrice": null,
      "customMaxFeePerGas": null,
      "customMaxPriorityFeePerGas": null,
      "swapsUserFeeLevel": "",
      "selectedAggId": null,
      "customApproveTxData": "string",
      "errorKey": "",
      "topAggId": "object",
      "routeState": "",
      "swapsFeatureIsLive": true,
      "saveFetchedQuotes": false,
      "swapsQuoteRefreshTime": 60000,
      "swapsQuotePrefetchingRefreshTime": 60000,
      "swapsStxBatchStatusRefreshTime": 10000,
      "swapsStxGetTransactionsRefreshTime": 10000,
      "swapsStxMaxFeeMultiplier": 2
    },
    "ensResolutionsByAddress": "object",
    "pendingApprovals": "object",
    "pendingApprovalCount": "number",
    "approvalFlows": "object",
<<<<<<< HEAD
    "lastFetchedBlockNumbers": "object",
    "methodData": "object"
=======
    "versionInfo": {},
    "storageMetadata": {},
    "chainStatus": {
      "0x539": { "chainId": "0x539", "dataFetched": false, "versionInfo": [] }
    }
>>>>>>> 4a08dafe
  },
  "send": "object",
  "swaps": "object",
  "unconnectedAccount": { "state": "CLOSED" }
}<|MERGE_RESOLUTION|>--- conflicted
+++ resolved
@@ -195,16 +195,13 @@
     "pendingApprovals": "object",
     "pendingApprovalCount": "number",
     "approvalFlows": "object",
-<<<<<<< HEAD
     "lastFetchedBlockNumbers": "object",
-    "methodData": "object"
-=======
+    "methodData": "object",
     "versionInfo": {},
     "storageMetadata": {},
     "chainStatus": {
       "0x539": { "chainId": "0x539", "dataFetched": false, "versionInfo": [] }
     }
->>>>>>> 4a08dafe
   },
   "send": "object",
   "swaps": "object",
