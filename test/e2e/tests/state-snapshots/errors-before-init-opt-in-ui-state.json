--- conflicted
+++ resolved
@@ -105,11 +105,6 @@
       "dismissSeedBackUpReminder": true,
       "featureFlags": {},
       "forgottenPassword": false,
-<<<<<<< HEAD
-      "infuraBlocked": false,
-=======
-      "identities": "object",
->>>>>>> 6bddebaa
       "ipfsGateway": "string",
       "knownMethodData": "object",
       "ledgerTransportType": "webhid",
