--- conflicted
+++ resolved
@@ -28,19 +28,12 @@
     "showBetaHeader": false,
     "showProductTour": true,
     "trezorModel": null,
-<<<<<<< HEAD
-    "hadAdvancedGasFeesSetPriorToMigration92_3": false,
-=======
->>>>>>> 83b1f171
     "nftsDropdownState": {},
     "termsOfUseLastAgreed": "number",
     "qrHardware": {},
     "usedNetworks": { "0x1": true, "0x5": true, "0x539": true },
     "snapsInstallPrivacyWarningShown": true,
-<<<<<<< HEAD
-=======
     "hadAdvancedGasFeesSetPriorToMigration92_3": false,
->>>>>>> 83b1f171
     "serviceWorkerLastActiveTime": 0
   },
   "ApprovalController": {
@@ -48,13 +41,8 @@
     "pendingApprovalCount": "number",
     "approvalFlows": "object"
   },
-<<<<<<< HEAD
-  "BackupController": "undefined",
-  "CachedBalancesController": { "cachedBalances": "object" },
-=======
   "CachedBalancesController": { "cachedBalances": "object" },
   "CronjobController": { "jobs": "object" },
->>>>>>> 83b1f171
   "CurrencyController": {
     "conversionDate": "number",
     "conversionRate": 1700,
@@ -77,19 +65,6 @@
     "gasFeeEstimates": {},
     "estimatedGasFeeTimeBounds": {},
     "gasEstimateType": "none"
-<<<<<<< HEAD
-  },
-  "IncomingTransactionsController": {
-    "incomingTransactions": "object",
-    "incomingTxLastFetchedBlockByChainId": {
-      "0x1": null,
-      "0xe708": null,
-      "0x5": null,
-      "0xaa36a7": null,
-      "0xe704": null
-    }
-=======
->>>>>>> 83b1f171
   },
   "KeyringController": {
     "isUnlocked": false,
@@ -116,15 +91,12 @@
       "ticker": "ETH",
       "type": "rpc",
       "id": "networkConfigurationId"
-<<<<<<< HEAD
-=======
     },
     "networksMetadata": {
       "networkConfigurationId": {
         "EIPS": { "1559": false },
         "status": "available"
       }
->>>>>>> 83b1f171
     },
     "networkConfigurations": "object"
   },
@@ -133,10 +105,7 @@
     "allNfts": "object",
     "ignoredNfts": "object"
   },
-<<<<<<< HEAD
-=======
   "NotificationController": { "notifications": "object" },
->>>>>>> 83b1f171
   "OnboardingController": {
     "seedPhraseBackedUp": true,
     "firstTimeFlowType": "import",
@@ -157,19 +126,12 @@
     "useMultiAccountBalanceChecker": true,
     "useTokenDetection": false,
     "useNftDetection": false,
-<<<<<<< HEAD
-    "useCurrencyRateCheck": true,
-    "openSeaEnabled": false,
-    "advancedGasFee": {},
-    "featureFlags": { "showIncomingTransactions": true },
-=======
     "use4ByteResolution": true,
     "useCurrencyRateCheck": true,
     "openSeaEnabled": false,
     "advancedGasFee": {},
     "featureFlags": {},
     "incomingTransactionsPreferences": {},
->>>>>>> 83b1f171
     "knownMethodData": "object",
     "currentLocale": "en",
     "identities": "object",
@@ -182,10 +144,7 @@
       "useNativeCurrencyAsPrimaryCurrency": true
     },
     "ipfsGateway": "string",
-<<<<<<< HEAD
-=======
     "useAddressBarEnsResolution": true,
->>>>>>> 83b1f171
     "infuraBlocked": false,
     "ledgerTransportType": "webhid",
     "snapRegistryList": "object",
@@ -209,15 +168,12 @@
       "smartTransactions": "object"
     }
   },
-<<<<<<< HEAD
-=======
   "SnapController": {
     "snapErrors": "object",
     "snaps": "object",
     "snapStates": "object"
   },
   "SnapsRegistry": { "database": "object", "lastUpdated": "object" },
->>>>>>> 83b1f171
   "SubjectMetadataController": { "subjectMetadata": "object" },
   "SwapsController": {
     "swapsState": {
@@ -263,11 +219,7 @@
   },
   "TxController": {
     "unapprovedTxs": "object",
-<<<<<<< HEAD
-    "currentNetworkTxList": "object"
-=======
     "currentNetworkTxList": "object",
     "transactions": "object"
->>>>>>> 83b1f171
   }
 }