{
  "AccountOrderController": {
    "pinnedAccountList": {},
    "hiddenAccountList": {}
  },
  "AccountTracker": { "accounts": "object", "accountsByChainId": "object" },
  "AccountsController": {
    "internalAccounts": { "accounts": "object", "selectedAccount": "string" }
  },
  "AddressBookController": { "addressBook": "object" },
  "AlertController": {
    "alertEnabledness": { "unconnectedAccount": true, "web3ShimUsage": true },
    "unconnectedAccountAlertShownOrigins": "object",
    "web3ShimUsageOrigins": "object"
  },
  "AnnouncementController": { "announcements": "object" },
  "AppMetadataController": {
    "currentAppVersion": "string",
    "previousAppVersion": "",
    "previousMigrationVersion": 0,
    "currentMigrationVersion": "number"
  },
  "AppStateController": {
    "connectedStatusPopoverHasBeenShown": true,
    "defaultHomeActiveTabName": null,
    "browserEnvironment": { "os": "string", "browser": "string" },
    "popupGasPollTokens": [],
    "notificationGasPollTokens": [],
    "fullScreenGasPollTokens": [],
    "recoveryPhraseReminderHasBeenShown": true,
    "recoveryPhraseReminderLastShown": "number",
    "outdatedBrowserWarningLastShown": "number",
    "nftsDetectionNoticeDismissed": false,
    "showTestnetMessageInDropdown": true,
    "showBetaHeader": false,
    "showProductTour": true,
    "showNetworkBanner": true,
    "showAccountBanner": true,
    "trezorModel": null,
    "hadAdvancedGasFeesSetPriorToMigration92_3": false,
    "nftsDropdownState": {},
    "termsOfUseLastAgreed": "number",
    "qrHardware": {},
    "usedNetworks": { "0x1": true, "0x5": true, "0x539": true },
    "snapsInstallPrivacyWarningShown": true,
    "surveyLinkLastClickedOrClosed": "object"
  },
  "ApprovalController": {
    "pendingApprovals": "object",
    "pendingApprovalCount": "number",
    "approvalFlows": "object"
  },
  "CronjobController": { "jobs": "object" },
  "CurrencyController": {
    "currencyRates": {
      "ETH": {
        "conversionDate": "number",
        "conversionRate": 1700,
        "usdConversionRate": 1700
      }
    },
    "currentCurrency": "usd"
  },
  "DecryptMessageController": {
    "unapprovedDecryptMsgs": "object",
    "unapprovedDecryptMsgCount": 0
  },
  "EncryptionPublicKeyController": {
    "unapprovedEncryptionPublicKeyMsgs": "object",
    "unapprovedEncryptionPublicKeyMsgCount": 0
  },
  "EnsController": { "ensResolutionsByAddress": "object" },
  "GasFeeController": {
    "gasFeeEstimatesByChainId": {},
    "gasFeeEstimates": {},
    "estimatedGasFeeTimeBounds": {},
    "gasEstimateType": "none"
  },
  "KeyringController": {
    "isUnlocked": false,
    "keyrings": "object",
    "vault": "string"
  },
  "LoggingController": { "logs": "object" },
  "MetaMetricsController": {
    "participateInMetaMetrics": true,
    "metaMetricsId": "fake-metrics-id",
    "eventsBeforeMetricsOptIn": "object",
    "traits": "object",
    "previousUserTraits": "object",
    "fragments": "object",
    "segmentApiCalls": "object"
  },
  "NetworkController": {
    "selectedNetworkClientId": "string",
    "providerConfig": {
      "chainId": "0x539",
      "nickname": "Localhost 8545",
      "rpcPrefs": "object",
      "rpcUrl": "string",
      "ticker": "ETH",
      "type": "rpc",
      "id": "networkConfigurationId"
    },
    "networksMetadata": {
      "networkConfigurationId": {
        "EIPS": { "1559": false },
        "status": "available"
      }
    },
    "networkConfigurations": "object"
  },
  "NetworkOrderController": {
    "orderedNetworkList": { "0": "string", "1": "string", "2": "string" }
  },
  "NftController": {
    "allNftContracts": "object",
    "allNfts": "object",
    "ignoredNfts": "object"
  },
  "NotificationController": { "notifications": "object" },
  "OnboardingController": {
    "seedPhraseBackedUp": true,
    "firstTimeFlowType": "import",
    "completedOnboarding": true,
    "onboardingTabs": "object"
  },
  "PPOMController": {
    "storageMetadata": {},
    "chainStatus": {
      "0x539": { "chainId": "0x539", "versionInfo": [] }
    },
    "versionFileETag": "string"
  },
  "PermissionController": { "subjects": "object" },
  "PermissionLogController": {
    "permissionHistory": "object",
    "permissionActivityLog": "object"
  },
  "PreferencesController": {
    "useBlockie": false,
    "useNonceField": false,
    "usePhishDetect": true,
    "dismissSeedBackUpReminder": true,
    "disabledRpcMethodPreferences": { "eth_sign": false },
    "useMultiAccountBalanceChecker": true,
    "useSafeChainsListValidation": "boolean",
    "useTokenDetection": false,
    "useNftDetection": false,
    "use4ByteResolution": true,
    "useCurrencyRateCheck": true,
    "useRequestQueue": false,
    "openSeaEnabled": false,
    "securityAlertsEnabled": "boolean",
    "addSnapAccountEnabled": "boolean",
    "advancedGasFee": {},
    "featureFlags": {},
    "incomingTransactionsPreferences": {},
    "knownMethodData": "object",
    "currentLocale": "en",
    "identities": "object",
    "lostIdentities": "object",
    "forgottenPassword": false,
    "preferences": {
      "hideZeroBalanceTokens": false,
      "showExtensionInFullSizeView": false,
      "showFiatInTestnets": false,
      "showTestNetworks": false,
      "useNativeCurrencyAsPrimaryCurrency": true
    },
    "ipfsGateway": "string",
    "useAddressBarEnsResolution": true,
    "ledgerTransportType": "webhid",
    "snapRegistryList": "object",
    "transactionSecurityCheckEnabled": false,
    "theme": "light",
    "snapsAddSnapAccountModalDismissed": "boolean",
    "isLineaMainnetReleased": true,
    "selectedAddress": "string"
  },
  "SelectedNetworkController": {
    "domains": { "metamask": "networkConfigurationId" },
    "perDomainNetwork": "boolean"
  },
  "SignatureController": {
    "unapprovedMsgs": "object",
    "unapprovedPersonalMsgs": "object",
    "unapprovedTypedMessages": "object",
    "unapprovedMsgCount": 0,
    "unapprovedPersonalMsgCount": 0,
    "unapprovedTypedMessagesCount": 0
  },
  "SmartTransactionsController": {
    "smartTransactionsState": {
      "fees": {},
      "liveness": true,
      "smartTransactions": "object"
    }
  },
  "SnapController": {
    "snaps": "object",
    "snapStates": "object",
    "unencryptedSnapStates": "object"
  },
  "SnapsRegistry": { "database": "object", "lastUpdated": "object" },
  "SubjectMetadataController": { "subjectMetadata": "object" },
  "SwapsController": {
    "swapsState": {
      "quotes": "object",
      "quotesPollingLimitEnabled": false,
      "fetchParams": null,
      "tokens": "object",
      "tradeTxId": "object",
      "approveTxId": "object",
      "quotesLastFetched": null,
      "customMaxGas": "",
      "customGasPrice": null,
      "customMaxFeePerGas": null,
      "customMaxPriorityFeePerGas": null,
      "swapsUserFeeLevel": "",
      "selectedAggId": null,
      "customApproveTxData": "string",
      "errorKey": "",
      "topAggId": "object",
      "routeState": "",
      "swapsFeatureIsLive": true,
      "saveFetchedQuotes": false,
      "swapsQuoteRefreshTime": 60000,
      "swapsQuotePrefetchingRefreshTime": 60000,
      "swapsStxBatchStatusRefreshTime": 10000,
      "swapsStxGetTransactionsRefreshTime": 10000,
      "swapsStxMaxFeeMultiplier": 2
    }
  },
  "TokenListController": {
    "tokenList": "object",
    "tokensChainsCache": {},
    "preventPollingOnNetworkRestart": true
  },
  "TokenRatesController": {
    "contractExchangeRates": "object",
    "contractExchangeRatesByChainId": "object"
  },
  "TokensController": {
    "tokens": "object",
    "ignoredTokens": "object",
    "detectedTokens": "object",
    "allTokens": {},
    "allIgnoredTokens": {},
    "allDetectedTokens": {}
  },
  "TxController": {
    "methodData": "object",
<<<<<<< HEAD
    "transactions": "object"
  },
  "UserOperationController": {
    "userOperations": "object"
  }
=======
    "transactions": "object",
    "lastFetchedBlockNumbers": "object"
  },
  "UserOperationController": { "userOperations": "object" }
>>>>>>> 263f84b8
}<|MERGE_RESOLUTION|>--- conflicted
+++ resolved
@@ -251,16 +251,10 @@
   },
   "TxController": {
     "methodData": "object",
-<<<<<<< HEAD
-    "transactions": "object"
+    "transactions": "object",
+    "lastFetchedBlockNumbers": "object"
   },
   "UserOperationController": {
     "userOperations": "object"
   }
-=======
-    "transactions": "object",
-    "lastFetchedBlockNumbers": "object"
-  },
-  "UserOperationController": { "userOperations": "object" }
->>>>>>> 263f84b8
 }