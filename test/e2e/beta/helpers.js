<<<<<<< HEAD
=======
const fs = require('fs')
const mkdirp = require('mkdirp')
const pify = require('pify')
const assert = require('assert')
const {until} = require('selenium-webdriver')
>>>>>>> a5d344a5
const { delay } = require('../func')
const { until } = require('selenium-webdriver')

module.exports = {
  assertElementNotPresent,
  checkBrowserForConsoleErrors,
<<<<<<< HEAD
=======
  closeAllWindowHandlesExcept,
>>>>>>> a5d344a5
  findElement,
  findElements,
  loadExtension,
  openNewPage,
  switchToWindowWithTitle,
  verboseReportOnFailure,
  waitUntilXWindowHandles,
}

async function checkBrowserForConsoleErrors (driver) {
  const ignoredLogTypes = ['WARNING']
  const ignoredErrorMessages = [
    // React throws error warnings on "dataset", but still sets the data-* properties correctly
    'Warning: Unknown prop `dataset` on ',
    // Third-party Favicon 404s show up as errors
    'favicon.ico - Failed to load resource: the server responded with a status of 404 (Not Found)',
    // React Development build - known issue blocked by test build sys
    'Warning: It looks like you\'re using a minified copy of the development build of React.',
    // Redux Development build - known issue blocked by test build sys
    'This means that you are running a slower development build of Redux.',
  ]
  const browserLogs = await driver.manage().logs().get('browser')
  const errorEntries = browserLogs.filter(entry => !ignoredLogTypes.includes(entry.level.toString()))
  const errorObjects = errorEntries.map(entry => entry.toJSON())
  return errorObjects.filter(entry => !ignoredErrorMessages.some(message => entry.message.includes(message)))
}

async function findElement (driver, by, timeout = 10000) {
  return driver.wait(until.elementLocated(by), timeout)
}

async function findElements (driver, by, timeout = 10000) {
  return driver.wait(until.elementsLocated(by), timeout)
}

async function openNewPage (driver, url) {
  await driver.executeScript('window.open()')
  await delay(1000)

  const handles = await driver.getAllWindowHandles()
  const lastHandle = handles[handles.length - 1]
  await driver.switchTo().window(lastHandle)

  await driver.get(url)
  await delay(1000)
}

async function waitUntilXWindowHandles (driver, x) {
  const windowHandles = await driver.getAllWindowHandles()
  if (windowHandles.length === x) return
  await delay(1000)
  return await waitUntilXWindowHandles(driver, x)
}

async function switchToWindowWithTitle (driver, title, windowHandles) {
  if (!windowHandles) {
    windowHandles = await driver.getAllWindowHandles()
  } else if (windowHandles.length === 0) {
    throw new Error('No window with title: ' + title)
  }
  const firstHandle = windowHandles[0]
  await driver.switchTo().window(firstHandle)
  const handleTitle = await driver.getTitle()

  if (handleTitle === title) {
    return firstHandle
  } else {
    return await switchToWindowWithTitle(driver, title, windowHandles.slice(1))
  }
}

async function closeAllWindowHandlesExcept (driver, exceptions, windowHandles) {
  exceptions = typeof exceptions === 'string' ? [ exceptions ] : exceptions
  windowHandles = windowHandles || await driver.getAllWindowHandles()
  const lastWindowHandle = windowHandles.pop()
  if (!exceptions.includes(lastWindowHandle)) {
    await driver.switchTo().window(lastWindowHandle)
    await delay(1000)
    await driver.close()
    await delay(1000)
  }
  return windowHandles.length && await closeAllWindowHandlesExcept(driver, exceptions, windowHandles)
}

async function assertElementNotPresent (webdriver, driver, by) {
  try {
    const dataTab = await findElement(driver, by, 4000)
    if (dataTab) {
      assert(false, 'Data tab should not be present')
    }
  } catch (err) {
    assert(err instanceof webdriver.error.NoSuchElementError)
  }
}<|MERGE_RESOLUTION|>--- conflicted
+++ resolved
@@ -1,21 +1,14 @@
-<<<<<<< HEAD
-=======
 const fs = require('fs')
 const mkdirp = require('mkdirp')
 const pify = require('pify')
 const assert = require('assert')
-const {until} = require('selenium-webdriver')
->>>>>>> a5d344a5
 const { delay } = require('../func')
 const { until } = require('selenium-webdriver')
 
 module.exports = {
   assertElementNotPresent,
   checkBrowserForConsoleErrors,
-<<<<<<< HEAD
-=======
   closeAllWindowHandlesExcept,
->>>>>>> a5d344a5
   findElement,
   findElements,
   loadExtension,
@@ -23,6 +16,19 @@
   switchToWindowWithTitle,
   verboseReportOnFailure,
   waitUntilXWindowHandles,
+}
+
+async function loadExtension (driver, extensionId) {
+  switch (process.env.SELENIUM_BROWSER) {
+    case 'chrome': {
+      await driver.get(`chrome-extension://${extensionId}/home.html`)
+      break
+    }
+    case 'firefox': {
+      await driver.get(`moz-extension://${extensionId}/home.html`)
+      break
+    }
+  }
 }
 
 async function checkBrowserForConsoleErrors (driver) {
@@ -41,6 +47,21 @@
   const errorEntries = browserLogs.filter(entry => !ignoredLogTypes.includes(entry.level.toString()))
   const errorObjects = errorEntries.map(entry => entry.toJSON())
   return errorObjects.filter(entry => !ignoredErrorMessages.some(message => entry.message.includes(message)))
+}
+
+async function verboseReportOnFailure (driver, test) {
+  let artifactDir
+  if (process.env.SELENIUM_BROWSER === 'chrome') {
+    artifactDir = `./test-artifacts/chrome/${test.title}`
+  } else if (process.env.SELENIUM_BROWSER === 'firefox') {
+    artifactDir = `./test-artifacts/firefox/${test.title}`
+  }
+  const filepathBase = `${artifactDir}/test-failure`
+  await pify(mkdirp)(artifactDir)
+  const screenshot = await driver.takeScreenshot()
+  await pify(fs.writeFile)(`${filepathBase}-screenshot.png`, screenshot, { encoding: 'base64' })
+  const htmlSource = await driver.getPageSource()
+  await pify(fs.writeFile)(`${filepathBase}-dom.html`, htmlSource)
 }
 
 async function findElement (driver, by, timeout = 10000) {
