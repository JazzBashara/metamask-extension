import { strict as assert } from 'assert';
import sinon from 'sinon';
import nock from 'nock';
import { ObservableStore } from '@metamask/obs-store';
import BigNumber from 'bignumber.js';
import { ControllerMessenger } from '@metamask/base-controller';
import {
  TokenListController,
  TokensController,
  AssetsContractController,
} from '@metamask/assets-controllers';
import { convertHexToDecimal } from '@metamask/controller-utils';
import { NETWORK_TYPES } from '../../../shared/constants/network';
import { toChecksumHexAddress } from '../../../shared/modules/hexstring-utils';
import DetectTokensController from './detect-tokens';
<<<<<<< HEAD
import NetworkController, { NetworkControllerEventTypes } from './network';
=======
import { NetworkController, NetworkControllerEventType } from './network';
>>>>>>> b14b6ba0
import PreferencesController from './preferences';

describe('DetectTokensController', function () {
  let sandbox,
    assetsContractController,
    keyringMemStore,
    network,
    preferences,
    provider,
    tokensController,
    tokenListController;

  const noop = () => undefined;

  const networkControllerProviderConfig = {
    getAccounts: noop,
  };

  const infuraProjectId = 'infura-project-id';

  beforeEach(async function () {
    sandbox = sinon.createSandbox();
    // Disable all requests, even those to localhost
    nock.disableNetConnect();
    nock('https://mainnet.infura.io')
      .post(`/v3/${infuraProjectId}`)
      .reply(200, (_uri, requestBody) => {
        if (requestBody.method === 'eth_getBlockByNumber') {
          return {
            id: requestBody.id,
            jsonrpc: '2.0',
            result: {
              number: '0x42',
            },
          };
        }

        if (requestBody.method === 'eth_blockNumber') {
          return {
            id: requestBody.id,
            jsonrpc: '2.0',
            result: '0x42',
          };
        }

        throw new Error(`(Infura) Mock not defined for ${requestBody.method}`);
      })
      .persist();
    nock('https://sepolia.infura.io')
      .post(`/v3/${infuraProjectId}`)
      .reply(200, (_uri, requestBody) => {
        if (requestBody.method === 'eth_getBlockByNumber') {
          return {
            id: requestBody.id,
            jsonrpc: '2.0',
            result: {
              number: '0x42',
            },
          };
        }

        if (requestBody.method === 'eth_blockNumber') {
          return {
            id: requestBody.id,
            jsonrpc: '2.0',
            result: '0x42',
          };
        }

        throw new Error(`(Infura) Mock not defined for ${requestBody.method}`);
      })
      .persist();
    nock('http://localhost:8545')
      .post('/')
      .reply(200, (_uri, requestBody) => {
        if (requestBody.method === 'eth_getBlockByNumber') {
          return {
            id: requestBody.id,
            jsonrpc: '2.0',
            result: {
              number: '0x42',
            },
          };
        }

        if (requestBody.method === 'eth_blockNumber') {
          return {
            id: requestBody.id,
            jsonrpc: '2.0',
            result: '0x42',
          };
        }

        if (requestBody.method === 'net_version') {
          return {
            id: requestBody.id,
            jsonrpc: '2.0',
            result: '1337',
          };
        }

        throw new Error(
          `(localhost) Mock not defined for ${requestBody.method}`,
        );
      })
      .persist();
    nock('https://token-api.metaswap.codefi.network')
      .get(`/tokens/1`)
      .reply(200, [
        {
          address: '0xc011a73ee8576fb46f5e1c5751ca3b9fe0af2a6f',
          symbol: 'SNX',
          decimals: 18,
          occurrences: 11,
          aggregators: [
            'paraswap',
            'pmm',
            'airswapLight',
            'zeroEx',
            'bancor',
            'coinGecko',
            'zapper',
            'kleros',
            'zerion',
            'cmc',
            'oneInch',
          ],
          name: 'Synthetix',
          iconUrl: 'https://airswap-token-images.s3.amazonaws.com/SNX.png',
        },
        {
          address: '0x514910771af9ca656af840dff83e8264ecf986ca',
          symbol: 'LINK',
          decimals: 18,
          occurrences: 11,
          aggregators: [
            'paraswap',
            'pmm',
            'airswapLight',
            'zeroEx',
            'bancor',
            'coinGecko',
            'zapper',
            'kleros',
            'zerion',
            'cmc',
            'oneInch',
          ],
          name: 'Chainlink',
          iconUrl: 'https://s3.amazonaws.com/airswap-token-images/LINK.png',
        },
        {
          address: '0x1f573d6fb3f13d689ff844b4ce37794d79a7ff1c',
          symbol: 'BNT',
          decimals: 18,
          occurrences: 11,
          aggregators: [
            'paraswap',
            'pmm',
            'airswapLight',
            'zeroEx',
            'bancor',
            'coinGecko',
            'zapper',
            'kleros',
            'zerion',
            'cmc',
            'oneInch',
          ],
          name: 'Bancor',
          iconUrl: 'https://s3.amazonaws.com/airswap-token-images/BNT.png',
        },
      ])
      .get(`/tokens/3`)
      .reply(200, { error: 'ChainId 3 is not supported' })
      .persist();

    keyringMemStore = new ObservableStore({ isUnlocked: false });
    const networkControllerMessenger = new ControllerMessenger();
    network = new NetworkController({
      messenger: networkControllerMessenger,
      infuraProjectId,
    });
    await network.initializeProvider(networkControllerProviderConfig);
    provider = network.getProviderAndBlockTracker().provider;

    const tokenListMessenger = new ControllerMessenger().getRestricted({
      name: 'TokenListController',
    });
    tokenListController = new TokenListController({
      chainId: '1',
      preventPollingOnNetworkRestart: false,
      onNetworkStateChange: sinon.spy(),
      onPreferencesStateChange: sinon.spy(),
      messenger: tokenListMessenger,
    });
    await tokenListController.start();

    preferences = new PreferencesController({
      network,
      provider,
      tokenListController,
      onInfuraIsBlocked: sinon.stub(),
      onInfuraIsUnblocked: sinon.stub(),
    });
    preferences.setAddresses([
      '0x7e57e2',
      '0xbc86727e770de68b1060c91f6bb6945c73e10388',
    ]);
    preferences.setUseTokenDetection(true);

    tokensController = new TokensController({
      config: { provider },
      onPreferencesStateChange: preferences.store.subscribe.bind(
        preferences.store,
      ),
      onNetworkStateChange: (cb) =>
        network.store.subscribe((networkState) => {
          const modifiedNetworkState = {
            ...networkState,
            providerConfig: {
              ...networkState.provider,
            },
          };
          return cb(modifiedNetworkState);
        }),
    });

    assetsContractController = new AssetsContractController({
      onPreferencesStateChange: preferences.store.subscribe.bind(
        preferences.store,
      ),
      onNetworkStateChange: (cb) =>
        networkControllerMessenger.subscribe(
<<<<<<< HEAD
          NetworkControllerEventTypes.NetworkDidChange,
=======
          NetworkControllerEventType.NetworkDidChange,
>>>>>>> b14b6ba0
          () => {
            const networkState = network.store.getState();
            const modifiedNetworkState = {
              ...networkState,
              providerConfig: {
                ...networkState.provider,
                chainId: convertHexToDecimal(networkState.provider.chainId),
              },
            };
            return cb(modifiedNetworkState);
          },
        ),
    });
  });

  afterEach(function () {
    nock.enableNetConnect('localhost');
    sandbox.restore();
  });

  it('should poll on correct interval', async function () {
    const stub = sinon.stub(global, 'setInterval');
    new DetectTokensController({ interval: 1337 }); // eslint-disable-line no-new
    assert.strictEqual(stub.getCall(0).args[1], 1337);
    stub.restore();
  });

  it('should be called on every polling period', async function () {
    const clock = sandbox.useFakeTimers();
    await network.setProviderType(NETWORK_TYPES.MAINNET);
    const controller = new DetectTokensController({
      preferences,
      network,
      keyringMemStore,
      tokenList: tokenListController,
      tokensController,
      assetsContractController,
    });
    controller.isOpen = true;
    controller.isUnlocked = true;

    const stub = sandbox.stub(controller, 'detectNewTokens');

    clock.tick(1);
    sandbox.assert.notCalled(stub);
    clock.tick(180000);
    sandbox.assert.called(stub);
    clock.tick(180000);
    sandbox.assert.calledTwice(stub);
    clock.tick(180000);
    sandbox.assert.calledThrice(stub);
  });

  it('should not check and add tokens while on unsupported networks', async function () {
    sandbox.useFakeTimers();
    await network.setProviderType(NETWORK_TYPES.SEPOLIA);
    const tokenListMessengerSepolia = new ControllerMessenger().getRestricted({
      name: 'TokenListController',
    });
    tokenListController = new TokenListController({
      chainId: '11155111',
      onNetworkStateChange: sinon.spy(),
      onPreferencesStateChange: sinon.spy(),
      messenger: tokenListMessengerSepolia,
    });
    await tokenListController.start();
    const controller = new DetectTokensController({
      preferences,
      network,
      keyringMemStore,
      tokenList: tokenListController,
      tokensController,
      assetsContractController,
    });
    controller.isOpen = true;
    controller.isUnlocked = true;

    const stub = sandbox.stub(
      assetsContractController,
      'getBalancesInSingleCall',
    );

    await controller.detectNewTokens();
    sandbox.assert.notCalled(stub);
  });

  it('should skip adding tokens listed in ignoredTokens array', async function () {
    sandbox.useFakeTimers();
    await network.setProviderType(NETWORK_TYPES.MAINNET);
    const controller = new DetectTokensController({
      preferences,
      network,
      keyringMemStore,
      tokenList: tokenListController,
      tokensController,
      assetsContractController,
      trackMetaMetricsEvent: noop,
    });
    controller.isOpen = true;
    controller.isUnlocked = true;

    const { tokenList } = tokenListController.state;
    const tokenValues = Object.values(tokenList);

    await tokensController.addDetectedTokens([
      {
        address: tokenValues[0].address,
        symbol: tokenValues[0].symbol,
        decimals: tokenValues[0].decimals,
        aggregators: undefined,
        image: undefined,
        isERC721: undefined,
      },
    ]);

    sandbox
      .stub(assetsContractController, 'getBalancesInSingleCall')
      .callsFake((tokensToDetect) =>
        tokensToDetect.map((token) =>
          token.address === tokenValues[1].address ? new BigNumber(10) : 0,
        ),
      );
    await tokensController.ignoreTokens([tokenValues[1].address]);

    await controller.detectNewTokens();
    assert.deepEqual(tokensController.state.detectedTokens, [
      {
        address: toChecksumHexAddress(tokenValues[0].address),
        decimals: tokenValues[0].decimals,
        symbol: tokenValues[0].symbol,
        aggregators: undefined,
        image: undefined,
        isERC721: undefined,
      },
    ]);
  });

  it('should check and add tokens while on supported networks', async function () {
    sandbox.useFakeTimers();
    await network.setProviderType(NETWORK_TYPES.MAINNET);
    const controller = new DetectTokensController({
      preferences,
      network,
      keyringMemStore,
      tokenList: tokenListController,
      tokensController,
      assetsContractController,
      trackMetaMetricsEvent: noop,
    });
    controller.isOpen = true;
    controller.isUnlocked = true;

    const { tokenList } = tokenListController.state;
    const erc20ContractAddresses = Object.keys(tokenList);

    const existingTokenAddress = erc20ContractAddresses[0];
    const existingToken = tokenList[existingTokenAddress];

    await tokensController.addDetectedTokens([
      {
        address: existingToken.address,
        symbol: existingToken.symbol,
        decimals: existingToken.decimals,
        aggregators: undefined,
        image: undefined,
        isERC721: undefined,
      },
    ]);
    const tokenAddressToAdd = erc20ContractAddresses[1];
    const tokenToAdd = tokenList[tokenAddressToAdd];
    sandbox
      .stub(assetsContractController, 'getBalancesInSingleCall')
      .callsFake(() =>
        Promise.resolve({ [tokenAddressToAdd]: new BigNumber(10) }),
      );
    await controller.detectNewTokens();
    assert.deepEqual(tokensController.state.detectedTokens, [
      {
        address: toChecksumHexAddress(existingTokenAddress),
        decimals: existingToken.decimals,
        symbol: existingToken.symbol,
        aggregators: undefined,
        image: undefined,
        isERC721: undefined,
      },
      {
        address: toChecksumHexAddress(tokenAddressToAdd),
        decimals: tokenToAdd.decimals,
        symbol: tokenToAdd.symbol,
        aggregators: undefined,
        image: undefined,
        isERC721: undefined,
      },
    ]);
  });

  it('should trigger detect new tokens when change address', async function () {
    sandbox.useFakeTimers();
    const controller = new DetectTokensController({
      preferences,
      network,
      keyringMemStore,
      tokenList: tokenListController,
      tokensController,
      assetsContractController,
    });
    controller.isOpen = true;
    controller.isUnlocked = true;
    const stub = sandbox.stub(controller, 'detectNewTokens');
    await preferences.setSelectedAddress(
      '0xbc86727e770de68b1060c91f6bb6945c73e10388',
    );
    sandbox.assert.called(stub);
  });

  it('should trigger detect new tokens when submit password', async function () {
    sandbox.useFakeTimers();
    const controller = new DetectTokensController({
      preferences,
      network,
      keyringMemStore,
      tokenList: tokenListController,
      tokensController,
      assetsContractController,
    });
    controller.isOpen = true;
    controller.selectedAddress = '0x0';
    const stub = sandbox.stub(controller, 'detectNewTokens');
    await controller._keyringMemStore.updateState({ isUnlocked: true });
    sandbox.assert.called(stub);
  });

  it('should not trigger detect new tokens when not unlocked', async function () {
    const clock = sandbox.useFakeTimers();
    await network.setProviderType(NETWORK_TYPES.MAINNET);
    const controller = new DetectTokensController({
      preferences,
      network,
      keyringMemStore,
      tokenList: tokenListController,
      tokensController,
      assetsContractController,
    });
    controller.isOpen = true;
    controller.isUnlocked = false;
    const stub = sandbox.stub(
      assetsContractController,
      'getBalancesInSingleCall',
    );
    clock.tick(180000);
    sandbox.assert.notCalled(stub);
  });

  it('should not trigger detect new tokens when not open', async function () {
    const clock = sandbox.useFakeTimers();
    await network.setProviderType(NETWORK_TYPES.MAINNET);
    const controller = new DetectTokensController({
      preferences,
      network,
      keyringMemStore,
      tokensController,
      assetsContractController,
    });
    // trigger state update from preferences controller
    await preferences.setSelectedAddress(
      '0xbc86727e770de68b1060c91f6bb6945c73e10388',
    );
    controller.isOpen = false;
    controller.isUnlocked = true;
    const stub = sandbox.stub(
      assetsContractController,
      'getBalancesInSingleCall',
    );
    clock.tick(180000);
    sandbox.assert.notCalled(stub);
  });
});<|MERGE_RESOLUTION|>--- conflicted
+++ resolved
@@ -13,11 +13,7 @@
 import { NETWORK_TYPES } from '../../../shared/constants/network';
 import { toChecksumHexAddress } from '../../../shared/modules/hexstring-utils';
 import DetectTokensController from './detect-tokens';
-<<<<<<< HEAD
-import NetworkController, { NetworkControllerEventTypes } from './network';
-=======
 import { NetworkController, NetworkControllerEventType } from './network';
->>>>>>> b14b6ba0
 import PreferencesController from './preferences';
 
 describe('DetectTokensController', function () {
@@ -252,11 +248,7 @@
       ),
       onNetworkStateChange: (cb) =>
         networkControllerMessenger.subscribe(
-<<<<<<< HEAD
-          NetworkControllerEventTypes.NetworkDidChange,
-=======
           NetworkControllerEventType.NetworkDidChange,
->>>>>>> b14b6ba0
           () => {
             const networkState = network.store.getState();
             const modifiedNetworkState = {
