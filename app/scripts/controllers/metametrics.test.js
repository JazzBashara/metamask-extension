import { strict as assert } from 'assert';
import sinon from 'sinon';
import { ENVIRONMENT_TYPE_BACKGROUND } from '../../../shared/constants/app';
import { createSegmentMock } from '../lib/segment';
import {
  METAMETRICS_ANONYMOUS_ID,
  METAMETRICS_BACKGROUND_PAGE_OBJECT,
  TRAITS,
} from '../../../shared/constants/metametrics';
import waitUntilCalled from '../../../test/lib/wait-until-called';
<<<<<<< HEAD
import { CHAIN_IDS, CURRENCY_SYMBOLS } from '../../../shared/constants/network';
=======
import {
  CHAIN_IDS,
  CURRENCY_SYMBOLS,
  NETWORK_TYPES,
} from '../../../shared/constants/network';
>>>>>>> 8885c54f
import * as Utils from '../lib/util';
import MetaMetricsController from './metametrics';
import { NETWORK_EVENTS } from './network';

const segment = createSegmentMock(2, 10000);

const VERSION = '0.0.1-test';
const FAKE_CHAIN_ID = '0x1338';
const LOCALE = 'en_US';
const TEST_META_METRICS_ID = '0xabc';
const DUMMY_ACTION_ID = 'DUMMY_ACTION_ID';

const MOCK_TRAITS = {
  test_boolean: true,
  test_string: 'abc',
  test_number: 123,
  test_bool_array: [true, true, false],
  test_string_array: ['test', 'test', 'test'],
  test_boolean_array: [1, 2, 3],
};

const MOCK_INVALID_TRAITS = {
  test_null: null,
  test_array_multi_types: [true, 'a', 1],
};

const DEFAULT_TEST_CONTEXT = {
  app: { name: 'MetaMask Extension', version: VERSION },
  page: METAMETRICS_BACKGROUND_PAGE_OBJECT,
  referrer: undefined,
  userAgent: window.navigator.userAgent,
};

const DEFAULT_SHARED_PROPERTIES = {
  chain_id: FAKE_CHAIN_ID,
  locale: LOCALE.replace('_', '-'),
  environment_type: 'background',
};

const DEFAULT_EVENT_PROPERTIES = {
  category: 'Unit Test',
  revenue: undefined,
  value: undefined,
  currency: undefined,
  ...DEFAULT_SHARED_PROPERTIES,
};

const DEFAULT_PAGE_PROPERTIES = {
  ...DEFAULT_SHARED_PROPERTIES,
};

function getMockNetworkController(
  chainId = FAKE_CHAIN_ID,
  provider = { type: NETWORK_TYPES.MAINNET },
) {
  let networkStore = { chainId, provider };
  const on = sinon.stub().withArgs(NETWORK_EVENTS.NETWORK_DID_CHANGE);
  const updateState = (newState) => {
    networkStore = { ...networkStore, ...newState };
    on.getCall(0).args[1]();
  };
  return {
    store: {
      getState: () => networkStore,
      updateState,
    },
    getCurrentChainId: () => networkStore.chainId,
    getNetworkIdentifier: () => networkStore.provider.type,
    on,
  };
}

function getMockPreferencesStore({ currentLocale = LOCALE } = {}) {
  let preferencesStore = {
    currentLocale,
  };
  const subscribe = sinon.stub();
  const updateState = (newState) => {
    preferencesStore = { ...preferencesStore, ...newState };
    subscribe.getCall(0).args[0](preferencesStore);
  };
  return {
    getState: sinon.stub().returns(preferencesStore),
    updateState,
    subscribe,
  };
}

const SAMPLE_PERSISTED_EVENT = {
  id: 'testid',
  persist: true,
  category: 'Unit Test',
  successEvent: 'sample persisted event success',
  failureEvent: 'sample persisted event failure',
  properties: {
    test: true,
  },
};

const SAMPLE_NON_PERSISTED_EVENT = {
  id: 'testid2',
  persist: false,
  category: 'Unit Test',
  successEvent: 'sample non-persisted event success',
  failureEvent: 'sample non-persisted event failure',
  properties: {
    test: true,
  },
};

function getMetaMetricsController({
  participateInMetaMetrics = true,
  metaMetricsId = TEST_META_METRICS_ID,
  preferencesStore = getMockPreferencesStore(),
  networkController = getMockNetworkController(),
  segmentInstance,
} = {}) {
  return new MetaMetricsController({
    segment: segmentInstance || segment,
<<<<<<< HEAD
    getNetworkIdentifier:
      networkController.getNetworkIdentifier.bind(networkController),
=======
>>>>>>> 8885c54f
    getCurrentChainId:
      networkController.getCurrentChainId.bind(networkController),
    onNetworkDidChange: networkController.on.bind(
      networkController,
      NETWORK_EVENTS.NETWORK_DID_CHANGE,
    ),
    preferencesStore,
    version: '0.0.1',
    environment: 'test',
    initState: {
      participateInMetaMetrics,
      metaMetricsId,
      fragments: {
        testid: SAMPLE_PERSISTED_EVENT,
        testid2: SAMPLE_NON_PERSISTED_EVENT,
      },
      events: {},
    },
  });
}
describe('MetaMetricsController', function () {
  const now = new Date();
  let clock;
  beforeEach(function () {
    clock = sinon.useFakeTimers(now.getTime());
    sinon.stub(Utils, 'generateRandomId').returns('DUMMY_RANDOM_ID');
  });
  describe('constructor', function () {
    it('should properly initialize', function () {
      const mock = sinon.mock(segment);
      mock
        .expects('track')
        .once()
        .withArgs({
          event: 'sample non-persisted event failure',
          userId: TEST_META_METRICS_ID,
          context: DEFAULT_TEST_CONTEXT,
          properties: {
            ...DEFAULT_EVENT_PROPERTIES,
            test: true,
          },
          messageId: Utils.generateRandomId(),
          timestamp: new Date(),
        });
      const metaMetricsController = getMetaMetricsController();
      assert.strictEqual(metaMetricsController.version, VERSION);
      assert.strictEqual(metaMetricsController.chainId, FAKE_CHAIN_ID);
      assert.strictEqual(
        metaMetricsController.state.participateInMetaMetrics,
        true,
      );
      assert.strictEqual(
        metaMetricsController.state.metaMetricsId,
        TEST_META_METRICS_ID,
      );
      assert.strictEqual(
        metaMetricsController.locale,
        LOCALE.replace('_', '-'),
      );
      assert.deepStrictEqual(metaMetricsController.state.fragments, {
        testid: SAMPLE_PERSISTED_EVENT,
      });
      mock.verify();
    });

    it('should update when network changes', function () {
      const networkController = getMockNetworkController();
      const metaMetricsController = getMetaMetricsController({
        networkController,
      });
      networkController.store.updateState({
        provider: {
          type: 'NEW_NETWORK',
        },
        chainId: '0xaab',
      });
      assert.strictEqual(metaMetricsController.chainId, '0xaab');
    });

    it('should update when preferences changes', function () {
      const preferencesStore = getMockPreferencesStore();
      const metaMetricsController = getMetaMetricsController({
        preferencesStore,
      });
      preferencesStore.updateState({
        currentLocale: 'en_UK',
      });
      assert.strictEqual(metaMetricsController.locale, 'en-UK');
    });
  });

  describe('generateMetaMetricsId', function () {
    it('should generate an 0x prefixed hex string', function () {
      const metaMetricsController = getMetaMetricsController();
      assert.equal(
        metaMetricsController.generateMetaMetricsId().startsWith('0x'),
        true,
      );
    });
  });

  describe('identify', function () {
    it('should call segment.identify for valid traits if user is participating in metametrics', async function () {
      const metaMetricsController = getMetaMetricsController({
        participateInMetaMetrics: true,
        metaMetricsId: TEST_META_METRICS_ID,
      });
      const mock = sinon.mock(segment);

      mock.expects('identify').once().withArgs({
        userId: TEST_META_METRICS_ID,
        traits: MOCK_TRAITS,
        messageId: Utils.generateRandomId(),
        timestamp: new Date(),
      });

      metaMetricsController.identify({
        ...MOCK_TRAITS,
        ...MOCK_INVALID_TRAITS,
      });

      mock.verify();
    });

    it('should transform date type traits into ISO-8601 timestamp strings', async function () {
      const metaMetricsController = getMetaMetricsController({
        participateInMetaMetrics: true,
        metaMetricsId: TEST_META_METRICS_ID,
      });
      const mock = sinon.mock(segment);

      const mockDate = new Date();
      const mockDateISOString = mockDate.toISOString();

      mock
        .expects('identify')
        .once()
        .withArgs({
          userId: TEST_META_METRICS_ID,
          traits: {
            test_date: mockDateISOString,
          },
          messageId: Utils.generateRandomId(),
          timestamp: new Date(),
        });

      metaMetricsController.identify({
        test_date: mockDate,
      });
      mock.verify();
    });

    it('should not call segment.identify if user is not participating in metametrics', function () {
      const metaMetricsController = getMetaMetricsController({
        participateInMetaMetrics: false,
      });
      const mock = sinon.mock(segment);

      mock.expects('identify').never();

      metaMetricsController.identify(MOCK_TRAITS);
      mock.verify();
    });

    it('should not call segment.identify if there are no valid traits to identify', async function () {
      const metaMetricsController = getMetaMetricsController({
        participateInMetaMetrics: true,
        metaMetricsId: TEST_META_METRICS_ID,
      });
      const mock = sinon.mock(segment);

      mock.expects('identify').never();

      metaMetricsController.identify(MOCK_INVALID_TRAITS);
      mock.verify();
    });
  });

  describe('setParticipateInMetaMetrics', function () {
    it('should update the value of participateInMetaMetrics', function () {
      const metaMetricsController = getMetaMetricsController({
        participateInMetaMetrics: null,
        metaMetricsId: null,
      });
      assert.equal(metaMetricsController.state.participateInMetaMetrics, null);
      metaMetricsController.setParticipateInMetaMetrics(true);
      assert.equal(metaMetricsController.state.participateInMetaMetrics, true);
      metaMetricsController.setParticipateInMetaMetrics(false);
      assert.equal(metaMetricsController.state.participateInMetaMetrics, false);
    });
    it('should generate and update the metaMetricsId when set to true', function () {
      const metaMetricsController = getMetaMetricsController({
        participateInMetaMetrics: null,
        metaMetricsId: null,
      });
      assert.equal(metaMetricsController.state.metaMetricsId, null);
      metaMetricsController.setParticipateInMetaMetrics(true);
      assert.equal(typeof metaMetricsController.state.metaMetricsId, 'string');
    });
    it('should nullify the metaMetricsId when set to false', function () {
      const metaMetricsController = getMetaMetricsController();
      metaMetricsController.setParticipateInMetaMetrics(false);
      assert.equal(metaMetricsController.state.metaMetricsId, null);
    });
  });

  describe('submitEvent', function () {
    it('should not track an event if user is not participating in metametrics', function () {
      const mock = sinon.mock(segment);
      const metaMetricsController = getMetaMetricsController({
        participateInMetaMetrics: false,
      });
      mock.expects('track').never();
      metaMetricsController.submitEvent({
        event: 'Fake Event',
        category: 'Unit Test',
        properties: {
          test: 1,
        },
      });
      mock.verify();
    });

    it('should track an event if user has not opted in, but isOptIn is true', function () {
      const mock = sinon.mock(segment);
      const metaMetricsController = getMetaMetricsController({
        participateInMetaMetrics: true,
      });
      mock
        .expects('track')
        .once()
        .withArgs({
          event: 'Fake Event',
          anonymousId: METAMETRICS_ANONYMOUS_ID,
          context: DEFAULT_TEST_CONTEXT,
          properties: {
            test: 1,
            ...DEFAULT_EVENT_PROPERTIES,
          },
          messageId: Utils.generateRandomId(),
          timestamp: new Date(),
        });
      metaMetricsController.submitEvent(
        {
          event: 'Fake Event',
          category: 'Unit Test',
          properties: {
            test: 1,
          },
        },
        { isOptIn: true },
      );
      mock.verify();
    });

    it('should track an event during optin and allow for metaMetricsId override', function () {
      const mock = sinon.mock(segment);
      const metaMetricsController = getMetaMetricsController({
        participateInMetaMetrics: true,
      });
      mock
        .expects('track')
        .once()
        .withArgs({
          event: 'Fake Event',
          userId: 'TESTID',
          context: DEFAULT_TEST_CONTEXT,
          properties: {
            test: 1,
            ...DEFAULT_EVENT_PROPERTIES,
          },
          messageId: Utils.generateRandomId(),
          timestamp: new Date(),
        });
      metaMetricsController.submitEvent(
        {
          event: 'Fake Event',
          category: 'Unit Test',
          properties: {
            test: 1,
          },
        },
        { isOptIn: true, metaMetricsId: 'TESTID' },
      );
      mock.verify();
    });

    it('should track a legacy event', function () {
      const mock = sinon.mock(segment);
      const metaMetricsController = getMetaMetricsController();
      mock
        .expects('track')
        .once()
        .withArgs({
          event: 'Fake Event',
          userId: TEST_META_METRICS_ID,
          context: DEFAULT_TEST_CONTEXT,
          properties: {
            test: 1,
            legacy_event: true,
            ...DEFAULT_EVENT_PROPERTIES,
          },
          messageId: Utils.generateRandomId(),
          timestamp: new Date(),
        });
      metaMetricsController.submitEvent(
        {
          event: 'Fake Event',
          category: 'Unit Test',
          properties: {
            test: 1,
          },
        },
        { matomoEvent: true },
      );
      mock.verify();
    });

    it('should track a non legacy event', function () {
      const mock = sinon.mock(segment);
      const metaMetricsController = getMetaMetricsController();
      mock
        .expects('track')
        .once()
        .withArgs({
          event: 'Fake Event',
          properties: {
            test: 1,
            ...DEFAULT_EVENT_PROPERTIES,
          },
          context: DEFAULT_TEST_CONTEXT,
          userId: TEST_META_METRICS_ID,
          messageId: Utils.generateRandomId(),
          timestamp: new Date(),
        });
      metaMetricsController.submitEvent({
        event: 'Fake Event',
        category: 'Unit Test',
        properties: {
          test: 1,
        },
      });
      mock.verify();
    });

    it('should immediately flush queue if flushImmediately set to true', async function () {
      const metaMetricsController = getMetaMetricsController();
      const flushStub = sinon.stub(segment, 'flush');
      const flushCalled = waitUntilCalled(flushStub, segment);
      metaMetricsController.submitEvent(
        {
          event: 'Fake Event',
          category: 'Unit Test',
        },
        { flushImmediately: true },
      );
      assert.doesNotReject(flushCalled());
    });

    it('should throw if event or category not provided', function () {
      const metaMetricsController = getMetaMetricsController();
      assert.rejects(
        () => metaMetricsController.submitEvent({ event: 'test' }),
        /Must specify event and category\./u,
        'must specify category',
      );

      assert.rejects(
        () => metaMetricsController.submitEvent({ category: 'test' }),
        /Must specify event and category\./u,
        'must specify event',
      );
    });

    it('should throw if provided sensitiveProperties, when excludeMetaMetricsId is true', function () {
      const metaMetricsController = getMetaMetricsController();
      assert.rejects(
        () =>
          metaMetricsController.submitEvent(
            {
              event: 'Fake Event',
              category: 'Unit Test',
              sensitiveProperties: { foo: 'bar' },
            },
            { excludeMetaMetricsId: true },
          ),
        /sensitiveProperties was specified in an event payload that also set the excludeMetaMetricsId flag/u,
      );
    });

    it('should track sensitiveProperties in a separate, anonymous event', function () {
      const metaMetricsController = getMetaMetricsController();
      const spy = sinon.spy(segment, 'track');
      metaMetricsController.submitEvent({
        event: 'Fake Event',
        category: 'Unit Test',
        sensitiveProperties: { foo: 'bar' },
      });
      assert.ok(spy.calledTwice);
      assert.ok(
        spy.calledWith({
          event: 'Fake Event',
          anonymousId: METAMETRICS_ANONYMOUS_ID,
          context: DEFAULT_TEST_CONTEXT,
          properties: {
            foo: 'bar',
            ...DEFAULT_EVENT_PROPERTIES,
          },
          messageId: Utils.generateRandomId(),
          timestamp: new Date(),
        }),
      );
      assert.ok(
        spy.calledWith({
          event: 'Fake Event',
          userId: TEST_META_METRICS_ID,
          context: DEFAULT_TEST_CONTEXT,
          properties: DEFAULT_EVENT_PROPERTIES,
          messageId: Utils.generateRandomId(),
          timestamp: new Date(),
        }),
      );
    });
  });

  describe('trackPage', function () {
    it('should track a page view', function () {
      const mock = sinon.mock(segment);
      const metaMetricsController = getMetaMetricsController();
      mock
        .expects('page')
        .once()
        .withArgs({
          name: 'home',
          userId: TEST_META_METRICS_ID,
          context: DEFAULT_TEST_CONTEXT,
          properties: {
            params: null,
            ...DEFAULT_PAGE_PROPERTIES,
          },
          messageId: Utils.generateRandomId(),
          timestamp: new Date(),
        });
      metaMetricsController.trackPage({
        name: 'home',
        params: null,
        environmentType: ENVIRONMENT_TYPE_BACKGROUND,
        page: METAMETRICS_BACKGROUND_PAGE_OBJECT,
      });
      mock.verify();
    });

    it('should not track a page view if user is not participating in metametrics', function () {
      const mock = sinon.mock(segment);
      const metaMetricsController = getMetaMetricsController({
        participateInMetaMetrics: false,
      });
      mock.expects('page').never();
      metaMetricsController.trackPage({
        name: 'home',
        params: null,
        environmentType: ENVIRONMENT_TYPE_BACKGROUND,
        page: METAMETRICS_BACKGROUND_PAGE_OBJECT,
      });
      mock.verify();
    });

    it('should track a page view if isOptInPath is true and user not yet opted in', function () {
      const mock = sinon.mock(segment);
      const metaMetricsController = getMetaMetricsController({
        preferencesStore: getMockPreferencesStore({
          participateInMetaMetrics: null,
        }),
      });
      mock
        .expects('page')
        .once()
        .withArgs({
          name: 'home',
          userId: TEST_META_METRICS_ID,
          context: DEFAULT_TEST_CONTEXT,
          properties: {
            params: null,
            ...DEFAULT_PAGE_PROPERTIES,
          },
          messageId: Utils.generateRandomId(),
          timestamp: new Date(),
<<<<<<< HEAD
=======
        });
      metaMetricsController.trackPage(
        {
          name: 'home',
          params: null,
          environmentType: ENVIRONMENT_TYPE_BACKGROUND,
          page: METAMETRICS_BACKGROUND_PAGE_OBJECT,
        },
        { isOptInPath: true },
      );
      mock.verify();
    });

    it('multiple trackPage call with same actionId should result in same messageId being sent to segment', function () {
      const mock = sinon.mock(segment);
      const metaMetricsController = getMetaMetricsController({
        preferencesStore: getMockPreferencesStore({
          participateInMetaMetrics: null,
        }),
      });
      mock
        .expects('page')
        .twice()
        .withArgs({
          name: 'home',
          userId: TEST_META_METRICS_ID,
          context: DEFAULT_TEST_CONTEXT,
          properties: {
            params: null,
            ...DEFAULT_PAGE_PROPERTIES,
          },
          messageId: DUMMY_ACTION_ID,
          timestamp: new Date(),
>>>>>>> 8885c54f
        });
      metaMetricsController.trackPage(
        {
          name: 'home',
          params: null,
          actionId: DUMMY_ACTION_ID,
          environmentType: ENVIRONMENT_TYPE_BACKGROUND,
          page: METAMETRICS_BACKGROUND_PAGE_OBJECT,
        },
        { isOptInPath: true },
      );
      metaMetricsController.trackPage(
        {
          name: 'home',
          params: null,
          actionId: DUMMY_ACTION_ID,
          environmentType: ENVIRONMENT_TYPE_BACKGROUND,
          page: METAMETRICS_BACKGROUND_PAGE_OBJECT,
        },
        { isOptInPath: true },
      );
      mock.verify();
    });

    it('multiple trackPage call with same actionId should result in same messageId being sent to segment', function () {
      const mock = sinon.mock(segment);
      const metaMetricsController = getMetaMetricsController({
        preferencesStore: getMockPreferencesStore({
          participateInMetaMetrics: null,
        }),
      });
      mock
        .expects('page')
        .twice()
        .withArgs({
          name: 'home',
          userId: TEST_META_METRICS_ID,
          context: DEFAULT_TEST_CONTEXT,
          properties: {
            params: null,
            ...DEFAULT_PAGE_PROPERTIES,
          },
          messageId: DUMMY_ACTION_ID,
          timestamp: new Date(),
        });
      metaMetricsController.trackPage(
        {
          name: 'home',
          params: null,
          actionId: DUMMY_ACTION_ID,
          environmentType: ENVIRONMENT_TYPE_BACKGROUND,
          page: METAMETRICS_BACKGROUND_PAGE_OBJECT,
        },
        { isOptInPath: true },
      );
      metaMetricsController.trackPage(
        {
          name: 'home',
          params: null,
          actionId: DUMMY_ACTION_ID,
          environmentType: ENVIRONMENT_TYPE_BACKGROUND,
          page: METAMETRICS_BACKGROUND_PAGE_OBJECT,
        },
        { isOptInPath: true },
      );
      mock.verify();
    });
  });

  describe('_buildUserTraitsObject', function () {
    it('should return full user traits object on first call', function () {
      const MOCK_ALL_TOKENS = {
        '0x1': {
          '0x1235ce91d74254f29d4609f25932fe6d97bf4842': [
            {
              address: '0xd2cea331e5f5d8ee9fb1055c297795937645de91',
            },
            {
              address: '0xabc66500c84A76Ad7e9c93437bFc5Ac33E2DDaE9',
            },
          ],
          '0xe364b0f9d1879e53e8183055c9d7dd2b7375d86b': [
            {
              address: '0xd2cea331e5f5d8ee9fb1055c297795937645de91',
            },
          ],
        },
        '0x4': {
          '0x1235ce91d74254f29d4609f25932fe6d97bf4842': [
            {
              address: '0xd2cea331e5f5d8ee9fb1055c297795937645de91',
            },
            {
              address: '0x12317F958D2ee523a2206206994597C13D831ec7',
            },
          ],
        },
      };

      const metaMetricsController = getMetaMetricsController();
      const traits = metaMetricsController._buildUserTraitsObject({
        addressBook: {
          [CHAIN_IDS.MAINNET]: [{ address: '0x' }],
          [CHAIN_IDS.GOERLI]: [{ address: '0x' }, { address: '0x0' }],
        },
        allNfts: {
          '0xac706cE8A9BF27Afecf080fB298d0ee13cfb978A': {
            56: [
              {
                address: '0xd2cea331e5f5d8ee9fb1055c297795937645de91',
                tokenId: '100',
              },
              {
                address: '0xd2cea331e5f5d8ee9fb1055c297795937645de91',
                tokenId: '101',
              },
              {
                address: '0x7488d2ce5deb26db021285b50b661d655eb3d3d9',
                tokenId: '99',
              },
            ],
          },
          '0xe04AB39684A24D8D4124b114F3bd6FBEB779cacA': {
            69: [
              {
                address: '0x63d646bc7380562376d5de205123a57b1718184d',
                tokenId: '14',
              },
            ],
          },
        },
        allTokens: MOCK_ALL_TOKENS,
        frequentRpcListDetail: [
          { chainId: CHAIN_IDS.MAINNET, ticker: CURRENCY_SYMBOLS.ETH },
          { chainId: CHAIN_IDS.GOERLI, ticker: CURRENCY_SYMBOLS.TEST_ETH },
          { chainId: '0xaf' },
        ],
        identities: [{}, {}],
        ledgerTransportType: 'web-hid',
        openSeaEnabled: true,
        useNftDetection: false,
        theme: 'default',
        useTokenDetection: true,
      });

      assert.deepEqual(traits, {
        [TRAITS.ADDRESS_BOOK_ENTRIES]: 3,
        [TRAITS.INSTALL_DATE_EXT]: '',
        [TRAITS.LEDGER_CONNECTION_TYPE]: 'web-hid',
        [TRAITS.NETWORKS_ADDED]: [CHAIN_IDS.MAINNET, CHAIN_IDS.GOERLI, '0xaf'],
        [TRAITS.NETWORKS_WITHOUT_TICKER]: ['0xaf'],
        [TRAITS.NFT_AUTODETECTION_ENABLED]: false,
        [TRAITS.NUMBER_OF_ACCOUNTS]: 2,
        [TRAITS.NUMBER_OF_NFT_COLLECTIONS]: 3,
        [TRAITS.NUMBER_OF_NFTS]: 4,
        [TRAITS.NUMBER_OF_TOKENS]: 5,
        [TRAITS.OPENSEA_API_ENABLED]: true,
        [TRAITS.THREE_BOX_ENABLED]: false,
        [TRAITS.THEME]: 'default',
        [TRAITS.TOKEN_DETECTION_ENABLED]: true,
      });
    });

    it('should return only changed traits object on subsequent calls', function () {
      const metaMetricsController = getMetaMetricsController();
      metaMetricsController._buildUserTraitsObject({
        addressBook: {
          [CHAIN_IDS.MAINNET]: [{ address: '0x' }],
          [CHAIN_IDS.GOERLI]: [{ address: '0x' }, { address: '0x0' }],
        },
        allTokens: {},
        frequentRpcListDetail: [
          { chainId: CHAIN_IDS.MAINNET },
          { chainId: CHAIN_IDS.GOERLI },
        ],
        ledgerTransportType: 'web-hid',
        openSeaEnabled: true,
        identities: [{}, {}],
        useNftDetection: false,
        theme: 'default',
        useTokenDetection: true,
      });

      const updatedTraits = metaMetricsController._buildUserTraitsObject({
        addressBook: {
          [CHAIN_IDS.MAINNET]: [{ address: '0x' }, { address: '0x1' }],
          [CHAIN_IDS.GOERLI]: [{ address: '0x' }, { address: '0x0' }],
        },
        allTokens: {
          '0x1': { '0xabcde': [{ '0x12345': { address: '0xtestAddress' } }] },
        },
        frequentRpcListDetail: [
          { chainId: CHAIN_IDS.MAINNET },
          { chainId: CHAIN_IDS.GOERLI },
        ],
        ledgerTransportType: 'web-hid',
        openSeaEnabled: false,
        identities: [{}, {}, {}],
        useNftDetection: false,
        theme: 'default',
        useTokenDetection: true,
      });

      assert.deepEqual(updatedTraits, {
        [TRAITS.ADDRESS_BOOK_ENTRIES]: 4,
        [TRAITS.NUMBER_OF_ACCOUNTS]: 3,
        [TRAITS.NUMBER_OF_TOKENS]: 1,
        [TRAITS.OPENSEA_API_ENABLED]: false,
      });
    });

    it('should return null if no traits changed', function () {
      const metaMetricsController = getMetaMetricsController();
      metaMetricsController._buildUserTraitsObject({
        addressBook: {
          [CHAIN_IDS.MAINNET]: [{ address: '0x' }],
          [CHAIN_IDS.GOERLI]: [{ address: '0x' }, { address: '0x0' }],
        },
        allTokens: {},
        frequentRpcListDetail: [
          { chainId: CHAIN_IDS.MAINNET },
          { chainId: CHAIN_IDS.GOERLI },
        ],
        ledgerTransportType: 'web-hid',
        openSeaEnabled: true,
        identities: [{}, {}],
        useNftDetection: true,
        theme: 'default',
        useTokenDetection: true,
      });

      const updatedTraits = metaMetricsController._buildUserTraitsObject({
        addressBook: {
          [CHAIN_IDS.MAINNET]: [{ address: '0x' }],
          [CHAIN_IDS.GOERLI]: [{ address: '0x' }, { address: '0x0' }],
        },
        allTokens: {},
        frequentRpcListDetail: [
          { chainId: CHAIN_IDS.MAINNET },
          { chainId: CHAIN_IDS.GOERLI },
        ],
        ledgerTransportType: 'web-hid',
        openSeaEnabled: true,
        identities: [{}, {}],
        useNftDetection: true,
        theme: 'default',
        useTokenDetection: true,
      });

      assert.equal(updatedTraits, null);
    });
  });

  describe('submitting segmentApiCalls to segment SDK', function () {
    it('should add event to store when submitting to SDK', function () {
      const metaMetricsController = getMetaMetricsController({});
      metaMetricsController.trackPage({}, { isOptIn: true });
      const { segmentApiCalls } = metaMetricsController.store.getState();
      assert(Object.keys(segmentApiCalls).length > 0);
    });

    it('should remove event from store when callback is invoked', function () {
      const segmentInstance = createSegmentMock(2, 10000);
      const stubFn = (_, cb) => {
        cb();
      };
      sinon.stub(segmentInstance, 'track').callsFake(stubFn);
      sinon.stub(segmentInstance, 'page').callsFake(stubFn);

      const metaMetricsController = getMetaMetricsController({
        segmentInstance,
      });
      metaMetricsController.trackPage({}, { isOptIn: true });
      const { segmentApiCalls } = metaMetricsController.store.getState();
      assert(Object.keys(segmentApiCalls).length === 0);
    });
  });

  afterEach(function () {
    // flush the queues manually after each test
    segment.flush();
    clock.restore();
    sinon.restore();
  });
});<|MERGE_RESOLUTION|>--- conflicted
+++ resolved
@@ -8,15 +8,11 @@
   TRAITS,
 } from '../../../shared/constants/metametrics';
 import waitUntilCalled from '../../../test/lib/wait-until-called';
-<<<<<<< HEAD
-import { CHAIN_IDS, CURRENCY_SYMBOLS } from '../../../shared/constants/network';
-=======
 import {
   CHAIN_IDS,
   CURRENCY_SYMBOLS,
   NETWORK_TYPES,
 } from '../../../shared/constants/network';
->>>>>>> 8885c54f
 import * as Utils from '../lib/util';
 import MetaMetricsController from './metametrics';
 import { NETWORK_EVENTS } from './network';
@@ -136,11 +132,6 @@
 } = {}) {
   return new MetaMetricsController({
     segment: segmentInstance || segment,
-<<<<<<< HEAD
-    getNetworkIdentifier:
-      networkController.getNetworkIdentifier.bind(networkController),
-=======
->>>>>>> 8885c54f
     getCurrentChainId:
       networkController.getCurrentChainId.bind(networkController),
     onNetworkDidChange: networkController.on.bind(
@@ -628,58 +619,11 @@
           },
           messageId: Utils.generateRandomId(),
           timestamp: new Date(),
-<<<<<<< HEAD
-=======
         });
       metaMetricsController.trackPage(
         {
           name: 'home',
           params: null,
-          environmentType: ENVIRONMENT_TYPE_BACKGROUND,
-          page: METAMETRICS_BACKGROUND_PAGE_OBJECT,
-        },
-        { isOptInPath: true },
-      );
-      mock.verify();
-    });
-
-    it('multiple trackPage call with same actionId should result in same messageId being sent to segment', function () {
-      const mock = sinon.mock(segment);
-      const metaMetricsController = getMetaMetricsController({
-        preferencesStore: getMockPreferencesStore({
-          participateInMetaMetrics: null,
-        }),
-      });
-      mock
-        .expects('page')
-        .twice()
-        .withArgs({
-          name: 'home',
-          userId: TEST_META_METRICS_ID,
-          context: DEFAULT_TEST_CONTEXT,
-          properties: {
-            params: null,
-            ...DEFAULT_PAGE_PROPERTIES,
-          },
-          messageId: DUMMY_ACTION_ID,
-          timestamp: new Date(),
->>>>>>> 8885c54f
-        });
-      metaMetricsController.trackPage(
-        {
-          name: 'home',
-          params: null,
-          actionId: DUMMY_ACTION_ID,
-          environmentType: ENVIRONMENT_TYPE_BACKGROUND,
-          page: METAMETRICS_BACKGROUND_PAGE_OBJECT,
-        },
-        { isOptInPath: true },
-      );
-      metaMetricsController.trackPage(
-        {
-          name: 'home',
-          params: null,
-          actionId: DUMMY_ACTION_ID,
           environmentType: ENVIRONMENT_TYPE_BACKGROUND,
           page: METAMETRICS_BACKGROUND_PAGE_OBJECT,
         },
