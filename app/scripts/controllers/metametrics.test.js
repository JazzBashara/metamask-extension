--- conflicted
+++ resolved
@@ -8,16 +8,7 @@
   TRAITS,
 } from '../../../shared/constants/metametrics';
 import waitUntilCalled from '../../../test/lib/wait-until-called';
-<<<<<<< HEAD
-import {
-  ETH_SYMBOL,
-  MAINNET_CHAIN_ID,
-  GOERLI_CHAIN_ID,
-  TEST_ETH_SYMBOL,
-} from '../../../shared/constants/network';
-=======
 import { CHAIN_IDS, CURRENCY_SYMBOLS } from '../../../shared/constants/network';
->>>>>>> 300cb6e7
 import MetaMetricsController from './metametrics';
 import { NETWORK_EVENTS } from './network';
 
@@ -646,13 +637,8 @@
       const metaMetricsController = getMetaMetricsController();
       const traits = metaMetricsController._buildUserTraitsObject({
         addressBook: {
-<<<<<<< HEAD
-          [MAINNET_CHAIN_ID]: [{ address: '0x' }],
-          [GOERLI_CHAIN_ID]: [{ address: '0x' }, { address: '0x0' }],
-=======
           [CHAIN_IDS.MAINNET]: [{ address: '0x' }],
           [CHAIN_IDS.GOERLI]: [{ address: '0x' }, { address: '0x0' }],
->>>>>>> 300cb6e7
         },
         allCollectibles: {
           '0xac706cE8A9BF27Afecf080fB298d0ee13cfb978A': {
@@ -682,13 +668,8 @@
         },
         allTokens: MOCK_ALL_TOKENS,
         frequentRpcListDetail: [
-<<<<<<< HEAD
-          { chainId: MAINNET_CHAIN_ID, ticker: ETH_SYMBOL },
-          { chainId: GOERLI_CHAIN_ID, ticker: TEST_ETH_SYMBOL },
-=======
           { chainId: CHAIN_IDS.MAINNET, ticker: CURRENCY_SYMBOLS.ETH },
           { chainId: CHAIN_IDS.GOERLI, ticker: CURRENCY_SYMBOLS.TEST_ETH },
->>>>>>> 300cb6e7
           { chainId: '0xaf' },
         ],
         identities: [{}, {}],
@@ -704,11 +685,7 @@
         [TRAITS.ADDRESS_BOOK_ENTRIES]: 3,
         [TRAITS.INSTALL_DATE_EXT]: '',
         [TRAITS.LEDGER_CONNECTION_TYPE]: 'web-hid',
-<<<<<<< HEAD
-        [TRAITS.NETWORKS_ADDED]: [MAINNET_CHAIN_ID, GOERLI_CHAIN_ID, '0xaf'],
-=======
         [TRAITS.NETWORKS_ADDED]: [CHAIN_IDS.MAINNET, CHAIN_IDS.GOERLI, '0xaf'],
->>>>>>> 300cb6e7
         [TRAITS.NETWORKS_WITHOUT_TICKER]: ['0xaf'],
         [TRAITS.NFT_AUTODETECTION_ENABLED]: false,
         [TRAITS.NUMBER_OF_ACCOUNTS]: 2,
@@ -726,15 +703,6 @@
       const metaMetricsController = getMetaMetricsController();
       metaMetricsController._buildUserTraitsObject({
         addressBook: {
-<<<<<<< HEAD
-          [MAINNET_CHAIN_ID]: [{ address: '0x' }],
-          [GOERLI_CHAIN_ID]: [{ address: '0x' }, { address: '0x0' }],
-        },
-        allTokens: {},
-        frequentRpcListDetail: [
-          { chainId: MAINNET_CHAIN_ID },
-          { chainId: GOERLI_CHAIN_ID },
-=======
           [CHAIN_IDS.MAINNET]: [{ address: '0x' }],
           [CHAIN_IDS.GOERLI]: [{ address: '0x' }, { address: '0x0' }],
         },
@@ -742,7 +710,6 @@
         frequentRpcListDetail: [
           { chainId: CHAIN_IDS.MAINNET },
           { chainId: CHAIN_IDS.GOERLI },
->>>>>>> 300cb6e7
         ],
         ledgerTransportType: 'web-hid',
         openSeaEnabled: true,
@@ -755,25 +722,15 @@
 
       const updatedTraits = metaMetricsController._buildUserTraitsObject({
         addressBook: {
-<<<<<<< HEAD
-          [MAINNET_CHAIN_ID]: [{ address: '0x' }, { address: '0x1' }],
-          [GOERLI_CHAIN_ID]: [{ address: '0x' }, { address: '0x0' }],
-=======
           [CHAIN_IDS.MAINNET]: [{ address: '0x' }, { address: '0x1' }],
           [CHAIN_IDS.GOERLI]: [{ address: '0x' }, { address: '0x0' }],
->>>>>>> 300cb6e7
         },
         allTokens: {
           '0x1': { '0xabcde': [{ '0x12345': { address: '0xtestAddress' } }] },
         },
         frequentRpcListDetail: [
-<<<<<<< HEAD
-          { chainId: MAINNET_CHAIN_ID },
-          { chainId: GOERLI_CHAIN_ID },
-=======
           { chainId: CHAIN_IDS.MAINNET },
           { chainId: CHAIN_IDS.GOERLI },
->>>>>>> 300cb6e7
         ],
         ledgerTransportType: 'web-hid',
         openSeaEnabled: false,
@@ -796,15 +753,6 @@
       const metaMetricsController = getMetaMetricsController();
       metaMetricsController._buildUserTraitsObject({
         addressBook: {
-<<<<<<< HEAD
-          [MAINNET_CHAIN_ID]: [{ address: '0x' }],
-          [GOERLI_CHAIN_ID]: [{ address: '0x' }, { address: '0x0' }],
-        },
-        allTokens: {},
-        frequentRpcListDetail: [
-          { chainId: MAINNET_CHAIN_ID },
-          { chainId: GOERLI_CHAIN_ID },
-=======
           [CHAIN_IDS.MAINNET]: [{ address: '0x' }],
           [CHAIN_IDS.GOERLI]: [{ address: '0x' }, { address: '0x0' }],
         },
@@ -812,7 +760,6 @@
         frequentRpcListDetail: [
           { chainId: CHAIN_IDS.MAINNET },
           { chainId: CHAIN_IDS.GOERLI },
->>>>>>> 300cb6e7
         ],
         ledgerTransportType: 'web-hid',
         openSeaEnabled: true,
@@ -825,15 +772,6 @@
 
       const updatedTraits = metaMetricsController._buildUserTraitsObject({
         addressBook: {
-<<<<<<< HEAD
-          [MAINNET_CHAIN_ID]: [{ address: '0x' }],
-          [GOERLI_CHAIN_ID]: [{ address: '0x' }, { address: '0x0' }],
-        },
-        allTokens: {},
-        frequentRpcListDetail: [
-          { chainId: MAINNET_CHAIN_ID },
-          { chainId: GOERLI_CHAIN_ID },
-=======
           [CHAIN_IDS.MAINNET]: [{ address: '0x' }],
           [CHAIN_IDS.GOERLI]: [{ address: '0x' }, { address: '0x0' }],
         },
@@ -841,7 +779,6 @@
         frequentRpcListDetail: [
           { chainId: CHAIN_IDS.MAINNET },
           { chainId: CHAIN_IDS.GOERLI },
->>>>>>> 300cb6e7
         ],
         ledgerTransportType: 'web-hid',
         openSeaEnabled: true,
