--- conflicted
+++ resolved
@@ -318,19 +318,6 @@
     });
   });
 
-<<<<<<< HEAD
-  describe('setAdvancedGasFee', function () {
-    it('should default to an empty object', function () {
-      assert.deepEqual(
-        preferencesController.store.getState().advancedGasFee,
-        {},
-      );
-    });
-
-    it('should set the setAdvancedGasFee property in state', function () {
-      const state = preferencesController.store.getState();
-      assert.deepEqual(state.advancedGasFee, {});
-=======
   describe('setAdvancedGasFee', () => {
     it('should default to an empty object', () => {
       expect(
@@ -339,7 +326,6 @@
     });
 
     it('should set the setAdvancedGasFee property in state', () => {
->>>>>>> 83b1f171
       preferencesController.setAdvancedGasFee({
         chainId: CHAIN_IDS.GOERLI,
         gasFeePreferences: {
@@ -347,18 +333,6 @@
           priorityFee: '2',
         },
       });
-<<<<<<< HEAD
-      assert.equal(
-        preferencesController.store.getState().advancedGasFee[CHAIN_IDS.GOERLI]
-          .maxBaseFee,
-        '1.5',
-      );
-      assert.equal(
-        preferencesController.store.getState().advancedGasFee[CHAIN_IDS.GOERLI]
-          .priorityFee,
-        '2',
-      );
-=======
       expect(
         preferencesController.store.getState().advancedGasFee[CHAIN_IDS.GOERLI]
           .maxBaseFee,
@@ -367,7 +341,6 @@
         preferencesController.store.getState().advancedGasFee[CHAIN_IDS.GOERLI]
           .priorityFee,
       ).toStrictEqual('2');
->>>>>>> 83b1f171
     });
   });
 
