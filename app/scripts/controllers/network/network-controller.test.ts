--- conflicted
+++ resolved
@@ -3026,7 +3026,6 @@
 
             await controller.setProviderType(networkType);
 
-<<<<<<< HEAD
             expect(controller.store.getState().providerConfig).toStrictEqual({
               type: networkType,
               rpcUrl: undefined,
@@ -3053,17 +3052,6 @@
                 ticker: 'something existing',
                 nickname: 'something existing',
               },
-=======
-              expect(controller.store.getState().providerConfig).toStrictEqual({
-                type: networkType,
-                rpcUrl: undefined,
-                chainId,
-                ticker,
-                nickname: undefined,
-                rpcPrefs: { blockExplorerUrl },
-                id: undefined,
-              });
->>>>>>> 8a0e0be3
             },
           },
           async ({ controller }) => {
