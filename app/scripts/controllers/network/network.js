import { strict as assert } from 'assert';
import EventEmitter from 'events';
import { ComposedStore, ObservableStore } from '@metamask/obs-store';
import { JsonRpcEngine } from 'json-rpc-engine';
import { providerFromEngine } from 'eth-json-rpc-middleware';
import log from 'loglevel';
import {
  createSwappableProxy,
  createEventEmitterProxy,
} from 'swappable-obj-proxy';
import EthQuery from 'eth-query';
import {
<<<<<<< HEAD
  MAINNET,
  GOERLI_CHAIN_ID,
  GOERLI,
  INFURA_PROVIDER_TYPES,
  NETWORK_TYPE_RPC,
  NETWORK_TYPE_TO_ID_MAP,
  MAINNET_CHAIN_ID,
=======
  INFURA_PROVIDER_TYPES,
  BUILT_IN_NETWORKS,
>>>>>>> 300cb6e7
  INFURA_BLOCKED_KEY,
  TEST_NETWORK_TICKER_MAP,
  CHAIN_IDS,
  NETWORK_TYPES,
} from '../../../../shared/constants/network';
import {
  isPrefixedFormattedHexString,
  isSafeChainId,
} from '../../../../shared/modules/network.utils';
import getFetchWithTimeout from '../../../../shared/modules/fetch-with-timeout';
import createMetamaskMiddleware from './createMetamaskMiddleware';
import createInfuraClient from './createInfuraClient';
import createJsonRpcClient from './createJsonRpcClient';

const env = process.env.METAMASK_ENV;
const fetchWithTimeout = getFetchWithTimeout();

let defaultProviderConfigOpts;
if (process.env.IN_TEST) {
  defaultProviderConfigOpts = {
    type: NETWORK_TYPES.RPC,
    rpcUrl: 'http://localhost:8545',
    chainId: '0x539',
    nickname: 'Localhost 8545',
  };
} else if (process.env.METAMASK_DEBUG || env === 'test') {
  defaultProviderConfigOpts = {
<<<<<<< HEAD
    type: GOERLI,
    chainId: GOERLI_CHAIN_ID,
    ticker: TEST_NETWORK_TICKER_MAP.goerli,
=======
    type: NETWORK_TYPES.GOERLI,
    chainId: CHAIN_IDS.GOERLI,
    ticker: TEST_NETWORK_TICKER_MAP.GOERLI,
>>>>>>> 300cb6e7
  };
} else {
  defaultProviderConfigOpts = {
    type: NETWORK_TYPES.MAINNET,
    chainId: CHAIN_IDS.MAINNET,
  };
}

const defaultProviderConfig = {
  ticker: 'ETH',
  ...defaultProviderConfigOpts,
};

const defaultNetworkDetailsState = {
  EIPS: { 1559: undefined },
};

export const NETWORK_EVENTS = {
  // Fired after the actively selected network is changed
  NETWORK_DID_CHANGE: 'networkDidChange',
  // Fired when the actively selected network *will* change
  NETWORK_WILL_CHANGE: 'networkWillChange',
  // Fired when Infura returns an error indicating no support
  INFURA_IS_BLOCKED: 'infuraIsBlocked',
  // Fired when not using an Infura network or when Infura returns no error, indicating support
  INFURA_IS_UNBLOCKED: 'infuraIsUnblocked',
};

export default class NetworkController extends EventEmitter {
  constructor(opts = {}) {
    super();

    // create stores
    this.providerStore = new ObservableStore(
      opts.provider || { ...defaultProviderConfig },
    );
    this.previousProviderStore = new ObservableStore(
      this.providerStore.getState(),
    );
    this.networkStore = new ObservableStore('loading');
    // We need to keep track of a few details about the current network
    // Ideally we'd merge this.networkStore with this new store, but doing so
    // will require a decent sized refactor of how we're accessing network
    // state. Currently this is only used for detecting EIP 1559 support but
    // can be extended to track other network details.
    this.networkDetails = new ObservableStore(
      opts.networkDetails || {
        ...defaultNetworkDetailsState,
      },
    );
    this.store = new ComposedStore({
      provider: this.providerStore,
      previousProviderStore: this.previousProviderStore,
      network: this.networkStore,
      networkDetails: this.networkDetails,
    });

    // provider and block tracker
    this._provider = null;
    this._blockTracker = null;

    // provider and block tracker proxies - because the network changes
    this._providerProxy = null;
    this._blockTrackerProxy = null;

    this.on(NETWORK_EVENTS.NETWORK_DID_CHANGE, this.lookupNetwork);
  }

  /**
   * Sets the Infura project ID
   *
   * @param {string} projectId - The Infura project ID
   * @throws {Error} If the project ID is not a valid string.
   */
  setInfuraProjectId(projectId) {
    if (!projectId || typeof projectId !== 'string') {
      throw new Error('Invalid Infura project ID');
    }

    this._infuraProjectId = projectId;
  }

  initializeProvider(providerParams) {
    this._baseProviderParams = providerParams;
    const { type, rpcUrl, chainId } = this.getProviderConfig();
    this._configureProvider({ type, rpcUrl, chainId });
    this.lookupNetwork();
  }

  // return the proxies so the references will always be good
  getProviderAndBlockTracker() {
    const provider = this._providerProxy;
    const blockTracker = this._blockTrackerProxy;
    return { provider, blockTracker };
  }

  /**
   * Method to return the latest block for the current network
   *
   * @returns {object} Block header
   */
  getLatestBlock() {
    return new Promise((resolve, reject) => {
      const { provider } = this.getProviderAndBlockTracker();
      const ethQuery = new EthQuery(provider);
      ethQuery.sendAsync(
        { method: 'eth_getBlockByNumber', params: ['latest', false] },
        (err, block) => {
          if (err) {
            return reject(err);
          }
          return resolve(block);
        },
      );
    });
  }

  /**
   * Method to check if the block header contains fields that indicate EIP 1559
   * support (baseFeePerGas).
   *
   * @returns {Promise<boolean>} true if current network supports EIP 1559
   */
  async getEIP1559Compatibility() {
    const { EIPS } = this.networkDetails.getState();
    if (EIPS[1559] !== undefined) {
      return EIPS[1559];
    }
    const latestBlock = await this.getLatestBlock();
    const supportsEIP1559 =
      latestBlock && latestBlock.baseFeePerGas !== undefined;
    this.setNetworkEIPSupport(1559, supportsEIP1559);
    return supportsEIP1559;
  }

  verifyNetwork() {
    // Check network when restoring connectivity:
    if (this.isNetworkLoading()) {
      this.lookupNetwork();
    }
  }

  getNetworkState() {
    return this.networkStore.getState();
  }

  setNetworkState(network) {
    this.networkStore.putState(network);
  }

  /**
   * Set EIP support indication in the networkDetails store
   *
   * @param {number} EIPNumber - The number of the EIP to mark support for
   * @param {boolean} isSupported - True if the EIP is supported
   */
  setNetworkEIPSupport(EIPNumber, isSupported) {
    this.networkDetails.updateState({
      EIPS: {
        [EIPNumber]: isSupported,
      },
    });
  }

  /**
   * Reset EIP support to default (no support)
   */
  clearNetworkDetails() {
    this.networkDetails.putState({ ...defaultNetworkDetailsState });
  }

  isNetworkLoading() {
    return this.getNetworkState() === 'loading';
  }

  lookupNetwork() {
    // Prevent firing when provider is not defined.
    if (!this._provider) {
      log.warn(
        'NetworkController - lookupNetwork aborted due to missing provider',
      );
      return;
    }

    const chainId = this.getCurrentChainId();
    if (!chainId) {
      log.warn(
        'NetworkController - lookupNetwork aborted due to missing chainId',
      );
      this.setNetworkState('loading');
      // keep network details in sync with network state
      this.clearNetworkDetails();
      return;
    }

    // Ping the RPC endpoint so we can confirm that it works
    const ethQuery = new EthQuery(this._provider);
    const initialNetwork = this.getNetworkState();
    const { type } = this.getProviderConfig();
    const isInfura = INFURA_PROVIDER_TYPES.includes(type);

    if (isInfura) {
      this._checkInfuraAvailability(type);
    } else {
      this.emit(NETWORK_EVENTS.INFURA_IS_UNBLOCKED);
    }

    ethQuery.sendAsync({ method: 'net_version' }, (err, networkVersion) => {
      const currentNetwork = this.getNetworkState();
      if (initialNetwork === currentNetwork) {
        if (err) {
          this.setNetworkState('loading');
          // keep network details in sync with network state
          this.clearNetworkDetails();
          return;
        }

        this.setNetworkState(networkVersion);
        // look up EIP-1559 support
        this.getEIP1559Compatibility();
      }
    });
  }

  getCurrentChainId() {
    const { type, chainId: configChainId } = this.getProviderConfig();
    return BUILT_IN_NETWORKS[type]?.chainId || configChainId;
  }

  getCurrentRpcUrl() {
    const { rpcUrl } = this.getProviderConfig();
    return rpcUrl;
  }

  setRpcTarget(rpcUrl, chainId, ticker = 'ETH', nickname = '', rpcPrefs) {
    assert.ok(
      isPrefixedFormattedHexString(chainId),
      `Invalid chain ID "${chainId}": invalid hex string.`,
    );
    assert.ok(
      isSafeChainId(parseInt(chainId, 16)),
      `Invalid chain ID "${chainId}": numerical value greater than max safe value.`,
    );
    this.setProviderConfig({
      type: NETWORK_TYPES.RPC,
      rpcUrl,
      chainId,
      ticker,
      nickname,
      rpcPrefs,
    });
  }

  async setProviderType(type) {
    assert.notStrictEqual(
      type,
      NETWORK_TYPES.RPC,
      `NetworkController - cannot call "setProviderType" with type "${NETWORK_TYPES.RPC}". Use "setRpcTarget"`,
    );
    assert.ok(
      INFURA_PROVIDER_TYPES.includes(type),
      `Unknown Infura provider type "${type}".`,
    );
    const { chainId, ticker } = BUILT_IN_NETWORKS[type];
    this.setProviderConfig({
      type,
      rpcUrl: '',
      chainId,
      ticker: ticker ?? 'ETH',
      nickname: '',
    });
  }

  resetConnection() {
    this.setProviderConfig(this.getProviderConfig());
  }

  /**
   * Sets the provider config and switches the network.
   *
   * @param config
   */
  setProviderConfig(config) {
    this.previousProviderStore.updateState(this.getProviderConfig());
    this.providerStore.updateState(config);
    this._switchNetwork(config);
  }

  rollbackToPreviousProvider() {
    const config = this.previousProviderStore.getState();
    this.providerStore.updateState(config);
    this._switchNetwork(config);
  }

  getProviderConfig() {
    return this.providerStore.getState();
  }

  getNetworkIdentifier() {
    const provider = this.providerStore.getState();
    return provider.type === NETWORK_TYPES.RPC
      ? provider.rpcUrl
      : provider.type;
  }

  //
  // Private
  //

  async _checkInfuraAvailability(network) {
    const rpcUrl = `https://${network}.infura.io/v3/${this._infuraProjectId}`;

    let networkChanged = false;
    this.once(NETWORK_EVENTS.NETWORK_DID_CHANGE, () => {
      networkChanged = true;
    });

    try {
      const response = await fetchWithTimeout(rpcUrl, {
        method: 'POST',
        body: JSON.stringify({
          jsonrpc: '2.0',
          method: 'eth_blockNumber',
          params: [],
          id: 1,
        }),
      });

      if (networkChanged) {
        return;
      }

      if (response.ok) {
        this.emit(NETWORK_EVENTS.INFURA_IS_UNBLOCKED);
      } else {
        const responseMessage = await response.json();
        if (networkChanged) {
          return;
        }
        if (responseMessage.error === INFURA_BLOCKED_KEY) {
          this.emit(NETWORK_EVENTS.INFURA_IS_BLOCKED);
        }
      }
    } catch (err) {
      log.warn(`MetaMask - Infura availability check failed`, err);
    }
  }

  _switchNetwork(opts) {
    // Indicate to subscribers that network is about to change
    this.emit(NETWORK_EVENTS.NETWORK_WILL_CHANGE);
    // Set loading state
    this.setNetworkState('loading');
    // Reset network details
    this.clearNetworkDetails();
    // Configure the provider appropriately
    this._configureProvider(opts);
    // Notify subscribers that network has changed
    this.emit(NETWORK_EVENTS.NETWORK_DID_CHANGE, opts.type);
  }

  _configureProvider({ type, rpcUrl, chainId }) {
    // infura type-based endpoints
    const isInfura = INFURA_PROVIDER_TYPES.includes(type);
    if (isInfura) {
      this._configureInfuraProvider(type, this._infuraProjectId);
      // url-based rpc endpoints
    } else if (type === NETWORK_TYPES.RPC) {
      this._configureStandardProvider(rpcUrl, chainId);
    } else {
      throw new Error(
        `NetworkController - _configureProvider - unknown type "${type}"`,
      );
    }
  }

  _configureInfuraProvider(type, projectId) {
    log.info('NetworkController - configureInfuraProvider', type);
    const networkClient = createInfuraClient({
      network: type,
      projectId,
    });
    this._setNetworkClient(networkClient);
  }

  _configureStandardProvider(rpcUrl, chainId) {
    log.info('NetworkController - configureStandardProvider', rpcUrl);
    const networkClient = createJsonRpcClient({ rpcUrl, chainId });
    this._setNetworkClient(networkClient);
  }

  _setNetworkClient({ networkMiddleware, blockTracker }) {
    const metamaskMiddleware = createMetamaskMiddleware(
      this._baseProviderParams,
    );
    const engine = new JsonRpcEngine();
    engine.push(metamaskMiddleware);
    engine.push(networkMiddleware);
    const provider = providerFromEngine(engine);
    this._setProviderAndBlockTracker({ provider, blockTracker });
  }

  _setProviderAndBlockTracker({ provider, blockTracker }) {
    // update or initialize proxies
    if (this._providerProxy) {
      this._providerProxy.setTarget(provider);
    } else {
      this._providerProxy = createSwappableProxy(provider);
    }
    if (this._blockTrackerProxy) {
      this._blockTrackerProxy.setTarget(blockTracker);
    } else {
      this._blockTrackerProxy = createEventEmitterProxy(blockTracker, {
        eventFilter: 'skipInternal',
      });
    }
    // set new provider and blockTracker
    this._provider = provider;
    this._blockTracker = blockTracker;
  }
}<|MERGE_RESOLUTION|>--- conflicted
+++ resolved
@@ -10,18 +10,8 @@
 } from 'swappable-obj-proxy';
 import EthQuery from 'eth-query';
 import {
-<<<<<<< HEAD
-  MAINNET,
-  GOERLI_CHAIN_ID,
-  GOERLI,
-  INFURA_PROVIDER_TYPES,
-  NETWORK_TYPE_RPC,
-  NETWORK_TYPE_TO_ID_MAP,
-  MAINNET_CHAIN_ID,
-=======
   INFURA_PROVIDER_TYPES,
   BUILT_IN_NETWORKS,
->>>>>>> 300cb6e7
   INFURA_BLOCKED_KEY,
   TEST_NETWORK_TICKER_MAP,
   CHAIN_IDS,
@@ -49,15 +39,9 @@
   };
 } else if (process.env.METAMASK_DEBUG || env === 'test') {
   defaultProviderConfigOpts = {
-<<<<<<< HEAD
-    type: GOERLI,
-    chainId: GOERLI_CHAIN_ID,
-    ticker: TEST_NETWORK_TICKER_MAP.goerli,
-=======
     type: NETWORK_TYPES.GOERLI,
     chainId: CHAIN_IDS.GOERLI,
     ticker: TEST_NETWORK_TICKER_MAP.GOERLI,
->>>>>>> 300cb6e7
   };
 } else {
   defaultProviderConfigOpts = {
