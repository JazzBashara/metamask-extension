--- conflicted
+++ resolved
@@ -5,7 +5,7 @@
 import { errorCodes, ethErrors } from 'eth-rpc-errors';
 import { Common, Hardfork } from '@ethereumjs/common';
 import { TransactionFactory } from '@ethereumjs/tx';
-import { toEthChainIdInt, ApprovalType } from '@metamask/controller-utils';
+import { ApprovalType, toEthChainIdInt } from '@metamask/controller-utils';
 import NonceTracker from 'nonce-tracker';
 import log from 'loglevel';
 import BigNumber from 'bignumber.js';
@@ -238,95 +238,6 @@
   }
 
   /**
-<<<<<<< HEAD
-   * Gets the current chainId in the network store as a number, returning 0 if
-   * the chainId parses to NaN.
-   *
-   * @returns {number} The numerical chainId.
-   */
-  getChainId() {
-    const networkStatus = this.getNetworkStatus();
-    const caipChainId = this._getCurrentCaipChainId();
-    const intChainId = toEthChainIdInt(caipChainId);
-    if (networkStatus !== NetworkStatus.Available || Number.isNaN(intChainId)) {
-      return 0;
-    }
-    return intChainId;
-  }
-
-  async getEIP1559Compatibility(fromAddress) {
-    const currentNetworkIsCompatible =
-      await this._getCurrentNetworkEIP1559Compatibility();
-    const fromAccountIsCompatible =
-      await this._getCurrentAccountEIP1559Compatibility(fromAddress);
-    return currentNetworkIsCompatible && fromAccountIsCompatible;
-  }
-
-  /**
-   * `@ethereumjs/tx` uses `@ethereumjs/common` as a configuration tool for
-   * specifying which chain, network, hardfork and EIPs to support for
-   * a transaction. By referencing this configuration, and analyzing the fields
-   * specified in txParams, `@ethereumjs/tx` is able to determine which EIP-2718
-   * transaction type to use.
-   *
-   * @param fromAddress
-   * @returns {Common} common configuration object
-   */
-  async getCommonConfiguration(fromAddress) {
-    const { type, nickname: name } = this.getProviderConfig();
-    const supportsEIP1559 = await this.getEIP1559Compatibility(fromAddress);
-
-    // This logic below will have to be updated each time a hardfork happens
-    // that carries with it a new Transaction type. It is inconsequential for
-    // hardforks that do not include new types.
-    const hardfork = supportsEIP1559 ? Hardfork.London : Hardfork.Berlin;
-
-    // type will be one of our default network names or 'rpc'. the default
-    // network names are sufficient configuration, simply pass the name as the
-    // chain argument in the constructor.
-    if (
-      type !== NETWORK_TYPES.RPC &&
-      type !== NETWORK_TYPES.SEPOLIA &&
-      type !== NETWORK_TYPES.LINEA_GOERLI &&
-      type !== NETWORK_TYPES.LINEA_MAINNET
-    ) {
-      return new Common({
-        chain: type,
-        hardfork,
-      });
-    }
-
-    // For 'rpc' we need to use the same basic configuration as mainnet, since
-    // we only support EVM compatible chains, and then override the
-    // name, chainId and networkId properties. This is done using the
-    // `forCustomChain` static method on the Common class.
-    // here
-    const caipChainId = this._getCurrentCaipChainId();
-    const intChainId = toEthChainIdInt(caipChainId);
-    const networkStatus = this.getNetworkStatus();
-    const networkId = this.getNetworkId();
-
-    return Common.custom({
-      name,
-      chainId: intChainId,
-      // It is improbable for a transaction to be signed while the network
-      // is loading for two reasons.
-      // 1. Pending, unconfirmed transactions are wiped on network change
-      // 2. The UI is unusable (loading indicator) when network is loading.
-      // setting the networkId to 0 is for type safety and to explicity lead
-      // the transaction to failing if a user is able to get to this branch
-      // on a custom network that requires valid network id. I have not ran
-      // into this limitation on any network I have attempted, even when
-      // hardcoding networkId to 'loading'.
-      networkId:
-        networkStatus === NetworkStatus.Available ? parseInt(networkId, 10) : 0,
-      hardfork,
-    });
-  }
-
-  /**
-=======
->>>>>>> e31c9338
    * Wipes the transactions for a given account
    *
    * @param {string} address - hex string of the from address for txs being removed
@@ -860,8 +771,8 @@
    */
   _getChainId() {
     const networkStatus = this.getNetworkStatus();
-    const chainId = this._getCurrentChainId();
-    const integerChainId = parseInt(chainId, 16);
+    const caipChainId = this._getCurrentCaipChainId();
+    const integerChainId = toEthChainIdInt(caipChainId);
     if (
       networkStatus !== NetworkStatus.Available ||
       Number.isNaN(integerChainId)
@@ -1246,9 +1157,10 @@
    * @returns {Promise<object>} Object containing the default gas limit, or the simulation failure object
    */
   async _getDefaultGasLimit(txMeta) {
-    const chainId = this._getCurrentChainId();
-    const customNetworkGasBuffer = CHAIN_ID_TO_GAS_LIMIT_BUFFER_MAP[chainId];
-    const chainType = getChainType(chainId);
+    const caipChainId = this._getCurrentCaipChainId();
+    const customNetworkGasBuffer =
+      CHAIN_ID_TO_GAS_LIMIT_BUFFER_MAP[caipChainId];
+    const chainType = getChainType(caipChainId);
 
     if (txMeta.txParams.gas) {
       return {};
@@ -1356,24 +1268,6 @@
    * @returns {Promise<void>}
    * @param {number} actionId - actionId passed from UI
    */
-<<<<<<< HEAD
-  async _getDefaultGasLimit(txMeta) {
-    const caipChainId = this._getCurrentCaipChainId();
-    const customNetworkGasBuffer =
-      CHAIN_ID_TO_GAS_LIMIT_BUFFER_MAP[caipChainId];
-    const chainType = getChainType(caipChainId);
-
-    if (txMeta.txParams.gas) {
-      return {};
-    } else if (
-      txMeta.txParams.to &&
-      txMeta.type === TransactionType.simpleSend &&
-      chainType !== 'custom' &&
-      !txMeta.txParams.data
-    ) {
-      // This is a standard ether simple send, gas requirement is exactly 21k
-      return { gasLimit: GAS_LIMITS.SIMPLE };
-=======
   async _publishTransaction(txId, rawTx, actionId) {
     const txMeta = this.txStateManager.getTransaction(txId);
     txMeta.rawTx = rawTx;
@@ -1395,7 +1289,6 @@
       } else {
         throw error;
       }
->>>>>>> e31c9338
     }
     this.setTxHash(txId, txHash);
 
@@ -1566,256 +1459,6 @@
     return rawTx;
   }
 
-<<<<<<< HEAD
-  /**
-   * publishes the raw tx and sets the txMeta to submitted
-   *
-   * @param {number} txId - the tx's Id
-   * @param {string} rawTx - the hex string of the serialized signed transaction
-   * @returns {Promise<void>}
-   * @param {number} actionId - actionId passed from UI
-   */
-  async publishTransaction(txId, rawTx, actionId) {
-    const txMeta = this.txStateManager.getTransaction(txId);
-    txMeta.rawTx = rawTx;
-    if (txMeta.type === TransactionType.swap) {
-      const preTxBalance = await this.query.getBalance(txMeta.txParams.from);
-      txMeta.preTxBalance = preTxBalance.toString(16);
-    }
-    this.txStateManager.updateTransaction(
-      txMeta,
-      'transactions#publishTransaction',
-    );
-    let txHash;
-    try {
-      txHash = await this.query.sendRawTransaction(rawTx);
-    } catch (error) {
-      if (error.message.toLowerCase().includes('known transaction')) {
-        txHash = keccak(toBuffer(addHexPrefix(rawTx), 'hex')).toString('hex');
-        txHash = addHexPrefix(txHash);
-      } else {
-        throw error;
-      }
-    }
-    this.setTxHash(txId, txHash);
-
-    this.txStateManager.setTxStatusSubmitted(txId);
-
-    this._trackTransactionMetricsEvent(
-      txMeta,
-      TransactionMetaMetricsEvent.submitted,
-      actionId,
-    );
-  }
-
-  async updatePostTxBalance({ txMeta, txId, numberOfAttempts = 6 }) {
-    const postTxBalance = await this.query.getBalance(txMeta.txParams.from);
-    const latestTxMeta = this.txStateManager.getTransaction(txId);
-    const approvalTxMeta = latestTxMeta.approvalTxId
-      ? this.txStateManager.getTransaction(latestTxMeta.approvalTxId)
-      : null;
-    latestTxMeta.postTxBalance = postTxBalance.toString(16);
-    const isDefaultTokenAddress = isSwapsDefaultTokenAddress(
-      txMeta.destinationTokenAddress,
-      txMeta.caipChainId,
-    );
-    if (
-      isDefaultTokenAddress &&
-      txMeta.preTxBalance === latestTxMeta.postTxBalance &&
-      numberOfAttempts > 0
-    ) {
-      setTimeout(() => {
-        // If postTxBalance is the same as preTxBalance, try it again.
-        this.updatePostTxBalance({
-          txMeta,
-          txId,
-          numberOfAttempts: numberOfAttempts - 1,
-        });
-      }, UPDATE_POST_TX_BALANCE_TIMEOUT);
-    } else {
-      this.txStateManager.updateTransaction(
-        latestTxMeta,
-        'transactions#confirmTransaction - add postTxBalance',
-      );
-      this._trackSwapsMetrics(latestTxMeta, approvalTxMeta);
-    }
-  }
-
-  /**
-   * Sets the status of the transaction to confirmed and sets the status of nonce duplicates as
-   * dropped if the txParams have data it will fetch the txReceipt
-   *
-   * @param {number} txId - The tx's ID
-   * @param txReceipt
-   * @param baseFeePerGas
-   * @param blockTimestamp
-   * @returns {Promise<void>}
-   */
-  async confirmTransaction(txId, txReceipt, baseFeePerGas, blockTimestamp) {
-    // get the txReceipt before marking the transaction confirmed
-    // to ensure the receipt is gotten before the ui revives the tx
-    const txMeta = this.txStateManager.getTransaction(txId);
-
-    if (!txMeta) {
-      return;
-    }
-
-    try {
-      const gasUsed = txUtils.normalizeTxReceiptGasUsed(txReceipt.gasUsed);
-
-      txMeta.txReceipt = {
-        ...txReceipt,
-        gasUsed,
-      };
-
-      if (baseFeePerGas) {
-        txMeta.baseFeePerGas = baseFeePerGas;
-      }
-      if (blockTimestamp) {
-        txMeta.blockTimestamp = blockTimestamp;
-      }
-
-      this.txStateManager.setTxStatusConfirmed(txId);
-      this._markNonceDuplicatesDropped(txId);
-
-      const { submittedTime } = txMeta;
-      const metricsParams = { gas_used: gasUsed };
-
-      if (submittedTime) {
-        metricsParams.completion_time =
-          this._getTransactionCompletionTime(submittedTime);
-      }
-
-      if (txReceipt.status === '0x0') {
-        metricsParams.status = METRICS_STATUS_FAILED;
-        // metricsParams.error = TODO: figure out a way to get the on-chain failure reason
-      }
-
-      this._trackTransactionMetricsEvent(
-        txMeta,
-        TransactionMetaMetricsEvent.finalized,
-        undefined,
-        metricsParams,
-      );
-
-      this.txStateManager.updateTransaction(
-        txMeta,
-        'transactions#confirmTransaction - add txReceipt',
-      );
-
-      if (txMeta.type === TransactionType.swap) {
-        await this.updatePostTxBalance({
-          txMeta,
-          txId,
-        });
-      }
-    } catch (err) {
-      log.error(err);
-    }
-  }
-
-  async confirmExternalTransaction(txMeta, txReceipt, baseFeePerGas) {
-    // add external transaction
-    await this.txStateManager.addExternalTransaction(txMeta);
-
-    if (!txMeta) {
-      return;
-    }
-
-    const txId = txMeta.id;
-
-    try {
-      const gasUsed = txUtils.normalizeTxReceiptGasUsed(txReceipt.gasUsed);
-
-      txMeta.txReceipt = {
-        ...txReceipt,
-        gasUsed,
-      };
-
-      if (baseFeePerGas) {
-        txMeta.baseFeePerGas = baseFeePerGas;
-      }
-
-      this.txStateManager.setTxStatusConfirmed(txId);
-      this._markNonceDuplicatesDropped(txId);
-
-      const { submittedTime } = txMeta;
-      const metricsParams = { gas_used: gasUsed };
-
-      if (submittedTime) {
-        metricsParams.completion_time =
-          this._getTransactionCompletionTime(submittedTime);
-      }
-
-      if (txReceipt.status === '0x0') {
-        metricsParams.status = METRICS_STATUS_FAILED;
-        // metricsParams.error = TODO: figure out a way to get the on-chain failure reason
-      }
-
-      this._trackTransactionMetricsEvent(
-        txMeta,
-        TransactionMetaMetricsEvent.finalized,
-        undefined,
-        metricsParams,
-      );
-
-      this.txStateManager.updateTransaction(
-        txMeta,
-        'transactions#confirmTransaction - add txReceipt',
-      );
-
-      if (txMeta.type === TransactionType.swap) {
-        await this.updatePostTxBalance({
-          txMeta,
-          txId,
-        });
-      }
-    } catch (err) {
-      log.error(err);
-    }
-  }
-
-  /**
-   * Sets the txHas on the txMeta
-   *
-   * @param {number} txId - the tx's Id
-   * @param {string} txHash - the hash for the txMeta
-   */
-  setTxHash(txId, txHash) {
-    // Add the tx hash to the persisted meta-tx object
-    const txMeta = this.txStateManager.getTransaction(txId);
-    txMeta.hash = txHash;
-    this.txStateManager.updateTransaction(txMeta, 'transactions#setTxHash');
-  }
-
-  /**
-   * Convenience method for the UI to easily create event fragments when the
-   * fragment does not exist in state.
-   *
-   * @param {number} transactionId - The transaction id to create the event
-   *  fragment for
-   * @param {valueOf<TransactionMetaMetricsEvent>} event - event type to create
-   * @param {string} actionId - actionId passed from UI
-   */
-  async createTransactionEventFragment(transactionId, event, actionId) {
-    const txMeta = this.txStateManager.getTransaction(transactionId);
-    const { properties, sensitiveProperties } =
-      await this._buildEventFragmentProperties(txMeta);
-    this._createTransactionEventFragment(
-      txMeta,
-      event,
-      properties,
-      sensitiveProperties,
-      actionId,
-    );
-  }
-
-  //
-  //           PRIVATE METHODS
-  //
-
-=======
->>>>>>> e31c9338
   _isTransactionCompleted(txMeta) {
     return [
       TransactionStatus.submitted,
