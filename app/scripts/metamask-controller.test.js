/**
 * @jest-environment node
 */
import { cloneDeep } from 'lodash';
import nock from 'nock';
import { obj as createThoughStream } from 'through2';
import EthQuery from '@metamask/eth-query';
import { wordlist as englishWordlist } from '@metamask/scure-bip39/dist/wordlists/english';
import {
  ListNames,
  METAMASK_STALELIST_URL,
  METAMASK_HOTLIST_DIFF_URL,
  PHISHING_CONFIG_BASE_URL,
  METAMASK_STALELIST_FILE,
  METAMASK_HOTLIST_DIFF_FILE,
} from '@metamask/phishing-controller';
import { EthMethod, EthAccountType } from '@metamask/keyring-api';
import { NetworkType } from '@metamask/controller-utils';
import { ControllerMessenger } from '@metamask/base-controller';
import { LoggingController, LogType } from '@metamask/logging-controller';
import { TransactionController } from '@metamask/transaction-controller';
import { NETWORK_TYPES } from '../../shared/constants/network';
import { createTestProviderTools } from '../../test/stub/provider';
import { HardwareDeviceNames } from '../../shared/constants/hardware-wallets';
import { KeyringType } from '../../shared/constants/keyring';
import { LOG_EVENT } from '../../shared/constants/logs';
import mockEncryptor from '../../test/lib/mock-encryptor';
import { deferredPromise } from './lib/util';
import MetaMaskController from './metamask-controller';

const { Ganache } = require('../../test/e2e/ganache');

const ganacheServer = new Ganache();

const browserPolyfillMock = {
  runtime: {
    id: 'fake-extension-id',
    onInstalled: {
      addListener: jest.fn(),
    },
    onMessageExternal: {
      addListener: jest.fn(),
    },
    getPlatformInfo: jest.fn().mockResolvedValue('mac'),
  },
  storage: {
    session: {
      set: jest.fn(),
    },
  },
  alarms: {
    getAll: jest.fn(() => Promise.resolve([])),
    create: jest.fn(),
    clear: jest.fn(),
    onAlarm: {
      addListener: jest.fn(),
    },
  },
};

let loggerMiddlewareMock;
const initializeMockMiddlewareLog = () => {
  loggerMiddlewareMock = {
    requests: [],
    responses: [],
  };
};
const tearDownMockMiddlewareLog = () => {
  loggerMiddlewareMock = undefined;
};

const createLoggerMiddlewareMock = () => (req, res, next) => {
  if (loggerMiddlewareMock) {
    loggerMiddlewareMock.requests.push(req);
    next((cb) => {
      loggerMiddlewareMock.responses.push(res);
      cb();
    });
    return;
  }
  next();
};

jest.mock('./lib/createLoggerMiddleware', () => createLoggerMiddlewareMock);
jest.mock(
  './controllers/preferences',
  () =>
    function (...args) {
      const PreferencesController = jest.requireActual(
        './controllers/preferences',
      ).default;
      const controller = new PreferencesController(...args);
      // jest.spyOn gets hoisted to the top of this function before controller is initialized.
      // This forces us to replace the function directly with a jest stub instead.
      // eslint-disable-next-line jest/prefer-spy-on
      controller.store.subscribe = jest.fn();
      return controller;
    },
);

const mockIsManifestV3 = jest.fn().mockReturnValue(false);
jest.mock('../../shared/modules/mv3.utils', () => ({
  get isManifestV3() {
    return mockIsManifestV3();
  },
}));

const DEFAULT_LABEL = 'Account 1';
const TEST_SEED =
  'debris dizzy just program just float decrease vacant alarm reduce speak stadium';
const TEST_ADDRESS = '0x0dcd5d886577d5081b0c52e242ef29e70be3e7bc';
const TEST_ADDRESS_2 = '0xec1adf982415d2ef5ec55899b9bfb8bc0f29251b';
const TEST_ADDRESS_3 = '0xeb9e64b93097bc15f01f13eae97015c57ab64823';
const TEST_SEED_ALT =
  'setup olympic issue mobile velvet surge alcohol burger horse view reopen gentle';
const TEST_ADDRESS_ALT = '0xc42edfcc21ed14dda456aa0756c153f7985d8813';
const TEST_INTERNAL_ACCOUNT = {
  id: '2d47e693-26c2-47cb-b374-6151199bbe3f',
  address: '0x0dcd5d886577d5081b0c52e242ef29e70be3e7bc',
  metadata: {
    name: 'Account 1',
    keyring: {
      type: 'HD Key Tree',
    },
    lastSelected: 0,
  },
  options: {},
  methods: [...Object.values(EthMethod)],
  type: EthAccountType.Eoa,
};

const NOTIFICATION_ID = 'NHL8f2eSSTn9TKBamRLiU';

const ALT_MAINNET_RPC_URL = 'http://localhost:8545';
const POLYGON_RPC_URL = 'https://polygon.llamarpc.com';
const POLYGON_RPC_URL_2 = 'https://polygon-rpc.com';

const NETWORK_CONFIGURATION_ID_1 = 'networkConfigurationId1';
const NETWORK_CONFIGURATION_ID_2 = 'networkConfigurationId2';
const NETWORK_CONFIGURATION_ID_3 = 'networkConfigurationId3';

const ETH = 'ETH';
const MATIC = 'MATIC';

const POLYGON_CHAIN_ID = '0x89';
const MAINNET_CHAIN_ID = '0x1';

const firstTimeState = {
  config: {},
  AccountsController: {
    internalAccounts: {
      accounts: {},
      selectedAccount: '',
    },
  },
  NetworkController: {
    providerConfig: {
      type: NETWORK_TYPES.RPC,
      rpcUrl: ALT_MAINNET_RPC_URL,
      chainId: MAINNET_CHAIN_ID,
      ticker: ETH,
      nickname: 'Alt Mainnet',
      id: NETWORK_CONFIGURATION_ID_1,
    },
    networkConfigurations: {
      [NETWORK_CONFIGURATION_ID_1]: {
        rpcUrl: ALT_MAINNET_RPC_URL,
        type: NETWORK_TYPES.RPC,
        chainId: MAINNET_CHAIN_ID,
        ticker: ETH,
        nickname: 'Alt Mainnet',
        id: NETWORK_CONFIGURATION_ID_1,
      },
      [NETWORK_CONFIGURATION_ID_2]: {
        rpcUrl: POLYGON_RPC_URL,
        type: NETWORK_TYPES.RPC,
        chainId: POLYGON_CHAIN_ID,
        ticker: MATIC,
        nickname: 'Polygon',
        id: NETWORK_CONFIGURATION_ID_2,
      },
      [NETWORK_CONFIGURATION_ID_3]: {
        rpcUrl: POLYGON_RPC_URL_2,
        type: NETWORK_TYPES.RPC,
        chainId: POLYGON_CHAIN_ID,
        ticker: MATIC,
        nickname: 'Alt Polygon',
        id: NETWORK_CONFIGURATION_ID_1,
      },
    },
    selectedNetworkClientId: NetworkType.mainnet,
    networksMetadata: {
      [NetworkType.mainnet]: {
        EIPS: {
          1559: false,
        },
        status: 'available',
      },
    },
  },
  NotificationController: {
    notifications: {
      [NOTIFICATION_ID]: {
        id: NOTIFICATION_ID,
        origin: 'local:http://localhost:8086/',
        createdDate: 1652967897732,
        readDate: null,
        message: 'Hello, http://localhost:8086!',
      },
    },
  },
  PhishingController: {
    phishingLists: [
      {
        allowlist: [],
        blocklist: ['test.metamask-phishing.io'],
        fuzzylist: [],
        tolerance: 0,
        version: 0,
        name: 'MetaMask',
      },
    ],
  },
};

const noop = () => undefined;

describe('MetaMaskController', () => {
  beforeAll(async () => {
    await ganacheServer.start();
  });

  beforeEach(() => {
    nock('https://min-api.cryptocompare.com')
      .persist()
      .get(/.*/u)
      .reply(200, '{"JPY":12415.9}');
    nock(PHISHING_CONFIG_BASE_URL)
      .persist()
      .get(METAMASK_STALELIST_FILE)
      .reply(
        200,
        JSON.stringify({
          version: 2,
          tolerance: 2,
          lastUpdated: 1,
          eth_phishing_detect_config: {
            fuzzylist: [],
            allowlist: [],
            blocklist: ['test.metamask-phishing.io'],
            name: ListNames.MetaMask,
          },
          phishfort_hotlist: {
            blocklist: [],
            name: ListNames.Phishfort,
          },
        }),
      )
      .get(METAMASK_HOTLIST_DIFF_FILE)
      .reply(
        200,
        JSON.stringify([
          {
            url: 'test.metamask-phishing.io',
            targetList: 'blocklist',
            timestamp: 0,
          },
        ]),
      );
  });

  afterEach(() => {
    jest.clearAllMocks();
    nock.cleanAll();
  });

  afterAll(async () => {
    await ganacheServer.quit();
  });

  describe('Phishing Detection Mock', () => {
    it('should be updated to use v1 of the API', () => {
      // Update the fixture above if this test fails
      expect(METAMASK_STALELIST_URL).toStrictEqual(
        'https://phishing-detection.metafi.codefi.network/v1/stalelist',
      );
      expect(METAMASK_HOTLIST_DIFF_URL).toStrictEqual(
        'https://phishing-detection.metafi.codefi.network/v1/diffsSince',
      );
    });
  });

  describe('MetaMaskController Behaviour', () => {
    let metamaskController;

    beforeEach(() => {
      jest.spyOn(MetaMaskController.prototype, 'resetStates');

      jest
        .spyOn(TransactionController.prototype, 'updateIncomingTransactions')
        .mockReturnValue();

      jest
        .spyOn(
          TransactionController.prototype,
          'startIncomingTransactionPolling',
        )
        .mockReturnValue();

      jest
        .spyOn(
          TransactionController.prototype,
          'stopIncomingTransactionPolling',
        )
        .mockReturnValue();

      jest.spyOn(ControllerMessenger.prototype, 'subscribe');

      metamaskController = new MetaMaskController({
        showUserConfirmation: noop,
        encryptor: mockEncryptor,
        initState: cloneDeep(firstTimeState),
        initLangCode: 'en_US',
        platform: {
          showTransactionNotification: () => undefined,
          getVersion: () => 'foo',
        },
        browser: browserPolyfillMock,
        infuraProjectId: 'foo',
        isFirstMetaMaskControllerSetup: true,
      });

      jest.spyOn(
        metamaskController.keyringController,
        'createNewVaultAndKeychain',
      );
      jest.spyOn(
        metamaskController.keyringController,
        'createNewVaultAndRestore',
      );
      jest
        .spyOn(metamaskController.preferencesController, 'removeAddress')
        .mockImplementation((address) => address);
    });

    describe('should reset states on first time profile load', () => {
      it('in mv2, it should reset state without attempting to call browser storage', () => {
        expect(metamaskController.resetStates).toHaveBeenCalledTimes(1);
        expect(browserPolyfillMock.storage.session.set).not.toHaveBeenCalled();
      });
    });

    describe('on new version install', () => {
      const mockOnInstalledEventDetails = {
        reason: 'update',
        previousVersion: '1.0.0',
      };
      browserPolyfillMock.runtime.onInstalled.addListener.mockImplementation(
        (handler) => {
          handler(mockOnInstalledEventDetails);
        },
      );

      it('should details with LoggingController', async () => {
        const mockVersion = '1.3.7';
        const mockGetVersionInfo = jest.fn().mockReturnValue(mockVersion);

        jest.spyOn(LoggingController.prototype, 'add');

        const localController = new MetaMaskController({
          initLangCode: 'en_US',
          platform: {
            getVersion: mockGetVersionInfo,
          },
          browser: browserPolyfillMock,
          infuraProjectId: 'foo',
        });

        expect(localController.loggingController.add).toHaveBeenCalledTimes(1);
        expect(localController.loggingController.add).toHaveBeenCalledWith({
          type: LogType.GenericLog,
          data: {
            event: LOG_EVENT.VERSION_UPDATE,
            previousVersion: mockOnInstalledEventDetails.previousVersion,
            version: mockVersion,
          },
        });
      });

      it('should openExtensionInBrowser if version is 8.1.0', () => {
        const mockVersion = '8.1.0';
        const mockGetVersionInfo = jest.fn().mockReturnValue(mockVersion);

        const openExtensionInBrowserMock = jest.fn();

        // eslint-disable-next-line no-new
        new MetaMaskController({
          initLangCode: 'en_US',
          platform: {
            getVersion: mockGetVersionInfo,
            openExtensionInBrowser: openExtensionInBrowserMock,
          },
          browser: browserPolyfillMock,
          infuraProjectId: 'foo',
        });

        expect(openExtensionInBrowserMock).toHaveBeenCalledTimes(1);
      });
    });

    describe('#importAccountWithStrategy', () => {
      const importPrivkey =
        '4cfd3e90fc78b0f86bf7524722150bb8da9c60cd532564d7ff43f5716514f553';

      beforeEach(async () => {
        const password = 'a-fake-password';
        await metamaskController.createNewVaultAndRestore(password, TEST_SEED);
        await metamaskController.importAccountWithStrategy('privateKey', [
          importPrivkey,
        ]);
      });

      it('adds private key to keyrings in KeyringController', async () => {
        const simpleKeyrings =
          metamaskController.keyringController.getKeyringsByType(
            KeyringType.imported,
          );
        const pubAddressHexArr = await simpleKeyrings[0].getAccounts();
        const privKeyHex = await simpleKeyrings[0].exportAccount(
          pubAddressHexArr[0],
        );
        expect(privKeyHex).toStrictEqual(importPrivkey);
        expect(pubAddressHexArr[0]).toStrictEqual(
          '0xe18035bf8712672935fdb4e5e431b1a0183d2dfc',
        );
      });

      it('adds 1 account', async () => {
        const keyringAccounts =
          await metamaskController.keyringController.getAccounts();
        expect(keyringAccounts[keyringAccounts.length - 1]).toStrictEqual(
          '0xe18035bf8712672935fdb4e5e431b1a0183d2dfc',
        );
      });
    });

    describe('submitPassword', () => {
      it('removes any identities that do not correspond to known accounts.', async () => {
        const accountsControllerSpy = jest.spyOn(
          metamaskController.accountsController,
          'updateAccounts',
        );
        const password = 'password';
        await metamaskController.createNewVaultAndKeychain(password);

        const fakeAddress = '0xbad0';
        metamaskController.preferencesController.addAddresses([fakeAddress]);
        await metamaskController.submitPassword(password);

        const identities = Object.keys(
          metamaskController.preferencesController.store.getState().identities,
        );
        const addresses =
          await metamaskController.keyringController.getAccounts();

        identities.forEach((identity) => {
          expect(addresses).toContain(identity);
        });

        addresses.forEach((address) => {
          expect(identities).toContain(address);
        });

        const internalAccounts =
          metamaskController.accountsController.listAccounts();

        internalAccounts.forEach((account) => {
          expect(addresses).toContain(account.address);
        });

        addresses.forEach((address) => {
          expect(
            internalAccounts.find((account) => account.address === address),
          ).toBeDefined();
        });

        expect(accountsControllerSpy).toHaveBeenCalledTimes(1);
      });
    });

    describe('setLocked', () => {
      it('should lock KeyringController', async () => {
        jest.spyOn(metamaskController.keyringController, 'setLocked');

        await metamaskController.setLocked();

        expect(
          metamaskController.keyringController.setLocked,
        ).toHaveBeenCalled();
        expect(
          metamaskController.keyringController.state.isUnlocked,
        ).toStrictEqual(false);
      });
    });

    describe('#createNewVaultAndKeychain', () => {
      it('can only create new vault on keyringController once', async () => {
        jest.spyOn(metamaskController, 'selectFirstAccount').mockReturnValue();
        const password = 'a-fake-password';

        const vault1 = await metamaskController.createNewVaultAndKeychain(
          password,
        );
        const vault2 = await metamaskController.createNewVaultAndKeychain(
          password,
        );

        expect(vault1).toStrictEqual(vault2);
      });
    });

    describe('#createNewVaultAndRestore', () => {
      it('should be able to call newVaultAndRestore despite a mistake.', async () => {
        const password = 'what-what-what';
        jest.spyOn(metamaskController, 'getBalance').mockResolvedValue('0x0');

        await metamaskController
          .createNewVaultAndRestore(password, TEST_SEED.slice(0, -1))
          .catch(() => null);
        await metamaskController.createNewVaultAndRestore(password, TEST_SEED);

        expect(
          metamaskController.keyringController.createNewVaultAndRestore,
        ).toHaveBeenCalledTimes(2);
      });

      it('should clear previous identities after vault restoration', async () => {
        jest.spyOn(metamaskController, 'getBalance').mockResolvedValue('0x0');

        let startTime = Date.now();
        await metamaskController.createNewVaultAndRestore(
          'foobar1337',
          TEST_SEED,
        );
        let endTime = Date.now();

        const firstVaultIdentities = cloneDeep(
          metamaskController.getState().identities,
        );
        expect(
          firstVaultIdentities[TEST_ADDRESS].lastSelected >= startTime &&
            firstVaultIdentities[TEST_ADDRESS].lastSelected <= endTime,
        ).toStrictEqual(true);
        delete firstVaultIdentities[TEST_ADDRESS].lastSelected;
        expect(firstVaultIdentities).toStrictEqual({
          [TEST_ADDRESS]: { address: TEST_ADDRESS, name: DEFAULT_LABEL },
        });

        await metamaskController.preferencesController.setAccountLabel(
          TEST_ADDRESS,
          'Account Foo',
        );

        const labelledFirstVaultIdentities = cloneDeep(
          metamaskController.getState().identities,
        );
        delete labelledFirstVaultIdentities[TEST_ADDRESS].lastSelected;
        expect(labelledFirstVaultIdentities).toStrictEqual({
          [TEST_ADDRESS]: { address: TEST_ADDRESS, name: 'Account Foo' },
        });

        startTime = Date.now();
        await metamaskController.createNewVaultAndRestore(
          'foobar1337',
          TEST_SEED_ALT,
        );
        endTime = Date.now();

        const secondVaultIdentities = cloneDeep(
          metamaskController.getState().identities,
        );
        expect(
          secondVaultIdentities[TEST_ADDRESS_ALT].lastSelected >= startTime &&
            secondVaultIdentities[TEST_ADDRESS_ALT].lastSelected <= endTime,
        ).toStrictEqual(true);
        delete secondVaultIdentities[TEST_ADDRESS_ALT].lastSelected;
        expect(secondVaultIdentities).toStrictEqual({
          [TEST_ADDRESS_ALT]: {
            address: TEST_ADDRESS_ALT,
            name: DEFAULT_LABEL,
          },
        });
      });

      it('should restore any consecutive accounts with balances without extra zero balance accounts', async () => {
        jest
          .spyOn(metamaskController, 'getBalance')
          .mockImplementation((address) => {
            switch (address) {
              case TEST_ADDRESS:
              case TEST_ADDRESS_3:
                return Promise.resolve('0x14ced5122ce0a000');
              case TEST_ADDRESS_2:
                return Promise.resolve('0x0');
              default:
                return Promise.reject(
                  new Error('unexpected argument to mocked getBalance'),
                );
            }
          });

        const startTime = Date.now();
        await metamaskController.createNewVaultAndRestore(
          'foobar1337',
          TEST_SEED,
        );

        const identities = cloneDeep(metamaskController.getState().identities);
        expect(
          identities[TEST_ADDRESS].lastSelected >= startTime &&
            identities[TEST_ADDRESS].lastSelected <= Date.now(),
        ).toStrictEqual(true);
        delete identities[TEST_ADDRESS].lastSelected;
        expect(identities).toStrictEqual({
          [TEST_ADDRESS]: { address: TEST_ADDRESS, name: DEFAULT_LABEL },
        });
      });
    });

    describe('#getBalance', () => {
      it('should return the balance known by accountTracker', async () => {
        const accounts = {};
        const balance = '0x14ced5122ce0a000';
        accounts[TEST_ADDRESS] = { balance };

        metamaskController.accountTracker.store.putState({ accounts });

        const gotten = await metamaskController.getBalance(TEST_ADDRESS);

        expect(balance).toStrictEqual(gotten);
      });

      it('should ask the network for a balance when not known by accountTracker', async () => {
        const accounts = {};
        const balance = '0x14ced5122ce0a000';
        const ethQuery = new EthQuery();
        jest.spyOn(ethQuery, 'getBalance').mockImplementation((_, callback) => {
          callback(undefined, balance);
        });

        metamaskController.accountTracker.store.putState({ accounts });

        const gotten = await metamaskController.getBalance(
          TEST_ADDRESS,
          ethQuery,
        );

        expect(balance).toStrictEqual(gotten);
      });
    });

    describe('#getApi', () => {
      it('getState', () => {
        const getApi = metamaskController.getApi();
        const state = getApi.getState();
        expect(state).toStrictEqual(metamaskController.getState());
      });
    });

    describe('#selectFirstAccount', () => {
      let identities;

      beforeEach(async () => {
        await metamaskController.keyringController.createNewVaultAndRestore(
          'password',
          TEST_SEED,
        );
        await metamaskController.addNewAccount(1);
        await metamaskController.addNewAccount(2);

        identities = {
          '0x0dcd5d886577d5081b0c52e242ef29e70be3e7bc': {
            TEST_ADDRESS,
            name: 'Account 1',
          },
          '0xc42edfcc21ed14dda456aa0756c153f7985d8813': {
            TEST_ADDRESS_2,
            name: 'Account 2',
          },
        };
        metamaskController.preferencesController.store.updateState({
          identities,
        });
        metamaskController.selectFirstAccount();
      });

      it('changes preferences controller select address', () => {
        const preferenceControllerState =
          metamaskController.preferencesController.store.getState();
        expect(preferenceControllerState.selectedAddress).toStrictEqual(
          TEST_ADDRESS,
        );
      });

      it('changes metamask controller selected address', () => {
        const metamaskState = metamaskController.getState();
        expect(metamaskState.selectedAddress).toStrictEqual(TEST_ADDRESS);
      });
    });

    describe('connectHardware', () => {
      it('should throw if it receives an unknown device name', async () => {
        const result = metamaskController.connectHardware(
          'Some random device name',
          0,
          `m/44/0'/0'`,
        );

        await expect(result).rejects.toThrow(
          'MetamaskController:getKeyringForDevice - Unknown device',
        );
      });

      it('should add the Trezor Hardware keyring', async () => {
        jest.spyOn(metamaskController.keyringController, 'addNewKeyring');
        await metamaskController
          .connectHardware(HardwareDeviceNames.trezor, 0)
          .catch(() => null);
        const keyrings =
          await metamaskController.keyringController.getKeyringsByType(
            KeyringType.trezor,
          );
        expect(
          metamaskController.keyringController.addNewKeyring,
        ).toHaveBeenCalledWith(KeyringType.trezor);
        expect(keyrings).toHaveLength(1);
      });

      it('should add the Ledger Hardware keyring', async () => {
        jest.spyOn(metamaskController.keyringController, 'addNewKeyring');
        await metamaskController
          .connectHardware(HardwareDeviceNames.ledger, 0)
          .catch(() => null);
        const keyrings =
          await metamaskController.keyringController.getKeyringsByType(
            KeyringType.ledger,
          );
        expect(
          metamaskController.keyringController.addNewKeyring,
        ).toHaveBeenCalledWith(KeyringType.ledger);
        expect(keyrings).toHaveLength(1);
      });
    });

    describe('getPrimaryKeyringMnemonic', () => {
      it('should return a mnemonic as a Uint8Array', () => {
        const mockMnemonic =
          'above mercy benefit hospital call oval domain student sphere interest argue shock';
        const mnemonicIndices = mockMnemonic
          .split(' ')
          .map((word) => englishWordlist.indexOf(word));
        const uint8ArrayMnemonic = new Uint8Array(
          new Uint16Array(mnemonicIndices).buffer,
        );

        const mockHDKeyring = {
          type: 'HD Key Tree',
          mnemonic: uint8ArrayMnemonic,
        };
        jest
          .spyOn(metamaskController.keyringController, 'getKeyringsByType')
          .mockReturnValue([mockHDKeyring]);

        const recoveredMnemonic =
          metamaskController.getPrimaryKeyringMnemonic();

        expect(recoveredMnemonic).toStrictEqual(uint8ArrayMnemonic);
      });
    });

    describe('checkHardwareStatus', () => {
      it('should throw if it receives an unknown device name', async () => {
        const result = metamaskController.checkHardwareStatus(
          'Some random device name',
          `m/44/0'/0'`,
        );
        await expect(result).rejects.toThrow(
          'MetamaskController:getKeyringForDevice - Unknown device',
        );
      });

      it('should be locked by default', async () => {
        await metamaskController
          .connectHardware(HardwareDeviceNames.trezor, 0)
          .catch(() => null);
        const status = await metamaskController.checkHardwareStatus(
          HardwareDeviceNames.trezor,
        );
        expect(status).toStrictEqual(false);
      });
    });

    describe('forgetDevice', () => {
      it('should throw if it receives an unknown device name', async () => {
        const result = metamaskController.forgetDevice(
          'Some random device name',
        );
        await expect(result).rejects.toThrow(
          'MetamaskController:getKeyringForDevice - Unknown device',
        );
      });

      it('should remove the identities when the device is forgotten', async () => {
        jest.spyOn(window, 'open').mockReturnValue();

        const localMetaMaskController = new MetaMaskController({
          showUserConfirmation: noop,
          encryptor: mockEncryptor,
          initState: {
            ...cloneDeep(firstTimeState),
            KeyringController: {
              keyrings: [{ type: KeyringType.trezor, accounts: ['0x123'] }],
              isUnlocked: true,
            },
            PreferencesController: {
              identities: {
                '0x123': { name: 'Trezor 1', address: '0x123' },
              },
              selectedAddress: '0x123',
            },
          },
          initLangCode: 'en_US',
          platform: {
            showTransactionNotification: () => undefined,
            getVersion: () => 'foo',
          },
          browser: browserPolyfillMock,
          infuraProjectId: 'foo',
          isFirstMetaMaskControllerSetup: true,
        });

        await localMetaMaskController.keyringController.createNewVaultAndKeychain(
          'password',
        );

        await localMetaMaskController.keyringController.addNewKeyring(
          'Trezor Hardware',
          {
            accounts: ['0x123'],
          },
        );

        await localMetaMaskController.forgetDevice(HardwareDeviceNames.trezor);
        const { identities: updatedIdentities } =
          localMetaMaskController.preferencesController.store.getState();
        expect(updatedIdentities['0x123']).toBeUndefined();
      });

      it('should wipe all the keyring info', async () => {
        await metamaskController
          .connectHardware(HardwareDeviceNames.trezor, 0)
          .catch(() => null);
        await metamaskController.forgetDevice(HardwareDeviceNames.trezor);
        const keyrings =
          await metamaskController.keyringController.getKeyringsByType(
            KeyringType.trezor,
          );

        expect(keyrings[0].accounts).toStrictEqual([]);
        expect(keyrings[0].page).toStrictEqual(0);
        expect(keyrings[0].isUnlocked()).toStrictEqual(false);
      });
    });

    describe('unlockHardwareWalletAccount', () => {
      const accountToUnlock = 10;
      beforeEach(async () => {
        await metamaskController.keyringController.createNewVaultAndRestore(
          'password',
          TEST_SEED,
        );
        jest.spyOn(window, 'open').mockReturnValue();
        jest
          .spyOn(
            metamaskController.keyringController,
            'addNewAccountForKeyring',
          )
          .mockReturnValue('0x123');

        jest
          .spyOn(metamaskController.keyringController, 'getAccounts')
          .mockResolvedValueOnce(['0x1'])
          .mockResolvedValueOnce(['0x2'])
          .mockResolvedValueOnce(['0x3']);
        jest
          .spyOn(metamaskController.preferencesController, 'setAddresses')
          .mockReturnValue();
        jest
          .spyOn(metamaskController.preferencesController, 'setSelectedAddress')
          .mockReturnValue();
        jest
          .spyOn(metamaskController.preferencesController, 'setAccountLabel')
          .mockReturnValue();

        await metamaskController.unlockHardwareWalletAccount(
          accountToUnlock,
          HardwareDeviceNames.trezor,
          `m/44'/1'/0'/0`,
        );
      });

      it('should set unlockedAccount in the keyring', async () => {
        const keyrings =
          await metamaskController.keyringController.getKeyringsByType(
            KeyringType.trezor,
          );
        expect(keyrings[0].unlockedAccount).toStrictEqual(accountToUnlock);
      });

      it('should call keyringController.addNewAccount', async () => {
        expect(
          metamaskController.keyringController.addNewAccountForKeyring,
        ).toHaveBeenCalledTimes(1);
      });

      it('should call keyringController.getAccounts', async () => {
        expect(
          metamaskController.keyringController.getAccounts,
        ).toHaveBeenCalledTimes(2);
      });

      it('should call preferencesController.setAddresses', async () => {
        expect(
          metamaskController.preferencesController.setAddresses,
        ).toHaveBeenCalledTimes(1);
      });

      it('should call preferencesController.setSelectedAddress', async () => {
        expect(
          metamaskController.preferencesController.setSelectedAddress,
        ).toHaveBeenCalledTimes(1);
      });

      it('should call preferencesController.setAccountLabel', async () => {
        expect(
          metamaskController.preferencesController.setAccountLabel,
        ).toHaveBeenCalledTimes(1);
      });
    });

    describe('#addNewAccount', () => {
      it('errors when an primary keyring is does not exist', async () => {
        const addNewAccount = metamaskController.addNewAccount();

        await expect(addNewAccount).rejects.toThrow('No HD keyring found');
      });
    });

    describe('#verifyseedPhrase', () => {
      it('errors when no keying is provided', async () => {
        await expect(metamaskController.verifySeedPhrase()).rejects.toThrow(
          'No HD keyring found',
        );
      });

      it('#addNewAccount', async () => {
        await metamaskController.createNewVaultAndKeychain('password');
        await metamaskController.addNewAccount(1);
        const getAccounts =
          await metamaskController.keyringController.getAccounts();
        expect(getAccounts).toHaveLength(2);
      });
    });

    describe('#resetAccount', () => {
      it('wipes transactions from only the correct network id and with the selected address', async () => {
        const selectedAddressMock =
          '0x0dcd5d886577d5081b0c52e242ef29e70be3e7bc';

        jest
<<<<<<< HEAD
          .spyOn(metamaskController.preferencesController, 'getSelectedAddress')
          .mockReturnValue(selectedAddressMock);
=======
          .spyOn(metamaskController.accountsController, 'getSelectedAccount')
          .mockReturnValue({ address: selectedAddressMock });
>>>>>>> 4e8e0b41

        jest.spyOn(metamaskController.txController, 'wipeTransactions');

        await metamaskController.resetAccount();

        expect(
          metamaskController.txController.wipeTransactions,
        ).toHaveBeenCalledTimes(1);
        expect(
          metamaskController.txController.wipeTransactions,
        ).toHaveBeenCalledWith(true, selectedAddressMock);
      });
    });

    describe('#removeAccount', () => {
      let ret;
      const addressToRemove = '0x1';
      let mockKeyring;

      beforeEach(async () => {
        mockKeyring = {
          getAccounts: jest.fn().mockResolvedValue([]),
          destroy: jest.fn(),
        };
        jest
          .spyOn(metamaskController.keyringController, 'removeAccount')
          .mockReturnValue();
        jest
          .spyOn(metamaskController, 'removeAllAccountPermissions')
          .mockReturnValue();

        jest
          .spyOn(metamaskController.keyringController, 'getKeyringForAccount')
          .mockResolvedValue(mockKeyring);

        ret = await metamaskController.removeAccount(addressToRemove);
      });

      it('should call keyringController.removeAccount', async () => {
        expect(
          metamaskController.keyringController.removeAccount,
        ).toHaveBeenCalledWith(addressToRemove);
      });
      it('should call metamaskController.removeAllAccountPermissions', async () => {
        expect(
          metamaskController.removeAllAccountPermissions,
        ).toHaveBeenCalledWith(addressToRemove);
      });
      it('should return address', async () => {
        expect(ret).toStrictEqual('0x1');
      });
      it('should call keyringController.getKeyringForAccount', async () => {
        expect(
          metamaskController.keyringController.getKeyringForAccount,
        ).toHaveBeenCalledWith(addressToRemove);
      });
      it('should call keyring.destroy', async () => {
        expect(mockKeyring.destroy).toHaveBeenCalledTimes(1);
      });
    });

    describe('#setupUntrustedCommunication', () => {
      const mockTxParams = { from: TEST_ADDRESS };

      beforeEach(() => {
        initializeMockMiddlewareLog();
      });

      afterAll(() => {
        tearDownMockMiddlewareLog();
      });

      it('sets up phishing stream for untrusted communication', async () => {
        const phishingMessageSender = {
          url: 'http://test.metamask-phishing.io',
          tab: {},
        };

        const { promise, resolve } = deferredPromise();
        const streamTest = createThoughStream((chunk, _, cb) => {
          if (chunk.name !== 'phishing') {
            cb();
            return;
          }
          expect(chunk.data.hostname).toStrictEqual(
            new URL(phishingMessageSender.url).hostname,
          );
          resolve();
          cb();
        });

        metamaskController.setupUntrustedCommunication({
          connectionStream: streamTest,
          sender: phishingMessageSender,
        });
        await promise;
        streamTest.end();
      });

      it('adds a tabId, origin and networkClient to requests', async () => {
        const messageSender = {
          url: 'http://mycrypto.com',
          tab: { id: 456 },
        };
        const streamTest = createThoughStream((chunk, _, cb) => {
          if (chunk.data && chunk.data.method) {
            cb(null, chunk);
            return;
          }
          cb();
        });

        metamaskController.setupUntrustedCommunication({
          connectionStream: streamTest,
          sender: messageSender,
        });

        const message = {
          id: 1999133338649204,
          jsonrpc: '2.0',
          params: [{ ...mockTxParams }],
          method: 'eth_sendTransaction',
        };
        await new Promise((resolve) => {
          streamTest.write(
            {
              name: 'metamask-provider',
              data: message,
            },
            null,
            () => {
              setTimeout(() => {
                expect(loggerMiddlewareMock.requests[0]).toHaveProperty(
                  'origin',
                  'http://mycrypto.com',
                );
                expect(loggerMiddlewareMock.requests[0]).toHaveProperty(
                  'tabId',
                  456,
                );
                expect(loggerMiddlewareMock.requests[0]).toHaveProperty(
                  'networkClientId',
                  'networkConfigurationId1',
                );
                resolve();
              });
            },
          );
        });
      });

      it('should add only origin to request if tabId not provided', async () => {
        const messageSender = {
          url: 'http://mycrypto.com',
        };
        const streamTest = createThoughStream((chunk, _, cb) => {
          if (chunk.data && chunk.data.method) {
            cb(null, chunk);
            return;
          }
          cb();
        });

        metamaskController.setupUntrustedCommunication({
          connectionStream: streamTest,
          sender: messageSender,
        });

        const message = {
          id: 1999133338649204,
          jsonrpc: '2.0',
          params: [{ ...mockTxParams }],
          method: 'eth_sendTransaction',
        };
        await new Promise((resolve) => {
          streamTest.write(
            {
              name: 'metamask-provider',
              data: message,
            },
            null,
            () => {
              setTimeout(() => {
                expect(loggerMiddlewareMock.requests[0]).not.toHaveProperty(
                  'tabId',
                );
                expect(loggerMiddlewareMock.requests[0]).toHaveProperty(
                  'origin',
                  'http://mycrypto.com',
                );
                resolve();
              });
            },
          );
        });
      });
    });

    describe('#setupTrustedCommunication', () => {
      it('sets up controller JSON-RPC api for trusted communication', async () => {
        const messageSender = {
          url: 'http://mycrypto.com',
          tab: {},
        };
        const { promise, resolve } = deferredPromise();
        const streamTest = createThoughStream((chunk, _, cb) => {
          expect(chunk.name).toStrictEqual('controller');
          resolve();
          cb();
        });

        metamaskController.setupTrustedCommunication(streamTest, messageSender);
        await promise;
        streamTest.end();
      });
    });

    describe('#markPasswordForgotten', () => {
      it('adds and sets forgottenPassword to config data to true', () => {
        metamaskController.markPasswordForgotten(noop);
        const state = metamaskController.getState();
        expect(state.forgottenPassword).toStrictEqual(true);
      });
    });

    describe('#unMarkPasswordForgotten', () => {
      it('adds and sets forgottenPassword to config data to false', () => {
        metamaskController.unMarkPasswordForgotten(noop);
        const state = metamaskController.getState();
        expect(state.forgottenPassword).toStrictEqual(false);
      });
    });

    describe('#_onKeyringControllerUpdate', () => {
      it('should do nothing if there are no keyrings in state', async () => {
        jest
          .spyOn(metamaskController.preferencesController, 'syncAddresses')
          .mockReturnValue();
        jest
          .spyOn(metamaskController.accountTracker, 'syncWithAddresses')
          .mockReturnValue();

        const oldState = metamaskController.getState();
        await metamaskController._onKeyringControllerUpdate({ keyrings: [] });

        expect(
          metamaskController.preferencesController.syncAddresses,
        ).not.toHaveBeenCalled();
        expect(
          metamaskController.accountTracker.syncWithAddresses,
        ).not.toHaveBeenCalled();
        expect(metamaskController.getState()).toStrictEqual(oldState);
      });

      it('should sync addresses if there are keyrings in state', async () => {
        jest
          .spyOn(metamaskController.preferencesController, 'syncAddresses')
          .mockReturnValue();
        jest
          .spyOn(metamaskController.accountTracker, 'syncWithAddresses')
          .mockReturnValue();

        const oldState = metamaskController.getState();
        await metamaskController._onKeyringControllerUpdate({
          keyrings: [
            {
              accounts: ['0x1', '0x2'],
            },
          ],
        });

        expect(
          metamaskController.preferencesController.syncAddresses,
        ).toHaveBeenCalledWith(['0x1', '0x2']);
        expect(
          metamaskController.accountTracker.syncWithAddresses,
        ).toHaveBeenCalledWith(['0x1', '0x2']);
        expect(metamaskController.getState()).toStrictEqual(oldState);
      });

      it('should NOT update selected address if already unlocked', async () => {
        jest
          .spyOn(metamaskController.preferencesController, 'syncAddresses')
          .mockReturnValue();
        jest
          .spyOn(metamaskController.accountTracker, 'syncWithAddresses')
          .mockReturnValue();

        const oldState = metamaskController.getState();
        await metamaskController._onKeyringControllerUpdate({
          isUnlocked: true,
          keyrings: [
            {
              accounts: ['0x1', '0x2'],
            },
          ],
        });

        expect(
          metamaskController.preferencesController.syncAddresses,
        ).toHaveBeenCalledWith(['0x1', '0x2']);
        expect(
          metamaskController.accountTracker.syncWithAddresses,
        ).toHaveBeenCalledWith(['0x1', '0x2']);
        expect(metamaskController.getState()).toStrictEqual(oldState);
      });
    });

    describe('markNotificationsAsRead', () => {
      it('marks the notification as read', () => {
        metamaskController.markNotificationsAsRead([NOTIFICATION_ID]);
        const readNotification =
          metamaskController.getState().notifications[NOTIFICATION_ID];
        expect(readNotification.readDate).not.toBeNull();
      });
    });

    describe('dismissNotifications', () => {
      it('deletes the notification from state', () => {
        metamaskController.dismissNotifications([NOTIFICATION_ID]);
        const state = metamaskController.getState().notifications;
        expect(Object.values(state)).not.toContain(NOTIFICATION_ID);
      });
    });

    describe('getTokenStandardAndDetails', () => {
      it('gets token data from the token list if available, and with a balance retrieved by fetchTokenBalance', async () => {
        const providerResultStub = {
          eth_getCode: '0x123',
          eth_call:
            '0x00000000000000000000000000000000000000000000000029a2241af62c0000',
        };
        const { provider } = createTestProviderTools({
          scaffold: providerResultStub,
          networkId: '5',
          chainId: '5',
        });

        const tokenData = {
          decimals: 18,
          symbol: 'DAI',
        };

        metamaskController.tokenListController.update(() => {
          return {
            tokenList: {
              '0x6b175474e89094c44da98b954eedeac495271d0f': tokenData,
            },
          };
        });

        metamaskController.provider = provider;
        const tokenDetails =
          await metamaskController.getTokenStandardAndDetails(
            '0x6B175474E89094C44Da98b954EedeAC495271d0F',
            '0xf0d172594caedee459b89ad44c94098e474571b6',
          );

        expect(tokenDetails.standard).toStrictEqual('ERC20');
        expect(tokenDetails.decimals).toStrictEqual(String(tokenData.decimals));
        expect(tokenDetails.symbol).toStrictEqual(tokenData.symbol);
        expect(tokenDetails.balance).toStrictEqual('3000000000000000000');
      });

      it('gets token data from tokens if available, and with a balance retrieved by fetchTokenBalance', async () => {
        const providerResultStub = {
          eth_getCode: '0x123',
          eth_call:
            '0x00000000000000000000000000000000000000000000000029a2241af62c0000',
        };
        const { provider } = createTestProviderTools({
          scaffold: providerResultStub,
          networkId: '5',
          chainId: '5',
        });

        const tokenData = {
          decimals: 18,
          symbol: 'DAI',
        };

        metamaskController.tokensController.update({
          tokens: [
            {
              address: '0x6b175474e89094c44da98b954eedeac495271d0f',
              ...tokenData,
            },
          ],
        });

        metamaskController.provider = provider;
        const tokenDetails =
          await metamaskController.getTokenStandardAndDetails(
            '0x6B175474E89094C44Da98b954EedeAC495271d0F',
            '0xf0d172594caedee459b89ad44c94098e474571b6',
          );

        expect(tokenDetails.standard).toStrictEqual('ERC20');
        expect(tokenDetails.decimals).toStrictEqual(String(tokenData.decimals));
        expect(tokenDetails.symbol).toStrictEqual(tokenData.symbol);
        expect(tokenDetails.balance).toStrictEqual('3000000000000000000');
      });

      it('gets token data from contract-metadata if available, and with a balance retrieved by fetchTokenBalance', async () => {
        const providerResultStub = {
          eth_getCode: '0x123',
          eth_call:
            '0x00000000000000000000000000000000000000000000000029a2241af62c0000',
        };
        const { provider } = createTestProviderTools({
          scaffold: providerResultStub,
          networkId: '5',
          chainId: '5',
        });

        metamaskController.provider = provider;
        const tokenDetails =
          await metamaskController.getTokenStandardAndDetails(
            '0x6B175474E89094C44Da98b954EedeAC495271d0F',
            '0xf0d172594caedee459b89ad44c94098e474571b6',
          );

        expect(tokenDetails.standard).toStrictEqual('ERC20');
        expect(tokenDetails.decimals).toStrictEqual('18');
        expect(tokenDetails.symbol).toStrictEqual('DAI');
        expect(tokenDetails.balance).toStrictEqual('3000000000000000000');
      });

      it('gets token data from the blockchain, via the assetsContractController, if not available through other sources', async () => {
        const providerResultStub = {
          eth_getCode: '0x123',
          eth_call:
            '0x00000000000000000000000000000000000000000000000029a2241af62c0000',
        };
        const { provider } = createTestProviderTools({
          scaffold: providerResultStub,
          networkId: '5',
          chainId: '5',
        });

        const tokenData = {
          standard: 'ERC20',
          decimals: 18,
          symbol: 'DAI',
          balance: '333',
        };

        metamaskController.tokenListController.update(() => {
          return {
            tokenList: {
              '0x6b175474e89094c44da98b954eedeac495271d0f': {},
            },
          };
        });

        metamaskController.provider = provider;

        jest
          .spyOn(
            metamaskController.assetsContractController,
            'getTokenStandardAndDetails',
          )
          .mockReturnValue(tokenData);

        const tokenDetails =
          await metamaskController.getTokenStandardAndDetails(
            '0xNotInTokenList',
            '0xf0d172594caedee459b89ad44c94098e474571b6',
          );

        expect(tokenDetails.standard).toStrictEqual(
          tokenData.standard.toUpperCase(),
        );
        expect(tokenDetails.decimals).toStrictEqual(String(tokenData.decimals));
        expect(tokenDetails.symbol).toStrictEqual(tokenData.symbol);
        expect(tokenDetails.balance).toStrictEqual(tokenData.balance);
      });

      it('gets token data from the blockchain, via the assetsContractController, if it is in the token list but is an ERC721', async () => {
        const providerResultStub = {
          eth_getCode: '0x123',
          eth_call:
            '0x00000000000000000000000000000000000000000000000029a2241af62c0000',
        };
        const { provider } = createTestProviderTools({
          scaffold: providerResultStub,
          networkId: '5',
          chainId: '5',
        });

        const tokenData = {
          standard: 'ERC721',
          decimals: 18,
          symbol: 'DAI',
          balance: '333',
        };

        metamaskController.tokenListController.update(() => {
          return {
            tokenList: {
              '0xaaa75474e89094c44da98b954eedeac495271d0f': tokenData,
            },
          };
        });

        metamaskController.provider = provider;

        jest
          .spyOn(
            metamaskController.assetsContractController,
            'getTokenStandardAndDetails',
          )
          .mockReturnValue(tokenData);

        const tokenDetails =
          await metamaskController.getTokenStandardAndDetails(
            '0xAAA75474e89094c44da98b954eedeac495271d0f',
            '0xf0d172594caedee459b89ad44c94098e474571b6',
          );

        expect(tokenDetails.standard).toStrictEqual(
          tokenData.standard.toUpperCase(),
        );
        expect(tokenDetails.decimals).toStrictEqual(String(tokenData.decimals));
        expect(tokenDetails.symbol).toStrictEqual(tokenData.symbol);
        expect(tokenDetails.balance).toStrictEqual(tokenData.balance);
      });

      it('gets token data from the blockchain, via the assetsContractController, if it is in the token list but is an ERC1155', async () => {
        const providerResultStub = {
          eth_getCode: '0x123',
          eth_call:
            '0x00000000000000000000000000000000000000000000000029a2241af62c0000',
        };
        const { provider } = createTestProviderTools({
          scaffold: providerResultStub,
          networkId: '5',
          chainId: '5',
        });

        const tokenData = {
          standard: 'ERC1155',
          decimals: 18,
          symbol: 'DAI',
          balance: '333',
        };

        metamaskController.tokenListController.update(() => {
          return {
            tokenList: {
              '0xaaa75474e89094c44da98b954eedeac495271d0f': tokenData,
            },
          };
        });

        metamaskController.provider = provider;

        jest
          .spyOn(
            metamaskController.assetsContractController,
            'getTokenStandardAndDetails',
          )
          .mockReturnValue(tokenData);

        const tokenDetails =
          await metamaskController.getTokenStandardAndDetails(
            '0xAAA75474e89094c44da98b954eedeac495271d0f',
            '0xf0d172594caedee459b89ad44c94098e474571b6',
          );
        expect(tokenDetails.standard).toStrictEqual(
          tokenData.standard.toUpperCase(),
        );
        expect(tokenDetails.decimals).toStrictEqual(String(tokenData.decimals));
        expect(tokenDetails.symbol).toStrictEqual(tokenData.symbol);
        expect(tokenDetails.balance).toStrictEqual(tokenData.balance);
      });

      describe('findNetworkConfigurationBy', () => {
        it('returns null if passed an object containing a valid networkConfiguration key but no matching value is found', () => {
          expect(
            metamaskController.findNetworkConfigurationBy({
              chainId: '0xnone',
            }),
          ).toStrictEqual(null);
        });
        it('returns null if passed an object containing an invalid networkConfiguration key', () => {
          expect(
            metamaskController.findNetworkConfigurationBy({
              invalidKey: '0xnone',
            }),
          ).toStrictEqual(null);
        });

        it('returns matching networkConfiguration when passed a chainId that matches an existing configuration', () => {
          expect(
            metamaskController.findNetworkConfigurationBy({
              chainId: MAINNET_CHAIN_ID,
            }),
          ).toStrictEqual({
            chainId: MAINNET_CHAIN_ID,
            nickname: 'Alt Mainnet',
            id: NETWORK_CONFIGURATION_ID_1,
            rpcUrl: ALT_MAINNET_RPC_URL,
            ticker: ETH,
            type: NETWORK_TYPES.RPC,
          });
        });

        it('returns matching networkConfiguration when passed a ticker that matches an existing configuration', () => {
          expect(
            metamaskController.findNetworkConfigurationBy({
              ticker: MATIC,
            }),
          ).toStrictEqual({
            rpcUrl: POLYGON_RPC_URL,
            type: NETWORK_TYPES.RPC,
            chainId: POLYGON_CHAIN_ID,
            ticker: MATIC,
            nickname: 'Polygon',
            id: NETWORK_CONFIGURATION_ID_2,
          });
        });

        it('returns matching networkConfiguration when passed a nickname that matches an existing configuration', () => {
          expect(
            metamaskController.findNetworkConfigurationBy({
              nickname: 'Alt Mainnet',
            }),
          ).toStrictEqual({
            chainId: MAINNET_CHAIN_ID,
            nickname: 'Alt Mainnet',
            id: NETWORK_CONFIGURATION_ID_1,
            rpcUrl: ALT_MAINNET_RPC_URL,
            ticker: ETH,
            type: NETWORK_TYPES.RPC,
          });
        });

        it('returns null if passed an object containing mismatched networkConfiguration key/value combination', () => {
          expect(
            metamaskController.findNetworkConfigurationBy({
              nickname: MAINNET_CHAIN_ID,
            }),
          ).toStrictEqual(null);
        });

        it('returns the first networkConfiguration added if passed an key/value combination for which there are multiple matching configurations', () => {
          expect(
            metamaskController.findNetworkConfigurationBy({
              chainId: POLYGON_CHAIN_ID,
            }),
          ).toStrictEqual({
            rpcUrl: POLYGON_RPC_URL,
            type: NETWORK_TYPES.RPC,
            chainId: POLYGON_CHAIN_ID,
            ticker: MATIC,
            nickname: 'Polygon',
            id: NETWORK_CONFIGURATION_ID_2,
          });
        });
      });
    });

    describe('getTokenSymbol', () => {
      it('should gets token symbol for given address', async () => {
        const providerResultStub = {
          eth_getCode: '0x123',
          eth_call:
            '0x00000000000000000000000000000000000000000000000029a2241af62c0000',
        };
        const { provider } = createTestProviderTools({
          scaffold: providerResultStub,
          networkId: '5',
          chainId: '5',
        });

        const tokenData = {
          standard: 'ERC20',
          decimals: 18,
          symbol: 'DAI',
          balance: '333',
        };

        metamaskController.tokenListController.update(() => {
          return {
            tokenList: {
              '0x6b175474e89094c44da98b954eedeac495271d0f': {},
            },
          };
        });

        metamaskController.provider = provider;

        jest
          .spyOn(
            metamaskController.assetsContractController,
            'getTokenStandardAndDetails',
          )
          .mockReturnValue(tokenData);

        const tokenSymbol = await metamaskController.getTokenSymbol(
          '0xNotInTokenList',
        );

        expect(tokenSymbol).toStrictEqual(tokenData.symbol);
      });

      it('should return null for given token address', async () => {
        const providerResultStub = {
          eth_getCode: '0x123',
          eth_call:
            '0x00000000000000000000000000000000000000000000000029a2241af62c0000',
        };
        const { provider } = createTestProviderTools({
          scaffold: providerResultStub,
          networkId: '5',
          chainId: '5',
        });

        metamaskController.tokenListController.update(() => {
          return {
            tokenList: {
              '0x6b175474e89094c44da98b954eedeac495271d0f': {},
            },
          };
        });

        metamaskController.provider = provider;

        jest
          .spyOn(
            metamaskController.assetsContractController,
            'getTokenStandardAndDetails',
          )
          .mockImplementation(() => {
            throw new Error('error');
          });

        const tokenSymbol = await metamaskController.getTokenSymbol(
          '0xNotInTokenList',
        );

        expect(tokenSymbol).toStrictEqual(null);
      });
    });

    describe('incoming transactions', () => {
      it('starts incoming transaction polling if incomingTransactionsPreferences is enabled for that chainId', async () => {
        expect(
          TransactionController.prototype.startIncomingTransactionPolling,
        ).not.toHaveBeenCalled();

        await metamaskController.preferencesController.store.subscribe.mock.lastCall[0](
          {
            incomingTransactionsPreferences: {
              [MAINNET_CHAIN_ID]: true,
            },
          },
        );

        expect(
          TransactionController.prototype.startIncomingTransactionPolling,
        ).toHaveBeenCalledTimes(1);
      });

      it('stops incoming transaction polling if incomingTransactionsPreferences is disabled for that chainId', async () => {
        expect(
          TransactionController.prototype.stopIncomingTransactionPolling,
        ).not.toHaveBeenCalled();

        await metamaskController.preferencesController.store.subscribe.mock.lastCall[0](
          {
            incomingTransactionsPreferences: {
              [MAINNET_CHAIN_ID]: false,
            },
          },
        );

        expect(
          TransactionController.prototype.stopIncomingTransactionPolling,
        ).toHaveBeenCalledTimes(1);
      });

      it('updates incoming transactions when changing account', async () => {
        expect(
          TransactionController.prototype.updateIncomingTransactions,
        ).not.toHaveBeenCalled();

        metamaskController.controllerMessenger.publish(
          'AccountsController:selectedAccountChange',
          TEST_INTERNAL_ACCOUNT,
        );

        expect(
          TransactionController.prototype.updateIncomingTransactions,
        ).toHaveBeenCalledTimes(1);
      });

      it('updates incoming transactions when changing network', async () => {
        expect(
          TransactionController.prototype.updateIncomingTransactions,
        ).not.toHaveBeenCalled();

        await ControllerMessenger.prototype.subscribe.mock.calls
          .filter((args) => args[0] === 'NetworkController:networkDidChange')
          .slice(-1)[0][1]();

        expect(
          TransactionController.prototype.updateIncomingTransactions,
        ).toHaveBeenCalledTimes(1);
      });
    });
  });

  describe('MV3 Specific behaviour', () => {
    beforeAll(async () => {
      mockIsManifestV3.mockReturnValue(true);
      globalThis.isFirstTimeProfileLoaded = true;
    });

    beforeEach(async () => {
      jest.spyOn(MetaMaskController.prototype, 'resetStates');
    });

    it('should reset state', () => {
      browserPolyfillMock.storage.session.set.mockReset();

      const metamaskController = new MetaMaskController({
        showUserConfirmation: noop,
        encryptor: mockEncryptor,
        initState: cloneDeep(firstTimeState),
        initLangCode: 'en_US',
        platform: {
          showTransactionNotification: () => undefined,
          getVersion: () => 'foo',
        },
        browser: browserPolyfillMock,
        infuraProjectId: 'foo',
        isFirstMetaMaskControllerSetup: true,
      });

      expect(metamaskController.resetStates).toHaveBeenCalledTimes(1);
      expect(browserPolyfillMock.storage.session.set).toHaveBeenCalledTimes(1);
      expect(browserPolyfillMock.storage.session.set).toHaveBeenCalledWith({
        isFirstMetaMaskControllerSetup: false,
      });
    });

    it('in mv3, it should not reset states if isFirstMetaMaskControllerSetup is false', () => {
      browserPolyfillMock.storage.session.set.mockReset();

      const metamaskController = new MetaMaskController({
        showUserConfirmation: noop,
        encryptor: mockEncryptor,
        initState: cloneDeep(firstTimeState),
        initLangCode: 'en_US',
        platform: {
          showTransactionNotification: () => undefined,
          getVersion: () => 'foo',
        },
        browser: browserPolyfillMock,
        infuraProjectId: 'foo',
        isFirstMetaMaskControllerSetup: false,
      });

      expect(metamaskController.resetStates).not.toHaveBeenCalled();
      expect(browserPolyfillMock.storage.session.set).not.toHaveBeenCalled();
    });
  });
});<|MERGE_RESOLUTION|>--- conflicted
+++ resolved
@@ -978,13 +978,8 @@
           '0x0dcd5d886577d5081b0c52e242ef29e70be3e7bc';
 
         jest
-<<<<<<< HEAD
-          .spyOn(metamaskController.preferencesController, 'getSelectedAddress')
-          .mockReturnValue(selectedAddressMock);
-=======
           .spyOn(metamaskController.accountsController, 'getSelectedAccount')
           .mockReturnValue({ address: selectedAddressMock });
->>>>>>> 4e8e0b41
 
         jest.spyOn(metamaskController.txController, 'wipeTransactions');
 
