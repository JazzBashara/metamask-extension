--- conflicted
+++ resolved
@@ -84,18 +84,11 @@
   buildSnapEndowmentSpecifications,
   buildSnapRestrictedMethodSpecifications,
 } from '@metamask/snaps-controllers';
-<<<<<<< HEAD
 import { createSnapsMethodMiddleware } from '@metamask/snaps-rpc-methods';
 ///: END:ONLY_INCLUDE_IF
 
 import { AccountsController } from '@metamask/accounts-controller';
 
-=======
-///: END:ONLY_INCLUDE_IF
-
-import { AccountsController } from '@metamask/accounts-controller';
-
->>>>>>> 726bdf9d
 ///: BEGIN:ONLY_INCLUDE_IF(build-mmi)
 import {
   CUSTODIAN_TYPES,
@@ -249,23 +242,11 @@
 import AccountTracker from './lib/account-tracker';
 import createDupeReqFilterMiddleware from './lib/createDupeReqFilterMiddleware';
 import createLoggerMiddleware from './lib/createLoggerMiddleware';
-<<<<<<< HEAD
 import { createMethodMiddleware } from './lib/rpc-method-middleware';
 import createOriginMiddleware from './lib/createOriginMiddleware';
 import createTabIdMiddleware from './lib/createTabIdMiddleware';
 import { NetworkOrderController } from './controllers/network-order';
 import { AccountOrderController } from './controllers/account-order';
-=======
-import {
-  createMethodMiddleware,
-  ///: BEGIN:ONLY_INCLUDE_IF(snaps)
-  createSnapMethodMiddleware,
-  ///: END:ONLY_INCLUDE_IF
-} from './lib/rpc-method-middleware';
-import createOriginMiddleware from './lib/createOriginMiddleware';
-import createTabIdMiddleware from './lib/createTabIdMiddleware';
-import { NetworkOrderController } from './controllers/network-order';
->>>>>>> 726bdf9d
 import createOnboardingMiddleware from './lib/createOnboardingMiddleware';
 import { setupMultiplex } from './lib/stream-utils';
 import EnsController from './controllers/ens';
@@ -296,13 +277,6 @@
   NOTIFICATION_NAMES,
   PermissionLogController,
   unrestrictedMethods,
-<<<<<<< HEAD
-=======
-  ///: BEGIN:ONLY_INCLUDE_IF(snaps)
-  buildSnapEndowmentSpecifications,
-  buildSnapRestrictedMethodSpecifications,
-  ///: END:ONLY_INCLUDE_IF
->>>>>>> 726bdf9d
 } from './controllers/permissions';
 import createRPCMethodTrackingMiddleware from './lib/createRPCMethodTrackingMiddleware';
 import { securityProviderCheck } from './lib/security-provider-helpers';
@@ -310,11 +284,8 @@
 import { IndexedDBPPOMStorage } from './lib/ppom/indexed-db-backend';
 ///: END:ONLY_INCLUDE_IF
 import { updateCurrentLocale } from './translate';
-<<<<<<< HEAD
 import { TrezorOffscreenBridge } from './lib/offscreen-bridge/trezor-offscreen-bridge';
 import { LedgerOffscreenBridge } from './lib/offscreen-bridge/ledger-offscreen-bridge';
-=======
->>>>>>> 726bdf9d
 ///: BEGIN:ONLY_INCLUDE_IF(keyring-snaps)
 import { snapKeyringBuilder, getAccountsBySnapId } from './lib/snap-keyring';
 ///: END:ONLY_INCLUDE_IF
@@ -592,12 +563,9 @@
       getNetworkClientById: this.networkController.getNetworkClientById.bind(
         this.networkController,
       ),
-<<<<<<< HEAD
-=======
       getERC20TokenName: this.assetsContractController.getERC20TokenName.bind(
         this.assetsContractController,
       ),
->>>>>>> 726bdf9d
       config: {
         provider: this.provider,
         selectedAddress:
@@ -718,13 +686,9 @@
       allowedActions: [
         'NetworkController:getEIP1559Compatibility',
         'NetworkController:getNetworkClientById',
-<<<<<<< HEAD
         'NetworkController:getState',
       ],
       allowedEvents: ['NetworkController:stateChange'],
-=======
-      ],
->>>>>>> 726bdf9d
     });
 
     const gasApiBaseUrl = process.env.SWAPS_USE_DEV_APIS
@@ -841,7 +805,6 @@
       messenger: networkOrderMessenger,
       state: initState.NetworkOrderController,
     });
-<<<<<<< HEAD
 
     const accountOrderMessenger = this.controllerMessenger.getRestricted({
       name: 'AccountOrderController',
@@ -877,19 +840,12 @@
       state: initState.AccountsController,
     });
 
-=======
->>>>>>> 726bdf9d
     // token exchange rate tracker
     this.tokenRatesController = new TokenRatesController(
       {
         chainId: this.networkController.state.providerConfig.chainId,
         ticker: this.networkController.state.providerConfig.ticker,
-<<<<<<< HEAD
         selectedAddress: this.accountsController.getSelectedAccount().address,
-=======
-        selectedAddress: () =>
-          this.accountsController.getSelectedAccount().address,
->>>>>>> 726bdf9d
         onTokensStateChange: (listener) =>
           this.tokensController.subscribe(listener),
         onNetworkStateChange: networkControllerMessenger.subscribe.bind(
@@ -994,14 +950,11 @@
         );
       }
       ///: END:ONLY_INCLUDE_IF
-<<<<<<< HEAD
     } else if (isManifestV3) {
       additionalKeyrings.push(
         hardwareKeyringBuilderFactory(TrezorKeyring, TrezorOffscreenBridge),
         hardwareKeyringBuilderFactory(LedgerKeyring, LedgerOffscreenBridge),
       );
-=======
->>>>>>> 726bdf9d
     }
 
     ///: BEGIN:ONLY_INCLUDE_IF(keyring-snaps)
@@ -1090,35 +1043,6 @@
       },
     );
 
-<<<<<<< HEAD
-=======
-    const accountsControllerMessenger = this.controllerMessenger.getRestricted({
-      name: 'AccountsController',
-      allowedEvents: [
-        'SnapController:stateChange',
-        'KeyringController:accountRemoved',
-        'KeyringController:stateChange',
-        'AccountsController:selectedAccountChange',
-      ],
-      allowedActions: [
-        'AccountsController:setCurrentAccount',
-        'AccountsController:setAccountName',
-        'AccountsController:listAccounts',
-        'AccountsController:getSelectedAccount',
-        'AccountsController:getAccountByAddress',
-        'AccountsController:updateAccounts',
-        'KeyringController:getAccounts',
-        'KeyringController:getKeyringsByType',
-        'KeyringController:getKeyringForAccount',
-      ],
-    });
-
-    this.accountsController = new AccountsController({
-      messenger: accountsControllerMessenger,
-      state: initState.AccountsController,
-    });
-
->>>>>>> 726bdf9d
     this.permissionController = new PermissionController({
       messenger: this.controllerMessenger.getRestricted({
         name: 'PermissionController',
@@ -1414,16 +1338,6 @@
       }, this.onboardingController.store.getState()),
     );
 
-<<<<<<< HEAD
-=======
-    this.cachedBalancesController = new CachedBalancesController({
-      accountTracker: this.accountTracker,
-      getCurrentChainId: () =>
-        this.networkController.state.providerConfig.chainId,
-      initState: initState.CachedBalancesController,
-    });
-
->>>>>>> 726bdf9d
     ///: BEGIN:ONLY_INCLUDE_IF(desktop)
     this.desktopController = new DesktopController({
       initState: initState.DesktopController,
@@ -1976,10 +1890,7 @@
       SubjectMetadataController: this.subjectMetadataController,
       AnnouncementController: this.announcementController,
       NetworkOrderController: this.networkOrderController,
-<<<<<<< HEAD
       AccountOrderController: this.accountOrderController,
-=======
->>>>>>> 726bdf9d
       GasFeeController: this.gasFeeController,
       TokenListController: this.tokenListController,
       TokensController: this.tokensController,
@@ -2031,10 +1942,7 @@
         SubjectMetadataController: this.subjectMetadataController,
         AnnouncementController: this.announcementController,
         NetworkOrderController: this.networkOrderController,
-<<<<<<< HEAD
         AccountOrderController: this.accountOrderController,
-=======
->>>>>>> 726bdf9d
         GasFeeController: this.gasFeeController,
         TokenListController: this.tokenListController,
         TokensController: this.tokensController,
@@ -2287,7 +2195,6 @@
     const snapEncryptor = encryptorFactory(10_000);
 
     return {
-<<<<<<< HEAD
       ...buildSnapEndowmentSpecifications(Object.keys(ExcludedSnapEndowments)),
       ...buildSnapRestrictedMethodSpecifications(
         Object.keys(ExcludedSnapPermissions),
@@ -2298,43 +2205,6 @@
           clearSnapState: this.controllerMessenger.call.bind(
             this.controllerMessenger,
             'SnapController:clearSnapState',
-=======
-      ...buildSnapEndowmentSpecifications(),
-      ...buildSnapRestrictedMethodSpecifications({
-        encrypt: snapEncryptor.encrypt,
-        decrypt: snapEncryptor.decrypt,
-        getLocale: this.getLocale.bind(this),
-        clearSnapState: this.controllerMessenger.call.bind(
-          this.controllerMessenger,
-          'SnapController:clearSnapState',
-        ),
-        getMnemonic: this.getPrimaryKeyringMnemonic.bind(this),
-        getUnlockPromise: this.appStateController.getUnlockPromise.bind(
-          this.appStateController,
-        ),
-        getSnap: this.controllerMessenger.call.bind(
-          this.controllerMessenger,
-          'SnapController:get',
-        ),
-        handleSnapRpcRequest: this.handleSnapRequest.bind(this),
-        getSnapState: this.controllerMessenger.call.bind(
-          this.controllerMessenger,
-          'SnapController:getSnapState',
-        ),
-        showDialog: (origin, type, content, placeholder) =>
-          this.approvalController.addAndShowApprovalRequest({
-            origin,
-            type: SNAP_DIALOG_TYPES[type],
-            requestData: { content, placeholder },
-          }),
-        showNativeNotification: (origin, args) =>
-          this.controllerMessenger.call(
-            'RateLimitController:call',
-            origin,
-            'showNativeNotification',
-            origin,
-            args.message,
->>>>>>> 726bdf9d
           ),
           getMnemonic: this.getPrimaryKeyringMnemonic.bind(this),
           getUnlockPromise: this.appStateController.getUnlockPromise.bind(
@@ -2406,16 +2276,7 @@
           ///: END:ONLY_INCLUDE_IF
           ///: BEGIN:ONLY_INCLUDE_IF(snaps)
         },
-<<<<<<< HEAD
-      ),
-=======
-        ///: END:ONLY_INCLUDE_IF
-        ///: BEGIN:ONLY_INCLUDE_IF(keyring-snaps)
-        getSnapKeyring: this.getSnapKeyring.bind(this),
-        ///: END:ONLY_INCLUDE_IF
-        ///: BEGIN:ONLY_INCLUDE_IF(snaps)
-      }),
->>>>>>> 726bdf9d
+      ),
     };
   }
 
@@ -2499,27 +2360,6 @@
     );
 
     ///: BEGIN:ONLY_INCLUDE_IF(snaps)
-<<<<<<< HEAD
-=======
-    // Record Snap metadata whenever a Snap is added to state.
-    this.controllerMessenger.subscribe(
-      `${this.snapController.name}:snapAdded`,
-      (snap, svgIcon = null) => {
-        const {
-          manifest: { proposedName },
-          version,
-        } = snap;
-        this.subjectMetadataController.addSubjectMetadata({
-          subjectType: SubjectType.Snap,
-          name: proposedName,
-          origin: snap.id,
-          version,
-          svgIcon,
-        });
-      },
-    );
-
->>>>>>> 726bdf9d
     this.controllerMessenger.subscribe(
       `${this.snapController.name}:snapInstalled`,
       (truncatedSnap, origin) => {
@@ -2590,12 +2430,6 @@
 
         this.dismissNotifications(notificationIds);
 
-<<<<<<< HEAD
-=======
-    this.controllerMessenger.subscribe(
-      `${this.snapController.name}:snapUninstalled`,
-      (truncatedSnap) => {
->>>>>>> 726bdf9d
         const snapId = truncatedSnap.id;
         const snapCategory = this._getSnapMetadata(snapId)?.category;
         this.metaMetricsController.trackEvent({
@@ -3277,25 +3111,14 @@
       markNotificationsAsRead: this.markNotificationsAsRead.bind(this),
       updateCaveat: this.updateCaveat.bind(this),
       updateNetworksList: this.updateNetworksList.bind(this),
-<<<<<<< HEAD
       updateAccountsList: this.updateAccountsList.bind(this),
       updateHiddenAccountsList: this.updateHiddenAccountsList.bind(this),
-=======
->>>>>>> 726bdf9d
       getPhishingResult: async (website) => {
         await phishingController.maybeUpdateState();
 
         return phishingController.test(website);
       },
       ///: END:ONLY_INCLUDE_IF
-<<<<<<< HEAD
-=======
-      ///: BEGIN:ONLY_INCLUDE_IF(keyring-snaps)
-      updateSnapRegistry: this.preferencesController.updateSnapRegistry.bind(
-        preferencesController,
-      ),
-      ///: END:ONLY_INCLUDE_IF
->>>>>>> 726bdf9d
       ///: BEGIN:ONLY_INCLUDE_IF(desktop)
       // Desktop
       getDesktopEnabled: this.desktopController.getDesktopEnabled.bind(
@@ -3673,7 +3496,6 @@
             selectedAddress: address,
           });
 
-<<<<<<< HEAD
           const tokens =
             this.tokensController.state.allTokens?.[chainId]?.[address];
           const detectedTokens =
@@ -3694,21 +3516,6 @@
         // This account has assets, so check the next one
         ({ addedAccountAddress: address } =
           await this.keyringController.addNewAccount(count));
-=======
-      const internalAccounts = this.accountsController.listAccounts();
-
-      // remove extra zero balance account potentially created from seeking ahead
-      if (accounts.length > 1 && lastBalance === '0x0') {
-        const internalAccount = internalAccounts.find(
-          (account) =>
-            account.address.toLowerCase() ===
-            accounts[accounts.length - 1].toLowerCase(),
-        );
-        if (internalAccount) {
-          await this.removeAccount(internalAccount.address);
-        }
-        accounts = await this.keyringController.getAccounts();
->>>>>>> 726bdf9d
       }
 
       // This must be set as soon as possible to communicate to the
@@ -5652,7 +5459,6 @@
       throw err;
     }
   };
-<<<<<<< HEAD
 
   updateAccountsList = (pinnedAccountList) => {
     try {
@@ -5671,8 +5477,6 @@
       throw err;
     }
   };
-=======
->>>>>>> 726bdf9d
 
   rejectPermissionsRequest = (requestId) => {
     try {
