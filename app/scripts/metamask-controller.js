import EventEmitter from 'events';
import pump from 'pump';
import { ObservableStore } from '@metamask/obs-store';
import { storeAsStream } from '@metamask/obs-store/dist/asStream';
import { JsonRpcEngine } from 'json-rpc-engine';
import { createEngineStream } from 'json-rpc-middleware-stream';
import { providerAsMiddleware } from '@metamask/eth-json-rpc-middleware';
import {
  debounce,
  ///: BEGIN:ONLY_INCLUDE_IN(snaps)
  throttle,
  ///: END:ONLY_INCLUDE_IN
} from 'lodash';
import { keyringBuilderFactory } from '@metamask/eth-keyring-controller';
import { KeyringController } from '@metamask/keyring-controller';
import createFilterMiddleware from 'eth-json-rpc-filters';
import createSubscriptionManager from 'eth-json-rpc-filters/subscriptionManager';
import { errorCodes as rpcErrorCodes, EthereumRpcError } from 'eth-rpc-errors';
import { Mutex } from 'await-semaphore';
import log from 'loglevel';
import { TrezorKeyring } from '@metamask/eth-trezor-keyring';
import LedgerBridgeKeyring from '@metamask/eth-ledger-bridge-keyring';
import LatticeKeyring from 'eth-lattice-keyring';
import { MetaMaskKeyring as QRHardwareKeyring } from '@keystonehq/metamask-airgapped-keyring';
import EthQuery from 'eth-query';
import nanoid from 'nanoid';
import { captureException } from '@sentry/browser';
import { AddressBookController } from '@metamask/address-book-controller';
import {
  ApprovalController,
  ApprovalRequestNotFoundError,
} from '@metamask/approval-controller';
import { ControllerMessenger } from '@metamask/base-controller';
import {
  AssetsContractController,
  CurrencyRateController,
  NftController,
  NftDetectionController,
  TokenListController,
  TokenRatesController,
  TokensController,
} from '@metamask/assets-controllers';
import { PhishingController } from '@metamask/phishing-controller';
import { AnnouncementController } from '@metamask/announcement-controller';
import { NetworkController } from '@metamask/network-controller';
import { GasFeeController } from '@metamask/gas-fee-controller';
import {
  PermissionController,
  PermissionsRequestNotFoundError,
} from '@metamask/permission-controller';
import {
  SubjectMetadataController,
  SubjectType,
} from '@metamask/subject-metadata-controller';
import SmartTransactionsController from '@metamask/smart-transactions-controller';
///: BEGIN:ONLY_INCLUDE_IN(snaps)
import { encrypt, decrypt } from '@metamask/browser-passworder';
import { RateLimitController } from '@metamask/rate-limit-controller';
import { NotificationController } from '@metamask/notification-controller';

import {
  CronjobController,
  JsonSnapsRegistry,
  SnapController,
  IframeExecutionService,
} from '@metamask/snaps-controllers';
///: END:ONLY_INCLUDE_IN
///: BEGIN:ONLY_INCLUDE_IN(keyring-snaps)
import { SnapKeyring } from '@metamask/eth-snap-keyring';
///: END:ONLY_INCLUDE_IN

///: BEGIN:ONLY_INCLUDE_IN(build-mmi)
import {
  CUSTODIAN_TYPES,
  MmiConfigurationController,
} from '@metamask-institutional/custody-keyring';
import { InstitutionalFeaturesController } from '@metamask-institutional/institutional-features';
import { CustodyController } from '@metamask-institutional/custody-controller';
import { TransactionUpdateController } from '@metamask-institutional/transaction-update';
///: END:ONLY_INCLUDE_IN
import { SignatureController } from '@metamask/signature-controller';
///: BEGIN:ONLY_INCLUDE_IN(blockaid)
<<<<<<< HEAD
import { PPOMController, createPPOMMiddleware } from '@metamask/ppom-validator';
=======
import { PPOMController } from '@metamask/ppom-validator';
>>>>>>> 877e184b
///: END:ONLY_INCLUDE_IN

///: BEGIN:ONLY_INCLUDE_IN(desktop)
// eslint-disable-next-line import/order
import { DesktopController } from '@metamask/desktop/dist/controllers/desktop';
///: END:ONLY_INCLUDE_IN

import {
  ApprovalType,
  ERC1155,
  ERC20,
  ERC721,
} from '@metamask/controller-utils';
import { wordlist } from '@metamask/scure-bip39/dist/wordlists/english';

///: BEGIN:ONLY_INCLUDE_IN(build-mmi)
import { toChecksumHexAddress } from '../../shared/modules/hexstring-utils';
///: END:ONLY_INCLUDE_IN

import {
  AssetType,
  TransactionStatus,
  TransactionType,
  TokenStandard,
} from '../../shared/constants/transaction';
import {
  GAS_API_BASE_URL,
  GAS_DEV_API_BASE_URL,
  SWAPS_CLIENT_ID,
} from '../../shared/constants/swaps';
import {
  CHAIN_IDS,
  NETWORK_TYPES,
  TEST_NETWORK_TICKER_MAP,
  NetworkStatus,
} from '../../shared/constants/network';
import { HardwareDeviceNames } from '../../shared/constants/hardware-wallets';
import { KeyringType } from '../../shared/constants/keyring';
import {
  CaveatTypes,
  RestrictedMethods,
  ///: BEGIN:ONLY_INCLUDE_IN(snaps)
  EndowmentPermissions,
  ExcludedSnapPermissions,
  ExcludedSnapEndowments,
  ///: END:ONLY_INCLUDE_IN
} from '../../shared/constants/permissions';
import { UI_NOTIFICATIONS } from '../../shared/notifications';
///: BEGIN:ONLY_INCLUDE_IN(build-mmi)
import { UI_INSTITUTIONAL_NOTIFICATIONS } from '../../shared/notifications/institutional';
///: END:ONLY_INCLUDE_IN
import { MILLISECOND, SECOND } from '../../shared/constants/time';
import {
  ORIGIN_METAMASK,
  ///: BEGIN:ONLY_INCLUDE_IN(snaps)
  SNAP_DIALOG_TYPES,
  ///: END:ONLY_INCLUDE_IN
  POLLING_TOKEN_ENVIRONMENT_TYPES,
} from '../../shared/constants/app';
import {
  MetaMetricsEventCategory,
  MetaMetricsEventName,
} from '../../shared/constants/metametrics';

import {
  getTokenIdParam,
  fetchTokenBalance,
} from '../../shared/lib/token-util.ts';
import { isEqualCaseInsensitive } from '../../shared/modules/string-utils';
import { parseStandardTokenTransactionData } from '../../shared/modules/transaction.utils';
import { STATIC_MAINNET_TOKEN_LIST } from '../../shared/constants/tokens';
import { getTokenValueParam } from '../../shared/lib/metamask-controller-utils';
import { isManifestV3 } from '../../shared/modules/mv3.utils';
import { hexToDecimal } from '../../shared/modules/conversion.utils';
import { ACTION_QUEUE_METRICS_E2E_TEST } from '../../shared/constants/test-flags';

///: BEGIN:ONLY_INCLUDE_IN(blockaid)
import { createPPOMMiddleware } from './lib/ppom/ppom-middleware';
import * as PPOMModule from './lib/ppom/ppom';
///: END:ONLY_INCLUDE_IN
import {
  onMessageReceived,
  checkForMultipleVersionsRunning,
} from './detect-multiple-instances';
///: BEGIN:ONLY_INCLUDE_IN(build-mmi)
import MMIController from './controllers/mmi-controller';
import { mmiKeyringBuilderFactory } from './mmi-keyring-builder-factory';
///: END:ONLY_INCLUDE_IN
import ComposableObservableStore from './lib/ComposableObservableStore';
import AccountTracker from './lib/account-tracker';
import createDupeReqFilterMiddleware from './lib/createDupeReqFilterMiddleware';
import createLoggerMiddleware from './lib/createLoggerMiddleware';
import {
  createMethodMiddleware,
  ///: BEGIN:ONLY_INCLUDE_IN(snaps)
  createSnapMethodMiddleware,
  ///: END:ONLY_INCLUDE_IN
} from './lib/rpc-method-middleware';
import createOriginMiddleware from './lib/createOriginMiddleware';
import createTabIdMiddleware from './lib/createTabIdMiddleware';
import createOnboardingMiddleware from './lib/createOnboardingMiddleware';
import { setupMultiplex } from './lib/stream-utils';
import EnsController from './controllers/ens';
import PreferencesController from './controllers/preferences';
import AppStateController from './controllers/app-state';
import CachedBalancesController from './controllers/cached-balances';
import AlertController from './controllers/alert';
import OnboardingController from './controllers/onboarding';
import Backup from './lib/backup';
import DecryptMessageController from './controllers/decrypt-message';
import TransactionController from './controllers/transactions';
import DetectTokensController from './controllers/detect-tokens';
import SwapsController from './controllers/swaps';
import seedPhraseVerifier from './lib/seed-phrase-verifier';
import MetaMetricsController from './controllers/metametrics';
import { segment } from './lib/segment';
import createMetaRPCHandler from './lib/createMetaRPCHandler';
import { previousValueComparator } from './lib/util';
import createMetamaskMiddleware from './lib/createMetamaskMiddleware';
import EncryptionPublicKeyController from './controllers/encryption-public-key';
import AppMetadataController from './controllers/app-metadata';

import {
  CaveatMutatorFactories,
  getCaveatSpecifications,
  getChangedAccounts,
  getPermissionBackgroundApiMethods,
  getPermissionSpecifications,
  getPermittedAccountsByOrigin,
  NOTIFICATION_NAMES,
  PermissionLogController,
  unrestrictedMethods,
  ///: BEGIN:ONLY_INCLUDE_IN(snaps)
  buildSnapEndowmentSpecifications,
  buildSnapRestrictedMethodSpecifications,
  ///: END:ONLY_INCLUDE_IN
} from './controllers/permissions';
import createRPCMethodTrackingMiddleware from './lib/createRPCMethodTrackingMiddleware';
import { securityProviderCheck } from './lib/security-provider-helpers';
///: BEGIN:ONLY_INCLUDE_IN(blockaid)
<<<<<<< HEAD
import { IndexedDBPPOMStorage } from './lib/indexed-db-backend';
=======
import { IndexedDBPPOMStorage } from './lib/ppom/indexed-db-backend';
>>>>>>> 877e184b
///: END:ONLY_INCLUDE_IN
import { updateCurrentLocale } from './translate';

export const METAMASK_CONTROLLER_EVENTS = {
  // Fired after state changes that impact the extension badge (unapproved msg count)
  // The process of updating the badge happens in app/scripts/background.js.
  UPDATE_BADGE: 'updateBadge',
  // TODO: Add this and similar enums to the `controllers` repo and export them
  APPROVAL_STATE_CHANGE: 'ApprovalController:stateChange',
};

// stream channels
const PHISHING_SAFELIST = 'metamask-phishing-safelist';

export default class MetamaskController extends EventEmitter {
  /**
   * @param {object} opts
   */
  constructor(opts) {
    super();

    const { isFirstMetaMaskControllerSetup } = opts;

    this.defaultMaxListeners = 20;

    this.sendUpdate = debounce(
      this.privateSendUpdate.bind(this),
      MILLISECOND * 200,
    );
    this.opts = opts;
    this.extension = opts.browser;
    this.platform = opts.platform;
    this.notificationManager = opts.notificationManager;
    const initState = opts.initState || {};
    const version = this.platform.getVersion();
    this.recordFirstTimeInfo(initState);

    // this keeps track of how many "controllerStream" connections are open
    // the only thing that uses controller connections are open metamask UI instances
    this.activeControllerConnections = 0;

    this.getRequestAccountTabIds = opts.getRequestAccountTabIds;
    this.getOpenMetamaskTabsIds = opts.getOpenMetamaskTabsIds;

    this.controllerMessenger = new ControllerMessenger();

    // instance of a class that wraps the extension's storage local API.
    this.localStoreApiWrapper = opts.localStore;

    this.currentMigrationVersion = opts.currentMigrationVersion;

    // observable state store
    this.store = new ComposableObservableStore({
      state: initState,
      controllerMessenger: this.controllerMessenger,
      persist: true,
    });

    // external connections by origin
    // Do not modify directly. Use the associated methods.
    this.connections = {};

    // lock to ensure only one vault created at once
    this.createVaultMutex = new Mutex();

    this.extension.runtime.onInstalled.addListener((details) => {
      if (details.reason === 'update' && version === '8.1.0') {
        this.platform.openExtensionInBrowser();
      }
    });

    this.appMetadataController = new AppMetadataController({
      state: initState.AppMetadataController,
      currentMigrationVersion: this.currentMigrationVersion,
      currentAppVersion: version,
    });

    // next, we will initialize the controllers
    // controller initialization order matters

    this.approvalController = new ApprovalController({
      messenger: this.controllerMessenger.getRestricted({
        name: 'ApprovalController',
      }),
      showApprovalRequest: opts.showUserConfirmation,
      typesExcludedFromRateLimiting: [
        ApprovalType.EthSign,
        ApprovalType.PersonalSign,
        ApprovalType.EthSignTypedData,
        ApprovalType.Transaction,
        ApprovalType.WatchAsset,
        ApprovalType.EthGetEncryptionPublicKey,
        ApprovalType.EthDecrypt,
      ],
    });

    ///: BEGIN:ONLY_INCLUDE_IN(build-mmi)
    this.mmiConfigurationController = new MmiConfigurationController({
      initState: initState.MmiConfigurationController,
      mmiConfigurationServiceUrl: process.env.MMI_CONFIGURATION_SERVICE_URL,
    });
    ///: END:ONLY_INCLUDE_IN

    const networkControllerMessenger = this.controllerMessenger.getRestricted({
      name: 'NetworkController',
      allowedEvents: [
        'NetworkController:stateChange',
        'NetworkController:networkWillChange',
        'NetworkController:networkDidChange',
        'NetworkController:infuraIsBlocked',
        'NetworkController:infuraIsUnblocked',
      ],
    });

    let initialNetworkControllerState = {};
    if (initState.NetworkController) {
      initialNetworkControllerState = initState.NetworkController;
    } else if (process.env.IN_TEST) {
      initialNetworkControllerState = {
        providerConfig: {
          chainId: CHAIN_IDS.LOCALHOST,
          nickname: 'Localhost 8545',
          rpcPrefs: {},
          rpcUrl: 'http://localhost:8545',
          ticker: 'ETH',
          type: 'rpc',
        },
        networkConfigurations: {
          networkConfigurationId: {
            chainId: CHAIN_IDS.LOCALHOST,
            nickname: 'Localhost 8545',
            rpcPrefs: {},
            rpcUrl: 'http://localhost:8545',
            ticker: 'ETH',
            networkConfigurationId: 'networkConfigurationId',
          },
        },
      };
    } else if (
      process.env.METAMASK_DEBUG ||
      process.env.METAMASK_ENVIRONMENT === 'test'
    ) {
      initialNetworkControllerState = {
        providerConfig: {
          type: NETWORK_TYPES.GOERLI,
          chainId: CHAIN_IDS.GOERLI,
          ticker: TEST_NETWORK_TICKER_MAP[NETWORK_TYPES.GOERLI],
        },
      };
    }
    this.networkController = new NetworkController({
      messenger: networkControllerMessenger,
      state: initialNetworkControllerState,
      infuraProjectId: opts.infuraProjectId,
      trackMetaMetricsEvent: (...args) =>
        this.metaMetricsController.trackEvent(...args),
    });
    this.networkController.initializeProvider();
    this.provider =
      this.networkController.getProviderAndBlockTracker().provider;
    this.blockTracker =
      this.networkController.getProviderAndBlockTracker().blockTracker;

    const tokenListMessenger = this.controllerMessenger.getRestricted({
      name: 'TokenListController',
      allowedEvents: [
        'TokenListController:stateChange',
        'NetworkController:stateChange',
      ],
    });

    this.tokenListController = new TokenListController({
      chainId: this.networkController.state.providerConfig.chainId,
      preventPollingOnNetworkRestart: initState.TokenListController
        ? initState.TokenListController.preventPollingOnNetworkRestart
        : true,
      messenger: tokenListMessenger,
      state: initState.TokenListController,
    });

    this.preferencesController = new PreferencesController({
      initState: initState.PreferencesController,
      initLangCode: opts.initLangCode,
      onInfuraIsBlocked: networkControllerMessenger.subscribe.bind(
        networkControllerMessenger,
        'NetworkController:infuraIsBlocked',
      ),
      onInfuraIsUnblocked: networkControllerMessenger.subscribe.bind(
        networkControllerMessenger,
        'NetworkController:infuraIsUnblocked',
      ),
      tokenListController: this.tokenListController,
      provider: this.provider,
      networkConfigurations: this.networkController.state.networkConfigurations,
    });

    const tokensControllerMessenger = this.controllerMessenger.getRestricted({
      name: 'TokensController',
      allowedActions: ['ApprovalController:addRequest'],
      allowedEvents: ['NetworkController:stateChange'],
    });
    this.tokensController = new TokensController({
      messenger: tokensControllerMessenger,
      chainId: this.networkController.state.providerConfig.chainId,
      onPreferencesStateChange: this.preferencesController.store.subscribe.bind(
        this.preferencesController.store,
      ),
      onNetworkStateChange: networkControllerMessenger.subscribe.bind(
        networkControllerMessenger,
        'NetworkController:stateChange',
      ),
      config: { provider: this.provider },
      state: initState.TokensController,
    });

    this.assetsContractController = new AssetsContractController(
      {
        chainId: this.networkController.state.providerConfig.chainId,
        onPreferencesStateChange: (listener) =>
          this.preferencesController.store.subscribe(listener),
        // This handler is misnamed, and is a known issue that will be resolved
        // by planned refactors. It should be onNetworkDidChange which happens
        // AFTER the provider in the network controller is updated to reflect
        // the new state of the network controller. In #18041 we changed this
        // handler to be triggered by the change in the network state because
        // that is what the handler name implies, but this triggers too soon
        // causing the provider of the AssetsContractController to trail the
        // network provider by one update.
        onNetworkStateChange: (cb) =>
          networkControllerMessenger.subscribe(
            'NetworkController:networkDidChange',
            () => {
              const networkState = this.networkController.state;
              return cb(networkState);
            },
          ),
      },
      {
        provider: this.provider,
      },
      initState.AssetsContractController,
    );

    const nftControllerMessenger = this.controllerMessenger.getRestricted({
      name: 'NftController',
      allowedActions: [`${this.approvalController.name}:addRequest`],
    });
    this.nftController = new NftController(
      {
        messenger: nftControllerMessenger,
        chainId: this.networkController.state.providerConfig.chainId,
        onPreferencesStateChange:
          this.preferencesController.store.subscribe.bind(
            this.preferencesController.store,
          ),
        onNetworkStateChange: networkControllerMessenger.subscribe.bind(
          networkControllerMessenger,
          'NetworkController:stateChange',
        ),
        getERC721AssetName:
          this.assetsContractController.getERC721AssetName.bind(
            this.assetsContractController,
          ),
        getERC721AssetSymbol:
          this.assetsContractController.getERC721AssetSymbol.bind(
            this.assetsContractController,
          ),
        getERC721TokenURI: this.assetsContractController.getERC721TokenURI.bind(
          this.assetsContractController,
        ),
        getERC721OwnerOf: this.assetsContractController.getERC721OwnerOf.bind(
          this.assetsContractController,
        ),
        getERC1155BalanceOf:
          this.assetsContractController.getERC1155BalanceOf.bind(
            this.assetsContractController,
          ),
        getERC1155TokenURI:
          this.assetsContractController.getERC1155TokenURI.bind(
            this.assetsContractController,
          ),
        onNftAdded: ({ address, symbol, tokenId, standard, source }) =>
          this.metaMetricsController.trackEvent({
            event: MetaMetricsEventName.NftAdded,
            category: MetaMetricsEventCategory.Wallet,
            sensitiveProperties: {
              token_contract_address: address,
              token_symbol: symbol,
              token_id: tokenId,
              token_standard: standard,
              asset_type: AssetType.NFT,
              source,
            },
          }),
      },
      {},
      initState.NftController,
    );

    this.nftController.setApiKey(process.env.OPENSEA_KEY);

    this.nftDetectionController = new NftDetectionController({
      chainId: this.networkController.state.providerConfig.chainId,
      onNftsStateChange: (listener) => this.nftController.subscribe(listener),
      onPreferencesStateChange: this.preferencesController.store.subscribe.bind(
        this.preferencesController.store,
      ),
      onNetworkStateChange: networkControllerMessenger.subscribe.bind(
        networkControllerMessenger,
        'NetworkController:stateChange',
      ),
      getOpenSeaApiKey: () => this.nftController.openSeaApiKey,
      getBalancesInSingleCall:
        this.assetsContractController.getBalancesInSingleCall.bind(
          this.assetsContractController,
        ),
      addNft: this.nftController.addNft.bind(this.nftController),
      getNftState: () => this.nftController.state,
    });

    this.metaMetricsController = new MetaMetricsController({
      segment,
      preferencesStore: this.preferencesController.store,
      onNetworkDidChange: networkControllerMessenger.subscribe.bind(
        networkControllerMessenger,
        'NetworkController:networkDidChange',
      ),
      getNetworkIdentifier: () => {
        const { type, rpcUrl } = this.networkController.state.providerConfig;
        return type === NETWORK_TYPES.RPC ? rpcUrl : type;
      },
      getCurrentChainId: () =>
        this.networkController.state.providerConfig.chainId,
      version: this.platform.getVersion(),
      environment: process.env.METAMASK_ENVIRONMENT,
      extension: this.extension,
      initState: initState.MetaMetricsController,
      captureException,
    });

    this.on('update', (update) => {
      this.metaMetricsController.handleMetaMaskStateUpdate(update);
    });

    const gasFeeMessenger = this.controllerMessenger.getRestricted({
      name: 'GasFeeController',
    });

    const gasApiBaseUrl = process.env.SWAPS_USE_DEV_APIS
      ? GAS_DEV_API_BASE_URL
      : GAS_API_BASE_URL;

    this.gasFeeController = new GasFeeController({
      state: initState.GasFeeController,
      interval: 10000,
      messenger: gasFeeMessenger,
      clientId: SWAPS_CLIENT_ID,
      getProvider: () =>
        this.networkController.getProviderAndBlockTracker().provider,
      // NOTE: This option is inaccurately named; it should be called
      // onNetworkDidChange
      onNetworkStateChange: (eventHandler) => {
        networkControllerMessenger.subscribe(
          'NetworkController:networkDidChange',
          () => eventHandler(this.networkController.state),
        );
      },
      getCurrentNetworkEIP1559Compatibility:
        this.networkController.getEIP1559Compatibility.bind(
          this.networkController,
        ),
      getCurrentAccountEIP1559Compatibility:
        this.getCurrentAccountEIP1559Compatibility.bind(this),
      legacyAPIEndpoint: `${gasApiBaseUrl}/networks/<chain_id>/gasPrices`,
      EIP1559APIEndpoint: `${gasApiBaseUrl}/networks/<chain_id>/suggestedGasFees`,
      getCurrentNetworkLegacyGasAPICompatibility: () => {
        const { chainId } = this.networkController.state.providerConfig;
        return chainId === CHAIN_IDS.BSC;
      },
      getChainId: () => this.networkController.state.providerConfig.chainId,
    });

    this.qrHardwareKeyring = new QRHardwareKeyring();

    this.appStateController = new AppStateController({
      addUnlockListener: this.on.bind(this, 'unlock'),
      isUnlocked: this.isUnlocked.bind(this),
      initState: initState.AppStateController,
      onInactiveTimeout: () => this.setLocked(),
      preferencesStore: this.preferencesController.store,
      qrHardwareStore: this.qrHardwareKeyring.getMemStore(),
      messenger: this.controllerMessenger.getRestricted({
        name: 'AppStateController',
        allowedActions: [
          `${this.approvalController.name}:addRequest`,
          `${this.approvalController.name}:acceptRequest`,
        ],
      }),
    });

    const currencyRateMessenger = this.controllerMessenger.getRestricted({
      name: 'CurrencyRateController',
    });
    this.currencyRateController = new CurrencyRateController({
      includeUsdRate: true,
      messenger: currencyRateMessenger,
      state: {
        ...initState.CurrencyController,
        nativeCurrency: this.networkController.state.providerConfig.ticker,
      },
    });

    this.phishingController = new PhishingController(
      {},
      initState.PhishingController,
    );

    this.phishingController.maybeUpdateState();

    if (process.env.IN_TEST) {
      this.phishingController.setHotlistRefreshInterval(5 * SECOND);
      this.phishingController.setStalelistRefreshInterval(30 * SECOND);
    }

    ///: BEGIN:ONLY_INCLUDE_IN(blockaid)
    this.ppomController = new PPOMController({
      messenger: this.controllerMessenger.getRestricted({
        name: 'PPOMController',
      }),
      storageBackend: new IndexedDBPPOMStorage('PPOMDB', 1),
      provider: this.provider,
<<<<<<< HEAD
=======
      ppomProvider: { PPOM: PPOMModule.PPOM, ppomInit: PPOMModule.default },
>>>>>>> 877e184b
      state: initState.PPOMController,
      chainId: this.networkController.state.providerConfig.chainId,
      onNetworkChange: networkControllerMessenger.subscribe.bind(
        networkControllerMessenger,
        'NetworkController:stateChange',
      ),
<<<<<<< HEAD
=======
      securityAlertsEnabled:
        this.preferencesController.store.getState().securityAlertsEnabled,
      onPreferencesChange: this.preferencesController.store.subscribe.bind(
        this.preferencesController.store,
      ),
      cdnBaseUrl: process.env.BLOCKAID_FILE_CDN,
      blockaidPublicKey: process.env.BLOCKAID_PUBLIC_KEY,
>>>>>>> 877e184b
    });
    ///: END:ONLY_INCLUDE_IN

    const announcementMessenger = this.controllerMessenger.getRestricted({
      name: 'AnnouncementController',
    });

    let allAnnouncements = UI_NOTIFICATIONS;

    ///: BEGIN:ONLY_INCLUDE_IN(build-mmi)
    allAnnouncements = UI_INSTITUTIONAL_NOTIFICATIONS;
    ///: END:ONLY_INCLUDE_IN

    this.announcementController = new AnnouncementController({
      messenger: announcementMessenger,
      allAnnouncements,
      state: initState.AnnouncementController,
    });

    // token exchange rate tracker
    this.tokenRatesController = new TokenRatesController(
      {
        chainId: this.networkController.state.providerConfig.chainId,
        onTokensStateChange: (listener) =>
          this.tokensController.subscribe(listener),
        onCurrencyRateStateChange: (listener) =>
          this.controllerMessenger.subscribe(
            `${this.currencyRateController.name}:stateChange`,
            listener,
          ),
        onNetworkStateChange: networkControllerMessenger.subscribe.bind(
          networkControllerMessenger,
          'NetworkController:stateChange',
        ),
      },
      {
        disabled:
          !this.preferencesController.store.getState().useCurrencyRateCheck,
      },
      initState.TokenRatesController,
    );
    this.preferencesController.store.subscribe(
      previousValueComparator((prevState, currState) => {
        const { useCurrencyRateCheck: prevUseCurrencyRateCheck } = prevState;
        const { useCurrencyRateCheck: currUseCurrencyRateCheck } = currState;
        if (currUseCurrencyRateCheck && !prevUseCurrencyRateCheck) {
          this.currencyRateController.start();
          this.tokenRatesController.configure(
            { disabled: false },
            false,
            false,
          );
        } else if (!currUseCurrencyRateCheck && prevUseCurrencyRateCheck) {
          this.currencyRateController.stop();
          this.tokenRatesController.configure({ disabled: true }, false, false);
        }
      }, this.preferencesController.store.getState()),
    );

    this.ensController = new EnsController({
      provider: this.provider,
      getCurrentChainId: () =>
        this.networkController.state.providerConfig.chainId,
      onNetworkDidChange: networkControllerMessenger.subscribe.bind(
        networkControllerMessenger,
        'NetworkController:networkDidChange',
      ),
    });

    this.onboardingController = new OnboardingController({
      initState: initState.OnboardingController,
    });

    // account tracker watches balances, nonces, and any code at their address
    this.accountTracker = new AccountTracker({
      provider: this.provider,
      blockTracker: this.blockTracker,
      getCurrentChainId: () =>
        this.networkController.state.providerConfig.chainId,
      getNetworkIdentifier: () => {
        const { type, rpcUrl } = this.networkController.state.providerConfig;
        return type === NETWORK_TYPES.RPC ? rpcUrl : type;
      },
      preferencesController: this.preferencesController,
      onboardingController: this.onboardingController,
      initState:
        isManifestV3 &&
        isFirstMetaMaskControllerSetup === false &&
        initState.AccountTracker?.accounts
          ? { accounts: initState.AccountTracker.accounts }
          : { accounts: {} },
    });

    // start and stop polling for balances based on activeControllerConnections
    this.on('controllerConnectionChanged', (activeControllerConnections) => {
      const { completedOnboarding } =
        this.onboardingController.store.getState();
      if (activeControllerConnections > 0 && completedOnboarding) {
        this.triggerNetworkrequests();
      } else {
        this.stopNetworkRequests();
      }
    });

    this.onboardingController.store.subscribe(
      previousValueComparator(async (prevState, currState) => {
        const { completedOnboarding: prevCompletedOnboarding } = prevState;
        const { completedOnboarding: currCompletedOnboarding } = currState;
        if (!prevCompletedOnboarding && currCompletedOnboarding) {
          this.triggerNetworkrequests();
        }
      }, this.onboardingController.store.getState()),
    );

    this.cachedBalancesController = new CachedBalancesController({
      accountTracker: this.accountTracker,
      getCurrentChainId: () =>
        this.networkController.state.providerConfig.chainId,
      initState: initState.CachedBalancesController,
    });

    let additionalKeyrings = [keyringBuilderFactory(QRHardwareKeyring)];

    if (this.canUseHardwareWallets()) {
      const keyringOverrides = this.opts.overrides?.keyrings;

      const additionalKeyringTypes = [
        keyringOverrides?.trezor || TrezorKeyring,
        keyringOverrides?.ledger || LedgerBridgeKeyring,
        keyringOverrides?.lattice || LatticeKeyring,
        QRHardwareKeyring,
      ];

      additionalKeyrings = additionalKeyringTypes.map((keyringType) =>
        keyringBuilderFactory(keyringType),
      );

      ///: BEGIN:ONLY_INCLUDE_IN(build-mmi)
      for (const custodianType of Object.keys(CUSTODIAN_TYPES)) {
        additionalKeyrings.push(
          mmiKeyringBuilderFactory(
            CUSTODIAN_TYPES[custodianType].keyringClass,
            { mmiConfigurationController: this.mmiConfigurationController },
          ),
        );
      }
      ///: END:ONLY_INCLUDE_IN
    }

    ///: BEGIN:ONLY_INCLUDE_IN(keyring-snaps)
    additionalKeyrings.push(
      (() => {
        const builder = () => new SnapKeyring(this.snapController);
        builder.type = SnapKeyring.type;
        return builder;
      })(),
    );
    ///: END:ONLY_INCLUDE_IN

    const keyringControllerMessenger = this.controllerMessenger.getRestricted({
      name: 'KeyringController',
      allowedEvents: [
        'KeyringController:accountRemoved',
        'KeyringController:lock',
        'KeyringController:stateChange',
        'KeyringController:unlock',
      ],
      allowedActions: ['KeyringController:getState'],
    });

    this.coreKeyringController = new KeyringController({
      keyringBuilders: additionalKeyrings,
      state: initState.KeyringController,
      encryptor: opts.encryptor || undefined,
      cacheEncryptionKey: isManifestV3,
      messenger: keyringControllerMessenger,
      removeIdentity: this.preferencesController.removeAddress.bind(
        this.preferencesController,
      ),
      setAccountLabel: this.preferencesController.setAccountLabel.bind(
        this.preferencesController,
      ),
      setSelectedAddress: this.preferencesController.setSelectedAddress.bind(
        this.preferencesController,
      ),
      syncIdentities: this.preferencesController.syncAddresses.bind(
        this.preferencesController,
      ),
      updateIdentities: this.preferencesController.setAddresses.bind(
        this.preferencesController,
      ),
    });

    this.controllerMessenger.subscribe('KeyringController:unlock', () =>
      this._onUnlock(),
    );
    this.controllerMessenger.subscribe('KeyringController:lock', () =>
      this._onLock(),
    );
    this.controllerMessenger.subscribe(
      'KeyringController:stateChange',
      (state) => {
        this._onKeyringControllerUpdate(state);
      },
    );

    this.keyringController =
      this.coreKeyringController.getEthKeyringController();

    const getIdentities = () =>
      this.preferencesController.store.getState().identities;

    this.permissionController = new PermissionController({
      messenger: this.controllerMessenger.getRestricted({
        name: 'PermissionController',
        allowedActions: [
          `${this.approvalController.name}:addRequest`,
          `${this.approvalController.name}:hasRequest`,
          `${this.approvalController.name}:acceptRequest`,
          `${this.approvalController.name}:rejectRequest`,
          `SnapController:getPermitted`,
          `SnapController:install`,
          `SubjectMetadataController:getSubjectMetadata`,
        ],
      }),
      state: initState.PermissionController,
      caveatSpecifications: getCaveatSpecifications({ getIdentities }),
      permissionSpecifications: {
        ...getPermissionSpecifications({
          getIdentities,
          getAllAccounts: this.keyringController.getAccounts.bind(
            this.keyringController,
          ),
          captureKeyringTypesWithMissingIdentities: (
            identities = {},
            accounts = [],
          ) => {
            const accountsMissingIdentities = accounts.filter(
              (address) => !identities[address],
            );
            const keyringTypesWithMissingIdentities =
              accountsMissingIdentities.map((address) =>
                this.coreKeyringController.getAccountKeyringType(address),
              );

            const identitiesCount = Object.keys(identities || {}).length;

            const accountTrackerCount = Object.keys(
              this.accountTracker.store.getState().accounts || {},
            ).length;

            captureException(
              new Error(
                `Attempt to get permission specifications failed because their were ${accounts.length} accounts, but ${identitiesCount} identities, and the ${keyringTypesWithMissingIdentities} keyrings included accounts with missing identities. Meanwhile, there are ${accountTrackerCount} accounts in the account tracker.`,
              ),
            );
          },
        }),
        ///: BEGIN:ONLY_INCLUDE_IN(snaps)
        ...this.getSnapPermissionSpecifications(),
        ///: END:ONLY_INCLUDE_IN
      },
      unrestrictedMethods,
    });

    this.permissionLogController = new PermissionLogController({
      restrictedMethods: new Set(Object.keys(RestrictedMethods)),
      initState: initState.PermissionLogController,
    });

    this.subjectMetadataController = new SubjectMetadataController({
      messenger: this.controllerMessenger.getRestricted({
        name: 'SubjectMetadataController',
        allowedActions: [`${this.permissionController.name}:hasPermissions`],
      }),
      state: initState.SubjectMetadataController,
      subjectCacheLimit: 100,
    });

    ///: BEGIN:ONLY_INCLUDE_IN(snaps)
    const snapExecutionServiceArgs = {
      iframeUrl: new URL(process.env.IFRAME_EXECUTION_ENVIRONMENT_URL),
      messenger: this.controllerMessenger.getRestricted({
        name: 'ExecutionService',
      }),
      setupSnapProvider: this.setupSnapProvider.bind(this),
    };

    this.snapExecutionService = new IframeExecutionService(
      snapExecutionServiceArgs,
    );

    const snapControllerMessenger = this.controllerMessenger.getRestricted({
      name: 'SnapController',
      allowedEvents: [
        'ExecutionService:unhandledError',
        'ExecutionService:outboundRequest',
        'ExecutionService:outboundResponse',
        'SnapController:snapInstalled',
        'SnapController:snapUpdated',
      ],
      allowedActions: [
        `${this.permissionController.name}:getEndowments`,
        `${this.permissionController.name}:getPermissions`,
        `${this.permissionController.name}:hasPermission`,
        `${this.permissionController.name}:hasPermissions`,
        `${this.permissionController.name}:requestPermissions`,
        `${this.permissionController.name}:revokeAllPermissions`,
        `${this.permissionController.name}:revokePermissions`,
        `${this.permissionController.name}:revokePermissionForAllSubjects`,
        `${this.permissionController.name}:getSubjectNames`,
        `${this.permissionController.name}:updateCaveat`,
        `${this.approvalController.name}:addRequest`,
        `${this.approvalController.name}:updateRequestState`,
        `${this.permissionController.name}:grantPermissions`,
        `${this.subjectMetadataController.name}:getSubjectMetadata`,
        'ExecutionService:executeSnap',
        'ExecutionService:getRpcRequestHandler',
        'ExecutionService:terminateSnap',
        'ExecutionService:terminateAllSnaps',
        'ExecutionService:handleRpcRequest',
        'SnapsRegistry:get',
        'SnapsRegistry:getMetadata',
        'SnapsRegistry:update',
      ],
    });

    const allowLocalSnaps = process.env.ALLOW_LOCAL_SNAPS;
    const requireAllowlist = process.env.REQUIRE_SNAPS_ALLOWLIST;

    this.snapController = new SnapController({
      environmentEndowmentPermissions: Object.values(EndowmentPermissions),
      excludedPermissions: {
        ...ExcludedSnapPermissions,
        ...ExcludedSnapEndowments,
      },
      closeAllConnections: this.removeAllConnections.bind(this),
      state: initState.SnapController,
      messenger: snapControllerMessenger,
      featureFlags: {
        dappsCanUpdateSnaps: true,
        allowLocalSnaps,
        requireAllowlist,
      },
    });

    this.notificationController = new NotificationController({
      messenger: this.controllerMessenger.getRestricted({
        name: 'NotificationController',
      }),
      state: initState.NotificationController,
    });

    this.rateLimitController = new RateLimitController({
      state: initState.RateLimitController,
      messenger: this.controllerMessenger.getRestricted({
        name: 'RateLimitController',
      }),
      implementations: {
        showNativeNotification: {
          method: (origin, message) => {
            const subjectMetadataState = this.controllerMessenger.call(
              'SubjectMetadataController:getState',
            );

            const originMetadata = subjectMetadataState.subjectMetadata[origin];

            this.platform
              ._showNotification(originMetadata?.name ?? origin, message)
              .catch((error) => {
                log.error('Failed to create notification', error);
              });

            return null;
          },
          // 2 calls per 5 minutes
          rateLimitCount: 2,
          rateLimitTimeout: 300000,
        },
        showInAppNotification: {
          method: (origin, message) => {
            this.controllerMessenger.call(
              'NotificationController:show',
              origin,
              message,
            );

            return null;
          },
          // 5 calls per minute
          rateLimitCount: 5,
          rateLimitTimeout: 60000,
        },
      },
    });
    const cronjobControllerMessenger = this.controllerMessenger.getRestricted({
      name: 'CronjobController',
      allowedEvents: [
        'SnapController:snapInstalled',
        'SnapController:snapUpdated',
        'SnapController:snapRemoved',
      ],
      allowedActions: [
        `${this.permissionController.name}:getPermissions`,
        'SnapController:handleRequest',
        'SnapController:getAll',
      ],
    });
    this.cronjobController = new CronjobController({
      state: initState.CronjobController,
      messenger: cronjobControllerMessenger,
    });

    const snapsRegistryMessenger = this.controllerMessenger.getRestricted({
      name: 'SnapsRegistry',
      allowedEvents: [],
      allowedActions: [],
    });
    this.snapsRegistry = new JsonSnapsRegistry({
      state: initState.SnapsRegistry,
      messenger: snapsRegistryMessenger,
      refetchOnAllowlistMiss: requireAllowlist,
      failOnUnavailableRegistry: requireAllowlist,
      url: {
        registry: 'https://acl.execution.consensys.io/latest/registry.json',
        signature: 'https://acl.execution.consensys.io/latest/signature.json',
      },
      publicKey:
        '0x025b65308f0f0fb8bc7f7ff87bfc296e0330eee5d3c1d1ee4a048b2fd6a86fa0a6',
    });

    ///: END:ONLY_INCLUDE_IN

    ///: BEGIN:ONLY_INCLUDE_IN(desktop)
    this.desktopController = new DesktopController({
      initState: initState.DesktopController,
    });
    ///: END:ONLY_INCLUDE_IN

    const detectTokensControllerMessenger =
      this.controllerMessenger.getRestricted({
        name: 'DetectTokensController',
        allowedEvents: ['NetworkController:stateChange'],
      });
    this.detectTokensController = new DetectTokensController({
      messenger: detectTokensControllerMessenger,
      preferences: this.preferencesController,
      tokensController: this.tokensController,
      assetsContractController: this.assetsContractController,
      network: this.networkController,
      keyringMemStore: this.keyringController.memStore,
      tokenList: this.tokenListController,
      trackMetaMetricsEvent: this.metaMetricsController.trackEvent.bind(
        this.metaMetricsController,
      ),
    });

    this.addressBookController = new AddressBookController(
      undefined,
      initState.AddressBookController,
    );

    this.alertController = new AlertController({
      initState: initState.AlertController,
      preferencesStore: this.preferencesController.store,
    });

    ///: BEGIN:ONLY_INCLUDE_IN(build-mmi)
    this.custodyController = new CustodyController({
      initState: initState.CustodyController,
    });
    this.institutionalFeaturesController = new InstitutionalFeaturesController({
      initState: initState.InstitutionalFeaturesController,
      showConfirmRequest: opts.showUserConfirmation,
    });
    this.transactionUpdateController = new TransactionUpdateController({
      initState: initState.TransactionUpdateController,
      getCustodyKeyring: this.getCustodyKeyringIfExists.bind(this),
      mmiConfigurationController: this.mmiConfigurationController,
      captureException,
    });
    ///: END:ONLY_INCLUDE_IN

    this.backup = new Backup({
      preferencesController: this.preferencesController,
      addressBookController: this.addressBookController,
      networkController: this.networkController,
      trackMetaMetricsEvent: this.metaMetricsController.trackEvent.bind(
        this.metaMetricsController,
      ),
    });

    this.txController = new TransactionController({
      initState:
        initState.TransactionController || initState.TransactionManager,
      getPermittedAccounts: this.getPermittedAccounts.bind(this),
      getProviderConfig: () => this.networkController.state.providerConfig,
      getCurrentNetworkEIP1559Compatibility:
        this.networkController.getEIP1559Compatibility.bind(
          this.networkController,
        ),
      getCurrentAccountEIP1559Compatibility:
        this.getCurrentAccountEIP1559Compatibility.bind(this),
      getNetworkId: () => this.networkController.state.networkId,
      getNetworkStatus: () =>
        this.networkController.state.networksMetadata?.[
          this.networkController.state.selectedNetworkClientId
        ]?.status,
      getNetworkState: () => this.networkController.state,
      hasCompletedOnboarding: () =>
        this.onboardingController.store.getState().completedOnboarding,
      onNetworkStateChange: (listener) => {
        networkControllerMessenger.subscribe(
          'NetworkController:stateChange',
          () => listener(),
          ({ networkId }) => networkId,
        );
      },
      getCurrentChainId: () =>
        this.networkController.state.providerConfig.chainId,
      preferencesStore: this.preferencesController.store,
      txHistoryLimit: 60,
      signTransaction: this.keyringController.signTransaction.bind(
        this.keyringController,
      ),
      provider: this.provider,
      blockTracker: this.blockTracker,
      createEventFragment: this.metaMetricsController.createEventFragment.bind(
        this.metaMetricsController,
      ),
      updateEventFragment: this.metaMetricsController.updateEventFragment.bind(
        this.metaMetricsController,
      ),
      finalizeEventFragment:
        this.metaMetricsController.finalizeEventFragment.bind(
          this.metaMetricsController,
        ),
      getEventFragmentById:
        this.metaMetricsController.getEventFragmentById.bind(
          this.metaMetricsController,
        ),
      trackMetaMetricsEvent: this.metaMetricsController.trackEvent.bind(
        this.metaMetricsController,
      ),
      getParticipateInMetrics: () =>
        this.metaMetricsController.state.participateInMetaMetrics,
      getEIP1559GasFeeEstimates:
        this.gasFeeController.fetchGasFeeEstimates.bind(this.gasFeeController),
      getExternalPendingTransactions:
        this.getExternalPendingTransactions.bind(this),
      getAccountType: this.getAccountType.bind(this),
      getDeviceModel: this.getDeviceModel.bind(this),
      getTokenStandardAndDetails: this.getTokenStandardAndDetails.bind(this),
      securityProviderRequest: this.securityProviderRequest.bind(this),
      ///: BEGIN:ONLY_INCLUDE_IN(build-mmi)
      transactionUpdateController: this.transactionUpdateController,
      ///: END:ONLY_INCLUDE_IN
      messenger: this.controllerMessenger.getRestricted({
        name: 'TransactionController',
        allowedActions: [
          `${this.approvalController.name}:addRequest`,
          `${this.approvalController.name}:acceptRequest`,
          `${this.approvalController.name}:rejectRequest`,
        ],
      }),
    });

    this.txController.on(`tx:status-update`, async (txId, status) => {
      if (
        status === TransactionStatus.confirmed ||
        status === TransactionStatus.failed
      ) {
        const txMeta = this.txController.txStateManager.getTransaction(txId);
        let rpcPrefs = {};
        if (txMeta.chainId) {
          const { networkConfigurations } = this.networkController.state;
          const matchingNetworkConfig = Object.values(
            networkConfigurations,
          ).find(
            (networkConfiguration) =>
              networkConfiguration.chainId === txMeta.chainId,
          );
          rpcPrefs = matchingNetworkConfig?.rpcPrefs ?? {};
        }

        try {
          await this.platform.showTransactionNotification(txMeta, rpcPrefs);
        } catch (error) {
          log.error('Failed to create transaction notification', error);
        }

        const { txReceipt } = txMeta;

        // if this is a transferFrom method generated from within the app it may be an NFT transfer transaction
        // in which case we will want to check and update ownership status of the transferred NFT.
        if (
          txMeta.type === TransactionType.tokenMethodTransferFrom &&
          txMeta.txParams !== undefined
        ) {
          const {
            data,
            to: contractAddress,
            from: userAddress,
          } = txMeta.txParams;
          const { chainId } = txMeta;
          const transactionData = parseStandardTokenTransactionData(data);
          // Sometimes the tokenId value is parsed as "_value" param. Not seeing this often any more, but still occasionally:
          // i.e. call approve() on BAYC contract - https://etherscan.io/token/0xbc4ca0eda7647a8ab7c2061c2e118a18a936f13d#writeContract, and tokenId shows up as _value,
          // not sure why since it doesn't match the ERC721 ABI spec we use to parse these transactions - https://github.com/MetaMask/metamask-eth-abis/blob/d0474308a288f9252597b7c93a3a8deaad19e1b2/src/abis/abiERC721.ts#L62.
          const transactionDataTokenId =
            getTokenIdParam(transactionData) ??
            getTokenValueParam(transactionData);
          const { allNfts } = this.nftController.state;

          // check if its a known NFT
          const knownNft = allNfts?.[userAddress]?.[chainId]?.find(
            ({ address, tokenId }) =>
              isEqualCaseInsensitive(address, contractAddress) &&
              tokenId === transactionDataTokenId,
          );

          // if it is we check and update ownership status.
          if (knownNft) {
            this.nftController.checkAndUpdateSingleNftOwnershipStatus(
              knownNft,
              false,
              { userAddress, chainId },
            );
          }
        }

        const metamaskState = this.getState();

        if (txReceipt && txReceipt.status === '0x0') {
          this.metaMetricsController.trackEvent(
            {
              event: 'Tx Status Update: On-Chain Failure',
              category: MetaMetricsEventCategory.Background,
              properties: {
                action: 'Transactions',
                errorMessage: txMeta.simulationFails?.reason,
                numberOfTokens: metamaskState.tokens.length,
                numberOfAccounts: Object.keys(metamaskState.accounts).length,
              },
            },
            {
              matomoEvent: true,
            },
          );
        }
      }
    });

    networkControllerMessenger.subscribe(
      'NetworkController:networkDidChange',
      async () => {
        const { ticker } = this.networkController.state.providerConfig;
        try {
          await this.currencyRateController.setNativeCurrency(ticker);
        } catch (error) {
          // TODO: Handle failure to get conversion rate more gracefully
          console.error(error);
        }
      },
    );

    this.networkController.lookupNetwork();
    this.decryptMessageController = new DecryptMessageController({
      getState: this.getState.bind(this),
      keyringController: this.keyringController,
      messenger: this.controllerMessenger.getRestricted({
        name: 'DecryptMessageController',
        allowedActions: [
          `${this.approvalController.name}:addRequest`,
          `${this.approvalController.name}:acceptRequest`,
          `${this.approvalController.name}:rejectRequest`,
        ],
      }),
      metricsEvent: this.metaMetricsController.trackEvent.bind(
        this.metaMetricsController,
      ),
    });

    this.encryptionPublicKeyController = new EncryptionPublicKeyController({
      messenger: this.controllerMessenger.getRestricted({
        name: 'EncryptionPublicKeyController',
        allowedActions: [
          `${this.approvalController.name}:addRequest`,
          `${this.approvalController.name}:acceptRequest`,
          `${this.approvalController.name}:rejectRequest`,
        ],
      }),
      getEncryptionPublicKey:
        this.keyringController.getEncryptionPublicKey.bind(
          this.keyringController,
        ),
      getAccountKeyringType:
        this.coreKeyringController.getAccountKeyringType.bind(
          this.coreKeyringController,
        ),
      getState: this.getState.bind(this),
      metricsEvent: this.metaMetricsController.trackEvent.bind(
        this.metaMetricsController,
      ),
    });

    this.signatureController = new SignatureController({
      messenger: this.controllerMessenger.getRestricted({
        name: 'SignatureController',
        allowedActions: [`${this.approvalController.name}:addRequest`],
      }),
      keyringController: this.keyringController,
      isEthSignEnabled: () =>
        this.preferencesController.store.getState()
          ?.disabledRpcMethodPreferences?.eth_sign,
      getAllState: this.getState.bind(this),
      securityProviderRequest: this.securityProviderRequest.bind(this),
      getCurrentChainId: () =>
        this.networkController.state.providerConfig.chainId,
    });

    this.signatureController.hub.on(
      'cancelWithReason',
      ({ message, reason }) => {
        this.metaMetricsController.trackEvent({
          event: reason,
          category: MetaMetricsEventCategory.Transactions,
          properties: {
            action: 'Sign Request',
            type: message.type,
          },
        });
      },
    );

    ///: BEGIN:ONLY_INCLUDE_IN(build-mmi)
    this.mmiController = new MMIController({
      mmiConfigurationController: this.mmiConfigurationController,
      keyringController: this.keyringController,
      txController: this.txController,
      securityProviderRequest: this.securityProviderRequest.bind(this),
      preferencesController: this.preferencesController,
      appStateController: this.appStateController,
      transactionUpdateController: this.transactionUpdateController,
      custodyController: this.custodyController,
      institutionalFeaturesController: this.institutionalFeaturesController,
      getState: this.getState.bind(this),
      getPendingNonce: this.getPendingNonce.bind(this),
      accountTracker: this.accountTracker,
      metaMetricsController: this.metaMetricsController,
      networkController: this.networkController,
      permissionController: this.permissionController,
      signatureController: this.signatureController,
      platform: this.platform,
      extension: this.extension,
    });
    ///: END:ONLY_INCLUDE_IN

    this.swapsController = new SwapsController(
      {
        getBufferedGasLimit:
          this.txController.txGasUtil.getBufferedGasLimit.bind(
            this.txController.txGasUtil,
          ),
        networkController: this.networkController,
        onNetworkStateChange: networkControllerMessenger.subscribe.bind(
          networkControllerMessenger,
          'NetworkController:stateChange',
        ),
        provider: this.provider,
        getProviderConfig: () => this.networkController.state.providerConfig,
        getTokenRatesState: () => this.tokenRatesController.state,
        getCurrentChainId: () =>
          this.networkController.state.providerConfig.chainId,
        getEIP1559GasFeeEstimates:
          this.gasFeeController.fetchGasFeeEstimates.bind(
            this.gasFeeController,
          ),
      },
      initState.SwapsController,
    );
    this.smartTransactionsController = new SmartTransactionsController(
      {
        onNetworkStateChange: networkControllerMessenger.subscribe.bind(
          networkControllerMessenger,
          'NetworkController:stateChange',
        ),
        getNetwork: () => this.networkController.state.networkId ?? 'loading',
        getNonceLock: this.txController.nonceTracker.getNonceLock.bind(
          this.txController.nonceTracker,
        ),
        confirmExternalTransaction:
          this.txController.confirmExternalTransaction.bind(this.txController),
        provider: this.provider,
        trackMetaMetricsEvent: this.metaMetricsController.trackEvent.bind(
          this.metaMetricsController,
        ),
      },
      {
        supportedChainIds: [CHAIN_IDS.MAINNET, CHAIN_IDS.GOERLI],
      },
      initState.SmartTransactionsController,
    );

    this.txController.on('newSwapApproval', (txMeta) => {
      this.swapsController.setApproveTxId(txMeta.id);
    });

    this.txController.on('newSwap', (txMeta) => {
      this.swapsController.setTradeTxId(txMeta.id);
    });

    // ensure accountTracker updates balances after network change
    networkControllerMessenger.subscribe(
      'NetworkController:networkDidChange',
      () => {
        this.accountTracker._updateAccounts();
      },
    );

    // clear unapproved transactions and messages when the network will change
    networkControllerMessenger.subscribe(
      'NetworkController:networkWillChange',
      () => {
        this.txController.txStateManager.clearUnapprovedTxs();
        this.encryptionPublicKeyController.clearUnapproved();
        this.decryptMessageController.clearUnapproved();
        this.signatureController.clearUnapproved();
        this.approvalController.clear();
      },
    );

    if (isManifestV3 && globalThis.isFirstTimeProfileLoaded === undefined) {
      const { serviceWorkerLastActiveTime } =
        this.appStateController.store.getState();
      const metametricsPayload = {
        category: MetaMetricsEventCategory.ServiceWorkers,
        event: MetaMetricsEventName.ServiceWorkerRestarted,
        properties: {
          service_worker_restarted_time:
            Date.now() - serviceWorkerLastActiveTime,
        },
      };

      try {
        this.metaMetricsController.trackEvent(metametricsPayload);
      } catch (e) {
        log.warn('Failed to track service worker restart metric:', e);
      }
    }

    this.metamaskMiddleware = createMetamaskMiddleware({
      static: {
        eth_syncing: false,
        web3_clientVersion: `MetaMask/v${version}`,
      },
      version,
      // account mgmt
      getAccounts: async (
        { origin: innerOrigin },
        { suppressUnauthorizedError = true } = {},
      ) => {
        if (innerOrigin === ORIGIN_METAMASK) {
          const selectedAddress =
            this.preferencesController.getSelectedAddress();
          return selectedAddress ? [selectedAddress] : [];
        } else if (this.isUnlocked()) {
          return await this.getPermittedAccounts(innerOrigin, {
            suppressUnauthorizedError,
          });
        }
        return []; // changing this is a breaking change
      },
      // tx signing
      processTransaction: this.newUnapprovedTransaction.bind(this),
      // msg signing
      ///: BEGIN:ONLY_INCLUDE_IN(build-main,build-beta,build-flask)
      processEthSignMessage: this.signatureController.newUnsignedMessage.bind(
        this.signatureController,
      ),
      processTypedMessage:
        this.signatureController.newUnsignedTypedMessage.bind(
          this.signatureController,
        ),
      processTypedMessageV3:
        this.signatureController.newUnsignedTypedMessage.bind(
          this.signatureController,
        ),
      processTypedMessageV4:
        this.signatureController.newUnsignedTypedMessage.bind(
          this.signatureController,
        ),
      processPersonalMessage:
        this.signatureController.newUnsignedPersonalMessage.bind(
          this.signatureController,
        ),
<<<<<<< HEAD

      ///: BEGIN:ONLY_INCLUDE_IN(build-mmi)
=======
      ///: END:ONLY_INCLUDE_IN

      ///: BEGIN:ONLY_INCLUDE_IN(build-mmi)
      /* eslint-disable no-dupe-keys */
      processEthSignMessage: this.mmiController.newUnsignedMessage.bind(
        this.mmiController,
      ),
      processTypedMessage: this.mmiController.newUnsignedMessage.bind(
        this.mmiController,
      ),
      processTypedMessageV3: this.mmiController.newUnsignedMessage.bind(
        this.mmiController,
      ),
      processTypedMessageV4: this.mmiController.newUnsignedMessage.bind(
        this.mmiController,
      ),
      processPersonalMessage: this.mmiController.newUnsignedMessage.bind(
        this.mmiController,
      ),
>>>>>>> 877e184b
      setTypedMessageInProgress:
        this.signatureController.setTypedMessageInProgress.bind(
          this.signatureController,
        ),
      setPersonalMessageInProgress:
        this.signatureController.setPersonalMessageInProgress.bind(
          this.signatureController,
        ),
<<<<<<< HEAD
=======
      /* eslint-enable no-dupe-keys */
>>>>>>> 877e184b
      ///: END:ONLY_INCLUDE_IN

      processEncryptionPublicKey:
        this.encryptionPublicKeyController.newRequestEncryptionPublicKey.bind(
          this.encryptionPublicKeyController,
        ),
      processDecryptMessage:
        this.decryptMessageController.newRequestDecryptMessage.bind(
          this.decryptMessageController,
        ),
      getPendingNonce: this.getPendingNonce.bind(this),
      getPendingTransactionByHash: (hash) =>
        this.txController.getTransactions({
          searchCriteria: {
            hash,
            status: TransactionStatus.submitted,
          },
        })[0],
    });

    // ensure isClientOpenAndUnlocked is updated when memState updates
    this.on('update', (memState) => this._onStateUpdate(memState));

    /**
     * All controllers in Memstore but not in store. They are not persisted.
     * On chrome profile re-start, they will be re-initialized.
     */
    const resetOnRestartStore = {
      AccountTracker: this.accountTracker.store,
      TxController: this.txController.memStore,
      TokenRatesController: this.tokenRatesController,
      DecryptMessageController: this.decryptMessageController,
      EncryptionPublicKeyController: this.encryptionPublicKeyController,
      SignatureController: this.signatureController,
      SwapsController: this.swapsController.store,
      EnsController: this.ensController.store,
      ApprovalController: this.approvalController,
      ///: BEGIN:ONLY_INCLUDE_IN(blockaid)
      PPOMController: this.ppomController,
      ///: END:ONLY_INCLUDE_IN
    };

    this.store.updateStructure({
      AppStateController: this.appStateController.store,
      AppMetadataController: this.appMetadataController.store,
      TransactionController: this.txController.store,
      KeyringController: this.keyringController.store,
      PreferencesController: this.preferencesController.store,
      MetaMetricsController: this.metaMetricsController.store,
      AddressBookController: this.addressBookController,
      CurrencyController: this.currencyRateController,
      NetworkController: this.networkController,
      CachedBalancesController: this.cachedBalancesController.store,
      AlertController: this.alertController.store,
      OnboardingController: this.onboardingController.store,
      PermissionController: this.permissionController,
      PermissionLogController: this.permissionLogController.store,
      SubjectMetadataController: this.subjectMetadataController,
      AnnouncementController: this.announcementController,
      GasFeeController: this.gasFeeController,
      TokenListController: this.tokenListController,
      TokensController: this.tokensController,
      SmartTransactionsController: this.smartTransactionsController,
      NftController: this.nftController,
      PhishingController: this.phishingController,
      ///: BEGIN:ONLY_INCLUDE_IN(snaps)
      SnapController: this.snapController,
      CronjobController: this.cronjobController,
      SnapsRegistry: this.snapsRegistry,
      NotificationController: this.notificationController,
      ///: END:ONLY_INCLUDE_IN
      ///: BEGIN:ONLY_INCLUDE_IN(desktop)
      DesktopController: this.desktopController.store,
      ///: END:ONLY_INCLUDE_IN

      ///: BEGIN:ONLY_INCLUDE_IN(build-mmi)
      CustodyController: this.custodyController.store,
      InstitutionalFeaturesController:
        this.institutionalFeaturesController.store,
      MmiConfigurationController: this.mmiConfigurationController.store,
      ///: END:ONLY_INCLUDE_IN
      ///: BEGIN:ONLY_INCLUDE_IN(blockaid)
      PPOMController: this.ppomController,
      ///: END:ONLY_INCLUDE_IN
      ...resetOnRestartStore,
    });

    this.memStore = new ComposableObservableStore({
      config: {
        AppStateController: this.appStateController.store,
        AppMetadataController: this.appMetadataController.store,
        NetworkController: this.networkController,
        CachedBalancesController: this.cachedBalancesController.store,
        KeyringController: this.keyringController.memStore,
        PreferencesController: this.preferencesController.store,
        MetaMetricsController: this.metaMetricsController.store,
        AddressBookController: this.addressBookController,
        CurrencyController: this.currencyRateController,
        AlertController: this.alertController.store,
        OnboardingController: this.onboardingController.store,
        PermissionController: this.permissionController,
        PermissionLogController: this.permissionLogController.store,
        SubjectMetadataController: this.subjectMetadataController,
        AnnouncementController: this.announcementController,
        GasFeeController: this.gasFeeController,
        TokenListController: this.tokenListController,
        TokensController: this.tokensController,
        SmartTransactionsController: this.smartTransactionsController,
        NftController: this.nftController,
        ///: BEGIN:ONLY_INCLUDE_IN(snaps)
        SnapController: this.snapController,
        CronjobController: this.cronjobController,
        SnapsRegistry: this.snapsRegistry,
        NotificationController: this.notificationController,
        ///: END:ONLY_INCLUDE_IN
        ///: BEGIN:ONLY_INCLUDE_IN(desktop)
        DesktopController: this.desktopController.store,
        ///: END:ONLY_INCLUDE_IN

        ///: BEGIN:ONLY_INCLUDE_IN(build-mmi)
        CustodyController: this.custodyController.store,
        InstitutionalFeaturesController:
          this.institutionalFeaturesController.store,
        MmiConfigurationController: this.mmiConfigurationController.store,
        ///: END:ONLY_INCLUDE_IN
        ...resetOnRestartStore,
      },
      controllerMessenger: this.controllerMessenger,
    });

    // if this is the first time, clear the state of by calling these methods
    const resetMethods = [
      this.accountTracker.resetState,
      this.txController.resetState,
      this.decryptMessageController.resetState.bind(
        this.decryptMessageController,
      ),
      this.encryptionPublicKeyController.resetState.bind(
        this.encryptionPublicKeyController,
      ),
      this.signatureController.resetState.bind(this.signatureController),
      this.swapsController.resetState,
      this.ensController.resetState,
      this.approvalController.clear.bind(this.approvalController),
      ///: BEGIN:ONLY_INCLUDE_IN(blockaid)
      this.ppomController.clear.bind(this.ppomController),
      ///: END:ONLY_INCLUDE_IN
      // WE SHOULD ADD TokenListController.resetState here too. But it's not implemented yet.
    ];

    if (isManifestV3) {
      if (isFirstMetaMaskControllerSetup === true) {
        this.resetStates(resetMethods);
        this.extension.storage.session.set({
          isFirstMetaMaskControllerSetup: false,
        });
      }
    } else {
      // it's always the first time in MV2
      this.resetStates(resetMethods);
    }

    // Automatic login via config password or loginToken
    if (
      !this.isUnlocked() &&
      this.onboardingController.store.getState().completedOnboarding
    ) {
      this._loginUser();
    } else {
      this._startUISync();
    }

    // Lazily update the store with the current extension environment
    this.extension.runtime.getPlatformInfo().then(({ os }) => {
      this.appStateController.setBrowserEnvironment(
        os,
        // This method is presently only supported by Firefox
        this.extension.runtime.getBrowserInfo === undefined
          ? 'chrome'
          : 'firefox',
      );
    });

    this.setupControllerEventSubscriptions();

    // For more information about these legacy streams, see here:
    // https://github.com/MetaMask/metamask-extension/issues/15491
    // TODO:LegacyProvider: Delete
    this.publicConfigStore = this.createPublicConfigStore();

    // Multiple MetaMask instances launched warning
    this.extension.runtime.onMessageExternal.addListener(onMessageReceived);
    // Fire a ping message to check if other extensions are running
    checkForMultipleVersionsRunning();
  }

  triggerNetworkrequests() {
    this.accountTracker.start();
    this.txController.startIncomingTransactionPolling();
    if (this.preferencesController.store.getState().useCurrencyRateCheck) {
      this.currencyRateController.start();
    }
    if (this.preferencesController.store.getState().useTokenDetection) {
      this.tokenListController.start();
    }
  }

  stopNetworkRequests() {
    this.accountTracker.stop();
    this.txController.stopIncomingTransactionPolling();
    if (this.preferencesController.store.getState().useCurrencyRateCheck) {
      this.currencyRateController.stop();
    }
    if (this.preferencesController.store.getState().useTokenDetection) {
      this.tokenListController.stop();
    }
  }

  canUseHardwareWallets() {
    return !isManifestV3 || process.env.HARDWARE_WALLETS_MV3;
  }

  resetStates(resetMethods) {
    resetMethods.forEach((resetMethod) => {
      try {
        resetMethod();
      } catch (err) {
        console.error(err);
      }
    });
  }

  ///: BEGIN:ONLY_INCLUDE_IN(keyring-snaps)
  /**
   * Initialize the snap keyring if it is not present.
   */
  async getSnapKeyring() {
    if (!this.snapKeyring) {
      let [snapKeyring] = this.coreKeyringController.getKeyringsByType(
        KeyringType.snap,
      );
      if (!snapKeyring) {
        snapKeyring = await this.keyringController.addNewKeyring(
          KeyringType.snap,
        );
      }
      this.snapKeyring = snapKeyring;
    }
    return this.snapKeyring;
  }
  ///: END:ONLY_INCLUDE_IN

  ///: BEGIN:ONLY_INCLUDE_IN(snaps)

  /**
   * Tracks snaps export usage. Note: This function is throttled to 1 call per 60 seconds.
   *
   * @param {string} handler - The handler to trigger on the snap for the request.
   */
  _trackSnapExportUsage = throttle(
    (handler) =>
      this.metaMetricsController.trackEvent({
        event: MetaMetricsEventName.SnapExportUsed,
        category: MetaMetricsEventCategory.Snaps,
        properties: {
          export: handler,
        },
      }),
    SECOND * 60,
  );

  /**
   * Passes a JSON-RPC request object to the SnapController for execution.
   *
   * @param {object} args - A bag of options.
   * @param {string} args.snapId - The ID of the recipient snap.
   * @param {string} args.origin - The origin of the RPC request.
   * @param {string} args.handler - The handler to trigger on the snap for the request.
   * @param {object} args.request - The JSON-RPC request object.
   * @returns The result of the JSON-RPC request.
   */
  handleSnapRequest(args) {
    this._trackSnapExportUsage(args.handler);

    return this.controllerMessenger.call('SnapController:handleRequest', args);
  }

  /**
   * Constructor helper for getting Snap permission specifications.
   */
  getSnapPermissionSpecifications() {
    return {
      ...buildSnapEndowmentSpecifications(),
      ...buildSnapRestrictedMethodSpecifications({
        encrypt,
        decrypt,
        clearSnapState: this.controllerMessenger.call.bind(
          this.controllerMessenger,
          'SnapController:clearSnapState',
        ),
        getMnemonic: this.getPrimaryKeyringMnemonic.bind(this),
        getUnlockPromise: this.appStateController.getUnlockPromise.bind(
          this.appStateController,
        ),
        getSnap: this.controllerMessenger.call.bind(
          this.controllerMessenger,
          'SnapController:get',
        ),
        handleSnapRpcRequest: this.handleSnapRequest.bind(this),
        getSnapState: this.controllerMessenger.call.bind(
          this.controllerMessenger,
          'SnapController:getSnapState',
        ),
        showDialog: (origin, type, content, placeholder) =>
          this.approvalController.addAndShowApprovalRequest({
            origin,
            type: SNAP_DIALOG_TYPES[type],
            requestData: { content, placeholder },
          }),
        showNativeNotification: (origin, args) =>
          this.controllerMessenger.call(
            'RateLimitController:call',
            origin,
            'showNativeNotification',
            origin,
            args.message,
          ),
        showInAppNotification: (origin, args) =>
          this.controllerMessenger.call(
            'RateLimitController:call',
            origin,
            'showInAppNotification',
            origin,
            args.message,
          ),
        updateSnapState: this.controllerMessenger.call.bind(
          this.controllerMessenger,
          'SnapController:updateSnapState',
        ),
        ///: END:ONLY_INCLUDE_IN
        ///: BEGIN:ONLY_INCLUDE_IN(keyring-snaps)
        getSnapKeyring: this.getSnapKeyring.bind(this),
        saveSnapKeyring: async () => {
          await this.keyringController.persistAllKeyrings();
        },
        ///: END:ONLY_INCLUDE_IN
        ///: BEGIN:ONLY_INCLUDE_IN(snaps)
      }),
    };
  }

  /**
   * Deletes the specified notifications from state.
   *
   * @param {string[]} ids - The notifications ids to delete.
   */
  dismissNotifications(ids) {
    this.notificationController.dismiss(ids);
  }

  /**
   * Updates the readDate attribute of the specified notifications.
   *
   * @param {string[]} ids - The notifications ids to mark as read.
   */
  markNotificationsAsRead(ids) {
    this.notificationController.markRead(ids);
  }

  ///: END:ONLY_INCLUDE_IN

  /**
   * Sets up BaseController V2 event subscriptions. Currently, this includes
   * the subscriptions necessary to notify permission subjects of account
   * changes.
   *
   * Some of the subscriptions in this method are ControllerMessenger selector
   * event subscriptions. See the relevant documentation for
   * `@metamask/base-controller` for more information.
   *
   * Note that account-related notifications emitted when the extension
   * becomes unlocked are handled in MetaMaskController._onUnlock.
   */
  setupControllerEventSubscriptions() {
    let lastSelectedAddress;

    this.preferencesController.store.subscribe(async (state) => {
      const { selectedAddress, currentLocale } = state;
      const { chainId } = this.networkController.state.providerConfig;
      await updateCurrentLocale(currentLocale);

      if (state.incomingTransactionsPreferences?.[chainId]) {
        this.txController.startIncomingTransactionPolling();
      } else {
        this.txController.stopIncomingTransactionPolling();
      }

      if (selectedAddress && selectedAddress !== lastSelectedAddress) {
        lastSelectedAddress = selectedAddress;
        await this._onAccountChange(selectedAddress);
      }
    });

    // This handles account changes every time relevant permission state
    // changes, for any reason.
    this.controllerMessenger.subscribe(
      `${this.permissionController.name}:stateChange`,
      async (currentValue, previousValue) => {
        const changedAccounts = getChangedAccounts(currentValue, previousValue);

        for (const [origin, accounts] of changedAccounts.entries()) {
          this._notifyAccountsChange(origin, accounts);
        }
      },
      getPermittedAccountsByOrigin,
    );

    this.controllerMessenger.subscribe(
      'NetworkController:networkDidChange',
      async () => {
        await this.txController.updateIncomingTransactions();
      },
    );

    ///: BEGIN:ONLY_INCLUDE_IN(snaps)
    // Record Snap metadata whenever a Snap is added to state.
    this.controllerMessenger.subscribe(
      `${this.snapController.name}:snapAdded`,
      (snap, svgIcon = null) => {
        const {
          manifest: { proposedName },
          version,
        } = snap;
        this.subjectMetadataController.addSubjectMetadata({
          subjectType: SubjectType.Snap,
          name: proposedName,
          origin: snap.id,
          version,
          svgIcon,
        });
      },
    );

    this.controllerMessenger.subscribe(
      `${this.snapController.name}:snapInstalled`,
      (truncatedSnap) => {
        this.metaMetricsController.trackEvent({
          event: MetaMetricsEventName.SnapInstalled,
          category: MetaMetricsEventCategory.Snaps,
          properties: {
            snap_id: truncatedSnap.id,
            version: truncatedSnap.version,
          },
        });
      },
    );

    this.controllerMessenger.subscribe(
      `${this.snapController.name}:snapUpdated`,
      (newSnap, oldVersion) => {
        this.metaMetricsController.trackEvent({
          event: MetaMetricsEventName.SnapUpdated,
          category: MetaMetricsEventCategory.Snaps,
          properties: {
            snap_id: newSnap.id,
            old_version: oldVersion,
            new_version: newSnap.version,
          },
        });
      },
    );

    this.controllerMessenger.subscribe(
      `${this.snapController.name}:snapTerminated`,
      (truncatedSnap) => {
        const approvals = Object.values(
          this.approvalController.state.pendingApprovals,
        ).filter(
          (approval) =>
            approval.origin === truncatedSnap.id &&
            approval.type.startsWith(RestrictedMethods.snap_dialog),
        );
        for (const approval of approvals) {
          this.approvalController.reject(
            approval.id,
            new Error('Snap was terminated.'),
          );
        }
      },
    );

    this.controllerMessenger.subscribe(
      `${this.snapController.name}:snapRemoved`,
      (truncatedSnap) => {
        const notificationIds = Object.values(
          this.notificationController.state.notifications,
        ).reduce((idList, notification) => {
          if (notification.origin === truncatedSnap.id) {
            idList.push(notification.id);
          }
          return idList;
        }, []);

        this.dismissNotifications(notificationIds);

        this.metaMetricsController.trackEvent({
          event: MetaMetricsEventName.SnapUninstalled,
          category: MetaMetricsEventCategory.Snaps,
          properties: {
            snap_id: truncatedSnap.id,
            version: truncatedSnap.version,
          },
        });
      },
    );

    ///: END:ONLY_INCLUDE_IN
  }

  /**
   * TODO:LegacyProvider: Delete
   * Constructor helper: initialize a public config store.
   * This store is used to make some config info available to Dapps synchronously.
   */
  createPublicConfigStore() {
    // subset of state for metamask inpage provider
    const publicConfigStore = new ObservableStore();
    const { networkController } = this;

    // setup memStore subscription hooks
    this.on('update', updatePublicConfigStore);
    updatePublicConfigStore(this.getState());

    function updatePublicConfigStore(memState) {
      const networkStatus =
        memState.networksMetadata[memState.selectedNetworkClientId]?.status;
      const { chainId } = networkController.state.providerConfig;
      if (networkStatus === NetworkStatus.Available) {
        publicConfigStore.putState(selectPublicState(chainId, memState));
      }
    }

    function selectPublicState(chainId, { isUnlocked, networkId }) {
      return {
        isUnlocked,
        chainId,
        networkVersion: networkId ?? 'loading',
      };
    }

    return publicConfigStore;
  }

  /**
   * Gets relevant state for the provider of an external origin.
   *
   * @param {string} origin - The origin to get the provider state for.
   * @returns {Promise<{ isUnlocked: boolean, networkVersion: string, chainId: string, accounts: string[] }>} An object with relevant state properties.
   */
  async getProviderState(origin) {
    return {
      isUnlocked: this.isUnlocked(),
      ...this.getProviderNetworkState(),
      accounts: await this.getPermittedAccounts(origin),
    };
  }

  /**
   * Gets network state relevant for external providers.
   *
   * @param {object} [memState] - The MetaMask memState. If not provided,
   * this function will retrieve the most recent state.
   * @returns {object} An object with relevant network state properties.
   */
  getProviderNetworkState(memState) {
    const { networkId } = memState || this.getState();
    return {
      chainId: this.networkController.state.providerConfig.chainId,
      networkVersion: networkId ?? 'loading',
    };
  }

  //=============================================================================
  // EXPOSED TO THE UI SUBSYSTEM
  //=============================================================================

  /**
   * The metamask-state of the various controllers, made available to the UI
   *
   * @returns {object} status
   */
  getState() {
    const { vault } = this.keyringController.store.getState();
    const isInitialized = Boolean(vault);

    const flatState = this.memStore.getFlatState();

    return {
      isInitialized,
      ...flatState,
      ///: BEGIN:ONLY_INCLUDE_IN(snaps)
      // Snap state and source code is stripped out to prevent piping to the MetaMask UI.
      snapStates: {},
      snaps: Object.values(flatState.snaps ?? {}).reduce((acc, snap) => {
        // eslint-disable-next-line no-unused-vars
        const { sourceCode, ...rest } = snap;
        acc[snap.id] = rest;
        return acc;
      }, {}),
      ///: END:ONLY_INCLUDE_IN
    };
  }

  /**
   * Returns an Object containing API Callback Functions.
   * These functions are the interface for the UI.
   * The API object can be transmitted over a stream via JSON-RPC.
   *
   * @returns {object} Object containing API functions.
   */
  getApi() {
    const {
      addressBookController,
      alertController,
      appStateController,
      nftController,
      nftDetectionController,
      currencyRateController,
      detectTokensController,
      ensController,
      gasFeeController,
      metaMetricsController,
      networkController,
      announcementController,
      onboardingController,
      permissionController,
      preferencesController,
      qrHardwareKeyring,
      swapsController,
      tokensController,
      smartTransactionsController,
      txController,
      assetsContractController,
      backup,
      approvalController,
    } = this;

    return {
      // etc
      getState: this.getState.bind(this),
      setCurrentCurrency: currencyRateController.setCurrentCurrency.bind(
        currencyRateController,
      ),
      setUseBlockie: preferencesController.setUseBlockie.bind(
        preferencesController,
      ),
      setUseNonceField: preferencesController.setUseNonceField.bind(
        preferencesController,
      ),
      setUsePhishDetect: preferencesController.setUsePhishDetect.bind(
        preferencesController,
      ),
      setUseMultiAccountBalanceChecker:
        preferencesController.setUseMultiAccountBalanceChecker.bind(
          preferencesController,
        ),
      setUseTokenDetection: preferencesController.setUseTokenDetection.bind(
        preferencesController,
      ),
      setUseNftDetection: preferencesController.setUseNftDetection.bind(
        preferencesController,
      ),
      setUse4ByteResolution: preferencesController.setUse4ByteResolution.bind(
        preferencesController,
      ),
      setUseCurrencyRateCheck:
        preferencesController.setUseCurrencyRateCheck.bind(
          preferencesController,
        ),
      setOpenSeaEnabled: preferencesController.setOpenSeaEnabled.bind(
        preferencesController,
      ),
      ///: BEGIN:ONLY_INCLUDE_IN(blockaid)
      setSecurityAlertsEnabled:
        preferencesController.setSecurityAlertsEnabled.bind(
          preferencesController,
        ),
      ///: END:ONLY_INCLUDE_IN
      setIpfsGateway: preferencesController.setIpfsGateway.bind(
        preferencesController,
      ),
      setUseAddressBarEnsResolution:
        preferencesController.setUseAddressBarEnsResolution.bind(
          preferencesController,
        ),
      setParticipateInMetaMetrics:
        metaMetricsController.setParticipateInMetaMetrics.bind(
          metaMetricsController,
        ),
      setCurrentLocale: preferencesController.setCurrentLocale.bind(
        preferencesController,
      ),
      setIncomingTransactionsPreferences:
        preferencesController.setIncomingTransactionsPreferences.bind(
          preferencesController,
        ),
      markPasswordForgotten: this.markPasswordForgotten.bind(this),
      unMarkPasswordForgotten: this.unMarkPasswordForgotten.bind(this),
      getRequestAccountTabIds: this.getRequestAccountTabIds,
      getOpenMetamaskTabsIds: this.getOpenMetamaskTabsIds,
      markNotificationPopupAsAutomaticallyClosed: () =>
        this.notificationManager.markAsAutomaticallyClosed(),

      // approval
      requestUserApproval:
        approvalController.addAndShowApprovalRequest.bind(approvalController),

      // primary HD keyring management
      addNewAccount: this.addNewAccount.bind(this),
      verifySeedPhrase: this.verifySeedPhrase.bind(this),
      resetAccount: this.resetAccount.bind(this),
      removeAccount: this.removeAccount.bind(this),
      importAccountWithStrategy: this.importAccountWithStrategy.bind(this),

      // hardware wallets
      connectHardware: this.connectHardware.bind(this),
      forgetDevice: this.forgetDevice.bind(this),
      checkHardwareStatus: this.checkHardwareStatus.bind(this),
      unlockHardwareWalletAccount: this.unlockHardwareWalletAccount.bind(this),
      setLedgerTransportPreference:
        this.setLedgerTransportPreference.bind(this),
      attemptLedgerTransportCreation:
        this.attemptLedgerTransportCreation.bind(this),
      establishLedgerTransportPreference:
        this.establishLedgerTransportPreference.bind(this),

      // qr hardware devices
      submitQRHardwareCryptoHDKey:
        qrHardwareKeyring.submitCryptoHDKey.bind(qrHardwareKeyring),
      submitQRHardwareCryptoAccount:
        qrHardwareKeyring.submitCryptoAccount.bind(qrHardwareKeyring),
      cancelSyncQRHardware:
        qrHardwareKeyring.cancelSync.bind(qrHardwareKeyring),
      submitQRHardwareSignature:
        qrHardwareKeyring.submitSignature.bind(qrHardwareKeyring),
      cancelQRHardwareSignRequest:
        qrHardwareKeyring.cancelSignRequest.bind(qrHardwareKeyring),

      // vault management
      submitPassword: this.submitPassword.bind(this),
      verifyPassword: this.verifyPassword.bind(this),

      // network management
      setProviderType:
        networkController.setProviderType.bind(networkController),
      rollbackToPreviousProvider:
        networkController.rollbackToPreviousProvider.bind(networkController),
      removeNetworkConfiguration:
        networkController.removeNetworkConfiguration.bind(networkController),
      setActiveNetwork:
        networkController.setActiveNetwork.bind(networkController),
      upsertNetworkConfiguration:
        this.networkController.upsertNetworkConfiguration.bind(
          this.networkController,
        ),
      getCurrentNetworkEIP1559Compatibility:
        this.networkController.getEIP1559Compatibility.bind(
          this.networkController,
        ),
      // PreferencesController
      setSelectedAddress: preferencesController.setSelectedAddress.bind(
        preferencesController,
      ),
      addToken: tokensController.addToken.bind(tokensController),
      updateTokenType: tokensController.updateTokenType.bind(tokensController),
      setAccountLabel: preferencesController.setAccountLabel.bind(
        preferencesController,
      ),
      setFeatureFlag: preferencesController.setFeatureFlag.bind(
        preferencesController,
      ),
      setPreference: preferencesController.setPreference.bind(
        preferencesController,
      ),

      addKnownMethodData: preferencesController.addKnownMethodData.bind(
        preferencesController,
      ),
      setDismissSeedBackUpReminder:
        preferencesController.setDismissSeedBackUpReminder.bind(
          preferencesController,
        ),
      setDisabledRpcMethodPreference:
        preferencesController.setDisabledRpcMethodPreference.bind(
          preferencesController,
        ),
      getRpcMethodPreferences:
        preferencesController.getRpcMethodPreferences.bind(
          preferencesController,
        ),
      setAdvancedGasFee: preferencesController.setAdvancedGasFee.bind(
        preferencesController,
      ),
      setTheme: preferencesController.setTheme.bind(preferencesController),
      setTransactionSecurityCheckEnabled:
        preferencesController.setTransactionSecurityCheckEnabled.bind(
          preferencesController,
        ),
      ///: BEGIN:ONLY_INCLUDE_IN(keyring-snaps)
      setSnapsAddSnapAccountModalDismissed:
        preferencesController.setSnapsAddSnapAccountModalDismissed.bind(
          preferencesController,
        ),
      ///: END:ONLY_INCLUDE_IN

      // AssetsContractController
      getTokenStandardAndDetails: this.getTokenStandardAndDetails.bind(this),

      // NftController
      addNft: nftController.addNft.bind(nftController),

      addNftVerifyOwnership:
        nftController.addNftVerifyOwnership.bind(nftController),

      removeAndIgnoreNft: nftController.removeAndIgnoreNft.bind(nftController),

      removeNft: nftController.removeNft.bind(nftController),

      checkAndUpdateAllNftsOwnershipStatus:
        nftController.checkAndUpdateAllNftsOwnershipStatus.bind(nftController),

      checkAndUpdateSingleNftOwnershipStatus:
        nftController.checkAndUpdateSingleNftOwnershipStatus.bind(
          nftController,
        ),

      isNftOwner: nftController.isNftOwner.bind(nftController),

      // AddressController
      setAddressBook: addressBookController.set.bind(addressBookController),
      removeFromAddressBook: addressBookController.delete.bind(
        addressBookController,
      ),

      // AppStateController
      setLastActiveTime:
        appStateController.setLastActiveTime.bind(appStateController),
      setDefaultHomeActiveTabName:
        appStateController.setDefaultHomeActiveTabName.bind(appStateController),
      setConnectedStatusPopoverHasBeenShown:
        appStateController.setConnectedStatusPopoverHasBeenShown.bind(
          appStateController,
        ),
      setRecoveryPhraseReminderHasBeenShown:
        appStateController.setRecoveryPhraseReminderHasBeenShown.bind(
          appStateController,
        ),
      setRecoveryPhraseReminderLastShown:
        appStateController.setRecoveryPhraseReminderLastShown.bind(
          appStateController,
        ),
      setTermsOfUseLastAgreed:
        appStateController.setTermsOfUseLastAgreed.bind(appStateController),
      ///: BEGIN:ONLY_INCLUDE_IN(snaps)
      setSnapsInstallPrivacyWarningShownStatus:
        appStateController.setSnapsInstallPrivacyWarningShownStatus.bind(
          appStateController,
        ),
      ///: END:ONLY_INCLUDE_IN
      setOutdatedBrowserWarningLastShown:
        appStateController.setOutdatedBrowserWarningLastShown.bind(
          appStateController,
        ),
      setShowTestnetMessageInDropdown:
        appStateController.setShowTestnetMessageInDropdown.bind(
          appStateController,
        ),
      setShowBetaHeader:
        appStateController.setShowBetaHeader.bind(appStateController),
      setShowProductTour:
        appStateController.setShowProductTour.bind(appStateController),
      updateNftDropDownState:
        appStateController.updateNftDropDownState.bind(appStateController),
      setFirstTimeUsedNetwork:
        appStateController.setFirstTimeUsedNetwork.bind(appStateController),

      // EnsController
      tryReverseResolveAddress:
        ensController.reverseResolveAddress.bind(ensController),

      // KeyringController
      setLocked: this.setLocked.bind(this),
      createNewVaultAndKeychain: this.createNewVaultAndKeychain.bind(this),
      createNewVaultAndRestore: this.createNewVaultAndRestore.bind(this),
      exportAccount: this.exportAccount.bind(this),

      // txController
      updateTransaction: txController.updateTransaction.bind(txController),
      approveTransactionsWithSameNonce:
        txController.approveTransactionsWithSameNonce.bind(txController),
      createCancelTransaction: this.createCancelTransaction.bind(this),
      createSpeedUpTransaction: this.createSpeedUpTransaction.bind(this),
      estimateGas: this.estimateGas.bind(this),
      getNextNonce: this.getNextNonce.bind(this),
      addTransaction: this.addTransaction.bind(this),
      addTransactionAndWaitForPublish:
        this.addTransactionAndWaitForPublish.bind(this),
      createTransactionEventFragment:
        txController.createTransactionEventFragment.bind(txController),
      getTransactions: txController.getTransactions.bind(txController),

      updateEditableParams:
        txController.updateEditableParams.bind(txController),
      updateTransactionGasFees:
        txController.updateTransactionGasFees.bind(txController),
      updateTransactionSendFlowHistory:
        txController.updateTransactionSendFlowHistory.bind(txController),

      updatePreviousGasParams:
        txController.updatePreviousGasParams.bind(txController),

      // decryptMessageController
      decryptMessage: this.decryptMessageController.decryptMessage.bind(
        this.decryptMessageController,
      ),
      decryptMessageInline:
        this.decryptMessageController.decryptMessageInline.bind(
          this.decryptMessageController,
        ),
      cancelDecryptMessage:
        this.decryptMessageController.cancelDecryptMessage.bind(
          this.decryptMessageController,
        ),

      // EncryptionPublicKeyController
      encryptionPublicKey:
        this.encryptionPublicKeyController.encryptionPublicKey.bind(
          this.encryptionPublicKeyController,
        ),
      cancelEncryptionPublicKey:
        this.encryptionPublicKeyController.cancelEncryptionPublicKey.bind(
          this.encryptionPublicKeyController,
        ),

      // onboarding controller
      setSeedPhraseBackedUp:
        onboardingController.setSeedPhraseBackedUp.bind(onboardingController),
      completeOnboarding:
        onboardingController.completeOnboarding.bind(onboardingController),
      setFirstTimeFlowType:
        onboardingController.setFirstTimeFlowType.bind(onboardingController),

      // alert controller
      setAlertEnabledness:
        alertController.setAlertEnabledness.bind(alertController),
      setUnconnectedAccountAlertShown:
        alertController.setUnconnectedAccountAlertShown.bind(alertController),
      setWeb3ShimUsageAlertDismissed:
        alertController.setWeb3ShimUsageAlertDismissed.bind(alertController),

      // permissions
      removePermissionsFor: this.removePermissionsFor,
      approvePermissionsRequest: this.acceptPermissionsRequest,
      rejectPermissionsRequest: this.rejectPermissionsRequest,
      ...getPermissionBackgroundApiMethods(permissionController),

      ///: BEGIN:ONLY_INCLUDE_IN(build-mmi)
      connectCustodyAddresses: this.mmiController.connectCustodyAddresses.bind(
        this.mmiController,
      ),
      getCustodianAccounts: this.mmiController.getCustodianAccounts.bind(
        this.mmiController,
      ),
      getCustodianAccountsByAddress:
        this.mmiController.getCustodianAccountsByAddress.bind(
          this.mmiController,
        ),
      getCustodianTransactionDeepLink:
        this.mmiController.getCustodianTransactionDeepLink.bind(
          this.mmiController,
        ),
      getCustodianConfirmDeepLink:
        this.mmiController.getCustodianConfirmDeepLink.bind(this.mmiController),
      getCustodianSignMessageDeepLink:
        this.mmiController.getCustodianSignMessageDeepLink.bind(
          this.mmiController,
        ),
      getCustodianToken: this.mmiController.getCustodianToken.bind(
        this.mmiController,
      ),
      getCustodianJWTList: this.mmiController.getCustodianJWTList.bind(
        this.mmiController,
      ),
      getAllCustodianAccountsWithToken:
        this.mmiController.getAllCustodianAccountsWithToken.bind(
          this.mmiController,
        ),
      setCustodianNewRefreshToken:
        this.mmiController.setCustodianNewRefreshToken.bind(this.mmiController),
      setWaitForConfirmDeepLinkDialog:
        this.custodyController.setWaitForConfirmDeepLinkDialog.bind(
          this.custodyController,
        ),
      setCustodianConnectRequest:
        this.custodyController.setCustodianConnectRequest.bind(
          this.custodyController,
        ),
      getCustodianConnectRequest:
        this.custodyController.getCustodianConnectRequest.bind(
          this.custodyController,
        ),
      getMmiConfiguration:
        this.mmiConfigurationController.getConfiguration.bind(
          this.mmiConfigurationController,
        ),
      removeAddTokenConnectRequest:
        this.institutionalFeaturesController.removeAddTokenConnectRequest.bind(
          this.institutionalFeaturesController,
        ),
      showInteractiveReplacementTokenBanner:
        appStateController.showInteractiveReplacementTokenBanner.bind(
          appStateController,
        ),
      ///: END:ONLY_INCLUDE_IN

      ///: BEGIN:ONLY_INCLUDE_IN(snaps)
      // snaps
      removeSnapError: this.controllerMessenger.call.bind(
        this.controllerMessenger,
        'SnapController:removeSnapError',
      ),
      disableSnap: this.controllerMessenger.call.bind(
        this.controllerMessenger,
        'SnapController:disable',
      ),
      enableSnap: this.controllerMessenger.call.bind(
        this.controllerMessenger,
        'SnapController:enable',
      ),
      removeSnap: this.controllerMessenger.call.bind(
        this.controllerMessenger,
        'SnapController:remove',
      ),
      handleSnapRequest: this.handleSnapRequest.bind(this),
      revokeDynamicSnapPermissions: this.controllerMessenger.call.bind(
        this.controllerMessenger,
        'SnapController:revokeDynamicPermissions',
      ),
      revokeDynamicSnapPermissions: this.controllerMessenger.call.bind(
        this.controllerMessenger,
        'SnapController:revokeDynamicPermissions',
      ),
      dismissNotifications: this.dismissNotifications.bind(this),
      markNotificationsAsRead: this.markNotificationsAsRead.bind(this),
      ///: END:ONLY_INCLUDE_IN
      ///: BEGIN:ONLY_INCLUDE_IN(keyring-snaps)
      updateSnapRegistry: this.preferencesController.updateSnapRegistry.bind(
        preferencesController,
      ),
      ///: END:ONLY_INCLUDE_IN
      ///: BEGIN:ONLY_INCLUDE_IN(desktop)
      // Desktop
      getDesktopEnabled: this.desktopController.getDesktopEnabled.bind(
        this.desktopController,
      ),
      setDesktopEnabled: this.desktopController.setDesktopEnabled.bind(
        this.desktopController,
      ),
      generateDesktopOtp: this.desktopController.generateOtp.bind(
        this.desktopController,
      ),
      testDesktopConnection: this.desktopController.testDesktopConnection.bind(
        this.desktopController,
      ),
      disableDesktop: this.desktopController.disableDesktop.bind(
        this.desktopController,
      ),
      ///: END:ONLY_INCLUDE_IN

      // swaps
      fetchAndSetQuotes:
        swapsController.fetchAndSetQuotes.bind(swapsController),
      setSelectedQuoteAggId:
        swapsController.setSelectedQuoteAggId.bind(swapsController),
      resetSwapsState: swapsController.resetSwapsState.bind(swapsController),
      setSwapsTokens: swapsController.setSwapsTokens.bind(swapsController),
      clearSwapsQuotes: swapsController.clearSwapsQuotes.bind(swapsController),
      setApproveTxId: swapsController.setApproveTxId.bind(swapsController),
      setTradeTxId: swapsController.setTradeTxId.bind(swapsController),
      setSwapsTxGasPrice:
        swapsController.setSwapsTxGasPrice.bind(swapsController),
      setSwapsTxGasLimit:
        swapsController.setSwapsTxGasLimit.bind(swapsController),
      setSwapsTxMaxFeePerGas:
        swapsController.setSwapsTxMaxFeePerGas.bind(swapsController),
      setSwapsTxMaxFeePriorityPerGas:
        swapsController.setSwapsTxMaxFeePriorityPerGas.bind(swapsController),
      safeRefetchQuotes:
        swapsController.safeRefetchQuotes.bind(swapsController),
      stopPollingForQuotes:
        swapsController.stopPollingForQuotes.bind(swapsController),
      setBackgroundSwapRouteState:
        swapsController.setBackgroundSwapRouteState.bind(swapsController),
      resetPostFetchState:
        swapsController.resetPostFetchState.bind(swapsController),
      setSwapsErrorKey: swapsController.setSwapsErrorKey.bind(swapsController),
      setInitialGasEstimate:
        swapsController.setInitialGasEstimate.bind(swapsController),
      setCustomApproveTxData:
        swapsController.setCustomApproveTxData.bind(swapsController),
      setSwapsLiveness: swapsController.setSwapsLiveness.bind(swapsController),
      setSwapsFeatureFlags:
        swapsController.setSwapsFeatureFlags.bind(swapsController),
      setSwapsUserFeeLevel:
        swapsController.setSwapsUserFeeLevel.bind(swapsController),
      setSwapsQuotesPollingLimitEnabled:
        swapsController.setSwapsQuotesPollingLimitEnabled.bind(swapsController),

      // Smart Transactions
      setSmartTransactionsOptInStatus:
        smartTransactionsController.setOptInState.bind(
          smartTransactionsController,
        ),
      fetchSmartTransactionFees: smartTransactionsController.getFees.bind(
        smartTransactionsController,
      ),
      clearSmartTransactionFees: smartTransactionsController.clearFees.bind(
        smartTransactionsController,
      ),
      submitSignedTransactions:
        smartTransactionsController.submitSignedTransactions.bind(
          smartTransactionsController,
        ),
      cancelSmartTransaction:
        smartTransactionsController.cancelSmartTransaction.bind(
          smartTransactionsController,
        ),
      fetchSmartTransactionsLiveness:
        smartTransactionsController.fetchLiveness.bind(
          smartTransactionsController,
        ),
      updateSmartTransaction:
        smartTransactionsController.updateSmartTransaction.bind(
          smartTransactionsController,
        ),
      setStatusRefreshInterval:
        smartTransactionsController.setStatusRefreshInterval.bind(
          smartTransactionsController,
        ),

      // MetaMetrics
      trackMetaMetricsEvent: metaMetricsController.trackEvent.bind(
        metaMetricsController,
      ),
      trackMetaMetricsPage: metaMetricsController.trackPage.bind(
        metaMetricsController,
      ),
      createEventFragment: metaMetricsController.createEventFragment.bind(
        metaMetricsController,
      ),
      updateEventFragment: metaMetricsController.updateEventFragment.bind(
        metaMetricsController,
      ),
      finalizeEventFragment: metaMetricsController.finalizeEventFragment.bind(
        metaMetricsController,
      ),

      // approval controller
      resolvePendingApproval: this.resolvePendingApproval,
      rejectPendingApproval: this.rejectPendingApproval,

      // Notifications
      updateViewedNotifications: announcementController.updateViewed.bind(
        announcementController,
      ),

      // GasFeeController
      getGasFeeEstimatesAndStartPolling:
        gasFeeController.getGasFeeEstimatesAndStartPolling.bind(
          gasFeeController,
        ),

      disconnectGasFeeEstimatePoller:
        gasFeeController.disconnectPoller.bind(gasFeeController),

      getGasFeeTimeEstimate:
        gasFeeController.getTimeEstimate.bind(gasFeeController),

      addPollingTokenToAppState:
        appStateController.addPollingToken.bind(appStateController),

      removePollingTokenFromAppState:
        appStateController.removePollingToken.bind(appStateController),

      // Backup
      backupUserData: backup.backupUserData.bind(backup),
      restoreUserData: backup.restoreUserData.bind(backup),

      // DetectTokenController
      detectNewTokens: detectTokensController.detectNewTokens.bind(
        detectTokensController,
      ),

      // DetectCollectibleController
      detectNfts: nftDetectionController.detectNfts.bind(
        nftDetectionController,
      ),

      /** Token Detection V2 */
      addDetectedTokens:
        tokensController.addDetectedTokens.bind(tokensController),
      addImportedTokens: tokensController.addTokens.bind(tokensController),
      ignoreTokens: tokensController.ignoreTokens.bind(tokensController),
      getBalancesInSingleCall:
        assetsContractController.getBalancesInSingleCall.bind(
          assetsContractController,
        ),

      // E2E testing
      throwTestError: this.throwTestError.bind(this),
    };
  }

  async exportAccount(address, password) {
    await this.verifyPassword(password);
    return this.keyringController.exportAccount(address, password);
  }

  async getTokenStandardAndDetails(address, userAddress, tokenId) {
    const { tokenList } = this.tokenListController.state;
    const { tokens } = this.tokensController.state;

    const staticTokenListDetails =
      STATIC_MAINNET_TOKEN_LIST[address.toLowerCase()] || {};
    const tokenListDetails = tokenList[address.toLowerCase()] || {};
    const userDefinedTokenDetails =
      tokens.find(({ address: _address }) =>
        isEqualCaseInsensitive(_address, address),
      ) || {};

    const tokenDetails = {
      ...staticTokenListDetails,
      ...tokenListDetails,
      ...userDefinedTokenDetails,
    };
    const tokenDetailsStandardIsERC20 =
      isEqualCaseInsensitive(tokenDetails.standard, TokenStandard.ERC20) ||
      tokenDetails.erc20 === true;
    const noEvidenceThatTokenIsAnNFT =
      !tokenId &&
      !isEqualCaseInsensitive(tokenDetails.standard, TokenStandard.ERC1155) &&
      !isEqualCaseInsensitive(tokenDetails.standard, TokenStandard.ERC721) &&
      !tokenDetails.erc721;

    const otherDetailsAreERC20Like =
      tokenDetails.decimals !== undefined && tokenDetails.symbol;

    const tokenCanBeTreatedAsAnERC20 =
      tokenDetailsStandardIsERC20 ||
      (noEvidenceThatTokenIsAnNFT && otherDetailsAreERC20Like);

    let details;
    if (tokenCanBeTreatedAsAnERC20) {
      try {
        const balance = await fetchTokenBalance(
          address,
          userAddress,
          this.provider,
        );

        details = {
          address,
          balance,
          standard: TokenStandard.ERC20,
          decimals: tokenDetails.decimals,
          symbol: tokenDetails.symbol,
        };
      } catch (e) {
        // If the `fetchTokenBalance` call failed, `details` remains undefined, and we
        // fall back to the below `assetsContractController.getTokenStandardAndDetails` call
        log.warning(`Failed to get token balance. Error: ${e}`);
      }
    }

    // `details`` will be undefined if `tokenCanBeTreatedAsAnERC20`` is false,
    // or if it is true but the `fetchTokenBalance`` call failed. In either case, we should
    // attempt to retrieve details from `assetsContractController.getTokenStandardAndDetails`
    if (details === undefined) {
      details = await this.assetsContractController.getTokenStandardAndDetails(
        address,
        userAddress,
        tokenId,
      );
    }

    return {
      ...details,
      decimals: details?.decimals?.toString(10),
      balance: details?.balance?.toString(10),
    };
  }

  //=============================================================================
  // VAULT / KEYRING RELATED METHODS
  //=============================================================================

  /**
   * Creates a new Vault and create a new keychain.
   *
   * A vault, or KeyringController, is a controller that contains
   * many different account strategies, currently called Keyrings.
   * Creating it new means wiping all previous keyrings.
   *
   * A keychain, or keyring, controls many accounts with a single backup and signing strategy.
   * For example, a mnemonic phrase can generate many accounts, and is a keyring.
   *
   * @param {string} password
   * @returns {object} vault
   */
  async createNewVaultAndKeychain(password) {
    const releaseLock = await this.createVaultMutex.acquire();
    try {
      let vault;
      const accounts = await this.keyringController.getAccounts();
      if (accounts.length > 0) {
        vault = await this.keyringController.fullUpdate();
      } else {
        vault = await this.keyringController.createNewVaultAndKeychain(
          password,
        );
        const addresses = await this.keyringController.getAccounts();
        this.preferencesController.setAddresses(addresses);
        this.selectFirstIdentity();
      }

      return vault;
    } finally {
      releaseLock();
    }
  }

  /**
   * Create a new Vault and restore an existent keyring.
   *
   * @param {string} password
   * @param {number[]} encodedSeedPhrase - The seed phrase, encoded as an array
   * of UTF-8 bytes.
   */
  async createNewVaultAndRestore(password, encodedSeedPhrase) {
    const releaseLock = await this.createVaultMutex.acquire();
    try {
      let accounts, lastBalance;

      const seedPhraseAsBuffer = Buffer.from(encodedSeedPhrase);

      // clear known identities
      this.preferencesController.setAddresses([]);

      // clear permissions
      this.permissionController.clearState();

      ///: BEGIN:ONLY_INCLUDE_IN(snaps)
      // Clear snap state
      this.snapController.clearState();
      // Clear notification state
      this.notificationController.clear();
      ///: END:ONLY_INCLUDE_IN

      // clear accounts in accountTracker
      this.accountTracker.clearAccounts();

      // clear cachedBalances
      this.cachedBalancesController.clearCachedBalances();

      // clear unapproved transactions
      this.txController.txStateManager.clearUnapprovedTxs();

      // create new vault
      const vault = await this.coreKeyringController.createNewVaultAndRestore(
        password,
        this._convertMnemonicToWordlistIndices(seedPhraseAsBuffer),
      );

      const ethQuery = new EthQuery(this.provider);
      accounts = await this.coreKeyringController.getAccounts();
      lastBalance = await this.getBalance(
        accounts[accounts.length - 1],
        ethQuery,
      );

      // seek out the first zero balance
      while (lastBalance !== '0x0') {
        const { addedAccountAddress } =
          await this.coreKeyringController.addNewAccount(accounts.length);
        accounts = await this.coreKeyringController.getAccounts();
        lastBalance = await this.getBalance(addedAccountAddress, ethQuery);
      }

      // remove extra zero balance account potentially created from seeking ahead
      if (accounts.length > 1 && lastBalance === '0x0') {
        await this.removeAccount(accounts[accounts.length - 1]);
        accounts = await this.coreKeyringController.getAccounts();
      }

      // This must be set as soon as possible to communicate to the
      // keyring's iframe and have the setting initialized properly
      // Optimistically called to not block MetaMask login due to
      // Ledger Keyring GitHub downtime
      const transportPreference =
        this.preferencesController.getLedgerTransportPreference();
      this.setLedgerTransportPreference(transportPreference);

      this.selectFirstIdentity();

      return vault;
    } finally {
      releaseLock();
    }
  }

  /**
   * Encodes a BIP-39 mnemonic as the indices of words in the English BIP-39 wordlist.
   *
   * @param {Buffer} mnemonic - The BIP-39 mnemonic.
   * @returns {Buffer} The Unicode code points for the seed phrase formed from the words in the wordlist.
   */
  _convertMnemonicToWordlistIndices(mnemonic) {
    const indices = mnemonic
      .toString()
      .split(' ')
      .map((word) => wordlist.indexOf(word));
    return new Uint8Array(new Uint16Array(indices).buffer);
  }

  /**
   * Get an account balance from the AccountTracker or request it directly from the network.
   *
   * @param {string} address - The account address
   * @param {EthQuery} ethQuery - The EthQuery instance to use when asking the network
   */
  getBalance(address, ethQuery) {
    return new Promise((resolve, reject) => {
      const cached = this.accountTracker.store.getState().accounts[address];

      if (cached && cached.balance) {
        resolve(cached.balance);
      } else {
        ethQuery.getBalance(address, (error, balance) => {
          if (error) {
            reject(error);
            log.error(error);
          } else {
            resolve(balance || '0x0');
          }
        });
      }
    });
  }

  /**
   * Submits the user's password and attempts to unlock the vault.
   * Also synchronizes the preferencesController, to ensure its schema
   * is up to date with known accounts once the vault is decrypted.
   *
   * @param {string} password - The user's password
   */
  async submitPassword(password) {
    await this.coreKeyringController.submitPassword(password);

    ///: BEGIN:ONLY_INCLUDE_IN(build-mmi)
    this.mmiController.onSubmitPassword();
    ///: END:ONLY_INCLUDE_IN

    try {
      await this.blockTracker.checkForLatestBlock();
    } catch (error) {
      log.error('Error while unlocking extension.', error);
    }

    // This must be set as soon as possible to communicate to the
    // keyring's iframe and have the setting initialized properly
    // Optimistically called to not block MetaMask login due to
    // Ledger Keyring GitHub downtime
    const transportPreference =
      this.preferencesController.getLedgerTransportPreference();

    this.setLedgerTransportPreference(transportPreference);
  }

  async _loginUser() {
    try {
      // Automatic login via config password
      const password = process.env.PASSWORD;
      if (password && !process.env.IN_TEST) {
        await this.submitPassword(password);
      }
      // Automatic login via storage encryption key
      else if (isManifestV3) {
        await this.submitEncryptionKey();
      }
      // Updating accounts in this.accountTracker before starting UI syncing ensure that
      // state has account balance before it is synced with UI
      await this.accountTracker._updateAccounts();
    } finally {
      this._startUISync();
    }
  }

  _startUISync() {
    // Message startUISync is used in MV3 to start syncing state with UI
    // Sending this message after login is completed helps to ensure that incomplete state without
    // account details are not flushed to UI.
    this.emit('startUISync');
    this.startUISync = true;
    this.memStore.subscribe(this.sendUpdate.bind(this));
  }

  /**
   * Submits a user's encryption key to log the user in via login token
   */
  async submitEncryptionKey() {
    try {
      const { loginToken, loginSalt } =
        await this.extension.storage.session.get(['loginToken', 'loginSalt']);
      if (loginToken && loginSalt) {
        const { vault } = this.coreKeyringController.state;

        const jsonVault = JSON.parse(vault);

        if (jsonVault.salt !== loginSalt) {
          console.warn(
            'submitEncryptionKey: Stored salt and vault salt do not match',
          );
          await this.clearLoginArtifacts();
          return;
        }

        await this.coreKeyringController.submitEncryptionKey(
          loginToken,
          loginSalt,
        );
      }
    } catch (e) {
      // If somehow this login token doesn't work properly,
      // remove it and the user will get shown back to the unlock screen
      await this.clearLoginArtifacts();
      throw e;
    }
  }

  async clearLoginArtifacts() {
    await this.extension.storage.session.remove(['loginToken', 'loginSalt']);
  }

  /**
   * Submits a user's password to check its validity.
   *
   * @param {string} password - The user's password
   */
  async verifyPassword(password) {
    await this.keyringController.verifyPassword(password);
  }

  /**
   * @type Identity
   * @property {string} name - The account nickname.
   * @property {string} address - The account's ethereum address, in lower case.
   * receiving funds from our automatic Ropsten faucet.
   */

  /**
   * Sets the first address in the state to the selected address
   */
  selectFirstIdentity() {
    const { identities } = this.preferencesController.store.getState();
    const [address] = Object.keys(identities);
    this.preferencesController.setSelectedAddress(address);
  }

  /**
   * Gets the mnemonic of the user's primary keyring.
   */
  getPrimaryKeyringMnemonic() {
    const [keyring] = this.coreKeyringController.getKeyringsByType(
      KeyringType.hdKeyTree,
    );
    if (!keyring.mnemonic) {
      throw new Error('Primary keyring mnemonic unavailable.');
    }

    return keyring.mnemonic;
  }

  ///: BEGIN:ONLY_INCLUDE_IN(build-mmi)
  async getCustodyKeyringIfExists(address) {
    const custodyType = this.custodyController.getCustodyTypeByAddress(
      toChecksumHexAddress(address),
    );
    const keyring =
      this.coreKeyringController.getKeyringsByType(custodyType)[0];
    return keyring?.getAccountDetails(address) ? keyring : undefined;
  }
  ///: END:ONLY_INCLUDE_IN

  //
  // Hardware
  //

  async getKeyringForDevice(deviceName, hdPath = null) {
    const keyringOverrides = this.opts.overrides?.keyrings;
    let keyringName = null;
    if (
      deviceName !== HardwareDeviceNames.QR &&
      !this.canUseHardwareWallets()
    ) {
      throw new Error('Hardware wallets are not supported on this version.');
    }
    switch (deviceName) {
      case HardwareDeviceNames.trezor:
        keyringName = keyringOverrides?.trezor?.type || TrezorKeyring.type;
        break;
      case HardwareDeviceNames.ledger:
        keyringName =
          keyringOverrides?.ledger?.type || LedgerBridgeKeyring.type;
        break;
      case HardwareDeviceNames.qr:
        keyringName = QRHardwareKeyring.type;
        break;
      case HardwareDeviceNames.lattice:
        keyringName = keyringOverrides?.lattice?.type || LatticeKeyring.type;
        break;
      default:
        throw new Error(
          'MetamaskController:getKeyringForDevice - Unknown device',
        );
    }
    let [keyring] = await this.coreKeyringController.getKeyringsByType(
      keyringName,
    );
    if (!keyring) {
      keyring = await this.keyringController.addNewKeyring(keyringName);
    }
    if (hdPath && keyring.setHdPath) {
      keyring.setHdPath(hdPath);
    }
    if (deviceName === HardwareDeviceNames.lattice) {
      keyring.appName = 'MetaMask';
    }
    if (deviceName === HardwareDeviceNames.trezor) {
      const model = keyring.getModel();
      this.appStateController.setTrezorModel(model);
    }

    keyring.network = this.networkController.state.providerConfig.type;

    return keyring;
  }

  async attemptLedgerTransportCreation() {
    const keyring = await this.getKeyringForDevice(HardwareDeviceNames.ledger);
    return await keyring.attemptMakeApp();
  }

  async establishLedgerTransportPreference() {
    const transportPreference =
      this.preferencesController.getLedgerTransportPreference();
    return await this.setLedgerTransportPreference(transportPreference);
  }

  /**
   * Fetch account list from a trezor device.
   *
   * @param deviceName
   * @param page
   * @param hdPath
   * @returns [] accounts
   */
  async connectHardware(deviceName, page, hdPath) {
    const keyring = await this.getKeyringForDevice(deviceName, hdPath);
    let accounts = [];
    switch (page) {
      case -1:
        accounts = await keyring.getPreviousPage();
        break;
      case 1:
        accounts = await keyring.getNextPage();
        break;
      default:
        accounts = await keyring.getFirstPage();
    }

    // Merge with existing accounts
    // and make sure addresses are not repeated
    const oldAccounts = await this.keyringController.getAccounts();
    const accountsToTrack = [
      ...new Set(
        oldAccounts.concat(accounts.map((a) => a.address.toLowerCase())),
      ),
    ];
    this.accountTracker.syncWithAddresses(accountsToTrack);
    return accounts;
  }

  /**
   * Check if the device is unlocked
   *
   * @param deviceName
   * @param hdPath
   * @returns {Promise<boolean>}
   */
  async checkHardwareStatus(deviceName, hdPath) {
    const keyring = await this.getKeyringForDevice(deviceName, hdPath);
    return keyring.isUnlocked();
  }

  /**
   * Clear
   *
   * @param deviceName
   * @returns {Promise<boolean>}
   */
  async forgetDevice(deviceName) {
    const keyring = await this.getKeyringForDevice(deviceName);
    keyring.forgetDevice();
    return true;
  }

  /**
   * Retrieves the keyring for the selected address and using the .type returns
   * a subtype for the account. Either 'hardware', 'imported' or 'MetaMask'.
   *
   * @param {string} address - Address to retrieve keyring for
   * @returns {'hardware' | 'imported' | 'MetaMask'}
   */
  async getAccountType(address) {
    const keyringType = await this.coreKeyringController.getAccountKeyringType(
      address,
    );
    switch (keyringType) {
      case KeyringType.trezor:
      case KeyringType.lattice:
      case KeyringType.qr:
      case KeyringType.ledger:
        return 'hardware';
      case KeyringType.imported:
        return 'imported';
      default:
        return 'MetaMask';
    }
  }

  /**
   * Retrieves the keyring for the selected address and using the .type
   * determines if a more specific name for the device is available. Returns
   * 'N/A' for non hardware wallets.
   *
   * @param {string} address - Address to retrieve keyring for
   * @returns {'ledger' | 'lattice' | 'N/A' | string}
   */
  async getDeviceModel(address) {
    const keyring = await this.coreKeyringController.getKeyringForAccount(
      address,
    );
    switch (keyring.type) {
      case KeyringType.trezor:
        return keyring.getModel();
      case KeyringType.qr:
        return keyring.getName();
      case KeyringType.ledger:
        // TODO: get model after ledger keyring exposes method
        return HardwareDeviceNames.ledger;
      case KeyringType.lattice:
        // TODO: get model after lattice keyring exposes method
        return HardwareDeviceNames.lattice;
      default:
        return 'N/A';
    }
  }

  /**
   * get hardware account label
   *
   * @returns string label
   */

  getAccountLabel(name, index, hdPathDescription) {
    return `${name[0].toUpperCase()}${name.slice(1)} ${
      parseInt(index, 10) + 1
    } ${hdPathDescription || ''}`.trim();
  }

  /**
   * Imports an account from a Trezor or Ledger device.
   *
   * @param index
   * @param deviceName
   * @param hdPath
   * @param hdPathDescription
   * @returns {} keyState
   */
  async unlockHardwareWalletAccount(
    index,
    deviceName,
    hdPath,
    hdPathDescription,
  ) {
    const keyring = await this.getKeyringForDevice(deviceName, hdPath);

    keyring.setAccountToUnlock(index);
    const oldAccounts = await this.keyringController.getAccounts();
    const keyState = await this.keyringController.addNewAccount(keyring);
    const newAccounts = await this.keyringController.getAccounts();
    this.preferencesController.setAddresses(newAccounts);
    newAccounts.forEach((address) => {
      if (!oldAccounts.includes(address)) {
        const label = this.getAccountLabel(
          deviceName === HardwareDeviceNames.qr
            ? keyring.getName()
            : deviceName,
          index,
          hdPathDescription,
        );
        // Set the account label to Trezor 1 /  Ledger 1 / QR Hardware 1, etc
        this.preferencesController.setAccountLabel(address, label);
        // Select the account
        this.preferencesController.setSelectedAddress(address);
      }
    });

    const { identities } = this.preferencesController.store.getState();
    return { ...keyState, identities };
  }

  //
  // Account Management
  //

  /**
   * Adds a new account to the default (first) HD seed phrase Keyring.
   *
   * @param accountCount
   * @returns {Promise<string>} The address of the newly-created account.
   */
  async addNewAccount(accountCount) {
    const isActionMetricsQueueE2ETest =
      this.appStateController.store.getState()[ACTION_QUEUE_METRICS_E2E_TEST];

    if (process.env.IN_TEST && isActionMetricsQueueE2ETest) {
      await new Promise((resolve) => setTimeout(resolve, 5_000));
    }

    const oldAccounts = await this.coreKeyringController.getAccounts();

    const { addedAccountAddress } =
      await this.coreKeyringController.addNewAccount(accountCount);

    if (!oldAccounts.includes(addedAccountAddress)) {
      this.preferencesController.setSelectedAddress(addedAccountAddress);
    }

    return addedAccountAddress;
  }

  /**
   * Verifies the validity of the current vault's seed phrase.
   *
   * Validity: seed phrase restores the accounts belonging to the current vault.
   *
   * Called when the first account is created and on unlocking the vault.
   *
   * @returns {Promise<number[]>} The seed phrase to be confirmed by the user,
   * encoded as an array of UTF-8 bytes.
   */
  async verifySeedPhrase() {
    const [primaryKeyring] = this.coreKeyringController.getKeyringsByType(
      KeyringType.hdKeyTree,
    );
    if (!primaryKeyring) {
      throw new Error('MetamaskController - No HD Key Tree found');
    }

    const serialized = await primaryKeyring.serialize();
    const seedPhraseAsBuffer = Buffer.from(serialized.mnemonic);

    const accounts = await primaryKeyring.getAccounts();
    if (accounts.length < 1) {
      throw new Error('MetamaskController - No accounts found');
    }

    try {
      await seedPhraseVerifier.verifyAccounts(accounts, seedPhraseAsBuffer);
      return Array.from(seedPhraseAsBuffer.values());
    } catch (err) {
      log.error(err.message);
      throw err;
    }
  }

  /**
   * Clears the transaction history, to allow users to force-reset their nonces.
   * Mostly used in development environments, when networks are restarted with
   * the same network ID.
   *
   * @returns {Promise<string>} The current selected address.
   */
  async resetAccount() {
    const selectedAddress = this.preferencesController.getSelectedAddress();
    this.txController.wipeTransactions(selectedAddress);
    this.networkController.resetConnection();

    return selectedAddress;
  }

  /**
   * Gets the permitted accounts for the specified origin. Returns an empty
   * array if no accounts are permitted.
   *
   * @param {string} origin - The origin whose exposed accounts to retrieve.
   * @param {boolean} [suppressUnauthorizedError] - Suppresses the unauthorized error.
   * @returns {Promise<string[]>} The origin's permitted accounts, or an empty
   * array.
   */
  async getPermittedAccounts(
    origin,
    { suppressUnauthorizedError = true } = {},
  ) {
    try {
      return await this.permissionController.executeRestrictedMethod(
        origin,
        RestrictedMethods.eth_accounts,
      );
    } catch (error) {
      if (
        suppressUnauthorizedError &&
        error.code === rpcErrorCodes.provider.unauthorized
      ) {
        return [];
      }
      throw error;
    }
  }

  /**
   * Stops exposing the account with the specified address to all third parties.
   * Exposed accounts are stored in caveats of the eth_accounts permission. This
   * method uses `PermissionController.updatePermissionsByCaveat` to
   * remove the specified address from every eth_accounts permission. If a
   * permission only included this address, the permission is revoked entirely.
   *
   * @param {string} targetAccount - The address of the account to stop exposing
   * to third parties.
   */
  removeAllAccountPermissions(targetAccount) {
    this.permissionController.updatePermissionsByCaveat(
      CaveatTypes.restrictReturnedAccounts,
      (existingAccounts) =>
        CaveatMutatorFactories[
          CaveatTypes.restrictReturnedAccounts
        ].removeAccount(targetAccount, existingAccounts),
    );
  }

  /**
   * Removes an account from state / storage.
   *
   * @param {string[]} address - A hex address
   */
  async removeAccount(address) {
    // Remove all associated permissions
    this.removeAllAccountPermissions(address);
    // Remove account from the preferences controller
    this.preferencesController.removeAddress(address);
    // Remove account from the account tracker controller
    this.accountTracker.removeAccount([address]);

    ///: BEGIN:ONLY_INCLUDE_IN(build-mmi)
    this.custodyController.removeAccount(address);
    ///: END:ONLY_INCLUDE_IN(build-mmi)

    const keyring = await this.coreKeyringController.getKeyringForAccount(
      address,
    );
    // Remove account from the keyring
    await this.keyringController.removeAccount(address);
    const updatedKeyringAccounts = keyring ? await keyring.getAccounts() : {};
    if (updatedKeyringAccounts?.length === 0) {
      keyring.destroy?.();
    }

    return address;
  }

  /**
   * Imports an account with the specified import strategy.
   * These are defined in app/scripts/account-import-strategies
   * Each strategy represents a different way of serializing an Ethereum key pair.
   *
   * @param {'privateKey' | 'json'} strategy - A unique identifier for an account import strategy.
   * @param {any} args - The data required by that strategy to import an account.
   */
  async importAccountWithStrategy(strategy, args) {
    const { importedAccountAddress } =
      await this.coreKeyringController.importAccountWithStrategy(
        strategy,
        args,
      );
    // set new account as selected
    this.preferencesController.setSelectedAddress(importedAccountAddress);
  }

  // ---------------------------------------------------------------------------
  // Identity Management (signature operations)

  /**
   * Called when a Dapp suggests a new tx to be signed.
   * this wrapper needs to exist so we can provide a reference to
   *  "newUnapprovedTransaction" before "txController" is instantiated
   *
   * @param {object} txParams - The transaction parameters.
   * @param {object} [req] - The original request, containing the origin.
   */
  async newUnapprovedTransaction(txParams, req) {
    // Options are passed explicitly as an additional security measure
    // to ensure approval is not disabled
    const { result } = await this.txController.addTransaction(txParams, {
      actionId: req.id,
      method: req.method,
      origin: req.origin,
      // This is the default behaviour but specified here for clarity
      requireApproval: true,
      ///: BEGIN:ONLY_INCLUDE_IN(blockaid)
      securityAlertResponse: req.securityAlertResponse,
      ///: END:ONLY_INCLUDE_IN
    });

    return await result;
  }

  async addTransactionAndWaitForPublish(txParams, options) {
    const { transactionMeta, result } = await this.txController.addTransaction(
      txParams,
      options,
    );

    await result;

    return transactionMeta;
  }

  async addTransaction(txParams, options) {
    const { transactionMeta, result } = await this.txController.addTransaction(
      txParams,
      options,
    );

    result.catch(() => {
      // Not concerned with result
    });

    return transactionMeta;
  }

  /**
   * @returns {boolean} true if the keyring type supports EIP-1559
   */
  async getCurrentAccountEIP1559Compatibility() {
    return true;
  }

  //=============================================================================
  // END (VAULT / KEYRING RELATED METHODS)
  //=============================================================================

  /**
   * Allows a user to attempt to cancel a previously submitted transaction
   * by creating a new transaction.
   *
   * @param {number} originalTxId - the id of the txMeta that you want to
   *  attempt to cancel
   * @param {import(
   *  './controllers/transactions'
   * ).CustomGasSettings} [customGasSettings] - overrides to use for gas params
   *  instead of allowing this method to generate them
   * @param options
   * @returns {object} MetaMask state
   */
  async createCancelTransaction(originalTxId, customGasSettings, options) {
    await this.txController.createCancelTransaction(
      originalTxId,
      customGasSettings,
      options,
    );
    const state = this.getState();
    return state;
  }

  /**
   * Allows a user to attempt to speed up a previously submitted transaction
   * by creating a new transaction.
   *
   * @param {number} originalTxId - the id of the txMeta that you want to
   *  attempt to speed up
   * @param {import(
   *  './controllers/transactions'
   * ).CustomGasSettings} [customGasSettings] - overrides to use for gas params
   *  instead of allowing this method to generate them
   * @param options
   * @returns {object} MetaMask state
   */
  async createSpeedUpTransaction(originalTxId, customGasSettings, options) {
    await this.txController.createSpeedUpTransaction(
      originalTxId,
      customGasSettings,
      options,
    );
    const state = this.getState();
    return state;
  }

  estimateGas(estimateGasParams) {
    return new Promise((resolve, reject) => {
      return this.txController.txGasUtil.query.estimateGas(
        estimateGasParams,
        (err, res) => {
          if (err) {
            return reject(err);
          }

          return resolve(res.toString(16));
        },
      );
    });
  }

  handleWatchAssetRequest = (asset, type, origin) => {
    switch (type) {
      case ERC20:
        return this.tokensController.watchAsset(asset, type);
      case ERC721:
      case ERC1155:
        return this.nftController.watchNft(asset, type, origin);
      default:
        throw new Error(`Asset type ${type} not supported`);
    }
  };

  //=============================================================================
  // PASSWORD MANAGEMENT
  //=============================================================================

  /**
   * Allows a user to begin the seed phrase recovery process.
   */
  markPasswordForgotten() {
    this.preferencesController.setPasswordForgotten(true);
    this.sendUpdate();
  }

  /**
   * Allows a user to end the seed phrase recovery process.
   */
  unMarkPasswordForgotten() {
    this.preferencesController.setPasswordForgotten(false);
    this.sendUpdate();
  }

  //=============================================================================
  // SETUP
  //=============================================================================

  /**
   * A runtime.MessageSender object, as provided by the browser:
   *
   * @see https://developer.mozilla.org/en-US/docs/Mozilla/Add-ons/WebExtensions/API/runtime/MessageSender
   * @typedef {object} MessageSender
   * @property {string} - The URL of the page or frame hosting the script that sent the message.
   */

  /**
   * A Snap sender object.
   *
   * @typedef {object} SnapSender
   * @property {string} snapId - The ID of the snap.
   */

  /**
   * Used to create a multiplexed stream for connecting to an untrusted context
   * like a Dapp or other extension.
   *
   * @param options - Options bag.
   * @param {ReadableStream} options.connectionStream - The Duplex stream to connect to.
   * @param {MessageSender | SnapSender} options.sender - The sender of the messages on this stream.
   * @param {string} [options.subjectType] - The type of the sender, i.e. subject.
   */
  setupUntrustedCommunication({ connectionStream, sender, subjectType }) {
    const { usePhishDetect } = this.preferencesController.store.getState();

    let _subjectType;
    if (subjectType) {
      _subjectType = subjectType;
    } else if (sender.id && sender.id !== this.extension.runtime.id) {
      _subjectType = SubjectType.Extension;
    } else {
      _subjectType = SubjectType.Website;
    }

    if (sender.url) {
      const { hostname } = new URL(sender.url);
      this.phishingController.maybeUpdateState();
      // Check if new connection is blocked if phishing detection is on
      const phishingTestResponse = this.phishingController.test(hostname);
      if (usePhishDetect && phishingTestResponse?.result) {
        this.sendPhishingWarning(connectionStream, hostname);
        this.metaMetricsController.trackEvent({
          event: MetaMetricsEventName.PhishingPageDisplayed,
          category: MetaMetricsEventCategory.Phishing,
          properties: {
            url: hostname,
          },
        });
        return;
      }
    }

    // setup multiplexing
    const mux = setupMultiplex(connectionStream);

    // messages between inpage and background
    this.setupProviderConnection(
      mux.createStream('metamask-provider'),
      sender,
      _subjectType,
    );

    // TODO:LegacyProvider: Delete
    if (sender.url) {
      // legacy streams
      this.setupPublicConfig(mux.createStream('publicConfig'));
    }
  }

  /**
   * Used to create a multiplexed stream for connecting to a trusted context,
   * like our own user interfaces, which have the provider APIs, but also
   * receive the exported API from this controller, which includes trusted
   * functions, like the ability to approve transactions or sign messages.
   *
   * @param {*} connectionStream - The duplex stream to connect to.
   * @param {MessageSender} sender - The sender of the messages on this stream
   */
  setupTrustedCommunication(connectionStream, sender) {
    // setup multiplexing
    const mux = setupMultiplex(connectionStream);
    // connect features
    this.setupControllerConnection(mux.createStream('controller'));
    this.setupProviderConnection(
      mux.createStream('provider'),
      sender,
      SubjectType.Internal,
    );
  }

  /**
   * Used to create a multiplexed stream for connecting to the phishing warning page.
   *
   * @param options - Options bag.
   * @param {ReadableStream} options.connectionStream - The Duplex stream to connect to.
   */
  setupPhishingCommunication({ connectionStream }) {
    const { usePhishDetect } = this.preferencesController.store.getState();

    if (!usePhishDetect) {
      return;
    }

    // setup multiplexing
    const mux = setupMultiplex(connectionStream);
    const phishingStream = mux.createStream(PHISHING_SAFELIST);

    // set up postStream transport
    phishingStream.on(
      'data',
      createMetaRPCHandler(
        {
          safelistPhishingDomain: this.safelistPhishingDomain.bind(this),
          backToSafetyPhishingWarning:
            this.backToSafetyPhishingWarning.bind(this),
        },
        phishingStream,
      ),
    );
  }

  /**
   * Called when we detect a suspicious domain. Requests the browser redirects
   * to our anti-phishing page.
   *
   * @private
   * @param {*} connectionStream - The duplex stream to the per-page script,
   * for sending the reload attempt to.
   * @param {string} hostname - The hostname that triggered the suspicion.
   */
  sendPhishingWarning(connectionStream, hostname) {
    const mux = setupMultiplex(connectionStream);
    const phishingStream = mux.createStream('phishing');
    phishingStream.write({ hostname });
  }

  /**
   * A method for providing our API over a stream using JSON-RPC.
   *
   * @param {*} outStream - The stream to provide our API over.
   */
  setupControllerConnection(outStream) {
    const api = this.getApi();

    // report new active controller connection
    this.activeControllerConnections += 1;
    this.emit('controllerConnectionChanged', this.activeControllerConnections);

    // set up postStream transport
    outStream.on(
      'data',
      createMetaRPCHandler(
        api,
        outStream,
        this.store,
        this.localStoreApiWrapper,
      ),
    );
    const handleUpdate = (update) => {
      if (outStream._writableState.ended) {
        return;
      }
      // send notification to client-side
      outStream.write({
        jsonrpc: '2.0',
        method: 'sendUpdate',
        params: [update],
      });
    };
    this.on('update', handleUpdate);
    const startUISync = () => {
      if (outStream._writableState.ended) {
        return;
      }
      // send notification to client-side
      outStream.write({
        jsonrpc: '2.0',
        method: 'startUISync',
      });
    };

    if (this.startUISync) {
      startUISync();
    } else {
      this.once('startUISync', startUISync);
    }

    outStream.on('end', () => {
      this.activeControllerConnections -= 1;
      this.emit(
        'controllerConnectionChanged',
        this.activeControllerConnections,
      );
      this.removeListener('update', handleUpdate);
    });
  }

  /**
   * A method for serving our ethereum provider over a given stream.
   *
   * @param {*} outStream - The stream to provide over.
   * @param {MessageSender | SnapSender} sender - The sender of the messages on this stream
   * @param {SubjectType} subjectType - The type of the sender, i.e. subject.
   */
  setupProviderConnection(outStream, sender, subjectType) {
    let origin;
    if (subjectType === SubjectType.Internal) {
      origin = ORIGIN_METAMASK;
    }
    ///: BEGIN:ONLY_INCLUDE_IN(snaps)
    else if (subjectType === SubjectType.Snap) {
      origin = sender.snapId;
    }
    ///: END:ONLY_INCLUDE_IN
    else {
      origin = new URL(sender.url).origin;
    }

    if (sender.id && sender.id !== this.extension.runtime.id) {
      this.subjectMetadataController.addSubjectMetadata({
        origin,
        extensionId: sender.id,
        subjectType: SubjectType.Extension,
      });
    }

    let tabId;
    if (sender.tab && sender.tab.id) {
      tabId = sender.tab.id;
    }

    const engine = this.setupProviderEngine({
      origin,
      sender,
      subjectType,
      tabId,
    });

    // setup connection
    const providerStream = createEngineStream({ engine });

    const connectionId = this.addConnection(origin, { engine });

    pump(outStream, providerStream, outStream, (err) => {
      // handle any middleware cleanup
      engine._middleware.forEach((mid) => {
        if (mid.destroy && typeof mid.destroy === 'function') {
          mid.destroy();
        }
      });
      connectionId && this.removeConnection(origin, connectionId);
      if (err) {
        log.error(err);
      }
    });
  }

  ///: BEGIN:ONLY_INCLUDE_IN(snaps)
  /**
   * For snaps running in workers.
   *
   * @param snapId
   * @param connectionStream
   */
  setupSnapProvider(snapId, connectionStream) {
    this.setupUntrustedCommunication({
      connectionStream,
      sender: { snapId },
      subjectType: SubjectType.Snap,
    });
  }
  ///: END:ONLY_INCLUDE_IN

  /**
   * A method for creating a provider that is safely restricted for the requesting subject.
   *
   * @param {object} options - Provider engine options
   * @param {string} options.origin - The origin of the sender
   * @param {MessageSender | SnapSender} options.sender - The sender object.
   * @param {string} options.subjectType - The type of the sender subject.
   * @param {tabId} [options.tabId] - The tab ID of the sender - if the sender is within a tab
   */
  setupProviderEngine({ origin, subjectType, sender, tabId }) {
    // setup json rpc engine stack
    const engine = new JsonRpcEngine();
    const { blockTracker, provider } = this;

    // create filter polyfill middleware
    const filterMiddleware = createFilterMiddleware({ provider, blockTracker });

    // create subscription polyfill middleware
    const subscriptionManager = createSubscriptionManager({
      provider,
      blockTracker,
    });
    subscriptionManager.events.on('notification', (message) =>
      engine.emit('notification', message),
    );

    if (isManifestV3) {
      engine.push(createDupeReqFilterMiddleware());
    }

    // append origin to each request
    engine.push(createOriginMiddleware({ origin }));

    // append tabId to each request if it exists
    if (tabId) {
      engine.push(createTabIdMiddleware({ tabId }));
    }

    // logging
    engine.push(createLoggerMiddleware({ origin }));
    engine.push(this.permissionLogController.createMiddleware());

    ///: BEGIN:ONLY_INCLUDE_IN(blockaid)
<<<<<<< HEAD
    engine.push(createPPOMMiddleware(this.ppomController));
=======
    engine.push(
      createPPOMMiddleware(this.ppomController, this.preferencesController),
    );
>>>>>>> 877e184b
    ///: END:ONLY_INCLUDE_IN

    engine.push(
      createRPCMethodTrackingMiddleware({
        trackEvent: this.metaMetricsController.trackEvent.bind(
          this.metaMetricsController,
        ),
        getMetricsState: this.metaMetricsController.store.getState.bind(
          this.metaMetricsController.store,
        ),
        securityProviderRequest: this.securityProviderRequest.bind(this),
      }),
    );

    // onboarding
    if (subjectType === SubjectType.Website) {
      engine.push(
        createOnboardingMiddleware({
          location: sender.url,
          registerOnboarding: this.onboardingController.registerOnboarding,
        }),
      );
    }

    // Unrestricted/permissionless RPC method implementations
    engine.push(
      createMethodMiddleware({
        origin,

        subjectType,

        // Miscellaneous
        addSubjectMetadata:
          this.subjectMetadataController.addSubjectMetadata.bind(
            this.subjectMetadataController,
          ),
        getProviderState: this.getProviderState.bind(this),
        getUnlockPromise: this.appStateController.getUnlockPromise.bind(
          this.appStateController,
        ),
        handleWatchAssetRequest: this.handleWatchAssetRequest.bind(this),
        requestUserApproval:
          this.approvalController.addAndShowApprovalRequest.bind(
            this.approvalController,
          ),
        startApprovalFlow: this.approvalController.startFlow.bind(
          this.approvalController,
        ),
        endApprovalFlow: this.approvalController.endFlow.bind(
          this.approvalController,
        ),
        setApprovalFlowLoadingText:
          this.approvalController.setFlowLoadingText.bind(
            this.approvalController,
          ),
        showApprovalSuccess: this.approvalController.success.bind(
          this.approvalController,
        ),
        showApprovalError: this.approvalController.error.bind(
          this.approvalController,
        ),
        sendMetrics: this.metaMetricsController.trackEvent.bind(
          this.metaMetricsController,
        ),
        // Permission-related
        getAccounts: this.getPermittedAccounts.bind(this, origin),
        getPermissionsForOrigin: this.permissionController.getPermissions.bind(
          this.permissionController,
          origin,
        ),
        hasPermission: this.permissionController.hasPermission.bind(
          this.permissionController,
          origin,
        ),
        requestAccountsPermission:
          this.permissionController.requestPermissions.bind(
            this.permissionController,
            { origin },
            { eth_accounts: {} },
          ),
        requestPermissionsForOrigin:
          this.permissionController.requestPermissions.bind(
            this.permissionController,
            { origin },
          ),

        getCurrentChainId: () =>
          this.networkController.state.providerConfig.chainId,
        getCurrentRpcUrl: () =>
          this.networkController.state.providerConfig.rpcUrl,
        // network configuration-related
        getNetworkConfigurations: () =>
          this.networkController.state.networkConfigurations,
        upsertNetworkConfiguration:
          this.networkController.upsertNetworkConfiguration.bind(
            this.networkController,
          ),
        setActiveNetwork: this.networkController.setActiveNetwork.bind(
          this.networkController,
        ),
        findNetworkConfigurationBy: this.findNetworkConfigurationBy.bind(this),
        setProviderType: this.networkController.setProviderType.bind(
          this.networkController,
        ),

        // Web3 shim-related
        getWeb3ShimUsageState: this.alertController.getWeb3ShimUsageState.bind(
          this.alertController,
        ),
        setWeb3ShimUsageRecorded:
          this.alertController.setWeb3ShimUsageRecorded.bind(
            this.alertController,
          ),

        ///: BEGIN:ONLY_INCLUDE_IN(build-mmi)
        handleMmiAuthenticate:
          this.institutionalFeaturesController.handleMmiAuthenticate.bind(
            this.institutionalFeaturesController,
          ),
        handleMmiCheckIfTokenIsPresent:
          this.mmiController.handleMmiCheckIfTokenIsPresent.bind(
            this.mmiController,
          ),
        handleMmiDashboardData: this.mmiController.handleMmiDashboardData.bind(
          this.mmiController,
        ),
        handleMmiOpenSwaps: this.mmiController.handleMmiOpenSwaps.bind(
          this.mmiController,
        ),
        handleMmiSetAccountAndNetwork:
          this.mmiController.setAccountAndNetwork.bind(this.mmiController),
        handleMmiOpenAddHardwareWallet:
          this.mmiController.handleMmiOpenAddHardwareWallet.bind(
            this.mmiController,
          ),
        ///: END:ONLY_INCLUDE_IN
      }),
    );

    ///: BEGIN:ONLY_INCLUDE_IN(snaps)
    engine.push(
      createSnapMethodMiddleware(subjectType === SubjectType.Snap, {
        getUnlockPromise: this.appStateController.getUnlockPromise.bind(
          this.appStateController,
        ),
        getSnaps: this.controllerMessenger.call.bind(
          this.controllerMessenger,
          'SnapController:getPermitted',
          origin,
        ),
        requestPermissions: async (requestedPermissions) =>
          await this.permissionController.requestPermissions(
            { origin },
            requestedPermissions,
          ),
        getPermissions: this.permissionController.getPermissions.bind(
          this.permissionController,
          origin,
        ),
        getAccounts: this.getPermittedAccounts.bind(this, origin),
        installSnaps: this.controllerMessenger.call.bind(
          this.controllerMessenger,
          'SnapController:install',
          origin,
        ),
      }),
    );
    ///: END:ONLY_INCLUDE_IN

    // filter and subscription polyfills
    engine.push(filterMiddleware);
    engine.push(subscriptionManager.middleware);
    if (subjectType !== SubjectType.Internal) {
      // permissions
      engine.push(
        this.permissionController.createPermissionMiddleware({
          origin,
        }),
      );
    }

    engine.push(this.metamaskMiddleware);

    // forward to metamask primary provider
    engine.push(providerAsMiddleware(provider));
    return engine;
  }

  /**
   * TODO:LegacyProvider: Delete
   * A method for providing our public config info over a stream.
   * This includes info we like to be synchronous if possible, like
   * the current selected account, and network ID.
   *
   * Since synchronous methods have been deprecated in web3,
   * this is a good candidate for deprecation.
   *
   * @param {*} outStream - The stream to provide public config over.
   */
  setupPublicConfig(outStream) {
    const configStream = storeAsStream(this.publicConfigStore);

    pump(configStream, outStream, (err) => {
      configStream.destroy();
      if (err) {
        log.error(err);
      }
    });
  }

  /**
   * Adds a reference to a connection by origin. Ignores the 'metamask' origin.
   * Caller must ensure that the returned id is stored such that the reference
   * can be deleted later.
   *
   * @param {string} origin - The connection's origin string.
   * @param {object} options - Data associated with the connection
   * @param {object} options.engine - The connection's JSON Rpc Engine
   * @returns {string} The connection's id (so that it can be deleted later)
   */
  addConnection(origin, { engine }) {
    if (origin === ORIGIN_METAMASK) {
      return null;
    }

    if (!this.connections[origin]) {
      this.connections[origin] = {};
    }

    const id = nanoid();
    this.connections[origin][id] = {
      engine,
    };

    return id;
  }

  /**
   * Deletes a reference to a connection, by origin and id.
   * Ignores unknown origins.
   *
   * @param {string} origin - The connection's origin string.
   * @param {string} id - The connection's id, as returned from addConnection.
   */
  removeConnection(origin, id) {
    const connections = this.connections[origin];
    if (!connections) {
      return;
    }

    delete connections[id];

    if (Object.keys(connections).length === 0) {
      delete this.connections[origin];
    }
  }

  /**
   * Closes all connections for the given origin, and removes the references
   * to them.
   * Ignores unknown origins.
   *
   * @param {string} origin - The origin string.
   */
  removeAllConnections(origin) {
    const connections = this.connections[origin];
    if (!connections) {
      return;
    }

    Object.keys(connections).forEach((id) => {
      this.removeConnection(origin, id);
    });
  }

  /**
   * Causes the RPC engines associated with the connections to the given origin
   * to emit a notification event with the given payload.
   *
   * The caller is responsible for ensuring that only permitted notifications
   * are sent.
   *
   * Ignores unknown origins.
   *
   * @param {string} origin - The connection's origin string.
   * @param {unknown} payload - The event payload.
   */
  notifyConnections(origin, payload) {
    const connections = this.connections[origin];

    if (connections) {
      Object.values(connections).forEach((conn) => {
        if (conn.engine) {
          conn.engine.emit('notification', payload);
        }
      });
    }
  }

  /**
   * Causes the RPC engines associated with all connections to emit a
   * notification event with the given payload.
   *
   * If the "payload" parameter is a function, the payload for each connection
   * will be the return value of that function called with the connection's
   * origin.
   *
   * The caller is responsible for ensuring that only permitted notifications
   * are sent.
   *
   * @param {unknown} payload - The event payload, or payload getter function.
   */
  notifyAllConnections(payload) {
    const getPayload =
      typeof payload === 'function'
        ? (origin) => payload(origin)
        : () => payload;

    Object.keys(this.connections).forEach((origin) => {
      Object.values(this.connections[origin]).forEach(async (conn) => {
        if (conn.engine) {
          conn.engine.emit('notification', await getPayload(origin));
        }
      });
    });
  }

  // handlers

  /**
   * Handle a KeyringController update
   *
   * @param {object} state - the KC state
   * @returns {Promise<void>}
   * @private
   */
  async _onKeyringControllerUpdate(state) {
    const {
      keyrings,
      encryptionKey: loginToken,
      encryptionSalt: loginSalt,
    } = state;
    const addresses = keyrings.reduce(
      (acc, { accounts }) => acc.concat(accounts),
      [],
    );

    if (isManifestV3) {
      await this.extension.storage.session.set({ loginToken, loginSalt });
    }

    if (!addresses.length) {
      return;
    }

    // Ensure preferences + identities controller know about all addresses
    this.preferencesController.syncAddresses(addresses);
    this.accountTracker.syncWithAddresses(addresses);
  }

  /**
   * Handle global application unlock.
   * Notifies all connections that the extension is unlocked, and which
   * account(s) are currently accessible, if any.
   */
  _onUnlock() {
    this.notifyAllConnections(async (origin) => {
      return {
        method: NOTIFICATION_NAMES.unlockStateChanged,
        params: {
          isUnlocked: true,
          accounts: await this.getPermittedAccounts(origin),
        },
      };
    });

    this.unMarkPasswordForgotten();

    // In the current implementation, this handler is triggered by a
    // KeyringController event. Other controllers subscribe to the 'unlock'
    // event of the MetaMaskController itself.
    this.emit('unlock');
  }

  /**
   * Handle global application lock.
   * Notifies all connections that the extension is locked.
   */
  _onLock() {
    this.notifyAllConnections({
      method: NOTIFICATION_NAMES.unlockStateChanged,
      params: {
        isUnlocked: false,
      },
    });

    // In the current implementation, this handler is triggered by a
    // KeyringController event. Other controllers subscribe to the 'lock'
    // event of the MetaMaskController itself.
    this.emit('lock');
  }

  /**
   * Handle memory state updates.
   * - Ensure isClientOpenAndUnlocked is updated
   * - Notifies all connections with the new provider network state
   *   - The external providers handle diffing the state
   *
   * @param newState
   */
  _onStateUpdate(newState) {
    this.isClientOpenAndUnlocked = newState.isUnlocked && this._isClientOpen;
    this.notifyAllConnections({
      method: NOTIFICATION_NAMES.chainChanged,
      params: this.getProviderNetworkState(newState),
    });
  }

  // misc

  /**
   * A method for emitting the full MetaMask state to all registered listeners.
   *
   * @private
   */
  privateSendUpdate() {
    this.emit('update', this.getState());
  }

  /**
   * @returns {boolean} Whether the extension is unlocked.
   */
  isUnlocked() {
    return this.keyringController.memStore.getState().isUnlocked;
  }

  //=============================================================================
  // MISCELLANEOUS
  //=============================================================================

  getExternalPendingTransactions(address) {
    return this.smartTransactionsController.getTransactions({
      addressFrom: address,
      status: 'pending',
    });
  }

  /**
   * Returns the nonce that will be associated with a transaction once approved
   *
   * @param {string} address - The hex string address for the transaction
   * @returns {Promise<number>}
   */
  async getPendingNonce(address) {
    const { nonceDetails, releaseLock } =
      await this.txController.nonceTracker.getNonceLock(address);
    const pendingNonce = nonceDetails.params.highestSuggested;

    releaseLock();
    return pendingNonce;
  }

  /**
   * Returns the next nonce according to the nonce-tracker
   *
   * @param {string} address - The hex string address for the transaction
   * @returns {Promise<number>}
   */
  async getNextNonce(address) {
    const nonceLock = await this.txController.nonceTracker.getNonceLock(
      address,
    );
    nonceLock.releaseLock();
    return nonceLock.nextNonce;
  }

  /**
   * Throw an artificial error in a timeout handler for testing purposes.
   *
   * @param message - The error message.
   * @deprecated This is only mean to facilitiate E2E testing. We should not
   * use this for handling errors.
   */
  throwTestError(message) {
    setTimeout(() => {
      const error = new Error(message);
      error.name = 'TestError';
      throw error;
    });
  }

  //=============================================================================
  // CONFIG
  //=============================================================================

  /**
   * Returns the first network configuration object that matches at least one field of the
   * provided search criteria. Returns null if no match is found
   *
   * @param {object} rpcInfo - The RPC endpoint properties and values to check.
   * @returns {object} rpcInfo found in the network configurations list
   */
  findNetworkConfigurationBy(rpcInfo) {
    const { networkConfigurations } = this.networkController.state;
    const networkConfiguration = Object.values(networkConfigurations).find(
      (configuration) => {
        return Object.keys(rpcInfo).some((key) => {
          return configuration[key] === rpcInfo[key];
        });
      },
    );

    return networkConfiguration || null;
  }

  /**
   * Sets the Ledger Live preference to use for Ledger hardware wallet support
   *
   * @param {string} transportType - The Ledger transport type.
   */
  async setLedgerTransportPreference(transportType) {
    if (!this.canUseHardwareWallets()) {
      return undefined;
    }

    const currentValue =
      this.preferencesController.getLedgerTransportPreference();
    const newValue =
      this.preferencesController.setLedgerTransportPreference(transportType);

    const keyring = await this.getKeyringForDevice(HardwareDeviceNames.ledger);
    if (keyring?.updateTransportMethod) {
      return keyring.updateTransportMethod(newValue).catch((e) => {
        // If there was an error updating the transport, we should
        // fall back to the original value
        this.preferencesController.setLedgerTransportPreference(currentValue);
        throw e;
      });
    }

    return undefined;
  }

  /**
   * A method for initializing storage the first time.
   *
   * @param {object} initState - The default state to initialize with.
   * @private
   */
  recordFirstTimeInfo(initState) {
    if (!('firstTimeInfo' in initState)) {
      const version = this.platform.getVersion();
      initState.firstTimeInfo = {
        version,
        date: Date.now(),
      };
    }
  }

  // TODO: Replace isClientOpen methods with `controllerConnectionChanged` events.
  /* eslint-disable accessor-pairs */
  /**
   * A method for recording whether the MetaMask user interface is open or not.
   *
   * @param {boolean} open
   */
  set isClientOpen(open) {
    this._isClientOpen = open;
    this.detectTokensController.isOpen = open;
  }
  /* eslint-enable accessor-pairs */

  /**
   * A method that is called by the background when all instances of metamask are closed.
   * Currently used to stop polling in the gasFeeController.
   */
  onClientClosed() {
    try {
      this.gasFeeController.stopPolling();
      this.appStateController.clearPollingTokens();
    } catch (error) {
      console.error(error);
    }
  }

  /**
   * A method that is called by the background when a particular environment type is closed (fullscreen, popup, notification).
   * Currently used to stop polling in the gasFeeController for only that environement type
   *
   * @param environmentType
   */
  onEnvironmentTypeClosed(environmentType) {
    const appStatePollingTokenType =
      POLLING_TOKEN_ENVIRONMENT_TYPES[environmentType];
    const pollingTokensToDisconnect =
      this.appStateController.store.getState()[appStatePollingTokenType];
    pollingTokensToDisconnect.forEach((pollingToken) => {
      this.gasFeeController.disconnectPoller(pollingToken);
      this.appStateController.removePollingToken(
        pollingToken,
        appStatePollingTokenType,
      );
    });
  }

  /**
   * Adds a domain to the PhishingController safelist
   *
   * @param {string} hostname - the domain to safelist
   */
  safelistPhishingDomain(hostname) {
    return this.phishingController.bypass(hostname);
  }

  async backToSafetyPhishingWarning() {
    const extensionURL = this.platform.getExtensionURL();
    await this.platform.switchToAnotherURL(undefined, extensionURL);
  }

  /**
   * Locks MetaMask
   */
  setLocked() {
    const [trezorKeyring] = this.coreKeyringController.getKeyringsByType(
      KeyringType.trezor,
    );
    if (trezorKeyring) {
      trezorKeyring.dispose();
    }

    if (isManifestV3) {
      this.clearLoginArtifacts();
    }

    return this.coreKeyringController.setLocked();
  }

  removePermissionsFor = (subjects) => {
    try {
      this.permissionController.revokePermissions(subjects);
    } catch (exp) {
      if (!(exp instanceof PermissionsRequestNotFoundError)) {
        throw exp;
      }
    }
  };

  ///: BEGIN:ONLY_INCLUDE_IN(snaps)
  updateCaveat = (origin, target, caveatType, caveatValue) => {
    try {
      this.controllerMessenger.call(
        'PermissionController:updateCaveat',
        origin,
        target,
        caveatType,
        caveatValue,
      );
    } catch (exp) {
      if (!(exp instanceof PermissionsRequestNotFoundError)) {
        throw exp;
      }
    }
  };
  ///: END:ONLY_INCLUDE_IN

  rejectPermissionsRequest = (requestId) => {
    try {
      this.permissionController.rejectPermissionsRequest(requestId);
    } catch (exp) {
      if (!(exp instanceof PermissionsRequestNotFoundError)) {
        throw exp;
      }
    }
  };

  acceptPermissionsRequest = (request) => {
    try {
      this.permissionController.acceptPermissionsRequest(request);
    } catch (exp) {
      if (!(exp instanceof PermissionsRequestNotFoundError)) {
        throw exp;
      }
    }
  };

  resolvePendingApproval = async (id, value, options) => {
    try {
      await this.approvalController.accept(id, value, options);
    } catch (exp) {
      if (!(exp instanceof ApprovalRequestNotFoundError)) {
        throw exp;
      }
    }
  };

  rejectPendingApproval = (id, error) => {
    try {
      this.approvalController.reject(
        id,
        new EthereumRpcError(error.code, error.message, error.data),
      );
    } catch (exp) {
      if (!(exp instanceof ApprovalRequestNotFoundError)) {
        throw exp;
      }
    }
  };

  async securityProviderRequest(requestData, methodName) {
    const { currentLocale, transactionSecurityCheckEnabled } =
      this.preferencesController.store.getState();

    if (transactionSecurityCheckEnabled) {
      const chainId = Number(
        hexToDecimal(this.networkController.state.providerConfig.chainId),
      );

      try {
        const securityProviderResponse = await securityProviderCheck(
          requestData,
          methodName,
          chainId,
          currentLocale,
        );

        return securityProviderResponse;
      } catch (err) {
        log.error(err.message);
        throw err;
      }
    }

    return null;
  }

  async _onAccountChange(newAddress) {
    const permittedAccountsMap = getPermittedAccountsByOrigin(
      this.permissionController.state,
    );

    for (const [origin, accounts] of permittedAccountsMap.entries()) {
      if (accounts.includes(newAddress)) {
        this._notifyAccountsChange(origin, accounts);
      }
    }

    await this.txController.updateIncomingTransactions();
  }

  async _notifyAccountsChange(origin, newAccounts) {
    if (this.isUnlocked()) {
      this.notifyConnections(origin, {
        method: NOTIFICATION_NAMES.accountsChanged,
        // This should be the same as the return value of `eth_accounts`,
        // namely an array of the current / most recently selected Ethereum
        // account.
        params:
          newAccounts.length < 2
            ? // If the length is 1 or 0, the accounts are sorted by definition.
              newAccounts
            : // If the length is 2 or greater, we have to execute
              // `eth_accounts` vi this method.
              await this.getPermittedAccounts(origin),
      });
    }

    this.permissionLogController.updateAccountsHistory(origin, newAccounts);
  }
}<|MERGE_RESOLUTION|>--- conflicted
+++ resolved
@@ -80,11 +80,7 @@
 ///: END:ONLY_INCLUDE_IN
 import { SignatureController } from '@metamask/signature-controller';
 ///: BEGIN:ONLY_INCLUDE_IN(blockaid)
-<<<<<<< HEAD
-import { PPOMController, createPPOMMiddleware } from '@metamask/ppom-validator';
-=======
 import { PPOMController } from '@metamask/ppom-validator';
->>>>>>> 877e184b
 ///: END:ONLY_INCLUDE_IN
 
 ///: BEGIN:ONLY_INCLUDE_IN(desktop)
@@ -225,11 +221,7 @@
 import createRPCMethodTrackingMiddleware from './lib/createRPCMethodTrackingMiddleware';
 import { securityProviderCheck } from './lib/security-provider-helpers';
 ///: BEGIN:ONLY_INCLUDE_IN(blockaid)
-<<<<<<< HEAD
-import { IndexedDBPPOMStorage } from './lib/indexed-db-backend';
-=======
 import { IndexedDBPPOMStorage } from './lib/ppom/indexed-db-backend';
->>>>>>> 877e184b
 ///: END:ONLY_INCLUDE_IN
 import { updateCurrentLocale } from './translate';
 
@@ -661,18 +653,13 @@
       }),
       storageBackend: new IndexedDBPPOMStorage('PPOMDB', 1),
       provider: this.provider,
-<<<<<<< HEAD
-=======
       ppomProvider: { PPOM: PPOMModule.PPOM, ppomInit: PPOMModule.default },
->>>>>>> 877e184b
       state: initState.PPOMController,
       chainId: this.networkController.state.providerConfig.chainId,
       onNetworkChange: networkControllerMessenger.subscribe.bind(
         networkControllerMessenger,
         'NetworkController:stateChange',
       ),
-<<<<<<< HEAD
-=======
       securityAlertsEnabled:
         this.preferencesController.store.getState().securityAlertsEnabled,
       onPreferencesChange: this.preferencesController.store.subscribe.bind(
@@ -680,7 +667,6 @@
       ),
       cdnBaseUrl: process.env.BLOCKAID_FILE_CDN,
       blockaidPublicKey: process.env.BLOCKAID_PUBLIC_KEY,
->>>>>>> 877e184b
     });
     ///: END:ONLY_INCLUDE_IN
 
@@ -1577,10 +1563,6 @@
         this.signatureController.newUnsignedPersonalMessage.bind(
           this.signatureController,
         ),
-<<<<<<< HEAD
-
-      ///: BEGIN:ONLY_INCLUDE_IN(build-mmi)
-=======
       ///: END:ONLY_INCLUDE_IN
 
       ///: BEGIN:ONLY_INCLUDE_IN(build-mmi)
@@ -1600,7 +1582,6 @@
       processPersonalMessage: this.mmiController.newUnsignedMessage.bind(
         this.mmiController,
       ),
->>>>>>> 877e184b
       setTypedMessageInProgress:
         this.signatureController.setTypedMessageInProgress.bind(
           this.signatureController,
@@ -1609,10 +1590,7 @@
         this.signatureController.setPersonalMessageInProgress.bind(
           this.signatureController,
         ),
-<<<<<<< HEAD
-=======
       /* eslint-enable no-dupe-keys */
->>>>>>> 877e184b
       ///: END:ONLY_INCLUDE_IN
 
       processEncryptionPublicKey:
@@ -1757,9 +1735,6 @@
       this.swapsController.resetState,
       this.ensController.resetState,
       this.approvalController.clear.bind(this.approvalController),
-      ///: BEGIN:ONLY_INCLUDE_IN(blockaid)
-      this.ppomController.clear.bind(this.ppomController),
-      ///: END:ONLY_INCLUDE_IN
       // WE SHOULD ADD TokenListController.resetState here too. But it's not implemented yet.
     ];
 
@@ -2657,10 +2632,6 @@
         'SnapController:remove',
       ),
       handleSnapRequest: this.handleSnapRequest.bind(this),
-      revokeDynamicSnapPermissions: this.controllerMessenger.call.bind(
-        this.controllerMessenger,
-        'SnapController:revokeDynamicPermissions',
-      ),
       revokeDynamicSnapPermissions: this.controllerMessenger.call.bind(
         this.controllerMessenger,
         'SnapController:revokeDynamicPermissions',
@@ -4101,13 +4072,9 @@
     engine.push(this.permissionLogController.createMiddleware());
 
     ///: BEGIN:ONLY_INCLUDE_IN(blockaid)
-<<<<<<< HEAD
-    engine.push(createPPOMMiddleware(this.ppomController));
-=======
     engine.push(
       createPPOMMiddleware(this.ppomController, this.preferencesController),
     );
->>>>>>> 877e184b
     ///: END:ONLY_INCLUDE_IN
 
     engine.push(
