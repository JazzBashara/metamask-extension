--- conflicted
+++ resolved
@@ -1036,12 +1036,8 @@
       swapsController,
       threeBoxController,
       tokensController,
-<<<<<<< HEAD
       smartTransactionsController,
-      collectiblesController,
-=======
       txController,
->>>>>>> d990cb5e
     } = this;
 
     return {
@@ -1230,20 +1226,12 @@
       exportAccount: keyringController.exportAccount.bind(keyringController),
 
       // txController
-<<<<<<< HEAD
-      cancelTransaction: nodeify(txController.cancelTransaction, txController),
-      updateTransaction: nodeify(txController.updateTransaction, txController),
-      approveTransactionsWithSameNonce: nodeify(
-        txController.approveTransactionsWithSameNonce,
-        txController,
-      ),
-      updateAndApproveTransaction: nodeify(
-        txController.updateAndApproveTransaction,
-=======
       cancelTransaction: txController.cancelTransaction.bind(txController),
       updateTransaction: txController.updateTransaction.bind(txController),
       updateAndApproveTransaction: txController.updateAndApproveTransaction.bind(
->>>>>>> d990cb5e
+        txController,
+      ),
+      approveTransactionsWithSameNonce: txController.approveTransactionsWithSameNonce.bind(
         txController,
       ),
       createCancelTransaction: this.createCancelTransaction.bind(this),
@@ -1327,18 +1315,8 @@
       ),
       ...getPermissionBackgroundApiMethods(permissionController),
 
-<<<<<<< HEAD
-      // Swaps
-      fetchAndSetQuotes: nodeify(
-        swapsController.fetchAndSetQuotes,
-        swapsController,
-      ),
-      setSelectedQuoteAggId: nodeify(
-        swapsController.setSelectedQuoteAggId,
-=======
       // swaps
       fetchAndSetQuotes: swapsController.fetchAndSetQuotes.bind(
->>>>>>> d990cb5e
         swapsController,
       ),
       setSelectedQuoteAggId: swapsController.setSelectedQuoteAggId.bind(
@@ -1381,65 +1359,39 @@
         swapsController,
       ),
       setSwapsLiveness: swapsController.setSwapsLiveness.bind(swapsController),
+      setSwapsFeatureFlags: swapsController.setSwapsFeatureFlags.bind(
+        swapsController,
+      ),
       setSwapsUserFeeLevel: swapsController.setSwapsUserFeeLevel.bind(
         swapsController,
       ),
-<<<<<<< HEAD
-      setCustomApproveTxData: nodeify(
-        swapsController.setCustomApproveTxData,
+      setSwapsQuotesPollingLimitEnabled: swapsController.setSwapsQuotesPollingLimitEnabled.bind(
         swapsController,
       ),
-      setSwapsLiveness: nodeify(
-        swapsController.setSwapsLiveness,
-        swapsController,
-      ),
-      setSwapsFeatureFlags: nodeify(
-        swapsController.setSwapsFeatureFlags,
-        swapsController,
-      ),
-      setSwapsUserFeeLevel: nodeify(
-        swapsController.setSwapsUserFeeLevel,
-        swapsController,
-      ),
-      setSwapsQuotesPollingLimitEnabled: nodeify(
-        swapsController.setSwapsQuotesPollingLimitEnabled,
-=======
-      setSwapsQuotesPollingLimitEnabled: swapsController.setSwapsQuotesPollingLimitEnabled.bind(
->>>>>>> d990cb5e
-        swapsController,
-      ),
 
       // Smart Transactions
-      setSmartTransactionsOptInStatus: nodeify(
-        smartTransactionsController.setOptInState,
+      setSmartTransactionsOptInStatus: smartTransactionsController.setSmartTransactionsOptInStatus.bind(
         smartTransactionsController,
       ),
-      fetchSmartTransactionFees: nodeify(
-        smartTransactionsController.getFees,
+      fetchSmartTransactionFees: smartTransactionsController.fetchSmartTransactionFees.bind(
         smartTransactionsController,
       ),
-      submitSignedTransactions: nodeify(
-        smartTransactionsController.submitSignedTransactions,
+      submitSignedTransactions: smartTransactionsController.submitSignedTransactions.bind(
         smartTransactionsController,
       ),
-      fetchSmartTransactionsStatus: nodeify(
-        smartTransactionsController.fetchSmartTransactionsStatus,
+      fetchSmartTransactionsStatus: smartTransactionsController.fetchSmartTransactionsStatus.bind(
         smartTransactionsController,
       ),
-      cancelSmartTransaction: nodeify(
-        smartTransactionsController.cancelSmartTransaction,
+      cancelSmartTransaction: smartTransactionsController.cancelSmartTransaction.bind(
         smartTransactionsController,
       ),
-      fetchSmartTransactionsLiveness: nodeify(
-        smartTransactionsController.fetchLiveness,
+      fetchSmartTransactionsLiveness: smartTransactionsController.fetchSmartTransactionsLiveness.bind(
         smartTransactionsController,
       ),
-      updateSmartTransaction: nodeify(
-        smartTransactionsController.updateSmartTransaction,
+      updateSmartTransaction: smartTransactionsController.updateSmartTransaction.bind(
         smartTransactionsController,
       ),
-      setStatusRefreshInterval: nodeify(
-        smartTransactionsController.setStatusRefreshInterval,
+      setStatusRefreshInterval: smartTransactionsController.setStatusRefreshInterval.bind(
         smartTransactionsController,
       ),
 
