import EventEmitter from 'events';
import pump from 'pump';
import { ObservableStore } from '@metamask/obs-store';
import { storeAsStream } from '@metamask/obs-store/dist/asStream';
import { JsonRpcEngine } from 'json-rpc-engine';
import { createEngineStream } from 'json-rpc-middleware-stream';
import { providerAsMiddleware } from '@metamask/eth-json-rpc-middleware';
import {
  debounce,
  ///: BEGIN:ONLY_INCLUDE_IF(snaps)
  throttle,
  memoize,
  wrap,
  ///: END:ONLY_INCLUDE_IF
} from 'lodash';
import { keyringBuilderFactory } from '@metamask/eth-keyring-controller';
import { KeyringController } from '@metamask/keyring-controller';
import createFilterMiddleware from 'eth-json-rpc-filters';
import createSubscriptionManager from 'eth-json-rpc-filters/subscriptionManager';
import {
  errorCodes as rpcErrorCodes,
  EthereumRpcError,
  ethErrors,
} from 'eth-rpc-errors';

import { Mutex } from 'await-semaphore';
import log from 'loglevel';
import {
  TrezorConnectBridge,
  TrezorKeyring,
} from '@metamask/eth-trezor-keyring';
import {
  LedgerKeyring,
  LedgerIframeBridge,
} from '@metamask/eth-ledger-bridge-keyring';
import LatticeKeyring from 'eth-lattice-keyring';
import { MetaMaskKeyring as QRHardwareKeyring } from '@keystonehq/metamask-airgapped-keyring';
import EthQuery from '@metamask/eth-query';
import EthJSQuery from '@metamask/ethjs-query';
import nanoid from 'nanoid';
import { captureException } from '@sentry/browser';
import { AddressBookController } from '@metamask/address-book-controller';
import {
  ApprovalController,
  ApprovalRequestNotFoundError,
} from '@metamask/approval-controller';
import { ControllerMessenger } from '@metamask/base-controller';
import {
  AssetsContractController,
  CurrencyRateController,
  NftController,
  NftDetectionController,
  TokenListController,
  TokenRatesController,
  TokensController,
} from '@metamask/assets-controllers';
import { PhishingController } from '@metamask/phishing-controller';
import { AnnouncementController } from '@metamask/announcement-controller';
import { NetworkController } from '@metamask/network-controller';
import { GasFeeController } from '@metamask/gas-fee-controller';
import {
  PermissionController,
  PermissionsRequestNotFoundError,
  SubjectMetadataController,
  SubjectType,
} from '@metamask/permission-controller';
import SmartTransactionsController from '@metamask/smart-transactions-controller';
import {
  SelectedNetworkController,
  createSelectedNetworkMiddleware,
} from '@metamask/selected-network-controller';
import { LoggingController, LogType } from '@metamask/logging-controller';

///: BEGIN:ONLY_INCLUDE_IF(snaps)
import { RateLimitController } from '@metamask/rate-limit-controller';
import { NotificationController } from '@metamask/notification-controller';
import {
  CronjobController,
  JsonSnapsRegistry,
  SnapController,
  IframeExecutionService,
} from '@metamask/snaps-controllers';
///: END:ONLY_INCLUDE_IF

import { AccountsController } from '@metamask/accounts-controller';

///: BEGIN:ONLY_INCLUDE_IF(build-mmi)
import {
  CUSTODIAN_TYPES,
  MmiConfigurationController,
} from '@metamask-institutional/custody-keyring';
import { InstitutionalFeaturesController } from '@metamask-institutional/institutional-features';
import { CustodyController } from '@metamask-institutional/custody-controller';
import { TransactionUpdateController } from '@metamask-institutional/transaction-update';
///: END:ONLY_INCLUDE_IF
import { SignatureController } from '@metamask/signature-controller';
///: BEGIN:ONLY_INCLUDE_IF(blockaid)
import { PPOMController } from '@metamask/ppom-validator';
///: END:ONLY_INCLUDE_IF

///: BEGIN:ONLY_INCLUDE_IF(desktop)
// eslint-disable-next-line import/order
import { DesktopController } from '@metamask/desktop/dist/controllers/desktop';
///: END:ONLY_INCLUDE_IF

import {
  ApprovalType,
  ERC1155,
  ERC20,
  ERC721,
} from '@metamask/controller-utils';
import { wordlist } from '@metamask/scure-bip39/dist/wordlists/english';
///: BEGIN:ONLY_INCLUDE_IF(petnames)
import {
  NameController,
  ENSNameProvider,
  EtherscanNameProvider,
  TokenNameProvider,
  LensNameProvider,
} from '@metamask/name-controller';
///: END:ONLY_INCLUDE_IF

import {
  QueuedRequestController,
  createQueuedRequestMiddleware,
  QueuedRequestControllerEventTypes,
} from '@metamask/queued-request-controller';

import {
  TransactionController,
  TransactionStatus,
  TransactionType,
} from '@metamask/transaction-controller';

import { BrowserRuntimePostMessageStream } from '@metamask/post-message-stream';
///: BEGIN:ONLY_INCLUDE_IF(build-mmi)
import { toChecksumHexAddress } from '../../shared/modules/hexstring-utils';
///: END:ONLY_INCLUDE_IF

import { AssetType, TokenStandard } from '../../shared/constants/transaction';
import {
  GAS_API_BASE_URL,
  GAS_DEV_API_BASE_URL,
  SWAPS_CLIENT_ID,
} from '../../shared/constants/swaps';
import {
  CHAIN_IDS,
  NETWORK_TYPES,
  TEST_NETWORK_TICKER_MAP,
  NetworkStatus,
} from '../../shared/constants/network';
import { HardwareDeviceNames } from '../../shared/constants/hardware-wallets';
import { KeyringType } from '../../shared/constants/keyring';
import {
  CaveatTypes,
  RestrictedMethods,
  ///: BEGIN:ONLY_INCLUDE_IF(snaps)
  EndowmentPermissions,
  ExcludedSnapPermissions,
  ExcludedSnapEndowments,
  ///: END:ONLY_INCLUDE_IF
} from '../../shared/constants/permissions';
import { UI_NOTIFICATIONS } from '../../shared/notifications';
import { MILLISECOND, SECOND } from '../../shared/constants/time';
import {
  ORIGIN_METAMASK,
  ///: BEGIN:ONLY_INCLUDE_IF(snaps)
  SNAP_DIALOG_TYPES,
  ///: END:ONLY_INCLUDE_IF
  POLLING_TOKEN_ENVIRONMENT_TYPES,
} from '../../shared/constants/app';
import {
  MetaMetricsEventCategory,
  MetaMetricsEventName,
} from '../../shared/constants/metametrics';
import { LOG_EVENT } from '../../shared/constants/logs';

import {
  getTokenIdParam,
  fetchTokenBalance,
} from '../../shared/lib/token-util.ts';
import { isEqualCaseInsensitive } from '../../shared/modules/string-utils';
import { parseStandardTokenTransactionData } from '../../shared/modules/transaction.utils';
import { STATIC_MAINNET_TOKEN_LIST } from '../../shared/constants/tokens';
import { getTokenValueParam } from '../../shared/lib/metamask-controller-utils';
import { isManifestV3 } from '../../shared/modules/mv3.utils';
import { hexToDecimal } from '../../shared/modules/conversion.utils';
import { convertNetworkId } from '../../shared/modules/network.utils';
import {
  ///: BEGIN:ONLY_INCLUDE_IF(build-mmi)
  handleMMITransactionUpdate,
  ///: END:ONLY_INCLUDE_IF
  handleTransactionAdded,
  handleTransactionApproved,
  handleTransactionFailed,
  handleTransactionConfirmed,
  handleTransactionDropped,
  handleTransactionRejected,
  handleTransactionSubmitted,
  handlePostTransactionBalanceUpdate,
  createTransactionEventFragmentWithTxId,
} from './lib/transaction/metrics';
///: BEGIN:ONLY_INCLUDE_IF(build-mmi)
import {
  afterTransactionSign as afterTransactionSignMMI,
  beforeCheckPendingTransaction as beforeCheckPendingTransactionMMI,
  beforeTransactionPublish as beforeTransactionPublishMMI,
  beforeTransactionApproveOnInit as beforeApproveOnInitMMI,
  getAdditionalSignArguments as getAdditionalSignArgumentsMMI,
} from './lib/transaction/mmi-hooks';
///: END:ONLY_INCLUDE_IF
///: BEGIN:ONLY_INCLUDE_IF(keyring-snaps)
import { keyringSnapPermissionsBuilder } from './lib/keyring-snaps-permissions';
///: END:ONLY_INCLUDE_IF

///: BEGIN:ONLY_INCLUDE_IF(petnames)
import { SnapsNameProvider } from './lib/SnapsNameProvider';
import { AddressBookPetnamesBridge } from './lib/AddressBookPetnamesBridge';
///: END:ONLY_INCLUDE_IF

///: BEGIN:ONLY_INCLUDE_IF(blockaid)
import { createPPOMMiddleware } from './lib/ppom/ppom-middleware';
import * as PPOMModule from './lib/ppom/ppom';
///: END:ONLY_INCLUDE_IF
import {
  onMessageReceived,
  checkForMultipleVersionsRunning,
} from './detect-multiple-instances';
///: BEGIN:ONLY_INCLUDE_IF(build-mmi)
import MMIController from './controllers/mmi-controller';
import { mmiKeyringBuilderFactory } from './mmi-keyring-builder-factory';
///: END:ONLY_INCLUDE_IF
import ComposableObservableStore from './lib/ComposableObservableStore';
import AccountTracker from './lib/account-tracker';
import createDupeReqFilterMiddleware from './lib/createDupeReqFilterMiddleware';
import createLoggerMiddleware from './lib/createLoggerMiddleware';
import {
  createMethodMiddleware,
  ///: BEGIN:ONLY_INCLUDE_IF(snaps)
  createSnapMethodMiddleware,
  ///: END:ONLY_INCLUDE_IF
} from './lib/rpc-method-middleware';
import createOriginMiddleware from './lib/createOriginMiddleware';
import createTabIdMiddleware from './lib/createTabIdMiddleware';
import { NetworkOrderController } from './controllers/network-order';
import createOnboardingMiddleware from './lib/createOnboardingMiddleware';
import { setupMultiplex } from './lib/stream-utils';
import EnsController from './controllers/ens';
import PreferencesController from './controllers/preferences';
import AppStateController from './controllers/app-state';
import CachedBalancesController from './controllers/cached-balances';
import AlertController from './controllers/alert';
import OnboardingController from './controllers/onboarding';
import Backup from './lib/backup';
import DecryptMessageController from './controllers/decrypt-message';
import DetectTokensController from './controllers/detect-tokens';
import SwapsController from './controllers/swaps';
import MetaMetricsController from './controllers/metametrics';
import { segment } from './lib/segment';
import createMetaRPCHandler from './lib/createMetaRPCHandler';
import { previousValueComparator } from './lib/util';
import createMetamaskMiddleware from './lib/createMetamaskMiddleware';
import { hardwareKeyringBuilderFactory } from './lib/hardware-keyring-builder-factory';
import EncryptionPublicKeyController from './controllers/encryption-public-key';
import AppMetadataController from './controllers/app-metadata';

import {
  CaveatMutatorFactories,
  getCaveatSpecifications,
  getChangedAccounts,
  getPermissionBackgroundApiMethods,
  getPermissionSpecifications,
  getPermittedAccountsByOrigin,
  NOTIFICATION_NAMES,
  PermissionLogController,
  unrestrictedMethods,
  ///: BEGIN:ONLY_INCLUDE_IF(snaps)
  buildSnapEndowmentSpecifications,
  buildSnapRestrictedMethodSpecifications,
  ///: END:ONLY_INCLUDE_IF
} from './controllers/permissions';
import createRPCMethodTrackingMiddleware from './lib/createRPCMethodTrackingMiddleware';
import { securityProviderCheck } from './lib/security-provider-helpers';
///: BEGIN:ONLY_INCLUDE_IF(blockaid)
import { IndexedDBPPOMStorage } from './lib/ppom/indexed-db-backend';
///: END:ONLY_INCLUDE_IF
import { updateCurrentLocale } from './translate';
///: BEGIN:ONLY_INCLUDE_IF(keyring-snaps)
import { snapKeyringBuilder, getAccountsBySnapId } from './lib/snap-keyring';
///: END:ONLY_INCLUDE_IF
import { encryptorFactory } from './lib/encryptor-factory';

export const METAMASK_CONTROLLER_EVENTS = {
  // Fired after state changes that impact the extension badge (unapproved msg count)
  // The process of updating the badge happens in app/scripts/background.js.
  UPDATE_BADGE: 'updateBadge',
  // TODO: Add this and similar enums to the `controllers` repo and export them
  APPROVAL_STATE_CHANGE: 'ApprovalController:stateChange',
};

// stream channels
const PHISHING_SAFELIST = 'metamask-phishing-safelist';

export default class MetamaskController extends EventEmitter {
  /**
   * @param {object} opts
   */
  constructor(opts) {
    super();

    const { isFirstMetaMaskControllerSetup } = opts;

    this.defaultMaxListeners = 20;

    this.sendUpdate = debounce(
      this.privateSendUpdate.bind(this),
      MILLISECOND * 200,
    );
    this.opts = opts;
    this.extension = opts.browser;
    this.platform = opts.platform;
    this.notificationManager = opts.notificationManager;
    const initState = opts.initState || {};
    const version = this.platform.getVersion();
    this.recordFirstTimeInfo(initState);
    this.featureFlags = opts.featureFlags;

    // this keeps track of how many "controllerStream" connections are open
    // the only thing that uses controller connections are open metamask UI instances
    this.activeControllerConnections = 0;

    this.getRequestAccountTabIds = opts.getRequestAccountTabIds;
    this.getOpenMetamaskTabsIds = opts.getOpenMetamaskTabsIds;

    this.controllerMessenger = new ControllerMessenger();

    this.loggingController = new LoggingController({
      messenger: this.controllerMessenger.getRestricted({
        name: 'LoggingController',
      }),
      state: initState.LoggingController,
    });

    // instance of a class that wraps the extension's storage local API.
    this.localStoreApiWrapper = opts.localStore;

    this.currentMigrationVersion = opts.currentMigrationVersion;

    // observable state store
    this.store = new ComposableObservableStore({
      state: initState,
      controllerMessenger: this.controllerMessenger,
      persist: true,
    });

    // external connections by origin
    // Do not modify directly. Use the associated methods.
    this.connections = {};

    // lock to ensure only one vault created at once
    this.createVaultMutex = new Mutex();

    this.extension.runtime.onInstalled.addListener((details) => {
      if (details.reason === 'update') {
        if (version === '8.1.0') {
          this.platform.openExtensionInBrowser();
        }
        this.loggingController.add({
          type: LogType.GenericLog,
          data: {
            event: LOG_EVENT.VERSION_UPDATE,
            previousVersion: details.previousVersion,
            version,
          },
        });
      }
    });

    this.appMetadataController = new AppMetadataController({
      state: initState.AppMetadataController,
      currentMigrationVersion: this.currentMigrationVersion,
      currentAppVersion: version,
    });

    // next, we will initialize the controllers
    // controller initialization order matters

    this.queuedRequestController = new QueuedRequestController({
      messenger: this.controllerMessenger.getRestricted({
        name: 'QueuedRequestController',
        allowedActions: [],
        allowedEvents: [QueuedRequestControllerEventTypes.countChanged],
      }),
    });

    this.approvalController = new ApprovalController({
      messenger: this.controllerMessenger.getRestricted({
        name: 'ApprovalController',
      }),
      showApprovalRequest: opts.showUserConfirmation,
      typesExcludedFromRateLimiting: [
        ApprovalType.EthSign,
        ApprovalType.PersonalSign,
        ApprovalType.EthSignTypedData,
        ApprovalType.Transaction,
        ApprovalType.WatchAsset,
        ApprovalType.EthGetEncryptionPublicKey,
        ApprovalType.EthDecrypt,
      ],
    });

    ///: BEGIN:ONLY_INCLUDE_IF(build-mmi)
    this.mmiConfigurationController = new MmiConfigurationController({
      initState: initState.MmiConfigurationController,
      mmiConfigurationServiceUrl: process.env.MMI_CONFIGURATION_SERVICE_URL,
    });
    ///: END:ONLY_INCLUDE_IF

    const networkControllerMessenger = this.controllerMessenger.getRestricted({
      name: 'NetworkController',
      allowedEvents: [
        'NetworkController:stateChange',
        'NetworkController:networkWillChange',
        'NetworkController:networkDidChange',
        'NetworkController:infuraIsBlocked',
        'NetworkController:infuraIsUnblocked',
      ],
      allowedActions: [
        'NetworkController:getNetworkClientById',
        `NetworkController:getEthQuery`,
        `NetworkController:getProviderConfig`,
        `NetworkController:getEIP1559Compatibility`,
        `NetworkController:findNetworkClientIdByChainId`,
        `NetworkController:setProviderType`,
        `NetworkController:setActiveNetwork`,
      ],
    });

    let initialNetworkControllerState = {};
    if (initState.NetworkController) {
      initialNetworkControllerState = initState.NetworkController;
    } else if (process.env.IN_TEST) {
      const networkConfig = {
        chainId: CHAIN_IDS.LOCALHOST,
        nickname: 'Localhost 8545',
        rpcPrefs: {},
        rpcUrl: 'http://localhost:8545',
        ticker: 'ETH',
        id: 'networkConfigurationId',
      };
      initialNetworkControllerState = {
        providerConfig: {
          ...networkConfig,
          type: 'rpc',
        },
        networkConfigurations: {
          networkConfigurationId: {
            ...networkConfig,
          },
        },
      };
    } else if (
      process.env.METAMASK_DEBUG ||
      process.env.METAMASK_ENVIRONMENT === 'test'
    ) {
      initialNetworkControllerState = {
        providerConfig: {
          type: NETWORK_TYPES.GOERLI,
          chainId: CHAIN_IDS.GOERLI,
          ticker: TEST_NETWORK_TICKER_MAP[NETWORK_TYPES.GOERLI],
        },
      };
    }
    this.networkController = new NetworkController({
      messenger: networkControllerMessenger,
      state: initialNetworkControllerState,
      infuraProjectId: opts.infuraProjectId,
      trackMetaMetricsEvent: (...args) =>
        this.metaMetricsController.trackEvent(...args),
    });
    this.networkController.initializeProvider();
    this.provider =
      this.networkController.getProviderAndBlockTracker().provider;
    this.blockTracker =
      this.networkController.getProviderAndBlockTracker().blockTracker;

    // TODO: Delete when ready to remove `networkVersion` from provider object
    this.deprecatedNetworkId = null;
    this.updateDeprecatedNetworkId();
    networkControllerMessenger.subscribe(
      'NetworkController:networkDidChange',
      () => this.updateDeprecatedNetworkId(),
    );

    const tokenListMessenger = this.controllerMessenger.getRestricted({
      name: 'TokenListController',
      allowedEvents: [
        'TokenListController:stateChange',
        'NetworkController:stateChange',
      ],
    });

    this.selectedNetworkController = new SelectedNetworkController({
      messenger: this.controllerMessenger.getRestricted({
        name: 'SelectedNetworkController',
        allowedActions: [
          'SelectedNetworkController:getState',
          'SelectedNetworkController:getNetworkClientIdForDomain',
          'SelectedNetworkController:setNetworkClientIdForDomain',
          'NetworkController:getNetworkClientById',
        ],
        allowedEvents: [
          'SelectedNetworkController:stateChange',
          'NetworkController:stateChange',
        ],
      }),
    });

    this.tokenListController = new TokenListController({
      chainId: this.networkController.state.providerConfig.chainId,
      preventPollingOnNetworkRestart: initState.TokenListController
        ? initState.TokenListController.preventPollingOnNetworkRestart
        : true,
      messenger: tokenListMessenger,
      state: initState.TokenListController,
    });

    this.preferencesController = new PreferencesController({
      initState: initState.PreferencesController,
      initLangCode: opts.initLangCode,
      tokenListController: this.tokenListController,
      provider: this.provider,
      networkConfigurations: this.networkController.state.networkConfigurations,
    });

    this.assetsContractController = new AssetsContractController(
      {
        chainId: this.networkController.state.providerConfig.chainId,
        onPreferencesStateChange: (listener) =>
          this.preferencesController.store.subscribe(listener),
        // This handler is misnamed, and is a known issue that will be resolved
        // by planned refactors. It should be onNetworkDidChange which happens
        // AFTER the provider in the network controller is updated to reflect
        // the new state of the network controller. In #18041 we changed this
        // handler to be triggered by the change in the network state because
        // that is what the handler name implies, but this triggers too soon
        // causing the provider of the AssetsContractController to trail the
        // network provider by one update.
        onNetworkStateChange: (cb) =>
          networkControllerMessenger.subscribe(
            'NetworkController:networkDidChange',
            () => {
              const networkState = this.networkController.state;
              return cb(networkState);
            },
          ),
        getNetworkClientById: this.networkController.getNetworkClientById.bind(
          this.networkController,
        ),
      },
      {
        provider: this.provider,
      },
      initState.AssetsContractController,
    );

    const tokensControllerMessenger = this.controllerMessenger.getRestricted({
      name: 'TokensController',
      allowedActions: ['ApprovalController:addRequest'],
      allowedEvents: [
        'NetworkController:stateChange',
        'AccountsController:selectedAccountChange',
      ],
    });
    this.tokensController = new TokensController({
      messenger: tokensControllerMessenger,
      chainId: this.networkController.state.providerConfig.chainId,
      // TODO: The tokens controller currently does not support internalAccounts. This is done to match the behavior of the previous tokens controller subscription.
      onPreferencesStateChange: (listener) =>
        this.controllerMessenger.subscribe(
          `AccountsController:selectedAccountChange`,
          (newlySelectedInternalAccount) => {
            listener({ selectedAddress: newlySelectedInternalAccount.address });
          },
        ),
      onNetworkStateChange: networkControllerMessenger.subscribe.bind(
        networkControllerMessenger,
        'NetworkController:stateChange',
      ),
      onTokenListStateChange: (listener) =>
        this.controllerMessenger.subscribe(
          `${this.tokenListController.name}:stateChange`,
          listener,
        ),
      getNetworkClientById: this.networkController.getNetworkClientById.bind(
        this.networkController,
      ),
      getERC20TokenName: this.assetsContractController.getERC20TokenName.bind(
        this.assetsContractController,
      ),
      config: {
        provider: this.provider,
        selectedAddress:
          initState.AccountsController?.internalAccounts?.accounts[
            initState.AccountsController?.internalAccounts?.selectedAccount
          ]?.address ?? '',
      },
      state: initState.TokensController,
    });

    const nftControllerMessenger = this.controllerMessenger.getRestricted({
      name: 'NftController',
      allowedActions: [`${this.approvalController.name}:addRequest`],
    });
    this.nftController = new NftController(
      {
        messenger: nftControllerMessenger,
        chainId: this.networkController.state.providerConfig.chainId,
        onPreferencesStateChange:
          this.preferencesController.store.subscribe.bind(
            this.preferencesController.store,
          ),
        onNetworkStateChange: networkControllerMessenger.subscribe.bind(
          networkControllerMessenger,
          'NetworkController:stateChange',
        ),
        getERC721AssetName:
          this.assetsContractController.getERC721AssetName.bind(
            this.assetsContractController,
          ),
        getERC721AssetSymbol:
          this.assetsContractController.getERC721AssetSymbol.bind(
            this.assetsContractController,
          ),
        getERC721TokenURI: this.assetsContractController.getERC721TokenURI.bind(
          this.assetsContractController,
        ),
        getERC721OwnerOf: this.assetsContractController.getERC721OwnerOf.bind(
          this.assetsContractController,
        ),
        getERC1155BalanceOf:
          this.assetsContractController.getERC1155BalanceOf.bind(
            this.assetsContractController,
          ),
        getERC1155TokenURI:
          this.assetsContractController.getERC1155TokenURI.bind(
            this.assetsContractController,
          ),
        onNftAdded: ({ address, symbol, tokenId, standard, source }) =>
          this.metaMetricsController.trackEvent({
            event: MetaMetricsEventName.NftAdded,
            category: MetaMetricsEventCategory.Wallet,
            sensitiveProperties: {
              token_contract_address: address,
              token_symbol: symbol,
              token_id: tokenId,
              token_standard: standard,
              asset_type: AssetType.NFT,
              source,
            },
          }),
        getNetworkClientById: this.networkController.getNetworkClientById.bind(
          this.networkController,
        ),
      },
      {},
      initState.NftController,
    );

    this.nftController.setApiKey(process.env.OPENSEA_KEY);

    this.nftDetectionController = new NftDetectionController({
      chainId: this.networkController.state.providerConfig.chainId,
      onNftsStateChange: (listener) => this.nftController.subscribe(listener),
      onPreferencesStateChange: this.preferencesController.store.subscribe.bind(
        this.preferencesController.store,
      ),
      onNetworkStateChange: networkControllerMessenger.subscribe.bind(
        networkControllerMessenger,
        'NetworkController:stateChange',
      ),
      getOpenSeaApiKey: () => this.nftController.openSeaApiKey,
      getBalancesInSingleCall:
        this.assetsContractController.getBalancesInSingleCall.bind(
          this.assetsContractController,
        ),
      addNft: this.nftController.addNft.bind(this.nftController),
      getNftState: () => this.nftController.state,
    });

    this.metaMetricsController = new MetaMetricsController({
      segment,
      preferencesStore: this.preferencesController.store,
      onNetworkDidChange: networkControllerMessenger.subscribe.bind(
        networkControllerMessenger,
        'NetworkController:networkDidChange',
      ),
      getNetworkIdentifier: () => {
        const { type, rpcUrl } = this.networkController.state.providerConfig;
        return type === NETWORK_TYPES.RPC ? rpcUrl : type;
      },
      getCurrentChainId: () =>
        this.networkController.state.providerConfig.chainId,
      version: this.platform.getVersion(),
      environment: process.env.METAMASK_ENVIRONMENT,
      extension: this.extension,
      initState: initState.MetaMetricsController,
      captureException,
    });

    this.on('update', (update) => {
      this.metaMetricsController.handleMetaMaskStateUpdate(update);
    });

    const gasFeeMessenger = this.controllerMessenger.getRestricted({
      name: 'GasFeeController',
      allowedActions: [
        'NetworkController:getEIP1559Compatibility',
        'NetworkController:getNetworkClientById',
      ],
    });

    const gasApiBaseUrl = process.env.SWAPS_USE_DEV_APIS
      ? GAS_DEV_API_BASE_URL
      : GAS_API_BASE_URL;

    this.gasFeeController = new GasFeeController({
      state: initState.GasFeeController,
      interval: 10000,
      messenger: gasFeeMessenger,
      clientId: SWAPS_CLIENT_ID,
      getProvider: () =>
        this.networkController.getProviderAndBlockTracker().provider,
      // NOTE: This option is inaccurately named; it should be called
      // onNetworkDidChange
      onNetworkStateChange: (eventHandler) => {
        networkControllerMessenger.subscribe(
          'NetworkController:networkDidChange',
          () => eventHandler(this.networkController.state),
        );
      },
      getCurrentNetworkEIP1559Compatibility:
        this.networkController.getEIP1559Compatibility.bind(
          this.networkController,
        ),
      getCurrentAccountEIP1559Compatibility:
        this.getCurrentAccountEIP1559Compatibility.bind(this),
      legacyAPIEndpoint: `${gasApiBaseUrl}/networks/<chain_id>/gasPrices`,
      EIP1559APIEndpoint: `${gasApiBaseUrl}/networks/<chain_id>/suggestedGasFees`,
      getCurrentNetworkLegacyGasAPICompatibility: () => {
        const { chainId } = this.networkController.state.providerConfig;
        return chainId === CHAIN_IDS.BSC;
      },
      getChainId: () => this.networkController.state.providerConfig.chainId,
    });

    this.appStateController = new AppStateController({
      addUnlockListener: this.on.bind(this, 'unlock'),
      isUnlocked: this.isUnlocked.bind(this),
      initState: initState.AppStateController,
      onInactiveTimeout: () => this.setLocked(),
      preferencesStore: this.preferencesController.store,
      messenger: this.controllerMessenger.getRestricted({
        name: 'AppStateController',
        allowedActions: [
          `${this.approvalController.name}:addRequest`,
          `${this.approvalController.name}:acceptRequest`,
        ],
        allowedEvents: [`KeyringController:qrKeyringStateChange`],
      }),
      extension: this.extension,
    });

    const currencyRateMessenger = this.controllerMessenger.getRestricted({
      name: 'CurrencyRateController',
      allowedActions: [`${this.networkController.name}:getNetworkClientById`],
    });
    this.currencyRateController = new CurrencyRateController({
      includeUsdRate: true,
      messenger: currencyRateMessenger,
      state: initState.CurrencyController,
    });
    if (this.preferencesController.store.getState().useCurrencyRateCheck) {
      this.currencyRateController.startPollingByNetworkClientId(
        this.networkController.state.selectedNetworkClientId,
      );
    }

    const phishingControllerMessenger = this.controllerMessenger.getRestricted({
      name: 'PhishingController',
    });

    this.phishingController = new PhishingController({
      messenger: phishingControllerMessenger,
      state: initState.PhishingController,
      hotlistRefreshInterval: process.env.IN_TEST ? 5 * SECOND : undefined,
      stalelistRefreshInterval: process.env.IN_TEST ? 30 * SECOND : undefined,
    });

    this.phishingController.maybeUpdateState();

    ///: BEGIN:ONLY_INCLUDE_IF(blockaid)
    this.ppomController = new PPOMController({
      messenger: this.controllerMessenger.getRestricted({
        name: 'PPOMController',
      }),
      storageBackend: new IndexedDBPPOMStorage('PPOMDB', 1),
      provider: this.provider,
      ppomProvider: { PPOM: PPOMModule.PPOM, ppomInit: PPOMModule.default },
      state: initState.PPOMController,
      chainId: this.networkController.state.providerConfig.chainId,
      onNetworkChange: networkControllerMessenger.subscribe.bind(
        networkControllerMessenger,
        'NetworkController:stateChange',
      ),
      securityAlertsEnabled:
        this.preferencesController.store.getState().securityAlertsEnabled,
      onPreferencesChange: this.preferencesController.store.subscribe.bind(
        this.preferencesController.store,
      ),
      cdnBaseUrl: process.env.BLOCKAID_FILE_CDN,
      blockaidPublicKey: process.env.BLOCKAID_PUBLIC_KEY,
    });
    ///: END:ONLY_INCLUDE_IF

    const announcementMessenger = this.controllerMessenger.getRestricted({
      name: 'AnnouncementController',
    });

    this.announcementController = new AnnouncementController({
      messenger: announcementMessenger,
      allAnnouncements: UI_NOTIFICATIONS,
      state: initState.AnnouncementController,
    });

    const networkOrderMessenger = this.controllerMessenger.getRestricted({
      name: 'NetworkOrderController',
      allowedEvents: ['NetworkController:stateChange'],
    });
    this.networkOrderController = new NetworkOrderController({
      messenger: networkOrderMessenger,
      state: initState.NetworkOrderController,
    });
    // token exchange rate tracker
    this.tokenRatesController = new TokenRatesController(
      {
        chainId: this.networkController.state.providerConfig.chainId,
        ticker: this.networkController.state.providerConfig.ticker,
        selectedAddress: () =>
          this.accountsController.getSelectedAccount().address,
        onTokensStateChange: (listener) =>
          this.tokensController.subscribe(listener),
        onNetworkStateChange: networkControllerMessenger.subscribe.bind(
          networkControllerMessenger,
          'NetworkController:stateChange',
        ),
        onPreferencesStateChange: (listener) =>
          this.controllerMessenger.subscribe(
            `AccountsController:selectedAccountChange`,
            (newlySelectedInternalAccount) => {
              listener({
                selectedAddress: newlySelectedInternalAccount.address,
              });
            },
          ),
        getNetworkClientById: this.networkController.getNetworkClientById.bind(
          this.networkController,
        ),
      },
      {},
      initState.TokenRatesController,
    );
    if (this.preferencesController.store.getState().useCurrencyRateCheck) {
      this.tokenRatesController.start();
    }

    this.preferencesController.store.subscribe(
      previousValueComparator((prevState, currState) => {
        const { useCurrencyRateCheck: prevUseCurrencyRateCheck } = prevState;
        const { useCurrencyRateCheck: currUseCurrencyRateCheck } = currState;
        if (currUseCurrencyRateCheck && !prevUseCurrencyRateCheck) {
          this.currencyRateController.startPollingByNetworkClientId(
            this.networkController.state.selectedNetworkClientId,
          );
          this.tokenRatesController.start();
        } else if (!currUseCurrencyRateCheck && prevUseCurrencyRateCheck) {
          this.currencyRateController.stopAllPolling();
          this.tokenRatesController.stop();
        }
      }, this.preferencesController.store.getState()),
    );

    this.ensController = new EnsController({
      provider: this.provider,
      getCurrentChainId: () =>
        this.networkController.state.providerConfig.chainId,
      onNetworkDidChange: networkControllerMessenger.subscribe.bind(
        networkControllerMessenger,
        'NetworkController:networkDidChange',
      ),
    });

    this.onboardingController = new OnboardingController({
      initState: initState.OnboardingController,
    });

    let additionalKeyrings = [keyringBuilderFactory(QRHardwareKeyring)];

    if (this.canUseHardwareWallets()) {
      const keyringOverrides = this.opts.overrides?.keyrings;

      const additionalKeyringTypes = [
        keyringOverrides?.lattice || LatticeKeyring,
        QRHardwareKeyring,
      ];

      const additionalBridgedKeyringTypes = [
        {
          keyring: keyringOverrides?.trezor || TrezorKeyring,
          bridge: keyringOverrides?.trezorBridge || TrezorConnectBridge,
        },
        {
          keyring: keyringOverrides?.ledger || LedgerKeyring,
          bridge: keyringOverrides?.ledgerBridge || LedgerIframeBridge,
        },
      ];

      additionalKeyrings = additionalKeyringTypes.map((keyringType) =>
        keyringBuilderFactory(keyringType),
      );

      additionalBridgedKeyringTypes.forEach((keyringType) =>
        additionalKeyrings.push(
          hardwareKeyringBuilderFactory(
            keyringType.keyring,
            keyringType.bridge,
          ),
        ),
      );

      ///: BEGIN:ONLY_INCLUDE_IF(build-mmi)
      for (const custodianType of Object.keys(CUSTODIAN_TYPES)) {
        additionalKeyrings.push(
          mmiKeyringBuilderFactory(
            CUSTODIAN_TYPES[custodianType].keyringClass,
            { mmiConfigurationController: this.mmiConfigurationController },
          ),
        );
      }
      ///: END:ONLY_INCLUDE_IF
    }

    ///: BEGIN:ONLY_INCLUDE_IF(keyring-snaps)
    const snapKeyringBuildMessenger = this.controllerMessenger.getRestricted({
      name: 'SnapKeyringBuilder',
      allowedActions: [
        'ApprovalController:addRequest',
        'ApprovalController:acceptRequest',
        'ApprovalController:rejectRequest',
        'ApprovalController:startFlow',
        'ApprovalController:endFlow',
        'ApprovalController:showSuccess',
        'ApprovalController:showError',
        'PhishingController:test',
        'PhishingController:maybeUpdateState',
        'KeyringController:getAccounts',
      ],
    });

    const getSnapController = () => this.snapController;

    additionalKeyrings.push(
      snapKeyringBuilder(
        snapKeyringBuildMessenger,
        getSnapController,
        async () => await this.keyringController.persistAllKeyrings(),
        (address) => this.preferencesController.setSelectedAddress(address),
        (address) => this.removeAccount(address),
      ),
    );

    ///: END:ONLY_INCLUDE_IF

    const keyringControllerMessenger = this.controllerMessenger.getRestricted({
      name: 'KeyringController',
      allowedActions: [
        'KeyringController:getState',
        'KeyringController:signMessage',
        'KeyringController:signPersonalMessage',
        'KeyringController:signTypedMessage',
        'KeyringController:decryptMessage',
        'KeyringController:getEncryptionPublicKey',
        'KeyringController:getKeyringsByType',
        'KeyringController:getKeyringForAccount',
        'KeyringController:getAccounts',
      ],
      allowedEvents: [
        'KeyringController:stateChange',
        'KeyringController:lock',
        'KeyringController:unlock',
        'KeyringController:accountRemoved',
        'KeyringController:qrKeyringStateChange',
      ],
    });

    this.keyringController = new KeyringController({
      cacheEncryptionKey: true,
      keyringBuilders: additionalKeyrings,
      state: initState.KeyringController,
      encryptor: opts.encryptor || encryptorFactory(600_000),
      messenger: keyringControllerMessenger,
      removeIdentity: this.preferencesController.removeAddress.bind(
        this.preferencesController,
      ),
      setAccountLabel: (address, label) => {
        const accountToBeNamed =
          this.accountsController.getAccountByAddress(address);
        if (accountToBeNamed === undefined) {
          throw new Error(`No account found for address: ${address}`);
        }
        this.accountsController.setAccountName(accountToBeNamed.id, label);

        this.preferencesController.setAccountLabel(address, label);
      },
      setSelectedAddress: (address) => {
        const accountToBeSet =
          this.accountsController.getAccountByAddress(address);
        if (accountToBeSet === undefined) {
          throw new Error(`No account found for address: ${address}`);
        }

        this.accountsController.setSelectedAccount(accountToBeSet.id);
        this.preferencesController.setSelectedAddress(address);
      },
      syncIdentities: (identities) => {
        this.preferencesController.syncAddresses(identities);
      },
      updateIdentities: this.preferencesController.setAddresses.bind(
        this.preferencesController,
      ),
    });

    this.controllerMessenger.subscribe('KeyringController:unlock', () =>
      this._onUnlock(),
    );
    this.controllerMessenger.subscribe('KeyringController:lock', () =>
      this._onLock(),
    );
    this.controllerMessenger.subscribe(
      'KeyringController:stateChange',
      (state) => {
        this._onKeyringControllerUpdate(state);
      },
    );

    const accountsControllerMessenger = this.controllerMessenger.getRestricted({
      name: 'AccountsController',
      allowedEvents: [
        'SnapController:stateChange',
        'KeyringController:accountRemoved',
        'KeyringController:stateChange',
        'AccountsController:selectedAccountChange',
      ],
      allowedActions: [
        'AccountsController:setCurrentAccount',
        'AccountsController:setAccountName',
        'AccountsController:listAccounts',
        'AccountsController:getSelectedAccount',
        'AccountsController:getAccountByAddress',
        'AccountsController:updateAccounts',
        'KeyringController:getAccounts',
        'KeyringController:getKeyringsByType',
        'KeyringController:getKeyringForAccount',
      ],
    });

    this.accountsController = new AccountsController({
      messenger: accountsControllerMessenger,
      state: initState.AccountsController,
    });

    this.permissionController = new PermissionController({
      messenger: this.controllerMessenger.getRestricted({
        name: 'PermissionController',
        allowedActions: [
          `${this.approvalController.name}:addRequest`,
          `${this.approvalController.name}:hasRequest`,
          `${this.approvalController.name}:acceptRequest`,
          `${this.approvalController.name}:rejectRequest`,
          `SnapController:getPermitted`,
          `SnapController:install`,
          `SubjectMetadataController:getSubjectMetadata`,
        ],
      }),
      state: initState.PermissionController,
      caveatSpecifications: getCaveatSpecifications({
        getInternalAccounts: this.accountsController.listAccounts.bind(
          this.accountsController,
        ),
      }),
      permissionSpecifications: {
        ...getPermissionSpecifications({
          getInternalAccounts: this.accountsController.listAccounts.bind(
            this.accountsController,
          ),
          getAllAccounts: this.keyringController.getAccounts.bind(
            this.keyringController,
          ),
          captureKeyringTypesWithMissingIdentities: (
            internalAccounts = [],
            accounts = [],
          ) => {
            const accountsMissingIdentities = accounts.filter(
              (address) =>
                !internalAccounts.some(
                  (account) =>
                    account.address.toLowerCase() === address.toLowerCase(),
                ),
            );
            const keyringTypesWithMissingIdentities =
              accountsMissingIdentities.map((address) =>
                this.keyringController.getAccountKeyringType(address),
              );

            const internalAccountCount = internalAccounts.length;

            const accountTrackerCount = Object.keys(
              this.accountTracker.store.getState().accounts || {},
            ).length;

            captureException(
              new Error(
                `Attempt to get permission specifications failed because their were ${accounts.length} accounts, but ${internalAccountCount} identities, and the ${keyringTypesWithMissingIdentities} keyrings included accounts with missing identities. Meanwhile, there are ${accountTrackerCount} accounts in the account tracker.`,
              ),
            );
          },
        }),
        ///: BEGIN:ONLY_INCLUDE_IF(snaps)
        ...this.getSnapPermissionSpecifications(),
        ///: END:ONLY_INCLUDE_IF
      },
      unrestrictedMethods,
    });

    this.permissionLogController = new PermissionLogController({
      restrictedMethods: new Set(Object.keys(RestrictedMethods)),
      initState: initState.PermissionLogController,
    });

    this.subjectMetadataController = new SubjectMetadataController({
      messenger: this.controllerMessenger.getRestricted({
        name: 'SubjectMetadataController',
        allowedActions: [`${this.permissionController.name}:hasPermissions`],
      }),
      state: initState.SubjectMetadataController,
      subjectCacheLimit: 100,
    });

    // This runtime stream will be used by snaps in MV3 for communication
    // between the snaps running in the offscreen document and the metamask
    // controller running in the mv3 service worker.
    this.runtimeStream = new BrowserRuntimePostMessageStream({
      name: 'parent',
      target: 'child',
    });

    // This listener is a placeholder and should be removed once snaps is added
    // to the MV3 offscreen document solution.
    this.runtimeStream.on('data', (data) => {
      console.log('Service worker received data from offscreen document', data);
    });

    ///: BEGIN:ONLY_INCLUDE_IF(snaps)
    const snapExecutionServiceArgs = {
      iframeUrl: new URL(process.env.IFRAME_EXECUTION_ENVIRONMENT_URL),
      messenger: this.controllerMessenger.getRestricted({
        name: 'ExecutionService',
      }),
      setupSnapProvider: this.setupSnapProvider.bind(this),
    };

    this.snapExecutionService = new IframeExecutionService(
      snapExecutionServiceArgs,
    );

    const snapControllerMessenger = this.controllerMessenger.getRestricted({
      name: 'SnapController',
      allowedEvents: [
        'ExecutionService:unhandledError',
        'ExecutionService:outboundRequest',
        'ExecutionService:outboundResponse',
        'SnapController:snapInstalled',
        'SnapController:snapUpdated',
      ],
      allowedActions: [
        `${this.permissionController.name}:getEndowments`,
        `${this.permissionController.name}:getPermissions`,
        `${this.permissionController.name}:hasPermission`,
        `${this.permissionController.name}:hasPermissions`,
        `${this.permissionController.name}:requestPermissions`,
        `${this.permissionController.name}:revokeAllPermissions`,
        `${this.permissionController.name}:revokePermissions`,
        `${this.permissionController.name}:revokePermissionForAllSubjects`,
        `${this.permissionController.name}:getSubjectNames`,
        `${this.permissionController.name}:updateCaveat`,
        `${this.approvalController.name}:addRequest`,
        `${this.approvalController.name}:updateRequestState`,
        `${this.permissionController.name}:grantPermissions`,
        `${this.subjectMetadataController.name}:getSubjectMetadata`,
        `${this.phishingController.name}:maybeUpdateState`,
        `${this.phishingController.name}:testOrigin`,
        'ExecutionService:executeSnap',
        'ExecutionService:getRpcRequestHandler',
        'ExecutionService:terminateSnap',
        'ExecutionService:terminateAllSnaps',
        'ExecutionService:handleRpcRequest',
        'SnapsRegistry:get',
        'SnapsRegistry:getMetadata',
        'SnapsRegistry:update',
        'SnapsRegistry:resolveVersion',
      ],
    });

    const allowLocalSnaps = process.env.ALLOW_LOCAL_SNAPS;
    const requireAllowlist = process.env.REQUIRE_SNAPS_ALLOWLIST;

    this.snapController = new SnapController({
      environmentEndowmentPermissions: Object.values(EndowmentPermissions),
      excludedPermissions: {
        ...ExcludedSnapPermissions,
        ...ExcludedSnapEndowments,
      },
      closeAllConnections: this.removeAllConnections.bind(this),
      state: initState.SnapController,
      messenger: snapControllerMessenger,
      featureFlags: {
        dappsCanUpdateSnaps: true,
        allowLocalSnaps,
        requireAllowlist,
      },
    });

    this.notificationController = new NotificationController({
      messenger: this.controllerMessenger.getRestricted({
        name: 'NotificationController',
      }),
      state: initState.NotificationController,
    });

    this.rateLimitController = new RateLimitController({
      state: initState.RateLimitController,
      messenger: this.controllerMessenger.getRestricted({
        name: 'RateLimitController',
      }),
      implementations: {
        showNativeNotification: {
          method: (origin, message) => {
            const subjectMetadataState = this.controllerMessenger.call(
              'SubjectMetadataController:getState',
            );

            const originMetadata = subjectMetadataState.subjectMetadata[origin];

            this.platform
              ._showNotification(originMetadata?.name ?? origin, message)
              .catch((error) => {
                log.error('Failed to create notification', error);
              });

            return null;
          },
          // 2 calls per 5 minutes
          rateLimitCount: 2,
          rateLimitTimeout: 300000,
        },
        showInAppNotification: {
          method: (origin, message) => {
            this.controllerMessenger.call(
              'NotificationController:show',
              origin,
              message,
            );

            return null;
          },
          // 5 calls per minute
          rateLimitCount: 5,
          rateLimitTimeout: 60000,
        },
      },
    });
    const cronjobControllerMessenger = this.controllerMessenger.getRestricted({
      name: 'CronjobController',
      allowedEvents: [
        'SnapController:snapInstalled',
        'SnapController:snapUpdated',
        'SnapController:snapRemoved',
        'SnapController:snapEnabled',
        'SnapController:snapDisabled',
      ],
      allowedActions: [
        `${this.permissionController.name}:getPermissions`,
        'SnapController:handleRequest',
        'SnapController:getAll',
      ],
    });
    this.cronjobController = new CronjobController({
      state: initState.CronjobController,
      messenger: cronjobControllerMessenger,
    });

    const snapsRegistryMessenger = this.controllerMessenger.getRestricted({
      name: 'SnapsRegistry',
      allowedEvents: [],
      allowedActions: [],
    });
    this.snapsRegistry = new JsonSnapsRegistry({
      state: initState.SnapsRegistry,
      messenger: snapsRegistryMessenger,
      refetchOnAllowlistMiss: requireAllowlist,
      failOnUnavailableRegistry: requireAllowlist,
      url: {
        registry: 'https://acl.execution.metamask.io/latest/registry.json',
        signature: 'https://acl.execution.metamask.io/latest/signature.json',
      },
      publicKey:
        '0x025b65308f0f0fb8bc7f7ff87bfc296e0330eee5d3c1d1ee4a048b2fd6a86fa0a6',
    });

    ///: END:ONLY_INCLUDE_IF

    // account tracker watches balances, nonces, and any code at their address
    this.accountTracker = new AccountTracker({
      provider: this.provider,
      blockTracker: this.blockTracker,
      getCurrentChainId: () =>
        this.networkController.state.providerConfig.chainId,
      getNetworkIdentifier: (providerConfig) => {
        const { type, rpcUrl } =
          providerConfig ?? this.networkController.state.providerConfig;
        return type === NETWORK_TYPES.RPC ? rpcUrl : type;
      },
      preferencesController: this.preferencesController,
      onboardingController: this.onboardingController,
      controllerMessenger: this.controllerMessenger.getRestricted({
        name: 'AccountTracker',
        allowedEvents: ['AccountsController:selectedAccountChange'],
        allowedActions: ['AccountsController:getSelectedAccount'],
      }),
      initState: { accounts: {} },
      onAccountRemoved: this.controllerMessenger.subscribe.bind(
        this.controllerMessenger,
        'KeyringController:accountRemoved',
      ),
    });

    // start and stop polling for balances based on activeControllerConnections
    this.on('controllerConnectionChanged', (activeControllerConnections) => {
      const { completedOnboarding } =
        this.onboardingController.store.getState();
      if (activeControllerConnections > 0 && completedOnboarding) {
        this.triggerNetworkrequests();
      } else {
        this.stopNetworkRequests();
      }
    });

    this.onboardingController.store.subscribe(
      previousValueComparator(async (prevState, currState) => {
        const { completedOnboarding: prevCompletedOnboarding } = prevState;
        const { completedOnboarding: currCompletedOnboarding } = currState;
        if (!prevCompletedOnboarding && currCompletedOnboarding) {
          this.triggerNetworkrequests();
        }
      }, this.onboardingController.store.getState()),
    );

    this.cachedBalancesController = new CachedBalancesController({
      accountTracker: this.accountTracker,
      getCurrentChainId: () =>
        this.networkController.state.providerConfig.chainId,
      initState: initState.CachedBalancesController,
    });

    ///: BEGIN:ONLY_INCLUDE_IF(desktop)
    this.desktopController = new DesktopController({
      initState: initState.DesktopController,
    });
    ///: END:ONLY_INCLUDE_IF

    const detectTokensControllerMessenger =
      this.controllerMessenger.getRestricted({
        name: 'DetectTokensController',
        allowedActions: ['KeyringController:getState'],
        allowedEvents: [
          'NetworkController:stateChange',
          'KeyringController:lock',
          'KeyringController:unlock',
          'AccountsController:selectedAccountChange',
          'TokenListController:stateChange',
        ],
      });
    this.detectTokensController = new DetectTokensController({
      messenger: detectTokensControllerMessenger,
      preferences: this.preferencesController,
      tokensController: this.tokensController,
      getCurrentSelectedAccount:
        this.accountsController.getSelectedAccount.bind(
          this.accountsController,
        ),
      assetsContractController: this.assetsContractController,
      network: this.networkController,
      tokenList: this.tokenListController,
      trackMetaMetricsEvent: this.metaMetricsController.trackEvent.bind(
        this.metaMetricsController,
      ),
      getNetworkClientById: this.networkController.getNetworkClientById.bind(
        this.networkController,
      ),
    });

    this.addressBookController = new AddressBookController(
      undefined,
      initState.AddressBookController,
    );

    this.alertController = new AlertController({
      initState: initState.AlertController,
      preferencesStore: this.preferencesController.store,
      controllerMessenger: this.controllerMessenger.getRestricted({
        name: 'AlertController',
        allowedEvents: ['AccountsController:selectedAccountChange'],
        allowedActions: ['AccountsController:getSelectedAccount'],
      }),
    });

    ///: BEGIN:ONLY_INCLUDE_IF(build-mmi)
    this.custodyController = new CustodyController({
      initState: initState.CustodyController,
    });
    this.institutionalFeaturesController = new InstitutionalFeaturesController({
      initState: initState.InstitutionalFeaturesController,
      showConfirmRequest: opts.showUserConfirmation,
    });
    this.transactionUpdateController = new TransactionUpdateController({
      initState: initState.TransactionUpdateController,
      getCustodyKeyring: this.getCustodyKeyringIfExists.bind(this),
      mmiConfigurationController: this.mmiConfigurationController,
      captureException,
    });
    ///: END:ONLY_INCLUDE_IF

    this.backup = new Backup({
      preferencesController: this.preferencesController,
      addressBookController: this.addressBookController,
      accountsController: this.accountsController,
      networkController: this.networkController,
      trackMetaMetricsEvent: this.metaMetricsController.trackEvent.bind(
        this.metaMetricsController,
      ),
    });

    // This gets used as a ...spread parameter in two places: new TransactionController() and createRPCMethodTrackingMiddleware()
    this.snapAndHardwareMetricsParams = {
      getSelectedAccount: this.accountsController.getSelectedAccount.bind(
        this.accountsController,
      ),
      getAccountType: this.getAccountType.bind(this),
      getDeviceModel: this.getDeviceModel.bind(this),
      snapAndHardwareMessenger: this.controllerMessenger.getRestricted({
        name: 'SnapAndHardwareMessenger',
        allowedActions: [
          'KeyringController:getKeyringForAccount',
          'SnapController:get',
          'AccountsController:getSelectedAccount',
        ],
      }),
    };

    this.txController = new TransactionController(
      {
        blockTracker: this.blockTracker,
        cancelMultiplier: 1.1,
        getCurrentNetworkEIP1559Compatibility:
          this.networkController.getEIP1559Compatibility.bind(
            this.networkController,
          ),
        getCurrentAccountEIP1559Compatibility:
          this.getCurrentAccountEIP1559Compatibility.bind(this),
        getExternalPendingTransactions:
          this.getExternalPendingTransactions.bind(this),
        getGasFeeEstimates: this.gasFeeController.fetchGasFeeEstimates.bind(
          this.gasFeeController,
        ),
        getNetworkState: () => this.networkController.state,
        getPermittedAccounts: this.getPermittedAccounts.bind(this),
        getSelectedAddress: () =>
          this.preferencesController.store.getState().selectedAddress,
        incomingTransactions: {
          includeTokenTransfers: false,
          isEnabled: () =>
            Boolean(
              this.preferencesController.store.getState()
                .incomingTransactionsPreferences?.[
                this.networkController.state.providerConfig.chainId
              ] &&
                this.onboardingController.store.getState().completedOnboarding,
            ),
          queryEntireHistory: false,
          updateTransactions: false,
        },
        messenger: this.controllerMessenger.getRestricted({
          name: 'TransactionController',
          allowedActions: [`${this.approvalController.name}:addRequest`],
        }),
        onNetworkStateChange: (listener) => {
          networkControllerMessenger.subscribe(
            'NetworkController:stateChange',
            () => listener(),
            ({ networkId }) => networkId,
          );
        },
        provider: this.provider,
        hooks: {
          ///: BEGIN:ONLY_INCLUDE_IF(build-mmi)
          afterSign: (txMeta, signedEthTx) =>
            afterTransactionSignMMI(
              txMeta,
              signedEthTx,
              this.transactionUpdateController.addTransactionToWatchList.bind(
                this.transactionUpdateController,
              ),
            ),
          beforeCheckPendingTransaction:
            beforeCheckPendingTransactionMMI.bind(this),
          beforeApproveOnInit: beforeApproveOnInitMMI.bind(this),
          beforePublish: beforeTransactionPublishMMI.bind(this),
          getAdditionalSignArguments: getAdditionalSignArgumentsMMI.bind(this),
          ///: END:ONLY_INCLUDE_IF
        },
      },
      {
        sign: (...args) => this.keyringController.signTransaction(...args),
      },
      initState.TransactionController,
    );

    this._addTransactionControllerListeners();

    networkControllerMessenger.subscribe(
      'NetworkController:networkDidChange',
      async () => {
        try {
          if (
            this.preferencesController.store.getState().useCurrencyRateCheck
          ) {
            await this.currencyRateController.stopAllPolling();
            this.currencyRateController.startPollingByNetworkClientId(
              this.networkController.state.selectedNetworkClientId,
            );
          }
        } catch (error) {
          // TODO: Handle failure to get conversion rate more gracefully
          console.error(error);
        }
      },
    );

    this.networkController.lookupNetwork();
    this.decryptMessageController = new DecryptMessageController({
      getState: this.getState.bind(this),
      messenger: this.controllerMessenger.getRestricted({
        name: 'DecryptMessageController',
        allowedActions: [
          `${this.approvalController.name}:addRequest`,
          `${this.approvalController.name}:acceptRequest`,
          `${this.approvalController.name}:rejectRequest`,
          `${this.keyringController.name}:decryptMessage`,
        ],
      }),
      metricsEvent: this.metaMetricsController.trackEvent.bind(
        this.metaMetricsController,
      ),
    });

    this.encryptionPublicKeyController = new EncryptionPublicKeyController({
      messenger: this.controllerMessenger.getRestricted({
        name: 'EncryptionPublicKeyController',
        allowedActions: [
          `${this.approvalController.name}:addRequest`,
          `${this.approvalController.name}:acceptRequest`,
          `${this.approvalController.name}:rejectRequest`,
        ],
      }),
      getEncryptionPublicKey:
        this.keyringController.getEncryptionPublicKey.bind(
          this.keyringController,
        ),
      getAccountKeyringType: this.keyringController.getAccountKeyringType.bind(
        this.keyringController,
      ),
      getState: this.getState.bind(this),
      metricsEvent: this.metaMetricsController.trackEvent.bind(
        this.metaMetricsController,
      ),
    });

    this.signatureController = new SignatureController({
      messenger: this.controllerMessenger.getRestricted({
        name: 'SignatureController',
        allowedActions: [
          `${this.approvalController.name}:addRequest`,
          `${this.keyringController.name}:signMessage`,
          `${this.keyringController.name}:signPersonalMessage`,
          `${this.keyringController.name}:signTypedMessage`,
          `${this.loggingController.name}:add`,
        ],
      }),
      isEthSignEnabled: () =>
        this.preferencesController.store.getState()
          ?.disabledRpcMethodPreferences?.eth_sign,
      getAllState: this.getState.bind(this),
      securityProviderRequest: this.securityProviderRequest.bind(this),
      getCurrentChainId: () =>
        this.networkController.state.providerConfig.chainId,
    });

    this.signatureController.hub.on(
      'cancelWithReason',
      ({ message, reason }) => {
        this.metaMetricsController.trackEvent({
          event: reason,
          category: MetaMetricsEventCategory.Transactions,
          properties: {
            action: 'Sign Request',
            type: message.type,
          },
        });
      },
    );

    ///: BEGIN:ONLY_INCLUDE_IF(build-mmi)
    const transactionMetricsRequest = this.getTransactionMetricsRequest();

    this.mmiController = new MMIController({
      mmiConfigurationController: this.mmiConfigurationController,
      keyringController: this.keyringController,
      securityProviderRequest: this.securityProviderRequest.bind(this),
      preferencesController: this.preferencesController,
      appStateController: this.appStateController,
      transactionUpdateController: this.transactionUpdateController,
      custodyController: this.custodyController,
      institutionalFeaturesController: this.institutionalFeaturesController,
      getState: this.getState.bind(this),
      getPendingNonce: this.getPendingNonce.bind(this),
      accountTracker: this.accountTracker,
      metaMetricsController: this.metaMetricsController,
      networkController: this.networkController,
      permissionController: this.permissionController,
      signatureController: this.signatureController,
      platform: this.platform,
      extension: this.extension,
      getTransactions: this.txController.getTransactions.bind(
        this.txController,
      ),
      setTxStatusSigned: (id) =>
        this.txController.updateCustodialTransaction(id, {
          status: TransactionStatus.signed,
        }),
      setTxStatusSubmitted: (id) =>
        this.txController.updateCustodialTransaction(id, {
          status: TransactionStatus.submitted,
        }),
      setTxStatusFailed: (id, reason) =>
        this.txController.updateCustodialTransaction(id, {
          status: TransactionStatus.failed,
          errorMessage: reason,
        }),
      trackTransactionEvents: handleMMITransactionUpdate.bind(
        null,
        transactionMetricsRequest,
      ),
      updateTransaction: (txMeta, note) =>
        this.txController.updateTransaction(txMeta, note),
      updateTransactionHash: (id, hash) =>
        this.txController.updateCustodialTransaction(id, { hash }),
    });
    ///: END:ONLY_INCLUDE_IF

    this.swapsController = new SwapsController(
      {
        getBufferedGasLimit: async (txMeta, multiplier) => {
          const { gas: gasLimit, simulationFails } =
            await this.txController.estimateGasBuffered(
              txMeta.txParams,
              multiplier,
            );

          return { gasLimit, simulationFails };
        },
        provider: this.provider,
        getProviderConfig: () => this.networkController.state.providerConfig,
        getTokenRatesState: () => this.tokenRatesController.state,
        getCurrentChainId: () =>
          this.networkController.state.providerConfig.chainId,
        getEIP1559GasFeeEstimates:
          this.gasFeeController.fetchGasFeeEstimates.bind(
            this.gasFeeController,
          ),
        trackMetaMetricsEvent: this.metaMetricsController.trackEvent.bind(
          this.metaMetricsController,
        ),
      },
      initState.SwapsController,
    );
    this.smartTransactionsController = new SmartTransactionsController(
      {
        getNetworkClientById: this.networkController.getNetworkClientById.bind(
          this.networkController,
        ),
        onNetworkStateChange: networkControllerMessenger.subscribe.bind(
          networkControllerMessenger,
          'NetworkController:stateChange',
        ),
        getNonceLock: this.txController.nonceTracker.getNonceLock.bind(
          this.txController.nonceTracker,
        ),
        confirmExternalTransaction:
          this.txController.confirmExternalTransaction.bind(this.txController),
        provider: this.provider,
        trackMetaMetricsEvent: this.metaMetricsController.trackEvent.bind(
          this.metaMetricsController,
        ),
      },
      {
        supportedChainIds: [CHAIN_IDS.MAINNET, CHAIN_IDS.GOERLI],
      },
      initState.SmartTransactionsController,
    );

    ///: BEGIN:ONLY_INCLUDE_IF(petnames)
    const isExternalNameSourcesEnabled = () =>
      this.preferencesController.store.getState().useExternalNameSources;

    this.nameController = new NameController({
      messenger: this.controllerMessenger.getRestricted({
        name: 'NameController',
        allowedActions: [],
      }),
      providers: [
        new ENSNameProvider({
          reverseLookup: this.ensController.reverseResolveAddress.bind(
            this.ensController,
          ),
        }),
        new EtherscanNameProvider({ isEnabled: isExternalNameSourcesEnabled }),
        new TokenNameProvider({ isEnabled: isExternalNameSourcesEnabled }),
        new LensNameProvider({ isEnabled: isExternalNameSourcesEnabled }),
        new SnapsNameProvider({
          messenger: this.controllerMessenger.getRestricted({
            name: 'SnapsNameProvider',
            allowedActions: [
              'SnapController:getAll',
              'SnapController:get',
              'SnapController:handleRequest',
              'PermissionController:getState',
            ],
          }),
        }),
      ],
      state: initState.NameController,
    });

    new AddressBookPetnamesBridge({
      addressBookController: this.addressBookController,
      nameController: this.nameController,
      messenger: this.controllerMessenger.getRestricted({
        name: 'AddressBookPetnamesBridge',
        allowedEvents: ['NameController:stateChange'],
      }),
    }).init();
    ///: END:ONLY_INCLUDE_IF

    // ensure accountTracker updates balances after network change
    networkControllerMessenger.subscribe(
      'NetworkController:networkDidChange',
      () => {
        this.accountTracker.updateAccounts();
      },
    );

    // clear unapproved transactions and messages when the network will change
    networkControllerMessenger.subscribe(
      'NetworkController:networkWillChange',
      () => {
        this.encryptionPublicKeyController.clearUnapproved();
        this.decryptMessageController.clearUnapproved();
        this.signatureController.clearUnapproved();
        this.approvalController.clear(ethErrors.provider.userRejectedRequest());
      },
    );

    this.metamaskMiddleware = createMetamaskMiddleware({
      static: {
        eth_syncing: false,
        web3_clientVersion: `MetaMask/v${version}`,
      },
      version,
      // account mgmt
      getAccounts: async (
        { origin: innerOrigin },
        { suppressUnauthorizedError = true } = {},
      ) => {
        if (innerOrigin === ORIGIN_METAMASK) {
          const selectedAddress =
            this.accountsController.getSelectedAccount().address;
          return selectedAddress ? [selectedAddress] : [];
        } else if (this.isUnlocked()) {
          return await this.getPermittedAccounts(innerOrigin, {
            suppressUnauthorizedError,
          });
        }
        return []; // changing this is a breaking change
      },
      // tx signing
      processTransaction: this.newUnapprovedTransaction.bind(this),
      // msg signing
      ///: BEGIN:ONLY_INCLUDE_IF(build-main,build-beta,build-flask)
      processEthSignMessage: this.signatureController.newUnsignedMessage.bind(
        this.signatureController,
      ),
      processTypedMessage:
        this.signatureController.newUnsignedTypedMessage.bind(
          this.signatureController,
        ),
      processTypedMessageV3:
        this.signatureController.newUnsignedTypedMessage.bind(
          this.signatureController,
        ),
      processTypedMessageV4:
        this.signatureController.newUnsignedTypedMessage.bind(
          this.signatureController,
        ),
      processPersonalMessage:
        this.signatureController.newUnsignedPersonalMessage.bind(
          this.signatureController,
        ),
      ///: END:ONLY_INCLUDE_IF

      ///: BEGIN:ONLY_INCLUDE_IF(build-mmi)
      /* eslint-disable no-dupe-keys */
      processEthSignMessage: this.mmiController.newUnsignedMessage.bind(
        this.mmiController,
      ),
      processTypedMessage: this.mmiController.newUnsignedMessage.bind(
        this.mmiController,
      ),
      processTypedMessageV3: this.mmiController.newUnsignedMessage.bind(
        this.mmiController,
      ),
      processTypedMessageV4: this.mmiController.newUnsignedMessage.bind(
        this.mmiController,
      ),
      processPersonalMessage: this.mmiController.newUnsignedMessage.bind(
        this.mmiController,
      ),
      setTypedMessageInProgress:
        this.signatureController.setTypedMessageInProgress.bind(
          this.signatureController,
        ),
      setPersonalMessageInProgress:
        this.signatureController.setPersonalMessageInProgress.bind(
          this.signatureController,
        ),
      /* eslint-enable no-dupe-keys */
      ///: END:ONLY_INCLUDE_IF

      processEncryptionPublicKey:
        this.encryptionPublicKeyController.newRequestEncryptionPublicKey.bind(
          this.encryptionPublicKeyController,
        ),
      processDecryptMessage:
        this.decryptMessageController.newRequestDecryptMessage.bind(
          this.decryptMessageController,
        ),
      getPendingNonce: this.getPendingNonce.bind(this),
      getPendingTransactionByHash: (hash) =>
        this.txController.state.transactions.find(
          (meta) =>
            meta.hash === hash && meta.status === TransactionStatus.submitted,
        ),
    });

    // ensure isClientOpenAndUnlocked is updated when memState updates
    this.on('update', (memState) => this._onStateUpdate(memState));

    /**
     * All controllers in Memstore but not in store. They are not persisted.
     * On chrome profile re-start, they will be re-initialized.
     */
    const resetOnRestartStore = {
      AccountTracker: this.accountTracker.store,
      TokenRatesController: this.tokenRatesController,
      DecryptMessageController: this.decryptMessageController,
      EncryptionPublicKeyController: this.encryptionPublicKeyController,
      SignatureController: this.signatureController,
      SwapsController: this.swapsController.store,
      EnsController: this.ensController.store,
      ApprovalController: this.approvalController,
      ///: BEGIN:ONLY_INCLUDE_IF(blockaid)
      PPOMController: this.ppomController,
      ///: END:ONLY_INCLUDE_IF
    };

    this.store.updateStructure({
      AccountsController: this.accountsController,
      AppStateController: this.appStateController.store,
      AppMetadataController: this.appMetadataController.store,
      TransactionController: this.txController,
      KeyringController: this.keyringController,
      PreferencesController: this.preferencesController.store,
      MetaMetricsController: this.metaMetricsController.store,
      AddressBookController: this.addressBookController,
      CurrencyController: this.currencyRateController,
      NetworkController: this.networkController,
      CachedBalancesController: this.cachedBalancesController.store,
      AlertController: this.alertController.store,
      OnboardingController: this.onboardingController.store,
      PermissionController: this.permissionController,
      PermissionLogController: this.permissionLogController.store,
      SubjectMetadataController: this.subjectMetadataController,
      AnnouncementController: this.announcementController,
      NetworkOrderController: this.networkOrderController,
      GasFeeController: this.gasFeeController,
      TokenListController: this.tokenListController,
      TokensController: this.tokensController,
      SmartTransactionsController: this.smartTransactionsController,
      NftController: this.nftController,
      PhishingController: this.phishingController,
      SelectedNetworkController: this.selectedNetworkController,
      LoggingController: this.loggingController,
      ///: BEGIN:ONLY_INCLUDE_IF(snaps)
      SnapController: this.snapController,
      CronjobController: this.cronjobController,
      SnapsRegistry: this.snapsRegistry,
      NotificationController: this.notificationController,
      ///: END:ONLY_INCLUDE_IF
      ///: BEGIN:ONLY_INCLUDE_IF(desktop)
      DesktopController: this.desktopController.store,
      ///: END:ONLY_INCLUDE_IF

      ///: BEGIN:ONLY_INCLUDE_IF(build-mmi)
      CustodyController: this.custodyController.store,
      InstitutionalFeaturesController:
        this.institutionalFeaturesController.store,
      MmiConfigurationController: this.mmiConfigurationController.store,
      ///: END:ONLY_INCLUDE_IF
      ///: BEGIN:ONLY_INCLUDE_IF(blockaid)
      PPOMController: this.ppomController,
      ///: END:ONLY_INCLUDE_IF
      ///: BEGIN:ONLY_INCLUDE_IF(petnames)
      NameController: this.nameController,
      ///: END:ONLY_INCLUDE_IF
      ...resetOnRestartStore,
    });

    this.memStore = new ComposableObservableStore({
      config: {
        AccountsController: this.accountsController,
        AppStateController: this.appStateController.store,
        AppMetadataController: this.appMetadataController.store,
        NetworkController: this.networkController,
        CachedBalancesController: this.cachedBalancesController.store,
        KeyringController: this.keyringController,
        PreferencesController: this.preferencesController.store,
        MetaMetricsController: this.metaMetricsController.store,
        AddressBookController: this.addressBookController,
        CurrencyController: this.currencyRateController,
        AlertController: this.alertController.store,
        OnboardingController: this.onboardingController.store,
        PermissionController: this.permissionController,
        PermissionLogController: this.permissionLogController.store,
        SubjectMetadataController: this.subjectMetadataController,
        AnnouncementController: this.announcementController,
        NetworkOrderController: this.networkOrderController,
        GasFeeController: this.gasFeeController,
        TokenListController: this.tokenListController,
        TokensController: this.tokensController,
        SmartTransactionsController: this.smartTransactionsController,
        NftController: this.nftController,
        SelectedNetworkController: this.selectedNetworkController,
        LoggingController: this.loggingController,
        TxController: this.txController,
        ///: BEGIN:ONLY_INCLUDE_IF(snaps)
        SnapController: this.snapController,
        CronjobController: this.cronjobController,
        SnapsRegistry: this.snapsRegistry,
        NotificationController: this.notificationController,
        ///: END:ONLY_INCLUDE_IF
        ///: BEGIN:ONLY_INCLUDE_IF(desktop)
        DesktopController: this.desktopController.store,
        ///: END:ONLY_INCLUDE_IF
        ///: BEGIN:ONLY_INCLUDE_IF(build-mmi)
        CustodyController: this.custodyController.store,
        InstitutionalFeaturesController:
          this.institutionalFeaturesController.store,
        MmiConfigurationController: this.mmiConfigurationController.store,
        ///: END:ONLY_INCLUDE_IF
        ///: BEGIN:ONLY_INCLUDE_IF(petnames)
        NameController: this.nameController,
        ///: END:ONLY_INCLUDE_IF
        ...resetOnRestartStore,
      },
      controllerMessenger: this.controllerMessenger,
    });

    // if this is the first time, clear the state of by calling these methods
    const resetMethods = [
      this.accountTracker.resetState,
      this.decryptMessageController.resetState.bind(
        this.decryptMessageController,
      ),
      this.encryptionPublicKeyController.resetState.bind(
        this.encryptionPublicKeyController,
      ),
      this.signatureController.resetState.bind(this.signatureController),
      this.swapsController.resetState,
      this.ensController.resetState,
      this.approvalController.clear.bind(this.approvalController),
      // WE SHOULD ADD TokenListController.resetState here too. But it's not implemented yet.
    ];

    if (isManifestV3) {
      if (isFirstMetaMaskControllerSetup === true) {
        this.resetStates(resetMethods);
        this.extension.storage.session.set({
          isFirstMetaMaskControllerSetup: false,
        });
      }
    } else {
      // it's always the first time in MV2
      this.resetStates(resetMethods);
    }

    // Automatic login via config password
    const password = process.env.PASSWORD;
    if (
      !this.isUnlocked() &&
      this.onboardingController.store.getState().completedOnboarding &&
      password &&
      !process.env.IN_TEST
    ) {
      this._loginUser(password);
    } else {
      this._startUISync();
    }

    // Lazily update the store with the current extension environment
    this.extension.runtime.getPlatformInfo().then(({ os }) => {
      this.appStateController.setBrowserEnvironment(
        os,
        // This method is presently only supported by Firefox
        this.extension.runtime.getBrowserInfo === undefined
          ? 'chrome'
          : 'firefox',
      );
    });

    this.setupControllerEventSubscriptions();

    // For more information about these legacy streams, see here:
    // https://github.com/MetaMask/metamask-extension/issues/15491
    // TODO:LegacyProvider: Delete
    this.publicConfigStore = this.createPublicConfigStore();

    // Multiple MetaMask instances launched warning
    this.extension.runtime.onMessageExternal.addListener(onMessageReceived);
    // Fire a ping message to check if other extensions are running
    checkForMultipleVersionsRunning();
  }

  triggerNetworkrequests() {
    this.accountTracker.start();
    this.txController.startIncomingTransactionPolling();
    if (this.preferencesController.store.getState().useCurrencyRateCheck) {
      this.currencyRateController.startPollingByNetworkClientId(
        this.networkController.state.selectedNetworkClientId,
      );
    }
    if (this.preferencesController.store.getState().useTokenDetection) {
      this.tokenListController.start();
    }
  }

  stopNetworkRequests() {
    this.accountTracker.stop();
    this.txController.stopIncomingTransactionPolling();
    if (this.preferencesController.store.getState().useCurrencyRateCheck) {
      this.currencyRateController.stopAllPolling();
    }
    if (this.preferencesController.store.getState().useTokenDetection) {
      this.tokenListController.stop();
      this.tokenRatesController.stop();
    }
  }

  canUseHardwareWallets() {
    return !isManifestV3 || process.env.HARDWARE_WALLETS_MV3;
  }

  resetStates(resetMethods) {
    resetMethods.forEach((resetMethod) => {
      try {
        resetMethod();
      } catch (err) {
        console.error(err);
      }
    });
  }

  ///: BEGIN:ONLY_INCLUDE_IF(keyring-snaps)
  /**
   * Initialize the snap keyring if it is not present.
   *
   * @returns {SnapKeyring}
   */
  async getSnapKeyring() {
    let [snapKeyring] = this.keyringController.getKeyringsByType(
      KeyringType.snap,
    );
    if (!snapKeyring) {
      snapKeyring = await this.keyringController.addNewKeyring(
        KeyringType.snap,
      );
    }
    return snapKeyring;
  }
  ///: END:ONLY_INCLUDE_IF

  ///: BEGIN:ONLY_INCLUDE_IF(build-flask)
  trackInsightSnapView(snapId) {
    this.metaMetricsController.trackEvent({
      event: MetaMetricsEventName.InsightSnapViewed,
      category: MetaMetricsEventCategory.Snaps,
      properties: {
        snap_id: snapId,
      },
    });
  }
  ///: END:ONLY_INCLUDE_IF

  ///: BEGIN:ONLY_INCLUDE_IF(snaps)

  /**
   * Get snap metadata from the current state without refreshing the registry database.
   *
   * @param {string} snapId - A snap id.
   * @returns The available metadata for the snap, if any.
   */
  _getSnapMetadata(snapId) {
    return this.snapsRegistry.state.database?.verifiedSnaps?.[snapId]?.metadata;
  }

  /**
   * Tracks snaps export usage.
   * Note: This function is throttled to 1 call per 60 seconds per snap id + handler combination.
   *
   * @param {string} snapId - The ID of the snap the handler is being triggered on.
   * @param {string} handler - The handler to trigger on the snap for the request.
   * @param {boolean} success - Whether the invocation was successful or not.
   */
  _trackSnapExportUsage = wrap(
    memoize(
      () =>
        throttle(
          (snapId, handler, success) =>
            this.metaMetricsController.trackEvent({
              event: MetaMetricsEventName.SnapExportUsed,
              category: MetaMetricsEventCategory.Snaps,
              properties: {
                snap_id: snapId,
                export: handler,
                snap_category: this._getSnapMetadata(snapId)?.category,
                success,
              },
            }),
          SECOND * 60,
        ),
      (snapId, handler) => `${snapId}${handler}`,
    ),
    (getFunc, ...args) => getFunc(...args)(...args),
  );

  /**
   * Passes a JSON-RPC request object to the SnapController for execution.
   *
   * @param {object} args - A bag of options.
   * @param {string} args.snapId - The ID of the recipient snap.
   * @param {string} args.origin - The origin of the RPC request.
   * @param {string} args.handler - The handler to trigger on the snap for the request.
   * @param {object} args.request - The JSON-RPC request object.
   * @returns The result of the JSON-RPC request.
   */
  async handleSnapRequest(args) {
    try {
      const response = await this.controllerMessenger.call(
        'SnapController:handleRequest',
        args,
      );
      this._trackSnapExportUsage(args.snapId, args.handler, true);
      return response;
    } catch (error) {
      this._trackSnapExportUsage(args.snapId, args.handler, false);
      throw error;
    }
  }

  /**
   * Gets the currently selected locale from the PreferencesController.
   *
   * @returns The currently selected locale.
   */
  getLocale() {
    const { currentLocale } = this.preferencesController.store.getState();

    return currentLocale;
  }

  /**
   * Constructor helper for getting Snap permission specifications.
   */
  getSnapPermissionSpecifications() {
    const snapEncryptor = encryptorFactory(10_000);

    return {
      ...buildSnapEndowmentSpecifications(),
      ...buildSnapRestrictedMethodSpecifications({
        encrypt: snapEncryptor.encrypt,
        decrypt: snapEncryptor.decrypt,
        getLocale: this.getLocale.bind(this),
        clearSnapState: this.controllerMessenger.call.bind(
          this.controllerMessenger,
          'SnapController:clearSnapState',
        ),
        getMnemonic: this.getPrimaryKeyringMnemonic.bind(this),
        getUnlockPromise: this.appStateController.getUnlockPromise.bind(
          this.appStateController,
        ),
        getSnap: this.controllerMessenger.call.bind(
          this.controllerMessenger,
          'SnapController:get',
        ),
        handleSnapRpcRequest: this.handleSnapRequest.bind(this),
        getSnapState: this.controllerMessenger.call.bind(
          this.controllerMessenger,
          'SnapController:getSnapState',
        ),
        showDialog: (origin, type, content, placeholder) =>
          this.approvalController.addAndShowApprovalRequest({
            origin,
            type: SNAP_DIALOG_TYPES[type],
            requestData: { content, placeholder },
          }),
        showNativeNotification: (origin, args) =>
          this.controllerMessenger.call(
            'RateLimitController:call',
            origin,
            'showNativeNotification',
            origin,
            args.message,
          ),
        showInAppNotification: (origin, args) =>
          this.controllerMessenger.call(
            'RateLimitController:call',
            origin,
            'showInAppNotification',
            origin,
            args.message,
          ),
        updateSnapState: this.controllerMessenger.call.bind(
          this.controllerMessenger,
          'SnapController:updateSnapState',
        ),
        maybeUpdatePhishingList: () => {
          const { usePhishDetect } =
            this.preferencesController.store.getState();

          if (!usePhishDetect) {
            return;
          }

          this.controllerMessenger.call('PhishingController:maybeUpdateState');
        },
        isOnPhishingList: (origin) => {
          const { usePhishDetect } =
            this.preferencesController.store.getState();

          if (!usePhishDetect) {
            return false;
          }

          return this.controllerMessenger.call(
            'PhishingController:testOrigin',
            origin,
          ).result;
        },
        ///: END:ONLY_INCLUDE_IF
        ///: BEGIN:ONLY_INCLUDE_IF(keyring-snaps)
        getSnapKeyring: this.getSnapKeyring.bind(this),
        ///: END:ONLY_INCLUDE_IF
        ///: BEGIN:ONLY_INCLUDE_IF(snaps)
      }),
    };
  }

  /**
   * Deletes the specified notifications from state.
   *
   * @param {string[]} ids - The notifications ids to delete.
   */
  dismissNotifications(ids) {
    this.notificationController.dismiss(ids);
  }

  /**
   * Updates the readDate attribute of the specified notifications.
   *
   * @param {string[]} ids - The notifications ids to mark as read.
   */
  markNotificationsAsRead(ids) {
    this.notificationController.markRead(ids);
  }

  ///: END:ONLY_INCLUDE_IF

  /**
   * Sets up BaseController V2 event subscriptions. Currently, this includes
   * the subscriptions necessary to notify permission subjects of account
   * changes.
   *
   * Some of the subscriptions in this method are ControllerMessenger selector
   * event subscriptions. See the relevant documentation for
   * `@metamask/base-controller` for more information.
   *
   * Note that account-related notifications emitted when the extension
   * becomes unlocked are handled in MetaMaskController._onUnlock.
   */
  setupControllerEventSubscriptions() {
    let lastSelectedAddress;

    this.preferencesController.store.subscribe(async (state) => {
      const { currentLocale } = state;

      const { chainId } = this.networkController.state.providerConfig;
      await updateCurrentLocale(currentLocale);

      if (state.incomingTransactionsPreferences?.[chainId]) {
        this.txController.startIncomingTransactionPolling();
      } else {
        this.txController.stopIncomingTransactionPolling();
      }
    });

    this.controllerMessenger.subscribe(
      `${this.accountsController.name}:selectedAccountChange`,
      async (account) => {
        if (account.address && account.address !== lastSelectedAddress) {
          lastSelectedAddress = account.address;
          await this._onAccountChange(account.address);
        }
      },
    );

    // This handles account changes every time relevant permission state
    // changes, for any reason.
    this.controllerMessenger.subscribe(
      `${this.permissionController.name}:stateChange`,
      async (currentValue, previousValue) => {
        const changedAccounts = getChangedAccounts(currentValue, previousValue);

        for (const [origin, accounts] of changedAccounts.entries()) {
          this._notifyAccountsChange(origin, accounts);
        }
      },
      getPermittedAccountsByOrigin,
    );

    this.controllerMessenger.subscribe(
      'NetworkController:networkDidChange',
      async () => {
        await this.txController.updateIncomingTransactions();
      },
    );

    ///: BEGIN:ONLY_INCLUDE_IF(snaps)
    // Record Snap metadata whenever a Snap is added to state.
    this.controllerMessenger.subscribe(
      `${this.snapController.name}:snapAdded`,
      (snap, svgIcon = null) => {
        const {
          manifest: { proposedName },
          version,
        } = snap;
        this.subjectMetadataController.addSubjectMetadata({
          subjectType: SubjectType.Snap,
          name: proposedName,
          origin: snap.id,
          version,
          svgIcon,
        });
      },
    );

    this.controllerMessenger.subscribe(
      `${this.snapController.name}:snapInstalled`,
      (truncatedSnap, origin) => {
        const snapId = truncatedSnap.id;
        const snapCategory = this._getSnapMetadata(snapId)?.category;
        this.metaMetricsController.trackEvent({
          event: MetaMetricsEventName.SnapInstalled,
          category: MetaMetricsEventCategory.Snaps,
          properties: {
            snap_id: snapId,
            version: truncatedSnap.version,
            origin,
            snap_category: snapCategory,
          },
        });
      },
    );

    this.controllerMessenger.subscribe(
      `${this.snapController.name}:snapUpdated`,
      (newSnap, oldVersion, origin) => {
        const snapId = newSnap.id;
        const snapCategory = this._getSnapMetadata(snapId)?.category;
        this.metaMetricsController.trackEvent({
          event: MetaMetricsEventName.SnapUpdated,
          category: MetaMetricsEventCategory.Snaps,
          properties: {
            snap_id: snapId,
            old_version: oldVersion,
            new_version: newSnap.version,
            origin,
            snap_category: snapCategory,
          },
        });
      },
    );

    this.controllerMessenger.subscribe(
      `${this.snapController.name}:snapTerminated`,
      (truncatedSnap) => {
        const approvals = Object.values(
          this.approvalController.state.pendingApprovals,
        ).filter(
          (approval) =>
            approval.origin === truncatedSnap.id &&
            approval.type.startsWith(RestrictedMethods.snap_dialog),
        );
        for (const approval of approvals) {
          this.approvalController.reject(
            approval.id,
            new Error('Snap was terminated.'),
          );
        }
      },
    );

    this.controllerMessenger.subscribe(
      `${this.snapController.name}:snapRemoved`,
      (truncatedSnap) => {
        const notificationIds = Object.values(
          this.notificationController.state.notifications,
        ).reduce((idList, notification) => {
          if (notification.origin === truncatedSnap.id) {
            idList.push(notification.id);
          }
          return idList;
        }, []);

        this.dismissNotifications(notificationIds);
      },
    );

    this.controllerMessenger.subscribe(
      `${this.snapController.name}:snapUninstalled`,
      (truncatedSnap) => {
        const snapId = truncatedSnap.id;
        const snapCategory = this._getSnapMetadata(snapId)?.category;
        this.metaMetricsController.trackEvent({
          event: MetaMetricsEventName.SnapUninstalled,
          category: MetaMetricsEventCategory.Snaps,
          properties: {
            snap_id: snapId,
            version: truncatedSnap.version,
            snap_category: snapCategory,
          },
        });
      },
    );

    ///: END:ONLY_INCLUDE_IF
  }

  /**
   * TODO:LegacyProvider: Delete
   * Constructor helper: initialize a public config store.
   * This store is used to make some config info available to Dapps synchronously.
   */
  createPublicConfigStore() {
    // subset of state for metamask inpage provider
    const publicConfigStore = new ObservableStore();

    const selectPublicState = (chainId, { isUnlocked }) => {
      return {
        isUnlocked,
        chainId,
        networkVersion: this.deprecatedNetworkId ?? 'loading',
      };
    };

    const updatePublicConfigStore = (memState) => {
      const networkStatus =
        memState.networksMetadata[memState.selectedNetworkClientId]?.status;
      const { chainId } = this.networkController.state.providerConfig;
      if (networkStatus === NetworkStatus.Available) {
        publicConfigStore.putState(selectPublicState(chainId, memState));
      }
    };

    // setup memStore subscription hooks
    this.on('update', updatePublicConfigStore);
    updatePublicConfigStore(this.getState());

    return publicConfigStore;
  }

  /**
   * Gets relevant state for the provider of an external origin.
   *
   * @param {string} origin - The origin to get the provider state for.
   * @returns {Promise<{ isUnlocked: boolean, networkVersion: string, chainId: string, accounts: string[] }>} An object with relevant state properties.
   */
  async getProviderState(origin) {
    return {
      isUnlocked: this.isUnlocked(),
      accounts: await this.getPermittedAccounts(origin),
      ...this.getProviderNetworkState(
        this.preferencesController.getUseRequestQueue() ? origin : undefined,
      ),
    };
  }

  /**
   * Retrieves network state information relevant for external providers.
   *
   * @param {string} origin - The origin identifier for which network state is requested (default: 'metamask').
   * @returns {object} An object containing important network state properties, including chainId and networkVersion.
   */
  getProviderNetworkState(origin = 'metamask') {
    let chainId;
    if (this.preferencesController.getUseRequestQueue()) {
      // It would be nice to have selectedNetworkController always return a value, and have it decide how to default the values (in all cases we want the default to be 'what ever the globally selected network is').
      // I ended up adding this defaulting here because of an issue where the selected network for the origin 'metamask' - it is `undefined` until you unlock the wallet and select a network for the first time.
      const networkClientId =
        this.controllerMessenger.call(
          'SelectedNetworkController:getNetworkClientIdForDomain',
          origin,
        ) || this.networkController.state.selectedNetworkClientId;

      const networkClient = this.controllerMessenger.call(
        'NetworkController:getNetworkClientById',
        networkClientId,
      );
      chainId = networkClient.configuration.chainId;
    } else {
      chainId = this.networkController.state.providerConfig.chainId;
    }

    return {
      chainId,
      networkVersion: this.deprecatedNetworkId ?? 'loading',
    };
  }

  /**
   * TODO: Delete when ready to remove `networkVersion` from provider object
   * Updates the `deprecatedNetworkId` value
   */
  async updateDeprecatedNetworkId() {
    try {
      this.deprecatedNetworkId = await this.deprecatedGetNetworkId();
    } catch (error) {
      console.error(error);
      this.deprecatedNetworkId = null;
    }
    this._notifyChainChange();
  }

  /**
   * TODO: Delete when ready to remove `networkVersion` from provider object
   * Gets current networkId as returned by `net_version`
   *
   * @returns {string} The networkId for the current network or null on failure
   * @throws Will throw if there is a problem getting the network version
   */
  async deprecatedGetNetworkId() {
    const ethQuery = this.controllerMessenger.call(
      'NetworkController:getEthQuery',
    );

    if (!ethQuery) {
      throw new Error('Provider has not been initialized');
    }

    return new Promise((resolve, reject) => {
      ethQuery.sendAsync({ method: 'net_version' }, (error, result) => {
        if (error) {
          reject(error);
        } else {
          resolve(convertNetworkId(result));
        }
      });
    });
  }

  //=============================================================================
  // EXPOSED TO THE UI SUBSYSTEM
  //=============================================================================

  /**
   * The metamask-state of the various controllers, made available to the UI
   *
   * @returns {object} status
   */
  getState() {
    const { vault } = this.keyringController.state;
    const isInitialized = Boolean(vault);

    const flatState = this.memStore.getFlatState();

    // The vault should not be exposed to the UI
    delete flatState.vault;

    return {
      isInitialized,
      ...flatState,
      ///: BEGIN:ONLY_INCLUDE_IF(snaps)
      // Snap state, source code and other files are stripped out to prevent piping to the MetaMask UI.
      snapStates: {},
      unencryptedSnapStates: {},
      snaps: Object.values(flatState.snaps ?? {}).reduce((acc, snap) => {
        // eslint-disable-next-line no-unused-vars
        const { sourceCode, auxiliaryFiles, ...rest } = snap;
        acc[snap.id] = rest;
        return acc;
      }, {}),
      ///: END:ONLY_INCLUDE_IF
    };
  }

  /**
   * Returns an Object containing API Callback Functions.
   * These functions are the interface for the UI.
   * The API object can be transmitted over a stream via JSON-RPC.
   *
   * @returns {object} Object containing API functions.
   */
  getApi() {
    const {
      accountsController,
      addressBookController,
      alertController,
      appStateController,
      keyringController,
      nftController,
      nftDetectionController,
      currencyRateController,
      detectTokensController,
      ensController,
      gasFeeController,
      metaMetricsController,
      networkController,
      announcementController,
      onboardingController,
      permissionController,
      preferencesController,
      swapsController,
      tokensController,
      smartTransactionsController,
      txController,
      assetsContractController,
      backup,
      approvalController,
      phishingController,
    } = this;

    return {
      // etc
      getState: this.getState.bind(this),
      setCurrentCurrency: currencyRateController.setCurrentCurrency.bind(
        currencyRateController,
      ),
      setUseBlockie: preferencesController.setUseBlockie.bind(
        preferencesController,
      ),
      setUseNonceField: preferencesController.setUseNonceField.bind(
        preferencesController,
      ),
      setUsePhishDetect: preferencesController.setUsePhishDetect.bind(
        preferencesController,
      ),
      setUseMultiAccountBalanceChecker:
        preferencesController.setUseMultiAccountBalanceChecker.bind(
          preferencesController,
        ),
      setUseSafeChainsListValidation:
        preferencesController.setUseSafeChainsListValidation.bind(
          preferencesController,
        ),
      setUseTokenDetection: preferencesController.setUseTokenDetection.bind(
        preferencesController,
      ),
      setUseNftDetection: preferencesController.setUseNftDetection.bind(
        preferencesController,
      ),
      setUse4ByteResolution: preferencesController.setUse4ByteResolution.bind(
        preferencesController,
      ),
      setUseCurrencyRateCheck:
        preferencesController.setUseCurrencyRateCheck.bind(
          preferencesController,
        ),
      setOpenSeaEnabled: preferencesController.setOpenSeaEnabled.bind(
        preferencesController,
      ),
      getUseRequestQueue: this.preferencesController.getUseRequestQueue.bind(
        this.preferencesController,
      ),
      getProviderConfig: () => this.networkController.state.providerConfig,

      ///: BEGIN:ONLY_INCLUDE_IF(blockaid)
      setSecurityAlertsEnabled:
        preferencesController.setSecurityAlertsEnabled.bind(
          preferencesController,
        ),
      ///: END:ONLY_INCLUDE_IF
      ///: BEGIN:ONLY_INCLUDE_IF(keyring-snaps)
      setAddSnapAccountEnabled:
        preferencesController.setAddSnapAccountEnabled.bind(
          preferencesController,
        ),
      ///: END:ONLY_INCLUDE_IF
      ///: BEGIN:ONLY_INCLUDE_IF(petnames)
      setUseExternalNameSources:
        preferencesController.setUseExternalNameSources.bind(
          preferencesController,
        ),
      ///: END:ONLY_INCLUDE_IF
      setUseRequestQueue: this.setUseRequestQueue.bind(this),
      setIpfsGateway: preferencesController.setIpfsGateway.bind(
        preferencesController,
      ),
      setUseAddressBarEnsResolution:
        preferencesController.setUseAddressBarEnsResolution.bind(
          preferencesController,
        ),
      setParticipateInMetaMetrics:
        metaMetricsController.setParticipateInMetaMetrics.bind(
          metaMetricsController,
        ),
      setCurrentLocale: preferencesController.setCurrentLocale.bind(
        preferencesController,
      ),
      setIncomingTransactionsPreferences:
        preferencesController.setIncomingTransactionsPreferences.bind(
          preferencesController,
        ),
      markPasswordForgotten: this.markPasswordForgotten.bind(this),
      unMarkPasswordForgotten: this.unMarkPasswordForgotten.bind(this),
      getRequestAccountTabIds: this.getRequestAccountTabIds,
      getOpenMetamaskTabsIds: this.getOpenMetamaskTabsIds,
      markNotificationPopupAsAutomaticallyClosed: () =>
        this.notificationManager.markAsAutomaticallyClosed(),

      // approval
      requestUserApproval:
        approvalController.addAndShowApprovalRequest.bind(approvalController),

      // primary keyring management
      addNewAccount: this.addNewAccount.bind(this),
      verifySeedPhrase: this.verifySeedPhrase.bind(this),
      resetAccount: this.resetAccount.bind(this),
      removeAccount: this.removeAccount.bind(this),
      importAccountWithStrategy: this.importAccountWithStrategy.bind(this),
      ///: BEGIN:ONLY_INCLUDE_IF(keyring-snaps)
      getAccountsBySnapId: (snapId) => getAccountsBySnapId(this, snapId),
      ///: END:ONLY_INCLUDE_IF

      // hardware wallets
      connectHardware: this.connectHardware.bind(this),
      forgetDevice: this.forgetDevice.bind(this),
      checkHardwareStatus: this.checkHardwareStatus.bind(this),
      unlockHardwareWalletAccount: this.unlockHardwareWalletAccount.bind(this),
      setLedgerTransportPreference:
        this.setLedgerTransportPreference.bind(this),
      attemptLedgerTransportCreation:
        this.attemptLedgerTransportCreation.bind(this),
      establishLedgerTransportPreference:
        this.establishLedgerTransportPreference.bind(this),

      // qr hardware devices
      submitQRHardwareCryptoHDKey:
        keyringController.submitQRCryptoHDKey.bind(keyringController),
      submitQRHardwareCryptoAccount:
        keyringController.submitQRCryptoAccount.bind(keyringController),
      cancelSyncQRHardware:
        keyringController.cancelQRSynchronization.bind(keyringController),
      submitQRHardwareSignature:
        keyringController.submitQRSignature.bind(keyringController),
      cancelQRHardwareSignRequest:
        keyringController.cancelQRSignRequest.bind(keyringController),

      // vault management
      submitPassword: this.submitPassword.bind(this),
      verifyPassword: this.verifyPassword.bind(this),

      // network management
      setProviderType: (type) => {
        // when using this format, type happens to be the same as the networkClientId...
        this.selectedNetworkController.setNetworkClientIdForMetamask(type);
        return this.networkController.setProviderType(type);
      },
      setActiveNetwork: (networkConfigurationId) => {
        this.selectedNetworkController.setNetworkClientIdForMetamask(
          networkConfigurationId,
        );
        return this.networkController.setActiveNetwork(networkConfigurationId);
      },
      rollbackToPreviousProvider:
        networkController.rollbackToPreviousProvider.bind(networkController),
      removeNetworkConfiguration:
        networkController.removeNetworkConfiguration.bind(networkController),
      upsertNetworkConfiguration:
        this.networkController.upsertNetworkConfiguration.bind(
          this.networkController,
        ),
      getCurrentNetworkEIP1559Compatibility:
        this.networkController.getEIP1559Compatibility.bind(
          this.networkController,
        ),
      // PreferencesController
      setSelectedAddress: (address) => {
        this.preferencesController.setSelectedAddress(address);
        const account = this.accountsController.getAccountByAddress(address);
        if (account) {
          this.accountsController.setSelectedAccount(account.id);
        } else {
          throw new Error(`No account found for address: ${address}`);
        }
      },
      addToken: tokensController.addToken.bind(tokensController),
      updateTokenType: tokensController.updateTokenType.bind(tokensController),
      setFeatureFlag: preferencesController.setFeatureFlag.bind(
        preferencesController,
      ),
      setPreference: preferencesController.setPreference.bind(
        preferencesController,
      ),

      addKnownMethodData: preferencesController.addKnownMethodData.bind(
        preferencesController,
      ),
      setDismissSeedBackUpReminder:
        preferencesController.setDismissSeedBackUpReminder.bind(
          preferencesController,
        ),
      setDisabledRpcMethodPreference:
        preferencesController.setDisabledRpcMethodPreference.bind(
          preferencesController,
        ),
      getRpcMethodPreferences:
        preferencesController.getRpcMethodPreferences.bind(
          preferencesController,
        ),
      setAdvancedGasFee: preferencesController.setAdvancedGasFee.bind(
        preferencesController,
      ),
      setTheme: preferencesController.setTheme.bind(preferencesController),
      setTransactionSecurityCheckEnabled:
        preferencesController.setTransactionSecurityCheckEnabled.bind(
          preferencesController,
        ),
      ///: BEGIN:ONLY_INCLUDE_IF(keyring-snaps)
      setSnapsAddSnapAccountModalDismissed:
        preferencesController.setSnapsAddSnapAccountModalDismissed.bind(
          preferencesController,
        ),
      ///: END:ONLY_INCLUDE_IF

      // AccountsController
      setSelectedInternalAccount:
        accountsController.setSelectedAccount.bind(accountsController),

      setAccountName:
        accountsController.setAccountName.bind(accountsController),

      setAccountLabel: (address, label) => {
        this.preferencesController.setAccountLabel(address, label);
        const account = this.accountsController.getAccountByAddress(address);
        if (account === undefined) {
          throw new Error(`No account found for address: ${address}`);
        }
        this.accountsController.setAccountName(account.id, label);
      },

      // AssetsContractController
      getTokenStandardAndDetails: this.getTokenStandardAndDetails.bind(this),
      getTokenSymbol: this.getTokenSymbol.bind(this),

      // NftController
      addNft: nftController.addNft.bind(nftController),

      addNftVerifyOwnership:
        nftController.addNftVerifyOwnership.bind(nftController),

      removeAndIgnoreNft: nftController.removeAndIgnoreNft.bind(nftController),

      removeNft: nftController.removeNft.bind(nftController),

      checkAndUpdateAllNftsOwnershipStatus:
        nftController.checkAndUpdateAllNftsOwnershipStatus.bind(nftController),

      checkAndUpdateSingleNftOwnershipStatus:
        nftController.checkAndUpdateSingleNftOwnershipStatus.bind(
          nftController,
        ),

      isNftOwner: nftController.isNftOwner.bind(nftController),

      // AddressController
      setAddressBook: addressBookController.set.bind(addressBookController),
      removeFromAddressBook: addressBookController.delete.bind(
        addressBookController,
      ),

      // AppStateController
      setLastActiveTime:
        appStateController.setLastActiveTime.bind(appStateController),
      setDefaultHomeActiveTabName:
        appStateController.setDefaultHomeActiveTabName.bind(appStateController),
      setConnectedStatusPopoverHasBeenShown:
        appStateController.setConnectedStatusPopoverHasBeenShown.bind(
          appStateController,
        ),
      setRecoveryPhraseReminderHasBeenShown:
        appStateController.setRecoveryPhraseReminderHasBeenShown.bind(
          appStateController,
        ),
      setRecoveryPhraseReminderLastShown:
        appStateController.setRecoveryPhraseReminderLastShown.bind(
          appStateController,
        ),
      setTermsOfUseLastAgreed:
        appStateController.setTermsOfUseLastAgreed.bind(appStateController),
      ///: BEGIN:ONLY_INCLUDE_IF(snaps)
      setSnapsInstallPrivacyWarningShownStatus:
        appStateController.setSnapsInstallPrivacyWarningShownStatus.bind(
          appStateController,
        ),
      ///: END:ONLY_INCLUDE_IF
      setOutdatedBrowserWarningLastShown:
        appStateController.setOutdatedBrowserWarningLastShown.bind(
          appStateController,
        ),
      setShowTestnetMessageInDropdown:
        appStateController.setShowTestnetMessageInDropdown.bind(
          appStateController,
        ),
      setShowBetaHeader:
        appStateController.setShowBetaHeader.bind(appStateController),
      setShowProductTour:
        appStateController.setShowProductTour.bind(appStateController),
      updateNftDropDownState:
        appStateController.updateNftDropDownState.bind(appStateController),
      setFirstTimeUsedNetwork:
        appStateController.setFirstTimeUsedNetwork.bind(appStateController),

      // EnsController
      tryReverseResolveAddress:
        ensController.reverseResolveAddress.bind(ensController),

      // KeyringController
      setLocked: this.setLocked.bind(this),
      createNewVaultAndKeychain: this.createNewVaultAndKeychain.bind(this),
      createNewVaultAndRestore: this.createNewVaultAndRestore.bind(this),
      exportAccount: this.exportAccount.bind(this),

      // txController
      updateTransaction: txController.updateTransaction.bind(txController),
      approveTransactionsWithSameNonce:
        txController.approveTransactionsWithSameNonce.bind(txController),
      createCancelTransaction: this.createCancelTransaction.bind(this),
      createSpeedUpTransaction: this.createSpeedUpTransaction.bind(this),
      estimateGas: this.estimateGas.bind(this),
      getNextNonce: this.getNextNonce.bind(this),
      addTransaction: this.addTransaction.bind(this),
      addTransactionAndWaitForPublish:
        this.addTransactionAndWaitForPublish.bind(this),
      createTransactionEventFragment:
        createTransactionEventFragmentWithTxId.bind(
          null,
          this.getTransactionMetricsRequest(),
        ),
      getTransactions: this.txController.getTransactions.bind(
        this.txController,
      ),
      updateEditableParams: this.txController.updateEditableParams.bind(
        this.txController,
      ),
      updateTransactionGasFees:
        txController.updateTransactionGasFees.bind(txController),
      updateTransactionSendFlowHistory:
        txController.updateTransactionSendFlowHistory.bind(txController),
      updatePreviousGasParams:
        txController.updatePreviousGasParams.bind(txController),

      // decryptMessageController
      decryptMessage: this.decryptMessageController.decryptMessage.bind(
        this.decryptMessageController,
      ),
      decryptMessageInline:
        this.decryptMessageController.decryptMessageInline.bind(
          this.decryptMessageController,
        ),
      cancelDecryptMessage:
        this.decryptMessageController.cancelDecryptMessage.bind(
          this.decryptMessageController,
        ),

      // EncryptionPublicKeyController
      encryptionPublicKey:
        this.encryptionPublicKeyController.encryptionPublicKey.bind(
          this.encryptionPublicKeyController,
        ),
      cancelEncryptionPublicKey:
        this.encryptionPublicKeyController.cancelEncryptionPublicKey.bind(
          this.encryptionPublicKeyController,
        ),

      // onboarding controller
      setSeedPhraseBackedUp:
        onboardingController.setSeedPhraseBackedUp.bind(onboardingController),
      completeOnboarding:
        onboardingController.completeOnboarding.bind(onboardingController),
      setFirstTimeFlowType:
        onboardingController.setFirstTimeFlowType.bind(onboardingController),

      // alert controller
      setAlertEnabledness:
        alertController.setAlertEnabledness.bind(alertController),
      setUnconnectedAccountAlertShown:
        alertController.setUnconnectedAccountAlertShown.bind(alertController),
      setWeb3ShimUsageAlertDismissed:
        alertController.setWeb3ShimUsageAlertDismissed.bind(alertController),

      // permissions
      removePermissionsFor: this.removePermissionsFor,
      approvePermissionsRequest: this.acceptPermissionsRequest,
      rejectPermissionsRequest: this.rejectPermissionsRequest,
      ...getPermissionBackgroundApiMethods(permissionController),

      ///: BEGIN:ONLY_INCLUDE_IF(build-mmi)
      connectCustodyAddresses: this.mmiController.connectCustodyAddresses.bind(
        this.mmiController,
      ),
      getCustodianAccounts: this.mmiController.getCustodianAccounts.bind(
        this.mmiController,
      ),
      getCustodianAccountsByAddress:
        this.mmiController.getCustodianAccountsByAddress.bind(
          this.mmiController,
        ),
      getCustodianTransactionDeepLink:
        this.mmiController.getCustodianTransactionDeepLink.bind(
          this.mmiController,
        ),
      getCustodianConfirmDeepLink:
        this.mmiController.getCustodianConfirmDeepLink.bind(this.mmiController),
      getCustodianSignMessageDeepLink:
        this.mmiController.getCustodianSignMessageDeepLink.bind(
          this.mmiController,
        ),
      getCustodianToken: this.mmiController.getCustodianToken.bind(
        this.mmiController,
      ),
      getCustodianJWTList: this.mmiController.getCustodianJWTList.bind(
        this.mmiController,
      ),
      getAllCustodianAccountsWithToken:
        this.mmiController.getAllCustodianAccountsWithToken.bind(
          this.mmiController,
        ),
      setCustodianNewRefreshToken:
        this.mmiController.setCustodianNewRefreshToken.bind(this.mmiController),
      setWaitForConfirmDeepLinkDialog:
        this.custodyController.setWaitForConfirmDeepLinkDialog.bind(
          this.custodyController,
        ),
      setCustodianConnectRequest:
        this.custodyController.setCustodianConnectRequest.bind(
          this.custodyController,
        ),
      getCustodianConnectRequest:
        this.custodyController.getCustodianConnectRequest.bind(
          this.custodyController,
        ),
      getMmiConfiguration:
        this.mmiConfigurationController.getConfiguration.bind(
          this.mmiConfigurationController,
        ),
      removeAddTokenConnectRequest:
        this.institutionalFeaturesController.removeAddTokenConnectRequest.bind(
          this.institutionalFeaturesController,
        ),
      showInteractiveReplacementTokenBanner:
        appStateController.showInteractiveReplacementTokenBanner.bind(
          appStateController,
        ),
      ///: END:ONLY_INCLUDE_IF

      ///: BEGIN:ONLY_INCLUDE_IF(snaps)
      // snaps
      disableSnap: this.controllerMessenger.call.bind(
        this.controllerMessenger,
        'SnapController:disable',
      ),
      enableSnap: this.controllerMessenger.call.bind(
        this.controllerMessenger,
        'SnapController:enable',
      ),
      updateSnap: (origin, requestedSnaps) => {
        // We deliberately do not await this promise as that would mean waiting for the update to complete
        // Instead we return null to signal to the UI that it is safe to redirect to the update flow
        this.controllerMessenger.call(
          'SnapController:install',
          origin,
          requestedSnaps,
        );
        return null;
      },
      removeSnap: this.controllerMessenger.call.bind(
        this.controllerMessenger,
        'SnapController:remove',
      ),
      handleSnapRequest: this.handleSnapRequest.bind(this),
      revokeDynamicSnapPermissions: this.controllerMessenger.call.bind(
        this.controllerMessenger,
        'SnapController:revokeDynamicPermissions',
      ),
      dismissNotifications: this.dismissNotifications.bind(this),
      markNotificationsAsRead: this.markNotificationsAsRead.bind(this),
      updateCaveat: this.updateCaveat.bind(this),
      updateNetworksList: this.updateNetworksList.bind(this),
      getPhishingResult: async (website) => {
        await phishingController.maybeUpdateState();

        return phishingController.test(website);
      },
      ///: END:ONLY_INCLUDE_IF
      ///: BEGIN:ONLY_INCLUDE_IF(keyring-snaps)
      updateSnapRegistry: this.preferencesController.updateSnapRegistry.bind(
        preferencesController,
      ),
      ///: END:ONLY_INCLUDE_IF
      ///: BEGIN:ONLY_INCLUDE_IF(desktop)
      // Desktop
      getDesktopEnabled: this.desktopController.getDesktopEnabled.bind(
        this.desktopController,
      ),
      setDesktopEnabled: this.desktopController.setDesktopEnabled.bind(
        this.desktopController,
      ),
      generateDesktopOtp: this.desktopController.generateOtp.bind(
        this.desktopController,
      ),
      testDesktopConnection: this.desktopController.testDesktopConnection.bind(
        this.desktopController,
      ),
      disableDesktop: this.desktopController.disableDesktop.bind(
        this.desktopController,
      ),
      ///: END:ONLY_INCLUDE_IF

      // swaps
      fetchAndSetQuotes:
        swapsController.fetchAndSetQuotes.bind(swapsController),
      setSelectedQuoteAggId:
        swapsController.setSelectedQuoteAggId.bind(swapsController),
      resetSwapsState: swapsController.resetSwapsState.bind(swapsController),
      setSwapsTokens: swapsController.setSwapsTokens.bind(swapsController),
      clearSwapsQuotes: swapsController.clearSwapsQuotes.bind(swapsController),
      setApproveTxId: swapsController.setApproveTxId.bind(swapsController),
      setTradeTxId: swapsController.setTradeTxId.bind(swapsController),
      setSwapsTxGasPrice:
        swapsController.setSwapsTxGasPrice.bind(swapsController),
      setSwapsTxGasLimit:
        swapsController.setSwapsTxGasLimit.bind(swapsController),
      setSwapsTxMaxFeePerGas:
        swapsController.setSwapsTxMaxFeePerGas.bind(swapsController),
      setSwapsTxMaxFeePriorityPerGas:
        swapsController.setSwapsTxMaxFeePriorityPerGas.bind(swapsController),
      safeRefetchQuotes:
        swapsController.safeRefetchQuotes.bind(swapsController),
      stopPollingForQuotes:
        swapsController.stopPollingForQuotes.bind(swapsController),
      setBackgroundSwapRouteState:
        swapsController.setBackgroundSwapRouteState.bind(swapsController),
      resetPostFetchState:
        swapsController.resetPostFetchState.bind(swapsController),
      setSwapsErrorKey: swapsController.setSwapsErrorKey.bind(swapsController),
      setInitialGasEstimate:
        swapsController.setInitialGasEstimate.bind(swapsController),
      setCustomApproveTxData:
        swapsController.setCustomApproveTxData.bind(swapsController),
      setSwapsLiveness: swapsController.setSwapsLiveness.bind(swapsController),
      setSwapsFeatureFlags:
        swapsController.setSwapsFeatureFlags.bind(swapsController),
      setSwapsUserFeeLevel:
        swapsController.setSwapsUserFeeLevel.bind(swapsController),
      setSwapsQuotesPollingLimitEnabled:
        swapsController.setSwapsQuotesPollingLimitEnabled.bind(swapsController),

      // Smart Transactions
      setSmartTransactionsOptInStatus:
        smartTransactionsController.setOptInState.bind(
          smartTransactionsController,
        ),
      fetchSmartTransactionFees: smartTransactionsController.getFees.bind(
        smartTransactionsController,
      ),
      clearSmartTransactionFees: smartTransactionsController.clearFees.bind(
        smartTransactionsController,
      ),
      submitSignedTransactions:
        smartTransactionsController.submitSignedTransactions.bind(
          smartTransactionsController,
        ),
      cancelSmartTransaction:
        smartTransactionsController.cancelSmartTransaction.bind(
          smartTransactionsController,
        ),
      fetchSmartTransactionsLiveness:
        smartTransactionsController.fetchLiveness.bind(
          smartTransactionsController,
        ),
      updateSmartTransaction:
        smartTransactionsController.updateSmartTransaction.bind(
          smartTransactionsController,
        ),
      setStatusRefreshInterval:
        smartTransactionsController.setStatusRefreshInterval.bind(
          smartTransactionsController,
        ),

      // MetaMetrics
      trackMetaMetricsEvent: metaMetricsController.trackEvent.bind(
        metaMetricsController,
      ),
      trackMetaMetricsPage: metaMetricsController.trackPage.bind(
        metaMetricsController,
      ),
      createEventFragment: metaMetricsController.createEventFragment.bind(
        metaMetricsController,
      ),
      updateEventFragment: metaMetricsController.updateEventFragment.bind(
        metaMetricsController,
      ),
      finalizeEventFragment: metaMetricsController.finalizeEventFragment.bind(
        metaMetricsController,
      ),
      ///: BEGIN:ONLY_INCLUDE_IF(build-flask)
      trackInsightSnapView: this.trackInsightSnapView.bind(this),
      ///: END:ONLY_INCLUDE_IF
      // approval controller
      resolvePendingApproval: this.resolvePendingApproval,
      rejectPendingApproval: this.rejectPendingApproval,

      // Notifications
      updateViewedNotifications: announcementController.updateViewed.bind(
        announcementController,
      ),

      // GasFeeController
      getGasFeeEstimatesAndStartPolling:
        gasFeeController.getGasFeeEstimatesAndStartPolling.bind(
          gasFeeController,
        ),

      disconnectGasFeeEstimatePoller:
        gasFeeController.disconnectPoller.bind(gasFeeController),

      getGasFeeTimeEstimate:
        gasFeeController.getTimeEstimate.bind(gasFeeController),

      addPollingTokenToAppState:
        appStateController.addPollingToken.bind(appStateController),

      removePollingTokenFromAppState:
        appStateController.removePollingToken.bind(appStateController),

      // Backup
      backupUserData: backup.backupUserData.bind(backup),
      restoreUserData: backup.restoreUserData.bind(backup),

      // DetectTokenController
      detectNewTokens: detectTokensController.detectNewTokens.bind(
        detectTokensController,
      ),

      // DetectCollectibleController
      detectNfts: nftDetectionController.detectNfts.bind(
        nftDetectionController,
      ),

      /** Token Detection V2 */
      addDetectedTokens:
        tokensController.addDetectedTokens.bind(tokensController),
      addImportedTokens: tokensController.addTokens.bind(tokensController),
      ignoreTokens: tokensController.ignoreTokens.bind(tokensController),
      getBalancesInSingleCall:
        assetsContractController.getBalancesInSingleCall.bind(
          assetsContractController,
        ),

      // E2E testing
      throwTestError: this.throwTestError.bind(this),

      ///: BEGIN:ONLY_INCLUDE_IF(petnames)
      updateProposedNames: this.nameController.updateProposedNames.bind(
        this.nameController,
      ),
      setName: this.nameController.setName.bind(this.nameController),
      ///: END:ONLY_INCLUDE_IF
    };
  }

  async exportAccount(address, password) {
    await this.verifyPassword(password);
    return this.keyringController.exportAccount(password, address);
  }

  async getTokenStandardAndDetails(address, userAddress, tokenId) {
    const { tokenList } = this.tokenListController.state;
    const { tokens } = this.tokensController.state;

    const staticTokenListDetails =
      STATIC_MAINNET_TOKEN_LIST[address.toLowerCase()] || {};
    const tokenListDetails = tokenList[address.toLowerCase()] || {};
    const userDefinedTokenDetails =
      tokens.find(({ address: _address }) =>
        isEqualCaseInsensitive(_address, address),
      ) || {};

    const tokenDetails = {
      ...staticTokenListDetails,
      ...tokenListDetails,
      ...userDefinedTokenDetails,
    };
    const tokenDetailsStandardIsERC20 =
      isEqualCaseInsensitive(tokenDetails.standard, TokenStandard.ERC20) ||
      tokenDetails.erc20 === true;
    const noEvidenceThatTokenIsAnNFT =
      !tokenId &&
      !isEqualCaseInsensitive(tokenDetails.standard, TokenStandard.ERC1155) &&
      !isEqualCaseInsensitive(tokenDetails.standard, TokenStandard.ERC721) &&
      !tokenDetails.erc721;

    const otherDetailsAreERC20Like =
      tokenDetails.decimals !== undefined && tokenDetails.symbol;

    const tokenCanBeTreatedAsAnERC20 =
      tokenDetailsStandardIsERC20 ||
      (noEvidenceThatTokenIsAnNFT && otherDetailsAreERC20Like);

    let details;
    if (tokenCanBeTreatedAsAnERC20) {
      try {
        const balance = await fetchTokenBalance(
          address,
          userAddress,
          this.provider,
        );

        details = {
          address,
          balance,
          standard: TokenStandard.ERC20,
          decimals: tokenDetails.decimals,
          symbol: tokenDetails.symbol,
        };
      } catch (e) {
        // If the `fetchTokenBalance` call failed, `details` remains undefined, and we
        // fall back to the below `assetsContractController.getTokenStandardAndDetails` call
        log.warning(`Failed to get token balance. Error: ${e}`);
      }
    }

    // `details`` will be undefined if `tokenCanBeTreatedAsAnERC20`` is false,
    // or if it is true but the `fetchTokenBalance`` call failed. In either case, we should
    // attempt to retrieve details from `assetsContractController.getTokenStandardAndDetails`
    if (details === undefined) {
      details = await this.assetsContractController.getTokenStandardAndDetails(
        address,
        userAddress,
        tokenId,
      );
    }

    return {
      ...details,
      decimals: details?.decimals?.toString(10),
      balance: details?.balance?.toString(10),
    };
  }

  async getTokenSymbol(address) {
    try {
      const details =
        await this.assetsContractController.getTokenStandardAndDetails(address);
      return details?.symbol;
    } catch (e) {
      return null;
    }
  }

  //=============================================================================
  // VAULT / KEYRING RELATED METHODS
  //=============================================================================

  /**
   * Creates a new Vault and create a new keychain.
   *
   * A vault, or KeyringController, is a controller that contains
   * many different account strategies, currently called Keyrings.
   * Creating it new means wiping all previous keyrings.
   *
   * A keychain, or keyring, controls many accounts with a single backup and signing strategy.
   * For example, a mnemonic phrase can generate many accounts, and is a keyring.
   *
   * @param {string} password
   * @returns {object} vault
   */
  async createNewVaultAndKeychain(password) {
    const releaseLock = await this.createVaultMutex.acquire();
    try {
      const vault = await this.keyringController.createNewVaultAndKeychain(
        password,
      );

      const accounts = await this.keyringController.getAccounts();
      this.preferencesController.setAddresses(accounts);
      this.selectFirstAccount();

      return vault;
    } finally {
      releaseLock();
    }
  }

  /**
   * Create a new Vault and restore an existent keyring.
   *
   * @param {string} password
   * @param {number[]} encodedSeedPhrase - The seed phrase, encoded as an array
   * of UTF-8 bytes.
   */
  async createNewVaultAndRestore(password, encodedSeedPhrase) {
    const releaseLock = await this.createVaultMutex.acquire();
    try {
      let accounts, lastBalance;

      const seedPhraseAsBuffer = Buffer.from(encodedSeedPhrase);

      // clear known identities
      this.preferencesController.setAddresses([]);

      // clear permissions
      this.permissionController.clearState();

      ///: BEGIN:ONLY_INCLUDE_IF(snaps)
      // Clear snap state
      this.snapController.clearState();
      // Clear notification state
      this.notificationController.clear();
      ///: END:ONLY_INCLUDE_IF

      // clear accounts in accountTracker
      this.accountTracker.clearAccounts();

      // clear cachedBalances
      this.cachedBalancesController.clearCachedBalances();

      this.txController.clearUnapprovedTransactions();

      // create new vault
      const vault = await this.keyringController.createNewVaultAndRestore(
        password,
        this._convertMnemonicToWordlistIndices(seedPhraseAsBuffer),
      );

      const ethQuery = new EthQuery(this.provider);
      accounts = await this.keyringController.getAccounts();
      lastBalance = await this.getBalance(
        accounts[accounts.length - 1],
        ethQuery,
      );

      // seek out the first zero balance
      while (lastBalance !== '0x0') {
        const { addedAccountAddress } =
          await this.keyringController.addNewAccount(accounts.length);
        accounts = await this.keyringController.getAccounts();
        lastBalance = await this.getBalance(addedAccountAddress, ethQuery);
      }

      const internalAccounts = this.accountsController.listAccounts();

      // remove extra zero balance account potentially created from seeking ahead
      if (accounts.length > 1 && lastBalance === '0x0') {
        const internalAccount = internalAccounts.find(
          (account) =>
            account.address.toLowerCase() ===
            accounts[accounts.length - 1].toLowerCase(),
        );
        if (internalAccount) {
          await this.removeAccount(internalAccount.address);
        }
        accounts = await this.keyringController.getAccounts();
      }

      // This must be set as soon as possible to communicate to the
      // keyring's iframe and have the setting initialized properly
      // Optimistically called to not block MetaMask login due to
      // Ledger Keyring GitHub downtime
      const transportPreference =
        this.preferencesController.getLedgerTransportPreference();
      this.setLedgerTransportPreference(transportPreference);

      this.selectFirstAccount();

      return vault;
    } finally {
      releaseLock();
    }
  }

  /**
   * Encodes a BIP-39 mnemonic as the indices of words in the English BIP-39 wordlist.
   *
   * @param {Buffer} mnemonic - The BIP-39 mnemonic.
   * @returns {Buffer} The Unicode code points for the seed phrase formed from the words in the wordlist.
   */
  _convertMnemonicToWordlistIndices(mnemonic) {
    const indices = mnemonic
      .toString()
      .split(' ')
      .map((word) => wordlist.indexOf(word));
    return new Uint8Array(new Uint16Array(indices).buffer);
  }

  /**
   * Converts a BIP-39 mnemonic stored as indices of words in the English wordlist to a buffer of Unicode code points.
   *
   * @param {Uint8Array} wordlistIndices - Indices to specific words in the BIP-39 English wordlist.
   * @returns {Buffer} The BIP-39 mnemonic formed from the words in the English wordlist, encoded as a list of Unicode code points.
   */
  _convertEnglishWordlistIndicesToCodepoints(wordlistIndices) {
    return Buffer.from(
      Array.from(new Uint16Array(wordlistIndices.buffer))
        .map((i) => wordlist[i])
        .join(' '),
    );
  }

  /**
   * Get an account balance from the AccountTracker or request it directly from the network.
   *
   * @param {string} address - The account address
   * @param {EthQuery} ethQuery - The EthQuery instance to use when asking the network
   */
  getBalance(address, ethQuery) {
    return new Promise((resolve, reject) => {
      const cached = this.accountTracker.store.getState().accounts[address];

      if (cached && cached.balance) {
        resolve(cached.balance);
      } else {
        ethQuery.getBalance(address, (error, balance) => {
          if (error) {
            reject(error);
            log.error(error);
          } else {
            resolve(balance || '0x0');
          }
        });
      }
    });
  }

  /**
   * Submits the user's password and attempts to unlock the vault.
   * Also synchronizes the preferencesController, to ensure its schema
   * is up to date with known accounts once the vault is decrypted.
   *
   * @param {string} password - The user's password
   */
  async submitPassword(password) {
    await this.keyringController.submitPassword(password);

    ///: BEGIN:ONLY_INCLUDE_IF(build-mmi)
    this.mmiController.onSubmitPassword();
    ///: END:ONLY_INCLUDE_IF

    try {
      await this.blockTracker.checkForLatestBlock();
    } catch (error) {
      log.error('Error while unlocking extension.', error);
    }

    await this.accountsController.updateAccounts();

    // This must be set as soon as possible to communicate to the
    // keyring's iframe and have the setting initialized properly
    // Optimistically called to not block MetaMask login due to
    // Ledger Keyring GitHub downtime
    const transportPreference =
      this.preferencesController.getLedgerTransportPreference();

    this.setLedgerTransportPreference(transportPreference);
  }

  async _loginUser(password) {
    try {
      // Automatic login via config password
      await this.submitPassword(password);

      // Updating accounts in this.accountTracker before starting UI syncing ensure that
      // state has account balance before it is synced with UI
      await this.accountTracker.updateAccountsAllActiveNetworks();
    } finally {
      this._startUISync();
    }
  }

  _startUISync() {
    // Message startUISync is used to start syncing state with UI
    // Sending this message after login is completed helps to ensure that incomplete state without
    // account details are not flushed to UI.
    this.emit('startUISync');
    this.startUISync = true;
    this.memStore.subscribe(this.sendUpdate.bind(this));
  }

  /**
   * Submits a user's encryption key to log the user in via login token
   */
  async submitEncryptionKey() {
    try {
      const { loginToken, loginSalt } =
        await this.extension.storage.session.get(['loginToken', 'loginSalt']);
      if (loginToken && loginSalt) {
        const { vault } = this.keyringController.state;

        const jsonVault = JSON.parse(vault);

        if (jsonVault.salt !== loginSalt) {
          console.warn(
            'submitEncryptionKey: Stored salt and vault salt do not match',
          );
          await this.clearLoginArtifacts();
          return;
        }

        await this.keyringController.submitEncryptionKey(loginToken, loginSalt);
      }
    } catch (e) {
      // If somehow this login token doesn't work properly,
      // remove it and the user will get shown back to the unlock screen
      await this.clearLoginArtifacts();
      throw e;
    }
  }

  async clearLoginArtifacts() {
    await this.extension.storage.session.remove(['loginToken', 'loginSalt']);
  }

  /**
   * Submits a user's password to check its validity.
   *
   * @param {string} password - The user's password
   */
  async verifyPassword(password) {
    await this.keyringController.verifyPassword(password);
  }

  /**
   * @type Identity
   * @property {string} name - The account nickname.
   * @property {string} address - The account's ethereum address, in lower case.
   * receiving funds from our automatic Ropsten faucet.
   */

  /**
   * Sets the first account in the state to the selected address
   */
  selectFirstAccount() {
    const { identities } = this.preferencesController.store.getState();
    const [address] = Object.keys(identities);
    this.preferencesController.setSelectedAddress(address);

    const [account] = this.accountsController.listAccounts();
    this.accountsController.setSelectedAccount(account.id);
  }

  /**
   * Gets the mnemonic of the user's primary keyring.
   */
  getPrimaryKeyringMnemonic() {
    const [keyring] = this.keyringController.getKeyringsByType(
      KeyringType.hdKeyTree,
    );
    if (!keyring.mnemonic) {
      throw new Error('Primary keyring mnemonic unavailable.');
    }

    return keyring.mnemonic;
  }

  ///: BEGIN:ONLY_INCLUDE_IF(build-mmi)
  async getCustodyKeyringIfExists(address) {
    const custodyType = this.custodyController.getCustodyTypeByAddress(
      toChecksumHexAddress(address),
    );
    const keyring = this.keyringController.getKeyringsByType(custodyType)[0];
    return keyring?.getAccountDetails(address) ? keyring : undefined;
  }
  ///: END:ONLY_INCLUDE_IF

  //
  // Hardware
  //

  async getKeyringForDevice(deviceName, hdPath = null) {
    const keyringOverrides = this.opts.overrides?.keyrings;
    let keyringName = null;
    if (
      deviceName !== HardwareDeviceNames.QR &&
      !this.canUseHardwareWallets()
    ) {
      throw new Error('Hardware wallets are not supported on this version.');
    }
    switch (deviceName) {
      case HardwareDeviceNames.trezor:
        keyringName = keyringOverrides?.trezor?.type || TrezorKeyring.type;
        break;
      case HardwareDeviceNames.ledger:
        keyringName = keyringOverrides?.ledger?.type || LedgerKeyring.type;
        break;
      case HardwareDeviceNames.qr:
        keyringName = QRHardwareKeyring.type;
        break;
      case HardwareDeviceNames.lattice:
        keyringName = keyringOverrides?.lattice?.type || LatticeKeyring.type;
        break;
      default:
        throw new Error(
          'MetamaskController:getKeyringForDevice - Unknown device',
        );
    }
    let [keyring] = await this.keyringController.getKeyringsByType(keyringName);
    if (!keyring) {
      keyring = await this.keyringController.addNewKeyring(keyringName);
    }
    if (hdPath && keyring.setHdPath) {
      keyring.setHdPath(hdPath);
    }
    if (deviceName === HardwareDeviceNames.lattice) {
      keyring.appName = 'MetaMask';
    }
    if (deviceName === HardwareDeviceNames.trezor) {
      const model = keyring.getModel();
      this.appStateController.setTrezorModel(model);
    }

    keyring.network = this.networkController.state.providerConfig.type;

    return keyring;
  }

  async attemptLedgerTransportCreation() {
    const keyring = await this.getKeyringForDevice(HardwareDeviceNames.ledger);
    return await keyring.attemptMakeApp();
  }

  async establishLedgerTransportPreference() {
    const transportPreference =
      this.preferencesController.getLedgerTransportPreference();
    return await this.setLedgerTransportPreference(transportPreference);
  }

  /**
   * Fetch account list from a hardware device.
   *
   * @param deviceName
   * @param page
   * @param hdPath
   * @returns [] accounts
   */
  async connectHardware(deviceName, page, hdPath) {
    const keyring = await this.getKeyringForDevice(deviceName, hdPath);

    let accounts = [];
    switch (page) {
      case -1:
        accounts = await keyring.getPreviousPage();
        break;
      case 1:
        accounts = await keyring.getNextPage();
        break;
      default:
        accounts = await keyring.getFirstPage();
    }

    // Merge with existing accounts
    // and make sure addresses are not repeated
    const oldAccounts = await this.keyringController.getAccounts();
    const accountsToTrack = [
      ...new Set(
        oldAccounts.concat(accounts.map((a) => a.address.toLowerCase())),
      ),
    ];
    this.accountTracker.syncWithAddresses(accountsToTrack);
    return accounts;
  }

  /**
   * Check if the device is unlocked
   *
   * @param deviceName
   * @param hdPath
   * @returns {Promise<boolean>}
   */
  async checkHardwareStatus(deviceName, hdPath) {
    const keyring = await this.getKeyringForDevice(deviceName, hdPath);
    return keyring.isUnlocked();
  }

  /**
   * Clear
   *
   * @param deviceName
   * @returns {Promise<boolean>}
   */
  async forgetDevice(deviceName) {
    const keyring = await this.getKeyringForDevice(deviceName);

    for (const address of keyring.accounts) {
      await this.removeAccount(address);
    }

    keyring.forgetDevice();
    return true;
  }

  /**
   * Retrieves the keyring for the selected address and using the .type returns
   * a subtype for the account. Either 'hardware', 'imported', 'snap', or 'MetaMask'.
   *
   * @param {string} address - Address to retrieve keyring for
   * @returns {'hardware' | 'imported' | 'snap' | 'MetaMask'}
   */
  async getAccountType(address) {
    const keyringType = await this.keyringController.getAccountKeyringType(
      address,
    );
    switch (keyringType) {
      case KeyringType.trezor:
      case KeyringType.lattice:
      case KeyringType.qr:
      case KeyringType.ledger:
        return 'hardware';
      case KeyringType.imported:
        return 'imported';
      case KeyringType.snap:
        return 'snap';
      default:
        return 'MetaMask';
    }
  }

  /**
   * Retrieves the keyring for the selected address and using the .type
   * determines if a more specific name for the device is available. Returns
   * undefined for non hardware wallets.
   *
   * @param {string} address - Address to retrieve keyring for
   * @returns {'ledger' | 'lattice' | string | undefined}
   */
  async getDeviceModel(address) {
    const keyring = await this.keyringController.getKeyringForAccount(address);
    switch (keyring.type) {
      case KeyringType.trezor:
        return keyring.getModel();
      case KeyringType.qr:
        return keyring.getName();
      case KeyringType.ledger:
        // TODO: get model after ledger keyring exposes method
        return HardwareDeviceNames.ledger;
      case KeyringType.lattice:
        // TODO: get model after lattice keyring exposes method
        return HardwareDeviceNames.lattice;
      default:
        return undefined;
    }
  }

  /**
   * get hardware account label
   *
   * @returns string label
   */

  getAccountLabel(name, index, hdPathDescription) {
    return `${name[0].toUpperCase()}${name.slice(1)} ${
      parseInt(index, 10) + 1
    } ${hdPathDescription || ''}`.trim();
  }

  /**
   * Imports an account from a Trezor or Ledger device.
   *
   * @param index
   * @param deviceName
   * @param hdPath
   * @param hdPathDescription
   * @returns {} keyState
   */
  async unlockHardwareWalletAccount(
    index,
    deviceName,
    hdPath,
    hdPathDescription,
  ) {
    const keyring = await this.getKeyringForDevice(deviceName, hdPath);

    keyring.setAccountToUnlock(index);
    const oldAccounts = await this.keyringController.getAccounts();
    const keyState = await this.keyringController.addNewAccountForKeyring(
      keyring,
    );
    const newAccounts = await this.keyringController.getAccounts();
    this.preferencesController.setAddresses(newAccounts);
    newAccounts.forEach((address) => {
      if (!oldAccounts.includes(address)) {
        const label = this.getAccountLabel(
          deviceName === HardwareDeviceNames.qr
            ? keyring.getName()
            : deviceName,
          index,
          hdPathDescription,
        );
        // Set the account label to Trezor 1 /  Ledger 1 / QR Hardware 1, etc
        this.preferencesController.setAccountLabel(address, label);
        // Select the account
        this.preferencesController.setSelectedAddress(address);
      }
    });

    const accounts = this.accountsController.listAccounts();

    const { identities } = this.preferencesController.store.getState();
    return { ...keyState, identities, accounts };
  }

  //
  // Account Management
  //

  /**
   * Adds a new account to the default (first) HD seed phrase Keyring.
   *
   * @param accountCount
   * @returns {Promise<string>} The address of the newly-created account.
   */
  async addNewAccount(accountCount) {
    const oldAccounts = await this.keyringController.getAccounts();

    const { addedAccountAddress } = await this.keyringController.addNewAccount(
      accountCount,
    );

    if (!oldAccounts.includes(addedAccountAddress)) {
      this.preferencesController.setSelectedAddress(addedAccountAddress);
    }

    return addedAccountAddress;
  }

  /**
   * Verifies the validity of the current vault's seed phrase.
   *
   * Validity: seed phrase restores the accounts belonging to the current vault.
   *
   * Called when the first account is created and on unlocking the vault.
   *
   * @returns {Promise<number[]>} The seed phrase to be confirmed by the user,
   * encoded as an array of UTF-8 bytes.
   */
  async verifySeedPhrase() {
    return this._convertEnglishWordlistIndicesToCodepoints(
      await this.keyringController.verifySeedPhrase(),
    );
  }

  /**
   * Clears the transaction history, to allow users to force-reset their nonces.
   * Mostly used in development environments, when networks are restarted with
   * the same network ID.
   *
   * @returns {Promise<string>} The current selected address.
   */
  async resetAccount() {
    const selectedAddress =
      this.accountsController.getSelectedAccount().address;
    this.txController.wipeTransactions(true, selectedAddress);
    this.networkController.resetConnection();

    return selectedAddress;
  }

  /**
   * Gets the permitted accounts for the specified origin. Returns an empty
   * array if no accounts are permitted.
   *
   * @param {string} origin - The origin whose exposed accounts to retrieve.
   * @param {boolean} [suppressUnauthorizedError] - Suppresses the unauthorized error.
   * @returns {Promise<string[]>} The origin's permitted accounts, or an empty
   * array.
   */
  async getPermittedAccounts(
    origin,
    { suppressUnauthorizedError = true } = {},
  ) {
    try {
      return await this.permissionController.executeRestrictedMethod(
        origin,
        RestrictedMethods.eth_accounts,
      );
    } catch (error) {
      if (
        suppressUnauthorizedError &&
        error.code === rpcErrorCodes.provider.unauthorized
      ) {
        return [];
      }
      throw error;
    }
  }

  /**
   * Stops exposing the account with the specified address to all third parties.
   * Exposed accounts are stored in caveats of the eth_accounts permission. This
   * method uses `PermissionController.updatePermissionsByCaveat` to
   * remove the specified address from every eth_accounts permission. If a
   * permission only included this address, the permission is revoked entirely.
   *
   * @param {string} targetAccount - The address of the account to stop exposing
   * to third parties.
   */
  removeAllAccountPermissions(targetAccount) {
    this.permissionController.updatePermissionsByCaveat(
      CaveatTypes.restrictReturnedAccounts,
      (existingAccounts) =>
        CaveatMutatorFactories[
          CaveatTypes.restrictReturnedAccounts
        ].removeAccount(targetAccount, existingAccounts),
    );
  }

  /**
   * Removes an account from state / storage.
   *
   * @param {string[]} address - A hex address
   */
  async removeAccount(address) {
    // Remove all associated permissions
    this.removeAllAccountPermissions(address);

    ///: BEGIN:ONLY_INCLUDE_IF(build-mmi)
    this.custodyController.removeAccount(address);
    ///: END:ONLY_INCLUDE_IF(build-mmi)

    const keyring = await this.keyringController.getKeyringForAccount(address);
    // Remove account from the keyring
    await this.keyringController.removeAccount(address);
    const updatedKeyringAccounts = keyring ? await keyring.getAccounts() : {};
    if (updatedKeyringAccounts?.length === 0) {
      keyring.destroy?.();
    }

    return address;
  }

  /**
   * Imports an account with the specified import strategy.
   * These are defined in app/scripts/account-import-strategies
   * Each strategy represents a different way of serializing an Ethereum key pair.
   *
   * @param {'privateKey' | 'json'} strategy - A unique identifier for an account import strategy.
   * @param {any} args - The data required by that strategy to import an account.
   */
  async importAccountWithStrategy(strategy, args) {
    const { importedAccountAddress } =
      await this.keyringController.importAccountWithStrategy(strategy, args);
    // set new account as selected
    this.preferencesController.setSelectedAddress(importedAccountAddress);
  }

  // ---------------------------------------------------------------------------
  // Identity Management (signature operations)

  /**
   * Called when a Dapp suggests a new tx to be signed.
   * this wrapper needs to exist so we can provide a reference to
   *  "newUnapprovedTransaction" before "txController" is instantiated
   *
   * @param {object} txParams - The transaction parameters.
   * @param {object} [req] - The original request, containing the origin.
   */
  async newUnapprovedTransaction(txParams, req) {
    // Options are passed explicitly as an additional security measure
    // to ensure approval is not disabled
    const { result } = await this.txController.addTransaction(txParams, {
      actionId: req.id,
      method: req.method,
      origin: req.origin,
      // This is the default behaviour but specified here for clarity
      requireApproval: true,
      ///: BEGIN:ONLY_INCLUDE_IF(blockaid)
      securityAlertResponse: req.securityAlertResponse,
      ///: END:ONLY_INCLUDE_IF
    });

    return await result;
  }

  async addTransactionAndWaitForPublish(txParams, options) {
    const { transactionMeta, result } = await this.txController.addTransaction(
      txParams,
      options,
    );

    await result;

    return transactionMeta;
  }

  async addTransaction(txParams, options) {
    const { transactionMeta, result } = await this.txController.addTransaction(
      txParams,
      options,
    );

    result.catch(() => {
      // Not concerned with result
    });

    return transactionMeta;
  }

  /**
   * @returns {boolean} true if the keyring type supports EIP-1559
   */
  async getCurrentAccountEIP1559Compatibility() {
    return true;
  }

  //=============================================================================
  // END (VAULT / KEYRING RELATED METHODS)
  //=============================================================================

  /**
   * Allows a user to attempt to cancel a previously submitted transaction
   * by creating a new transaction.
   *
   * @param {number} originalTxId - the id of the txMeta that you want to
   *  attempt to cancel
   * @param {import(
   *  './controllers/transactions'
   * ).CustomGasSettings} [customGasSettings] - overrides to use for gas params
   *  instead of allowing this method to generate them
   * @param options
   * @returns {object} MetaMask state
   */
  async createCancelTransaction(originalTxId, customGasSettings, options) {
    await this.txController.stopTransaction(
      originalTxId,
      customGasSettings,
      options,
    );
    const state = this.getState();
    return state;
  }

  /**
   * Allows a user to attempt to speed up a previously submitted transaction
   * by creating a new transaction.
   *
   * @param {number} originalTxId - the id of the txMeta that you want to
   *  attempt to speed up
   * @param {import(
   *  './controllers/transactions'
   * ).CustomGasSettings} [customGasSettings] - overrides to use for gas params
   *  instead of allowing this method to generate them
   * @param options
   * @returns {object} MetaMask state
   */
  async createSpeedUpTransaction(originalTxId, customGasSettings, options) {
    await this.txController.speedUpTransaction(
      originalTxId,
      customGasSettings,
      options,
    );
    const state = this.getState();
    return state;
  }

  async estimateGas(estimateGasParams) {
    return new Promise((resolve, reject) => {
      return new EthJSQuery(this.provider).estimateGas(
        estimateGasParams,
        (err, res) => {
          if (err) {
            return reject(err);
          }

          return resolve(res.toString(16));
        },
      );
    });
  }

  handleWatchAssetRequest = ({ asset, type, origin, networkClientId }) => {
    switch (type) {
      case ERC20:
        return this.tokensController.watchAsset({
          asset,
          type,
          networkClientId,
        });
      case ERC721:
      case ERC1155:
        return this.nftController.watchNft(asset, type, origin);
      default:
        throw new Error(`Asset type ${type} not supported`);
    }
  };

  //=============================================================================
  // PASSWORD MANAGEMENT
  //=============================================================================

  /**
   * Allows a user to begin the seed phrase recovery process.
   */
  markPasswordForgotten() {
    this.preferencesController.setPasswordForgotten(true);
    this.sendUpdate();
  }

  /**
   * Allows a user to end the seed phrase recovery process.
   */
  unMarkPasswordForgotten() {
    this.preferencesController.setPasswordForgotten(false);
    this.sendUpdate();
  }

  //=============================================================================
  // REQUEST QUEUE
  //=============================================================================

  setUseRequestQueue(value) {
    this.preferencesController.setUseRequestQueue(value);
    this.selectedNetworkController.update((state) => {
      state.perDomainNetwork = value;
    });
  }

  //=============================================================================
  // SETUP
  //=============================================================================

  /**
   * A runtime.MessageSender object, as provided by the browser:
   *
   * @see https://developer.mozilla.org/en-US/docs/Mozilla/Add-ons/WebExtensions/API/runtime/MessageSender
   * @typedef {object} MessageSender
   * @property {string} - The URL of the page or frame hosting the script that sent the message.
   */

  /**
   * A Snap sender object.
   *
   * @typedef {object} SnapSender
   * @property {string} snapId - The ID of the snap.
   */

  /**
   * Used to create a multiplexed stream for connecting to an untrusted context
   * like a Dapp or other extension.
   *
   * @param options - Options bag.
   * @param {ReadableStream} options.connectionStream - The Duplex stream to connect to.
   * @param {MessageSender | SnapSender} options.sender - The sender of the messages on this stream.
   * @param {string} [options.subjectType] - The type of the sender, i.e. subject.
   */
  setupUntrustedCommunication({ connectionStream, sender, subjectType }) {
    const { usePhishDetect } = this.preferencesController.store.getState();

    let _subjectType;
    if (subjectType) {
      _subjectType = subjectType;
    } else if (sender.id && sender.id !== this.extension.runtime.id) {
      _subjectType = SubjectType.Extension;
    } else {
      _subjectType = SubjectType.Website;
    }

    if (sender.url) {
      const { hostname } = new URL(sender.url);
      this.phishingController.maybeUpdateState();
      // Check if new connection is blocked if phishing detection is on
      const phishingTestResponse = this.phishingController.test(hostname);
      if (usePhishDetect && phishingTestResponse?.result) {
        this.sendPhishingWarning(connectionStream, hostname);
        this.metaMetricsController.trackEvent({
          event: MetaMetricsEventName.PhishingPageDisplayed,
          category: MetaMetricsEventCategory.Phishing,
          properties: {
            url: hostname,
          },
        });
        return;
      }
    }

    // setup multiplexing
    const mux = setupMultiplex(connectionStream);

    // messages between inpage and background
    this.setupProviderConnection(
      mux.createStream('metamask-provider'),
      sender,
      _subjectType,
    );

    // TODO:LegacyProvider: Delete
    if (sender.url) {
      // legacy streams
      this.setupPublicConfig(mux.createStream('publicConfig'));
    }
  }

  /**
   * Used to create a multiplexed stream for connecting to a trusted context,
   * like our own user interfaces, which have the provider APIs, but also
   * receive the exported API from this controller, which includes trusted
   * functions, like the ability to approve transactions or sign messages.
   *
   * @param {*} connectionStream - The duplex stream to connect to.
   * @param {MessageSender} sender - The sender of the messages on this stream
   */
  setupTrustedCommunication(connectionStream, sender) {
    // setup multiplexing
    const mux = setupMultiplex(connectionStream);
    // connect features
    this.setupControllerConnection(mux.createStream('controller'));
    this.setupProviderConnection(
      mux.createStream('provider'),
      sender,
      SubjectType.Internal,
    );
  }

  /**
   * Used to create a multiplexed stream for connecting to the phishing warning page.
   *
   * @param options - Options bag.
   * @param {ReadableStream} options.connectionStream - The Duplex stream to connect to.
   */
  setupPhishingCommunication({ connectionStream }) {
    const { usePhishDetect } = this.preferencesController.store.getState();

    if (!usePhishDetect) {
      return;
    }

    // setup multiplexing
    const mux = setupMultiplex(connectionStream);
    const phishingStream = mux.createStream(PHISHING_SAFELIST);

    // set up postStream transport
    phishingStream.on(
      'data',
      createMetaRPCHandler(
        {
          safelistPhishingDomain: this.safelistPhishingDomain.bind(this),
          backToSafetyPhishingWarning:
            this.backToSafetyPhishingWarning.bind(this),
        },
        phishingStream,
      ),
    );
  }

  /**
   * Called when we detect a suspicious domain. Requests the browser redirects
   * to our anti-phishing page.
   *
   * @private
   * @param {*} connectionStream - The duplex stream to the per-page script,
   * for sending the reload attempt to.
   * @param {string} hostname - The hostname that triggered the suspicion.
   */
  sendPhishingWarning(connectionStream, hostname) {
    const mux = setupMultiplex(connectionStream);
    const phishingStream = mux.createStream('phishing');
    phishingStream.write({ hostname });
  }

  /**
   * A method for providing our API over a stream using JSON-RPC.
   *
   * @param {*} outStream - The stream to provide our API over.
   */
  setupControllerConnection(outStream) {
    const api = this.getApi();

    // report new active controller connection
    this.activeControllerConnections += 1;
    this.emit('controllerConnectionChanged', this.activeControllerConnections);

    // set up postStream transport
    outStream.on(
      'data',
      createMetaRPCHandler(
        api,
        outStream,
        this.store,
        this.localStoreApiWrapper,
      ),
    );
    const handleUpdate = (update) => {
      if (outStream._writableState.ended) {
        return;
      }
      // send notification to client-side
      outStream.write({
        jsonrpc: '2.0',
        method: 'sendUpdate',
        params: [update],
      });
    };
    this.on('update', handleUpdate);
    const startUISync = () => {
      if (outStream._writableState.ended) {
        return;
      }
      // send notification to client-side
      outStream.write({
        jsonrpc: '2.0',
        method: 'startUISync',
      });
    };

    if (this.startUISync) {
      startUISync();
    } else {
      this.once('startUISync', startUISync);
    }

    outStream.on('end', () => {
      this.activeControllerConnections -= 1;
      this.emit(
        'controllerConnectionChanged',
        this.activeControllerConnections,
      );
      this.removeListener('update', handleUpdate);
    });
  }

  /**
   * A method for serving our ethereum provider over a given stream.
   *
   * @param {*} outStream - The stream to provide over.
   * @param {MessageSender | SnapSender} sender - The sender of the messages on this stream
   * @param {SubjectType} subjectType - The type of the sender, i.e. subject.
   */
  setupProviderConnection(outStream, sender, subjectType) {
    let origin;
    if (subjectType === SubjectType.Internal) {
      origin = ORIGIN_METAMASK;
    }
    ///: BEGIN:ONLY_INCLUDE_IF(snaps)
    else if (subjectType === SubjectType.Snap) {
      origin = sender.snapId;
    }
    ///: END:ONLY_INCLUDE_IF
    else {
      origin = new URL(sender.url).origin;
    }

    if (sender.id && sender.id !== this.extension.runtime.id) {
      this.subjectMetadataController.addSubjectMetadata({
        origin,
        extensionId: sender.id,
        subjectType: SubjectType.Extension,
      });
    }

    let tabId;
    if (sender.tab && sender.tab.id) {
      tabId = sender.tab.id;
    }

    const engine = this.setupProviderEngine({
      origin,
      sender,
      subjectType,
      tabId,
    });

    // setup connection
    const providerStream = createEngineStream({ engine });

    const connectionId = this.addConnection(origin, { engine });

    pump(outStream, providerStream, outStream, (err) => {
      // handle any middleware cleanup
      engine._middleware.forEach((mid) => {
        if (mid.destroy && typeof mid.destroy === 'function') {
          mid.destroy();
        }
      });
      connectionId && this.removeConnection(origin, connectionId);
      if (err) {
        log.error(err);
      }
    });
  }

  ///: BEGIN:ONLY_INCLUDE_IF(snaps)
  /**
   * For snaps running in workers.
   *
   * @param snapId
   * @param connectionStream
   */
  setupSnapProvider(snapId, connectionStream) {
    this.setupUntrustedCommunication({
      connectionStream,
      sender: { snapId },
      subjectType: SubjectType.Snap,
    });
  }
  ///: END:ONLY_INCLUDE_IF

  /**
   * A method for creating a provider that is safely restricted for the requesting subject.
   *
   * @param {object} options - Provider engine options
   * @param {string} options.origin - The origin of the sender
   * @param {MessageSender | SnapSender} options.sender - The sender object.
   * @param {string} options.subjectType - The type of the sender subject.
   * @param {tabId} [options.tabId] - The tab ID of the sender - if the sender is within a tab
   */
  setupProviderEngine({ origin, subjectType, sender, tabId }) {
    // setup json rpc engine stack
    const engine = new JsonRpcEngine();

    const { blockTracker, provider } = this;

    // append origin to each request
    engine.push(createOriginMiddleware({ origin }));

    // append selectedNetworkClientId to each request
    engine.push(createSelectedNetworkMiddleware(this.controllerMessenger));

    const { selectedNetworkClientId } = this.networkController.state;

    const selectedNetworkClientIdForDomain =
      this.selectedNetworkController.getNetworkClientIdForDomain(origin);

    // Not sure that this will happen anymore
    if (selectedNetworkClientIdForDomain === undefined) {
      this.selectedNetworkController.setNetworkClientIdForDomain(
        origin,
        selectedNetworkClientId,
      );
    }

    let proxyProviderForDomain = provider;
    if (this.preferencesController.getUseRequestQueue()) {
      proxyProviderForDomain =
        this.selectedNetworkController.getProviderAndBlockTracker(
          origin,
        ).provider;
    }

    const requestQueueMiddleware = createQueuedRequestMiddleware({
      messenger: this.controllerMessenger,
      useRequestQueue: this.preferencesController.getUseRequestQueue.bind(
        this.preferencesController,
      ),
    });
    // add some middleware that will switch chain on each request (as needed)
    engine.push(requestQueueMiddleware);

    // create filter polyfill middleware
    const filterMiddleware = createFilterMiddleware({ provider, blockTracker });

    // create subscription polyfill middleware
    const subscriptionManager = createSubscriptionManager({
      provider,
      blockTracker,
    });
    subscriptionManager.events.on('notification', (message) =>
      engine.emit('notification', message),
    );

    if (isManifestV3) {
      engine.push(createDupeReqFilterMiddleware());
    }

    // append tabId to each request if it exists
    if (tabId) {
      engine.push(createTabIdMiddleware({ tabId }));
    }

    // logging
    engine.push(createLoggerMiddleware({ origin }));
    engine.push(this.permissionLogController.createMiddleware());

    ///: BEGIN:ONLY_INCLUDE_IF(blockaid)
    engine.push(
      createPPOMMiddleware(
        this.ppomController,
        this.preferencesController,
        this.networkController,
      ),
    );
    ///: END:ONLY_INCLUDE_IF

    engine.push(
      createRPCMethodTrackingMiddleware({
        trackEvent: this.metaMetricsController.trackEvent.bind(
          this.metaMetricsController,
        ),
        getMetricsState: this.metaMetricsController.store.getState.bind(
          this.metaMetricsController.store,
        ),
        securityProviderRequest: this.securityProviderRequest.bind(this),
        getAccountType: this.getAccountType.bind(this),
        getDeviceModel: this.getDeviceModel.bind(this),
        snapAndHardwareMessenger: this.controllerMessenger.getRestricted({
          name: 'SnapAndHardwareMessenger',
          allowedActions: [
            'KeyringController:getKeyringForAccount',
            'SnapController:get',
            'AccountsController:getSelectedAccount',
          ],
        }),
      }),
    );

    // onboarding
    if (subjectType === SubjectType.Website) {
      engine.push(
        createOnboardingMiddleware({
          location: sender.url,
          registerOnboarding: this.onboardingController.registerOnboarding,
        }),
      );
    }

    // Unrestricted/permissionless RPC method implementations
    engine.push(
      createMethodMiddleware({
        origin,

        subjectType,

        // Miscellaneous
        addSubjectMetadata:
          this.subjectMetadataController.addSubjectMetadata.bind(
            this.subjectMetadataController,
          ),
        metamaskState: this.getState(),
        getProviderState: this.getProviderState.bind(this),
        getUnlockPromise: this.appStateController.getUnlockPromise.bind(
          this.appStateController,
        ),
        handleWatchAssetRequest: this.handleWatchAssetRequest.bind(this),
        requestUserApproval:
          this.approvalController.addAndShowApprovalRequest.bind(
            this.approvalController,
          ),
        startApprovalFlow: this.approvalController.startFlow.bind(
          this.approvalController,
        ),
        endApprovalFlow: this.approvalController.endFlow.bind(
          this.approvalController,
        ),
        setApprovalFlowLoadingText:
          this.approvalController.setFlowLoadingText.bind(
            this.approvalController,
          ),
        showApprovalSuccess: this.approvalController.success.bind(
          this.approvalController,
        ),
        showApprovalError: this.approvalController.error.bind(
          this.approvalController,
        ),
        sendMetrics: this.metaMetricsController.trackEvent.bind(
          this.metaMetricsController,
        ),
        // Permission-related
        getAccounts: this.getPermittedAccounts.bind(this, origin),
        getPermissionsForOrigin: this.permissionController.getPermissions.bind(
          this.permissionController,
          origin,
        ),
        hasPermission: this.permissionController.hasPermission.bind(
          this.permissionController,
          origin,
        ),
        requestAccountsPermission:
          this.permissionController.requestPermissions.bind(
            this.permissionController,
            { origin },
            { eth_accounts: {} },
          ),
        requestPermissionsForOrigin:
          this.permissionController.requestPermissions.bind(
            this.permissionController,
            { origin },
          ),
<<<<<<< HEAD
=======
        revokePermissionsForOrigin: (permissionKeys) => {
          try {
            this.permissionController.revokePermissions({
              [origin]: permissionKeys,
            });
          } catch (e) {
            // we dont want to handle errors here because
            // the revokePermissions api method should just
            // return `null` if the permissions were not
            // successfully revoked or if the permissions
            // for the origin do not exist
            console.log(e);
          }
        },
>>>>>>> a6b592d7
        getCurrentChainId: () =>
          this.networkController.state.providerConfig.chainId,
        getCurrentRpcUrl: () =>
          this.networkController.state.providerConfig.rpcUrl,
        // network configuration-related
        getNetworkConfigurations: () =>
          this.networkController.state.networkConfigurations,
        upsertNetworkConfiguration:
          this.networkController.upsertNetworkConfiguration.bind(
            this.networkController,
          ),
        setActiveNetwork: (networkClientId) => {
          // setActiveNetwork is used for custom (non-infura) networks, and for these networks networkClientId === networkConfigurationId
          this.selectedNetworkController.setNetworkClientIdForMetamask(
            networkClientId,
          );
          this.networkController.setActiveNetwork(networkClientId);
        },
        findNetworkClientIdByChainId:
          this.networkController.findNetworkClientIdByChainId.bind(
            this.networkController,
          ),
        findNetworkConfigurationBy: this.findNetworkConfigurationBy.bind(this),
        getNetworkClientIdForDomain:
          this.selectedNetworkController.getNetworkClientIdForDomain.bind(
            this.selectedNetworkController,
          ),
        setNetworkClientIdForDomain:
          this.selectedNetworkController.setNetworkClientIdForDomain.bind(
            this.selectedNetworkController,
          ),

        getUseRequestQueue: this.preferencesController.getUseRequestQueue.bind(
          this.preferencesController,
        ),
        getProviderConfig: () => this.networkController.state.providerConfig,
        setProviderType: (type) => {
          // when using this format, type happens to be the same as the networkClientId...
          this.selectedNetworkController.setNetworkClientIdForMetamask(type);
          return this.networkController.setProviderType(type);
        },

        // Web3 shim-related
        getWeb3ShimUsageState: this.alertController.getWeb3ShimUsageState.bind(
          this.alertController,
        ),
        setWeb3ShimUsageRecorded:
          this.alertController.setWeb3ShimUsageRecorded.bind(
            this.alertController,
          ),

        ///: BEGIN:ONLY_INCLUDE_IF(build-mmi)
        handleMmiAuthenticate:
          this.institutionalFeaturesController.handleMmiAuthenticate.bind(
            this.institutionalFeaturesController,
          ),
        handleMmiCheckIfTokenIsPresent:
          this.mmiController.handleMmiCheckIfTokenIsPresent.bind(
            this.mmiController,
          ),
        handleMmiDashboardData: this.mmiController.handleMmiDashboardData.bind(
          this.mmiController,
        ),
        handleMmiSetAccountAndNetwork:
          this.mmiController.setAccountAndNetwork.bind(this.mmiController),
        handleMmiOpenAddHardwareWallet:
          this.mmiController.handleMmiOpenAddHardwareWallet.bind(
            this.mmiController,
          ),
        ///: END:ONLY_INCLUDE_IF
      }),
    );

    ///: BEGIN:ONLY_INCLUDE_IF(snaps)
    engine.push(
      createSnapMethodMiddleware(subjectType === SubjectType.Snap, {
        getUnlockPromise: this.appStateController.getUnlockPromise.bind(
          this.appStateController,
        ),
        getSnaps: this.controllerMessenger.call.bind(
          this.controllerMessenger,
          'SnapController:getPermitted',
          origin,
        ),
        requestPermissions: async (requestedPermissions) =>
          await this.permissionController.requestPermissions(
            { origin },
            requestedPermissions,
          ),
        getPermissions: this.permissionController.getPermissions.bind(
          this.permissionController,
          origin,
        ),
        getSnapFile: this.controllerMessenger.call.bind(
          this.controllerMessenger,
          'SnapController:getFile',
          origin,
        ),
        installSnaps: this.controllerMessenger.call.bind(
          this.controllerMessenger,
          'SnapController:install',
          origin,
        ),
        ///: END:ONLY_INCLUDE_IF
        ///: BEGIN:ONLY_INCLUDE_IF(keyring-snaps)
        hasPermission: this.permissionController.hasPermission.bind(
          this.permissionController,
        ),
        getSnap: this.controllerMessenger.call.bind(
          this.controllerMessenger,
          'SnapController:get',
        ),
        handleSnapRpcRequest: this.controllerMessenger.call.bind(
          this.controllerMessenger,
          'SnapController:handleRequest',
        ),
        getAllowedKeyringMethods: keyringSnapPermissionsBuilder(
          this.subjectMetadataController,
        ),
        ///: END:ONLY_INCLUDE_IF
        ///: BEGIN:ONLY_INCLUDE_IF(snaps)
      }),
    );
    ///: END:ONLY_INCLUDE_IF

    // filter and subscription polyfills
    engine.push(filterMiddleware);
    engine.push(subscriptionManager.middleware);
    if (subjectType !== SubjectType.Internal) {
      // permissions
      engine.push(
        this.permissionController.createPermissionMiddleware({
          origin,
        }),
      );
    }

    engine.push(this.metamaskMiddleware);

    engine.push(providerAsMiddleware(proxyProviderForDomain));

    return engine;
  }

  /**
   * TODO:LegacyProvider: Delete
   * A method for providing our public config info over a stream.
   * This includes info we like to be synchronous if possible, like
   * the current selected account, and network ID.
   *
   * Since synchronous methods have been deprecated in web3,
   * this is a good candidate for deprecation.
   *
   * @param {*} outStream - The stream to provide public config over.
   */
  setupPublicConfig(outStream) {
    const configStream = storeAsStream(this.publicConfigStore);

    pump(configStream, outStream, (err) => {
      configStream.destroy();
      if (err) {
        log.error(err);
      }
    });
  }

  /**
   * Adds a reference to a connection by origin. Ignores the 'metamask' origin.
   * Caller must ensure that the returned id is stored such that the reference
   * can be deleted later.
   *
   * @param {string} origin - The connection's origin string.
   * @param {object} options - Data associated with the connection
   * @param {object} options.engine - The connection's JSON Rpc Engine
   * @returns {string} The connection's id (so that it can be deleted later)
   */
  addConnection(origin, { engine }) {
    if (origin === ORIGIN_METAMASK) {
      return null;
    }

    if (!this.connections[origin]) {
      this.connections[origin] = {};
    }

    const id = nanoid();
    this.connections[origin][id] = {
      engine,
    };

    return id;
  }

  /**
   * Deletes a reference to a connection, by origin and id.
   * Ignores unknown origins.
   *
   * @param {string} origin - The connection's origin string.
   * @param {string} id - The connection's id, as returned from addConnection.
   */
  removeConnection(origin, id) {
    const connections = this.connections[origin];
    if (!connections) {
      return;
    }

    delete connections[id];

    if (Object.keys(connections).length === 0) {
      delete this.connections[origin];
    }
  }

  /**
   * Closes all connections for the given origin, and removes the references
   * to them.
   * Ignores unknown origins.
   *
   * @param {string} origin - The origin string.
   */
  removeAllConnections(origin) {
    const connections = this.connections[origin];
    if (!connections) {
      return;
    }

    Object.keys(connections).forEach((id) => {
      this.removeConnection(origin, id);
    });
  }

  /**
   * Causes the RPC engines associated with the connections to the given origin
   * to emit a notification event with the given payload.
   *
   * The caller is responsible for ensuring that only permitted notifications
   * are sent.
   *
   * Ignores unknown origins.
   *
   * @param {string} origin - The connection's origin string.
   * @param {unknown} payload - The event payload.
   */
  notifyConnections(origin, payload) {
    const connections = this.connections[origin];

    if (connections) {
      Object.values(connections).forEach((conn) => {
        if (conn.engine) {
          conn.engine.emit('notification', payload);
        }
      });
    }
  }

  /**
   * Causes the RPC engines associated with all connections to emit a
   * notification event with the given payload.
   *
   * If the "payload" parameter is a function, the payload for each connection
   * will be the return value of that function called with the connection's
   * origin.
   *
   * The caller is responsible for ensuring that only permitted notifications
   * are sent.
   *
   * @param {unknown} payload - The event payload, or payload getter function.
   */
  notifyAllConnections(payload) {
    const getPayload =
      typeof payload === 'function'
        ? (origin) => payload(origin)
        : () => payload;

    Object.keys(this.connections).forEach((origin) => {
      Object.values(this.connections[origin]).forEach(async (conn) => {
        if (conn.engine) {
          conn.engine.emit('notification', await getPayload(origin));
        }
      });
    });
  }

  // handlers

  /**
   * Handle a KeyringController update
   *
   * @param {object} state - the KC state
   * @returns {Promise<void>}
   * @private
   */
  async _onKeyringControllerUpdate(state) {
    const { keyrings } = state;
    const addresses = keyrings.reduce(
      (acc, { accounts }) => acc.concat(accounts),
      [],
    );

    if (!addresses.length) {
      return;
    }

    // Ensure preferences + identities controller know about all addresses
    this.preferencesController.syncAddresses(addresses);
    this.accountTracker.syncWithAddresses(addresses);
  }

  /**
   * Handle global application unlock.
   * Notifies all connections that the extension is unlocked, and which
   * account(s) are currently accessible, if any.
   */
  _onUnlock() {
    this.notifyAllConnections(async (origin) => {
      return {
        method: NOTIFICATION_NAMES.unlockStateChanged,
        params: {
          isUnlocked: true,
          accounts: await this.getPermittedAccounts(origin),
        },
      };
    });

    this.unMarkPasswordForgotten();

    // In the current implementation, this handler is triggered by a
    // KeyringController event. Other controllers subscribe to the 'unlock'
    // event of the MetaMaskController itself.
    this.emit('unlock');
  }

  /**
   * Handle global application lock.
   * Notifies all connections that the extension is locked.
   */
  _onLock() {
    this.notifyAllConnections({
      method: NOTIFICATION_NAMES.unlockStateChanged,
      params: {
        isUnlocked: false,
      },
    });

    // In the current implementation, this handler is triggered by a
    // KeyringController event. Other controllers subscribe to the 'lock'
    // event of the MetaMaskController itself.
    this.emit('lock');
  }

  /**
   * Handle memory state updates.
   * - Ensure isClientOpenAndUnlocked is updated
   * - Notifies all connections with the new provider network state
   *   - The external providers handle diffing the state
   *
   * @param newState
   */
  _onStateUpdate(newState) {
    this.isClientOpenAndUnlocked = newState.isUnlocked && this._isClientOpen;
    this._notifyChainChange();
  }

  // misc

  /**
   * A method for emitting the full MetaMask state to all registered listeners.
   *
   * @private
   */
  privateSendUpdate() {
    this.emit('update', this.getState());
  }

  /**
   * @returns {boolean} Whether the extension is unlocked.
   */
  isUnlocked() {
    return this.keyringController.state.isUnlocked;
  }

  //=============================================================================
  // MISCELLANEOUS
  //=============================================================================

  getExternalPendingTransactions(address) {
    return this.smartTransactionsController.getTransactions({
      addressFrom: address,
      status: 'pending',
    });
  }

  /**
   * Returns the nonce that will be associated with a transaction once approved
   *
   * @param {string} address - The hex string address for the transaction
   * @returns {Promise<number>}
   */
  async getPendingNonce(address) {
    const { nonceDetails, releaseLock } = await this.txController.getNonceLock(
      address,
    );

    const pendingNonce = nonceDetails.params.highestSuggested;

    releaseLock();
    return pendingNonce;
  }

  /**
   * Returns the next nonce according to the nonce-tracker
   *
   * @param {string} address - The hex string address for the transaction
   * @returns {Promise<number>}
   */
  async getNextNonce(address) {
    const nonceLock = await this.txController.getNonceLock(address);
    nonceLock.releaseLock();
    return nonceLock.nextNonce;
  }

  /**
   * Throw an artificial error in a timeout handler for testing purposes.
   *
   * @param message - The error message.
   * @deprecated This is only mean to facilitiate E2E testing. We should not
   * use this for handling errors.
   */
  throwTestError(message) {
    setTimeout(() => {
      const error = new Error(message);
      error.name = 'TestError';
      throw error;
    });
  }

  /**
   * A method for setting TransactionController event listeners
   */
  _addTransactionControllerListeners() {
    const transactionMetricsRequest = this.getTransactionMetricsRequest();

    this.txController.hub.on(
      'post-transaction-balance-updated',
      handlePostTransactionBalanceUpdate.bind(null, transactionMetricsRequest),
    );

    this.txController.hub.on('unapprovedTransaction', (transactionMeta) =>
      handleTransactionAdded(transactionMetricsRequest, { transactionMeta }),
    );

    this.txController.hub.on(
      'transaction-approved',
      handleTransactionApproved.bind(null, transactionMetricsRequest),
    );

    this.txController.hub.on(
      'transaction-dropped',
      handleTransactionDropped.bind(null, transactionMetricsRequest),
    );

    this.txController.hub.on(
      'transaction-confirmed',
      handleTransactionConfirmed.bind(null, transactionMetricsRequest),
    );

    this.txController.hub.on(
      'transaction-failed',
      handleTransactionFailed.bind(null, transactionMetricsRequest),
    );

    this.txController.hub.on('transaction-new-swap', ({ transactionMeta }) => {
      this.swapsController.setTradeTxId(transactionMeta.id);
    });

    this.txController.hub.on(
      'transaction-new-swap-approval',
      ({ transactionMeta }) => {
        this.swapsController.setApproveTxId(transactionMeta.id);
      },
    );

    this.txController.hub.on(
      'transaction-rejected',
      handleTransactionRejected.bind(null, transactionMetricsRequest),
    );

    this.txController.hub.on(
      'transaction-submitted',
      handleTransactionSubmitted.bind(null, transactionMetricsRequest),
    );

    this.txController.hub.on(
      'transaction-status-update',
      ({ transactionMeta }) => {
        this._onFinishedTransaction(transactionMeta);
      },
    );
  }

  getTransactionMetricsRequest() {
    const controllerActions = {
      // Metametrics Actions
      createEventFragment: this.metaMetricsController.createEventFragment.bind(
        this.metaMetricsController,
      ),
      finalizeEventFragment:
        this.metaMetricsController.finalizeEventFragment.bind(
          this.metaMetricsController,
        ),
      getEventFragmentById:
        this.metaMetricsController.getEventFragmentById.bind(
          this.metaMetricsController,
        ),
      getParticipateInMetrics: () =>
        this.metaMetricsController.state.participateInMetaMetrics,
      trackEvent: this.metaMetricsController.trackEvent.bind(
        this.metaMetricsController,
      ),
      updateEventFragment: this.metaMetricsController.updateEventFragment.bind(
        this.metaMetricsController,
      ),
      // Other dependencies
      getAccountType: this.getAccountType.bind(this),
      getDeviceModel: this.getDeviceModel.bind(this),
      getEIP1559GasFeeEstimates:
        this.gasFeeController.fetchGasFeeEstimates.bind(this.gasFeeController),
      getSelectedAddress: () =>
        this.preferencesController.store.getState().selectedAddress,
      getTokenStandardAndDetails: this.getTokenStandardAndDetails.bind(this),
      getTransaction: (id) =>
        this.txController.state.transactions.find((tx) => tx.id === id),
    };
    return {
      ...controllerActions,
      snapAndHardwareMessenger: this.controllerMessenger.getRestricted({
        name: 'SnapAndHardwareMessenger',
        allowedActions: [
          'KeyringController:getKeyringForAccount',
          'SnapController:get',
          'AccountsController:getSelectedAccount',
        ],
      }),
      provider: this.provider,
    };
  }

  //=============================================================================
  // CONFIG
  //=============================================================================

  /**
   * Returns the first network configuration object that matches at least one field of the
   * provided search criteria. Returns null if no match is found
   *
   * @param {object} rpcInfo - The RPC endpoint properties and values to check.
   * @returns {object} rpcInfo found in the network configurations list
   */
  findNetworkConfigurationBy(rpcInfo) {
    const { networkConfigurations } = this.networkController.state;
    const networkConfiguration = Object.values(networkConfigurations).find(
      (configuration) => {
        return Object.keys(rpcInfo).some((key) => {
          return configuration[key] === rpcInfo[key];
        });
      },
    );

    return networkConfiguration || null;
  }

  /**
   * Sets the Ledger Live preference to use for Ledger hardware wallet support
   *
   * @param {string} transportType - The Ledger transport type.
   */
  async setLedgerTransportPreference(transportType) {
    if (!this.canUseHardwareWallets()) {
      return undefined;
    }

    const currentValue =
      this.preferencesController.getLedgerTransportPreference();
    const newValue =
      this.preferencesController.setLedgerTransportPreference(transportType);

    const keyring = await this.getKeyringForDevice(HardwareDeviceNames.ledger);
    if (keyring?.updateTransportMethod) {
      return keyring.updateTransportMethod(newValue).catch((e) => {
        // If there was an error updating the transport, we should
        // fall back to the original value
        this.preferencesController.setLedgerTransportPreference(currentValue);
        throw e;
      });
    }

    return undefined;
  }

  /**
   * A method for initializing storage the first time.
   *
   * @param {object} initState - The default state to initialize with.
   * @private
   */
  recordFirstTimeInfo(initState) {
    if (!('firstTimeInfo' in initState)) {
      const version = this.platform.getVersion();
      initState.firstTimeInfo = {
        version,
        date: Date.now(),
      };
    }
  }

  // TODO: Replace isClientOpen methods with `controllerConnectionChanged` events.
  /* eslint-disable accessor-pairs */
  /**
   * A method for recording whether the MetaMask user interface is open or not.
   *
   * @param {boolean} open
   */
  set isClientOpen(open) {
    this._isClientOpen = open;
    this.detectTokensController.isOpen = open;
  }
  /* eslint-enable accessor-pairs */

  /**
   * A method that is called by the background when all instances of metamask are closed.
   * Currently used to stop polling in the gasFeeController.
   */
  onClientClosed() {
    try {
      this.gasFeeController.stopPolling();
      this.appStateController.clearPollingTokens();
    } catch (error) {
      console.error(error);
    }
  }

  /**
   * A method that is called by the background when a particular environment type is closed (fullscreen, popup, notification).
   * Currently used to stop polling in the gasFeeController for only that environement type
   *
   * @param environmentType
   */
  onEnvironmentTypeClosed(environmentType) {
    const appStatePollingTokenType =
      POLLING_TOKEN_ENVIRONMENT_TYPES[environmentType];
    const pollingTokensToDisconnect =
      this.appStateController.store.getState()[appStatePollingTokenType];
    pollingTokensToDisconnect.forEach((pollingToken) => {
      this.gasFeeController.disconnectPoller(pollingToken);
      this.appStateController.removePollingToken(
        pollingToken,
        appStatePollingTokenType,
      );
    });
  }

  /**
   * Adds a domain to the PhishingController safelist
   *
   * @param {string} hostname - the domain to safelist
   */
  safelistPhishingDomain(hostname) {
    return this.phishingController.bypass(hostname);
  }

  async backToSafetyPhishingWarning() {
    const extensionURL = this.platform.getExtensionURL();
    await this.platform.switchToAnotherURL(undefined, extensionURL);
  }

  /**
   * Locks MetaMask
   */
  setLocked() {
    return this.keyringController.setLocked();
  }

  removePermissionsFor = (subjects) => {
    try {
      this.permissionController.revokePermissions(subjects);
    } catch (exp) {
      if (!(exp instanceof PermissionsRequestNotFoundError)) {
        throw exp;
      }
    }
  };

  ///: BEGIN:ONLY_INCLUDE_IF(snaps)
  updateCaveat = (origin, target, caveatType, caveatValue) => {
    try {
      this.controllerMessenger.call(
        'PermissionController:updateCaveat',
        origin,
        target,
        caveatType,
        caveatValue,
      );
    } catch (exp) {
      if (!(exp instanceof PermissionsRequestNotFoundError)) {
        throw exp;
      }
    }
  };
  ///: END:ONLY_INCLUDE_IF

  updateNetworksList = (sortedNetworkList) => {
    try {
      this.networkOrderController.updateNetworksList(sortedNetworkList);
    } catch (err) {
      log.error(err.message);
      throw err;
    }
  };

  rejectPermissionsRequest = (requestId) => {
    try {
      this.permissionController.rejectPermissionsRequest(requestId);
    } catch (exp) {
      if (!(exp instanceof PermissionsRequestNotFoundError)) {
        throw exp;
      }
    }
  };

  acceptPermissionsRequest = (request) => {
    try {
      this.permissionController.acceptPermissionsRequest(request);
    } catch (exp) {
      if (!(exp instanceof PermissionsRequestNotFoundError)) {
        throw exp;
      }
    }
  };

  resolvePendingApproval = async (id, value, options) => {
    try {
      await this.approvalController.accept(id, value, options);
    } catch (exp) {
      if (!(exp instanceof ApprovalRequestNotFoundError)) {
        throw exp;
      }
    }
  };

  rejectPendingApproval = (id, error) => {
    try {
      this.approvalController.reject(
        id,
        new EthereumRpcError(error.code, error.message, error.data),
      );
    } catch (exp) {
      if (!(exp instanceof ApprovalRequestNotFoundError)) {
        throw exp;
      }
    }
  };

  async securityProviderRequest(requestData, methodName) {
    const { currentLocale, transactionSecurityCheckEnabled } =
      this.preferencesController.store.getState();

    if (transactionSecurityCheckEnabled) {
      const chainId = Number(
        hexToDecimal(this.networkController.state.providerConfig.chainId),
      );

      try {
        const securityProviderResponse = await securityProviderCheck(
          requestData,
          methodName,
          chainId,
          currentLocale,
        );

        return securityProviderResponse;
      } catch (err) {
        log.error(err.message);
        throw err;
      }
    }

    return null;
  }

  async _onAccountChange(newAddress) {
    const permittedAccountsMap = getPermittedAccountsByOrigin(
      this.permissionController.state,
    );

    for (const [origin, accounts] of permittedAccountsMap.entries()) {
      if (accounts.includes(newAddress)) {
        this._notifyAccountsChange(origin, accounts);
      }
    }

    await this.txController.updateIncomingTransactions();
  }

  async _notifyAccountsChange(origin, newAccounts) {
    if (this.isUnlocked()) {
      this.notifyConnections(origin, {
        method: NOTIFICATION_NAMES.accountsChanged,
        // This should be the same as the return value of `eth_accounts`,
        // namely an array of the current / most recently selected Ethereum
        // account.
        params:
          newAccounts.length < 2
            ? // If the length is 1 or 0, the accounts are sorted by definition.
              newAccounts
            : // If the length is 2 or greater, we have to execute
              // `eth_accounts` vi this method.
              await this.getPermittedAccounts(origin),
      });
    }

    this.permissionLogController.updateAccountsHistory(origin, newAccounts);
  }

  _notifyChainChange() {
    if (this.preferencesController.getUseRequestQueue()) {
      this.notifyAllConnections((origin) => ({
        method: NOTIFICATION_NAMES.chainChanged,
        params: this.getProviderNetworkState(origin),
      }));
    } else {
      this.notifyAllConnections({
        method: NOTIFICATION_NAMES.chainChanged,
        params: this.getProviderNetworkState(),
      });
    }
  }

  async _onFinishedTransaction(transactionMeta) {
    if (
      ![TransactionStatus.confirmed, TransactionStatus.failed].includes(
        transactionMeta.status,
      )
    ) {
      return;
    }

    await this._createTransactionNotifcation(transactionMeta);
    this._updateNFTOwnership(transactionMeta);
    this._trackTransactionFailure(transactionMeta);
  }

  async _createTransactionNotifcation(transactionMeta) {
    const { chainId } = transactionMeta;
    let rpcPrefs = {};

    if (chainId) {
      const { networkConfigurations } = this.networkController.state;

      const matchingNetworkConfig = Object.values(networkConfigurations).find(
        (networkConfiguration) => networkConfiguration.chainId === chainId,
      );

      rpcPrefs = matchingNetworkConfig?.rpcPrefs ?? {};
    }

    try {
      await this.platform.showTransactionNotification(
        transactionMeta,
        rpcPrefs,
      );
    } catch (error) {
      log.error('Failed to create transaction notification', error);
    }
  }

  _updateNFTOwnership(transactionMeta) {
    // if this is a transferFrom method generated from within the app it may be an NFT transfer transaction
    // in which case we will want to check and update ownership status of the transferred NFT.

    const { type, txParams, chainId } = transactionMeta;

    if (
      type !== TransactionType.tokenMethodTransferFrom ||
      txParams === undefined
    ) {
      return;
    }

    const { data, to: contractAddress, from: userAddress } = txParams;
    const transactionData = parseStandardTokenTransactionData(data);

    // Sometimes the tokenId value is parsed as "_value" param. Not seeing this often any more, but still occasionally:
    // i.e. call approve() on BAYC contract - https://etherscan.io/token/0xbc4ca0eda7647a8ab7c2061c2e118a18a936f13d#writeContract, and tokenId shows up as _value,
    // not sure why since it doesn't match the ERC721 ABI spec we use to parse these transactions - https://github.com/MetaMask/metamask-eth-abis/blob/d0474308a288f9252597b7c93a3a8deaad19e1b2/src/abis/abiERC721.ts#L62.
    const transactionDataTokenId =
      getTokenIdParam(transactionData) ?? getTokenValueParam(transactionData);

    const { allNfts } = this.nftController.state;

    // check if its a known NFT
    const knownNft = allNfts?.[userAddress]?.[chainId]?.find(
      ({ address, tokenId }) =>
        isEqualCaseInsensitive(address, contractAddress) &&
        tokenId === transactionDataTokenId,
    );

    // if it is we check and update ownership status.
    if (knownNft) {
      this.nftController.checkAndUpdateSingleNftOwnershipStatus(
        knownNft,
        false,
        // TODO add networkClientId once it is available in the transactionMeta
        // the chainId previously passed here didn't actually allow us to check for ownership on a non globally selected network
        // because the check would use the provider for the globally selected network, not the chainId passed here.
        { userAddress },
      );
    }
  }

  _trackTransactionFailure(transactionMeta) {
    const { txReceipt } = transactionMeta;
    const metamaskState = this.getState();

    if (!txReceipt || txReceipt.status !== '0x0') {
      return;
    }

    this.metaMetricsController.trackEvent(
      {
        event: 'Tx Status Update: On-Chain Failure',
        category: MetaMetricsEventCategory.Background,
        properties: {
          action: 'Transactions',
          errorMessage: transactionMeta.simulationFails?.reason,
          numberOfTokens: metamaskState.tokens.length,
          numberOfAccounts: Object.keys(metamaskState.accounts).length,
        },
      },
      {
        matomoEvent: true,
      },
    );
  }
}<|MERGE_RESOLUTION|>--- conflicted
+++ resolved
@@ -4759,8 +4759,6 @@
             this.permissionController,
             { origin },
           ),
-<<<<<<< HEAD
-=======
         revokePermissionsForOrigin: (permissionKeys) => {
           try {
             this.permissionController.revokePermissions({
@@ -4775,7 +4773,6 @@
             console.log(e);
           }
         },
->>>>>>> a6b592d7
         getCurrentChainId: () =>
           this.networkController.state.providerConfig.chainId,
         getCurrentRpcUrl: () =>
