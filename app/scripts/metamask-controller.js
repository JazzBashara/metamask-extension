--- conflicted
+++ resolved
@@ -165,9 +165,6 @@
 import { getTokenValueParam } from '../../shared/lib/metamask-controller-utils';
 import { isManifestV3 } from '../../shared/modules/mv3.utils';
 import { hexToDecimal } from '../../shared/modules/conversion.utils';
-<<<<<<< HEAD
-import { ACTION_QUEUE_METRICS_E2E_TEST } from '../../shared/constants/test-flags';
-=======
 import { convertNetworkId } from '../../shared/modules/network.utils';
 import {
   handleTransactionAdded,
@@ -178,7 +175,6 @@
   handleTransactionSubmitted,
   createTransactionEventFragmentWithTxId,
 } from './lib/transaction-metrics';
->>>>>>> d679ec34
 ///: BEGIN:ONLY_INCLUDE_IN(keyring-snaps)
 import { keyringSnapPermissionsBuilder } from './lib/keyring-snaps-permissions';
 ///: END:ONLY_INCLUDE_IN
@@ -1264,22 +1260,6 @@
       ),
     });
 
-    // This gets used as a ...spread parameter in two places: new TransactionController() and createRPCMethodTrackingMiddleware()
-    this.snapAndHardwareMetricsParams = {
-      getSelectedAddress: this.preferencesController.getSelectedAddress.bind(
-        this.preferencesController,
-      ),
-      getAccountType: this.getAccountType.bind(this),
-      getDeviceModel: this.getDeviceModel.bind(this),
-      snapAndHardwareMessenger: this.controllerMessenger.getRestricted({
-        name: 'SnapAndHardwareMessenger',
-        allowedActions: [
-          'KeyringController:getKeyringForAccount',
-          'SnapController:get',
-        ],
-      }),
-    };
-
     this.txController = new TransactionController({
       initState:
         initState.TransactionController || initState.TransactionManager,
@@ -1320,12 +1300,7 @@
         this.gasFeeController.fetchGasFeeEstimates.bind(this.gasFeeController),
       getExternalPendingTransactions:
         this.getExternalPendingTransactions.bind(this),
-<<<<<<< HEAD
-      getTokenStandardAndDetails: this.getTokenStandardAndDetails.bind(this),
-=======
->>>>>>> d679ec34
       securityProviderRequest: this.securityProviderRequest.bind(this),
-      ...this.snapAndHardwareMetricsParams,
       ///: BEGIN:ONLY_INCLUDE_IN(build-mmi)
       transactionUpdateController: this.transactionUpdateController,
       ///: END:ONLY_INCLUDE_IN
@@ -1518,10 +1493,7 @@
           `${this.keyringController.name}:signMessage`,
           `${this.keyringController.name}:signPersonalMessage`,
           `${this.keyringController.name}:signTypedMessage`,
-<<<<<<< HEAD
-=======
           `${this.loggingController.name}:add`,
->>>>>>> d679ec34
         ],
       }),
       isEthSignEnabled: () =>
@@ -3754,16 +3726,6 @@
    * @returns {Promise<string>} The address of the newly-created account.
    */
   async addNewAccount(accountCount) {
-<<<<<<< HEAD
-    const isActionMetricsQueueE2ETest =
-      this.appStateController.store.getState()[ACTION_QUEUE_METRICS_E2E_TEST];
-
-    if (process.env.IN_TEST && isActionMetricsQueueE2ETest) {
-      await new Promise((resolve) => setTimeout(resolve, 5_000));
-    }
-
-=======
->>>>>>> d679ec34
     const oldAccounts = await this.keyringController.getAccounts();
 
     const { addedAccountAddress } = await this.keyringController.addNewAccount(
@@ -4400,9 +4362,6 @@
           this.metaMetricsController.store,
         ),
         securityProviderRequest: this.securityProviderRequest.bind(this),
-<<<<<<< HEAD
-        ...this.snapAndHardwareMetricsParams,
-=======
         getSelectedAddress: this.preferencesController.getSelectedAddress.bind(
           this.preferencesController,
         ),
@@ -4415,7 +4374,6 @@
             'SnapController:get',
           ],
         }),
->>>>>>> d679ec34
       }),
     );
 
