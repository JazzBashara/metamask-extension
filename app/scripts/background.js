--- conflicted
+++ resolved
@@ -15,11 +15,7 @@
 import log from 'loglevel';
 import browser from 'webextension-polyfill';
 import { storeAsStream } from '@metamask/obs-store';
-<<<<<<< HEAD
-import { isObject } from '@metamask/utils';
-=======
 import { hasProperty, isObject } from '@metamask/utils';
->>>>>>> 93a950fa
 ///: BEGIN:ONLY_INCLUDE_IF(snaps)
 import { ApprovalType } from '@metamask/controller-utils';
 ///: END:ONLY_INCLUDE_IF
@@ -32,10 +28,7 @@
   ENVIRONMENT_TYPE_FULLSCREEN,
   EXTENSION_MESSAGES,
   PLATFORM_FIREFOX,
-<<<<<<< HEAD
-=======
   MESSAGE_TYPE,
->>>>>>> 93a950fa
   ///: BEGIN:ONLY_INCLUDE_IF(keyring-snaps)
   SNAP_MANAGE_ACCOUNTS_CONFIRMATION_TYPES,
   ///: END:ONLY_INCLUDE_IF
