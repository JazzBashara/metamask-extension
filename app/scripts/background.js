--- conflicted
+++ resolved
@@ -359,12 +359,7 @@
       isMetaMaskInternalProcess = metamaskInternalProcessHash[processName];
     } else {
       isMetaMaskInternalProcess =
-<<<<<<< HEAD
-        remotePort.sender.origin ===
-        `chrome-extension://${extension.runtime.id}`;
-=======
         remotePort.sender.origin === `chrome-extension://${browser.runtime.id}`;
->>>>>>> 53006d4c
     }
 
     if (isMetaMaskInternalProcess) {
