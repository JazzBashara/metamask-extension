<!doctype html>
<html dir="ltr">
  <head>
    <meta charset="utf-8">
    <meta name="viewport" content="width=device-width, initial-scale=1 user-scalable=no">
    <title>MetaMask</title>
    {{@if(it.isMMI)}}
    <title>MetaMask Institutional</title>
    {{/if}}
<<<<<<< HEAD
    {{ @if (it.isSnowing) }}
      <script src="@lavamoat/snow/snow.prod.js" defer></script>
      <script src="./scripts/use-snow.js" defer></script>
    {{/if}}
=======
    <link rel="stylesheet" type="text/css" href="./index.css">
>>>>>>> 338d5042
  </head>
  <body>
    <div id="app-content">
      <img class="loading-logo" src="./images/logo/metamask-fox.svg" alt="" loading="lazy" />
      <img class="loading-spinner" src="./images/spinner.gif" alt="" loading="lazy" />
    </div>
    <div id="popover-content"></div>
    <script src="./scripts/load-ui.ts" async></script>
  </body>
</html><|MERGE_RESOLUTION|>--- conflicted
+++ resolved
@@ -7,14 +7,11 @@
     {{@if(it.isMMI)}}
     <title>MetaMask Institutional</title>
     {{/if}}
-<<<<<<< HEAD
     {{ @if (it.isSnowing) }}
       <script src="@lavamoat/snow/snow.prod.js" defer></script>
       <script src="./scripts/use-snow.js" defer></script>
     {{/if}}
-=======
-    <link rel="stylesheet" type="text/css" href="./index.css">
->>>>>>> 338d5042
+    <link rel="stylesheet" href="../ui/css/index.scss">
   </head>
   <body>
     <div id="app-content">
