--- conflicted
+++ resolved
@@ -36,11 +36,7 @@
         margin-top: 1rem;
       }
     </style>
-<<<<<<< HEAD
-    <link rel="stylesheet" href="../ui/css/index.scss">
-=======
-    <link rel="stylesheet" type="text/css" href="./index.css" />
->>>>>>> 338d5042
+    <link rel="stylesheet" href="../ui/css/index.scss" />
   </head>
   <body class="notification">
     <div id="app-content">
