{
  "QRHardwareInvalidTransactionTitle": {
    "message": "Error"
  },
  "QRHardwareMismatchedSignId": {
    "message": "Incongruent transaction data. Please check the transaction details."
  },
  "QRHardwarePubkeyAccountOutOfRange": {
    "message": "No more accounts. If you would like to access another account unlisted below, please reconnect your hardware wallet and select it."
  },
  "QRHardwareScanInstructions": {
    "message": "Place the QR code in front of your camera. The screen is blurred, but it will not affect the reading."
  },
  "QRHardwareSignRequestCancel": {
    "message": "Reject"
  },
  "QRHardwareSignRequestDescription": {
    "message": "After you’ve signed with your wallet, click on 'Get Signature' to receive the signature"
  },
  "QRHardwareSignRequestGetSignature": {
    "message": "Get Signature"
  },
  "QRHardwareSignRequestSubtitle": {
    "message": "Scan the QR code with your wallet"
  },
  "QRHardwareSignRequestTitle": {
    "message": "Request Signature"
  },
  "QRHardwareUnknownQRCodeTitle": {
    "message": "Error"
  },
  "QRHardwareUnknownWalletQRCode": {
    "message": "Invalid QR code. Please scan the sync QR code of the hardware wallet."
  },
  "QRHardwareWalletImporterTitle": {
    "message": "Scan QR Code"
  },
  "QRHardwareWalletSteps1Description": {
    "message": "Connect an airgapped hardware wallet that communicates through QR-codes. Officially supported airgapped hardware wallets include:"
  },
  "QRHardwareWalletSteps1Title": {
    "message": "QR-based HW Wallet"
  },
  "QRHardwareWalletSteps2Description": {
    "message": "AirGap Vault & Ngrave (Coming Soon)"
  },
  "about": {
    "message": "About"
  },
  "aboutSettingsDescription": {
    "message": "Version, support center, and contact info"
  },
  "acceleratingATransaction": {
    "message": "* Accelerating a transaction by using a higher gas price increases its chances of getting processed by the network faster, but it is not always guaranteed."
  },
  "acceptTermsOfUse": {
    "message": "I have read and agree to the $1",
    "description": "$1 is the `terms` message"
  },
  "accessAndSpendNotice": {
    "message": "$1 may access and spend up to this max amount",
    "description": "$1 is the url of the site requesting ability to spend"
  },
  "accessingYourCamera": {
    "message": "Accessing your camera..."
  },
  "account": {
    "message": "Account"
  },
  "accountDetails": {
    "message": "Account details"
  },
  "accountName": {
    "message": "Account Name"
  },
  "accountNameDuplicate": {
    "message": "This account name already exists",
    "description": "This is an error message shown when the user enters a new account name that matches an existing account name"
  },
  "accountOptions": {
    "message": "Account Options"
  },
  "accountSelectionRequired": {
    "message": "You need to select an account!"
  },
  "active": {
    "message": "Active"
  },
  "activity": {
    "message": "Activity"
  },
  "activityLog": {
    "message": "Activity log"
  },
  "add": {
    "message": "Add"
  },
  "addANetwork": {
    "message": "Add a network"
  },
  "addANickname": {
    "message": "Add a nickname"
  },
  "addAcquiredTokens": {
    "message": "Add the tokens you've acquired using MetaMask"
  },
  "addAlias": {
    "message": "Add alias"
  },
  "addContact": {
    "message": "Add contact"
  },
  "addCustomToken": {
    "message": "Add Custom Token"
  },
  "addCustomTokenByContractAddress": {
    "message": "Can’t find a token? You can manually add any token by pasting its address. Token contract addresses can be found on $1.",
    "description": "$1 is a blockchain explorer for a specific network, e.g. Etherscan for Ethereum"
  },
  "addEthereumChainConfirmationDescription": {
    "message": "This will allow this network to be used within MetaMask."
  },
  "addEthereumChainConfirmationRisks": {
    "message": "MetaMask does not verify custom networks."
  },
  "addEthereumChainConfirmationRisksLearnMore": {
    "message": "Learn about $1.",
    "description": "$1 is a link with text that is provided by the 'addEthereumChainConfirmationRisksLearnMoreLink' key"
  },
  "addEthereumChainConfirmationRisksLearnMoreLink": {
    "message": "scams and network security risks",
    "description": "Link text for the 'addEthereumChainConfirmationRisksLearnMore' translation key"
  },
  "addEthereumChainConfirmationTitle": {
    "message": "Allow this site to add a network?"
  },
  "addFriendsAndAddresses": {
    "message": "Add friends and addresses you trust"
  },
  "addMemo": {
    "message": "Add memo"
  },
  "addNFT": {
    "message": "Add NFT"
  },
  "addNetwork": {
    "message": "Add Network"
  },
  "addSuggestedTokens": {
    "message": "Add Suggested Tokens"
  },
  "addToAddressBook": {
    "message": "Add to address book"
  },
  "addToAddressBookModalPlaceholder": {
    "message": "e.g. John D."
  },
  "addToken": {
    "message": "Add Token"
  },
  "address": {
    "message": "Address"
  },
  "addressBookIcon": {
    "message": "Address book icon"
  },
  "advanced": {
    "message": "Advanced"
  },
  "advancedBaseGasFeeToolTip": {
    "message": "When your transaction gets included in the block, any difference between your max base fee and the actual base fee will be refunded. Total amount is calculated as max base fee (in GWEI) * gas limit."
  },
  "advancedGasFeeModalTitle": {
    "message": "Advanced gas fee"
  },
  "advancedGasPriceTitle": {
    "message": "Gas price"
  },
  "advancedOptions": {
    "message": "Advanced Options"
  },
  "advancedPriorityFeeToolTip": {
    "message": "Priority fee (aka “miner tip”) goes directly to miners and incentivizes them to prioritize your transaction."
  },
  "advancedSettingsDescription": {
    "message": "Access developer features, download State Logs, Reset Account, setup test networks and custom RPC"
  },
  "affirmAgree": {
    "message": "I Agree"
  },
  "aggregatorFeeCost": {
    "message": "Aggregator network fee"
  },
  "alertDisableTooltip": {
    "message": "This can be changed in \"Settings > Alerts\""
  },
  "alertSettingsUnconnectedAccount": {
    "message": "Browsing a website with an unconnected account selected"
  },
  "alertSettingsUnconnectedAccountDescription": {
    "message": "This alert is shown in the popup when you are browsing a connected web3 site, but the currently selected account is not connected."
  },
  "alertSettingsWeb3ShimUsage": {
    "message": "When a website tries to use the removed window.web3 API"
  },
  "alertSettingsWeb3ShimUsageDescription": {
    "message": "This alert is shown in the popup when you are browsing a site that tries to use the removed window.web3 API, and may be broken as a result."
  },
  "alerts": {
    "message": "Alerts"
  },
  "alertsSettingsDescription": {
    "message": "Enable or disable each alert"
  },
  "allowExternalExtensionTo": {
    "message": "Allow this external extension to:"
  },
  "allowSpendToken": {
    "message": "Give permission to access your $1?",
    "description": "$1 is the symbol of the token that are requesting to spend"
  },
  "allowThisSiteTo": {
    "message": "Allow this site to:"
  },
  "allowWithdrawAndSpend": {
    "message": "Allow $1 to withdraw and spend up to the following amount:",
    "description": "The url of the site that requested permission to 'withdraw and spend'"
  },
  "amount": {
    "message": "Amount"
  },
  "appDescription": {
    "message": "An Ethereum Wallet in your Browser",
    "description": "The description of the application"
  },
  "appName": {
    "message": "MetaMask",
    "description": "The name of the application"
  },
  "appNameBeta": {
    "message": "MetaMask Beta",
    "description": "The name of the application (Beta)"
  },
  "appNameFlask": {
    "message": "MetaMask Flask",
    "description": "The name of the application (Flask)"
  },
  "approvalAndAggregatorTxFeeCost": {
    "message": "Approval and aggregator network fee"
  },
  "approvalTxGasCost": {
    "message": "Approval Tx Gas Cost"
  },
  "approve": {
    "message": "Approve spend limit"
  },
  "approveButtonText": {
    "message": "Approve"
  },
  "approveSpendLimit": {
    "message": "Approve $1 spend limit",
    "description": "The token symbol that is being approved"
  },
  "approved": {
    "message": "Approved"
  },
  "approvedAmountWithColon": {
    "message": "Approved amount:"
  },
  "asset": {
    "message": "Asset"
  },
  "assetOptions": {
    "message": "Asset options"
  },
  "assets": {
    "message": "Assets"
  },
  "attemptToCancel": {
    "message": "Attempt to Cancel?"
  },
  "attemptToCancelDescription": {
    "message": "Submitting this attempt does not guarantee your original transaction will be cancelled. If the cancellation attempt is successful, you will be charged the transaction fee above."
  },
  "attemptingConnect": {
    "message": "Attempting to connect to blockchain."
  },
  "attributions": {
    "message": "Attributions"
  },
  "authorizedPermissions": {
    "message": "You have authorized the following permissions"
  },
  "autoLockTimeLimit": {
    "message": "Auto-Lock Timer (minutes)"
  },
  "autoLockTimeLimitDescription": {
    "message": "Set the idle time in minutes before MetaMask will become locked."
  },
  "average": {
    "message": "Average"
  },
  "back": {
    "message": "Back"
  },
  "backToAll": {
    "message": "Back to All"
  },
  "backupApprovalInfo": {
    "message": "This secret code is required to recover your wallet in case you lose your device, forget your password, have to re-install MetaMask, or want to access your wallet on another device."
  },
  "backupApprovalNotice": {
    "message": "Backup your Secret Recovery Phrase to keep your wallet and funds secure."
  },
  "backupNow": {
    "message": "Backup now"
  },
  "balance": {
    "message": "Balance"
  },
  "balanceOutdated": {
    "message": "Balance may be outdated"
  },
  "baseFee": {
    "message": "Base fee"
  },
  "basic": {
    "message": "Basic"
  },
  "betaMetamaskDescription": {
    "message": "Trusted by millions, MetaMask is a secure wallet making the world of web3 accessible to all."
  },
  "betaMetamaskDescriptionExplanation": {
    "message": "Use this version to test upcoming features before they’re released. Your use and feedback helps us build the best version of MetaMask possible. Your use of MetaMask Beta is subject to our standard $1 as well as our $2. As a Beta, there may be an increased risk of bugs. By proceeding, you accept and acknowledge these risks, as well as those risks found in our Terms and Beta Terms.",
    "description": "$1 represents localization item betaMetamaskDescriptionExplanationTermsLinkText.  $2 represents localization item betaMetamaskDescriptionExplanationBetaTermsLinkText"
  },
  "betaMetamaskDescriptionExplanationBetaTermsLinkText": {
    "message": "Supplemental Beta Terms"
  },
  "betaMetamaskDescriptionExplanationTermsLinkText": {
    "message": "Terms"
  },
  "betaMetamaskVersion": {
    "message": "MetaMask Beta Version"
  },
  "betaWelcome": {
    "message": "Welcome to MetaMask Beta"
  },
  "blockExplorerAccountAction": {
    "message": "Account",
    "description": "This is used with viewOnEtherscan and viewInExplorer e.g View Account in Explorer"
  },
  "blockExplorerAssetAction": {
    "message": "Asset",
    "description": "This is used with viewOnEtherscan and viewInExplorer e.g View Asset in Explorer"
  },
  "blockExplorerSwapAction": {
    "message": "Swap",
    "description": "This is used with viewOnEtherscan e.g View Swap on Etherscan"
  },
  "blockExplorerUrl": {
    "message": "Block Explorer URL"
  },
  "blockExplorerUrlDefinition": {
    "message": "The URL used as the block explorer for this network."
  },
  "blockExplorerView": {
    "message": "View account at $1",
    "description": "$1 replaced by URL for custom block explorer"
  },
  "blockiesIdenticon": {
    "message": "Use Blockies Identicon"
  },
  "browserNotSupported": {
    "message": "Your Browser is not supported..."
  },
  "buildContactList": {
    "message": "Build your contact list"
  },
  "builtAroundTheWorld": {
    "message": "MetaMask is designed and built around the world."
  },
  "busy": {
    "message": "Busy"
  },
  "buy": {
    "message": "Buy"
  },
  "buyWithTransak": {
    "message": "Buy ETH with Transak"
  },
  "buyWithTransakDescription": {
    "message": "Transak supports debit card and bank transfers (depending on location) in 59+ countries. ETH deposits into your MetaMask account."
  },
  "buyWithWyre": {
    "message": "Buy ETH with Wyre"
  },
  "buyWithWyreDescription": {
    "message": "Wyre lets you use a debit card to deposit ETH right in to your MetaMask account."
  },
  "bytes": {
    "message": "Bytes"
  },
  "canToggleInSettings": {
    "message": "You can re-enable this notification in Settings -> Alerts."
  },
  "cancel": {
    "message": "Cancel"
  },
  "cancelEdit": {
    "message": "Cancel Edit"
  },
  "cancelPopoverTitle": {
    "message": "Cancel transaction"
  },
  "cancelSwap": {
    "message": "Cancel swap"
  },
  "cancelSpeedUp": {
    "message": "cancel or speed up a tranaction."
  },
  "cancellationGasFee": {
    "message": "Cancellation Gas Fee"
  },
  "cancelled": {
    "message": "Cancelled"
  },
  "chainId": {
    "message": "Chain ID"
  },
  "chainIdDefinition": {
    "message": "The chain ID used to sign transactions for this network."
  },
  "chainIdExistsErrorMsg": {
    "message": "This Chain ID is currently used by the $1 network."
  },
  "chromeRequiredForHardwareWallets": {
    "message": "You need to use MetaMask on Google Chrome in order to connect to your Hardware Wallet."
  },
  "clickToConnectLedgerViaWebHID": {
    "message": "Click here to connect your Ledger via WebHID",
    "description": "Text that can be clicked to open a browser popup for connecting the ledger device via webhid"
  },
  "clickToRevealSeed": {
    "message": "Click here to reveal secret words"
  },
  "close": {
    "message": "Close"
  },
  "confirm": {
    "message": "Confirm"
  },
  "confirmPassword": {
    "message": "Confirm password"
  },
  "confirmRecoveryPhrase": {
    "message": "Confirm Secret Recovery Phrase"
  },
  "confirmSecretBackupPhrase": {
    "message": "Confirm your Secret Recovery Phrase"
  },
  "confirmed": {
    "message": "Confirmed"
  },
  "confusableUnicode": {
    "message": "'$1' is similar to '$2'."
  },
  "confusableZeroWidthUnicode": {
    "message": "Zero-width character found."
  },
  "confusingEnsDomain": {
    "message": "We have detected a confusable character in the ENS name. Check the ENS name to avoid a potential scam."
  },
  "congratulations": {
    "message": "Congratulations"
  },
  "connect": {
    "message": "Connect"
  },
  "connectAccountOrCreate": {
    "message": "Connect account or create new"
  },
  "connectHardwareWallet": {
    "message": "Connect Hardware Wallet"
  },
  "connectManually": {
    "message": "Manually connect to current site"
  },
  "connectTo": {
    "message": "Connect to $1",
    "description": "$1 is the name/origin of a web3 site/application that the user can connect to metamask"
  },
  "connectToAll": {
    "message": "Connect to all your $1",
    "description": "$1 will be replaced by the translation of connectToAllAccounts"
  },
  "connectToAllAccounts": {
    "message": "accounts",
    "description": "will replace $1 in connectToAll, completing the sentence 'connect to all of your accounts', will be text that shows list of accounts on hover"
  },
  "connectToMultiple": {
    "message": "Connect to $1",
    "description": "$1 will be replaced by the translation of connectToMultipleNumberOfAccounts"
  },
  "connectToMultipleNumberOfAccounts": {
    "message": "$1 accounts",
    "description": "$1 is the number of accounts to which the web3 site/application is asking to connect; this will substitute $1 in connectToMultiple"
  },
  "connectWithMetaMask": {
    "message": "Connect With MetaMask"
  },
  "connectedAccountsDescriptionPlural": {
    "message": "You have $1 accounts connected to this site.",
    "description": "$1 is the number of accounts"
  },
  "connectedAccountsDescriptionSingular": {
    "message": "You have 1 account connected to this site."
  },
  "connectedAccountsEmptyDescription": {
    "message": "MetaMask is not connected to this site. To connect to a web3 site, find and click the connect button."
  },
  "connectedSites": {
    "message": "Connected sites"
  },
  "connectedSitesDescription": {
    "message": "$1 is connected to these sites. They can view your account address.",
    "description": "$1 is the account name"
  },
  "connectedSitesEmptyDescription": {
    "message": "$1 is not connected to any sites.",
    "description": "$1 is the account name"
  },
  "connecting": {
    "message": "Connecting..."
  },
  "connectingTo": {
    "message": "Connecting to $1"
  },
  "connectingToGoerli": {
    "message": "Connecting to Goerli Test Network"
  },
  "connectingToKovan": {
    "message": "Connecting to Kovan Test Network"
  },
  "connectingToMainnet": {
    "message": "Connecting to Ethereum Mainnet"
  },
  "connectingToRinkeby": {
    "message": "Connecting to Rinkeby Test Network"
  },
  "connectingToRopsten": {
    "message": "Connecting to Ropsten Test Network"
  },
  "contactUs": {
    "message": "Contact us"
  },
  "contacts": {
    "message": "Contacts"
  },
  "contactsSettingsDescription": {
    "message": "Add, edit, remove, and manage your contacts"
  },
  "continue": {
    "message": "Continue"
  },
  "continueToTransak": {
    "message": "Continue to Transak"
  },
  "continueToWyre": {
    "message": "Continue to Wyre"
  },
  "contract": {
    "message": "Contract"
  },
  "contractAddress": {
    "message": "Contract address"
  },
  "contractAddressError": {
    "message": "You are sending tokens to the token's contract address. This may result in the loss of these tokens."
  },
  "contractDeployment": {
    "message": "Contract Deployment"
  },
  "contractInteraction": {
    "message": "Contract Interaction"
  },
  "copiedExclamation": {
    "message": "Copied!"
  },
  "copyAddress": {
    "message": "Copy address to clipboard"
  },
  "copyPrivateKey": {
    "message": "This is your private key (click to copy)"
  },
  "copyRawTransactionData": {
    "message": "Copy raw transaction data"
  },
  "copyToClipboard": {
    "message": "Copy to clipboard"
  },
  "copyTransactionId": {
    "message": "Copy Transaction ID"
  },
  "create": {
    "message": "Create"
  },
  "createAWallet": {
    "message": "Create a Wallet"
  },
  "createAccount": {
    "message": "Create Account"
  },
  "createNewWallet": {
    "message": "Create a new wallet"
  },
  "createPassword": {
    "message": "Create Password"
  },
  "currencyConversion": {
    "message": "Currency Conversion"
  },
  "currencySymbol": {
    "message": "Currency Symbol"
  },
  "currencySymbolDefinition": {
    "message": "The ticker symbol displayed for this network’s currency."
  },
  "currentAccountNotConnected": {
    "message": "Your current account is not connected"
  },
  "currentExtension": {
    "message": "Current extension page"
  },
  "currentLanguage": {
    "message": "Current Language"
  },
  "currentTitle": {
    "message": "Current:"
  },
  "currentlyUnavailable": {
    "message": "Unavailable on this network"
  },
  "custom": {
    "message": "Advanced"
  },
  "customGas": {
    "message": "Customize Gas"
  },
  "customGasSettingToolTipMessage": {
    "message": "Use $1 to customise the gas price. This can be confusing if you aren’t familiar. Interact at your own risk.",
    "description": "$1 is key 'advanced' (text: 'Advanced') separated here so that it can be passed in with bold fontweight"
  },
  "customGasSubTitle": {
    "message": "Increasing fee may decrease processing times, but it is not guaranteed."
  },
  "customSpendLimit": {
    "message": "Custom Spend Limit"
  },
  "customToken": {
    "message": "Custom Token"
  },
  "customerSupport": {
    "message": "customer support"
  },
  "dappSuggested": {
    "message": "Site suggested"
  },
  "dappSuggestedGasSettingToolTipMessage": {
    "message": "$1 has suggested this price.",
    "description": "$1 is url for the dapp that has suggested gas settings"
  },
  "dappSuggestedShortLabel": {
    "message": "Site"
  },
  "dappSuggestedTooltip": {
    "message": "$1 has recommended this price.",
    "description": "$1 represents the Dapp's origin"
  },
  "data": {
    "message": "Data"
  },
  "dataBackupFoundInfo": {
    "message": "Some of your account data was backed up during a previous installation of MetaMask. This could include your settings, contacts, and tokens. Would you like to restore this data now?"
  },
  "dataHex": {
    "message": "Hex"
  },
  "decimal": {
    "message": "Token Decimal"
  },
  "decimalsMustZerotoTen": {
    "message": "Decimals must be at least 0, and not over 36."
  },
  "decrypt": {
    "message": "Decrypt"
  },
  "decryptCopy": {
    "message": "Copy encrypted message"
  },
  "decryptInlineError": {
    "message": "This message cannot be decrypted due to error: $1",
    "description": "$1 is error message"
  },
  "decryptMessageNotice": {
    "message": "$1 would like to read this message to complete your action",
    "description": "$1 is the web3 site name"
  },
  "decryptMetamask": {
    "message": "Decrypt message"
  },
  "decryptRequest": {
    "message": "Decrypt request"
  },
  "delete": {
    "message": "Delete"
  },
  "deleteAccount": {
    "message": "Delete Account"
  },
  "deleteNetwork": {
    "message": "Delete Network?"
  },
  "deleteNetworkDescription": {
    "message": "Are you sure you want to delete this network?"
  },
  "depositEther": {
    "message": "Deposit Ether"
  },
  "description": {
    "message": "Description"
  },
  "details": {
    "message": "Details"
  },
  "directDepositEther": {
    "message": "Directly Deposit Ether"
  },
  "directDepositEtherExplainer": {
    "message": "If you already have some Ether, the quickest way to get Ether in your new wallet by direct deposit."
  },
  "disconnect": {
    "message": "Disconnect"
  },
  "disconnectAllAccounts": {
    "message": "Disconnect all accounts"
  },
  "disconnectAllAccountsConfirmationDescription": {
    "message": "Are you sure you want to disconnect? You may lose site functionality."
  },
  "disconnectPrompt": {
    "message": "Disconnect $1"
  },
  "disconnectThisAccount": {
    "message": "Disconnect this account"
  },
  "dismiss": {
    "message": "Dismiss"
  },
  "dismissReminderDescriptionField": {
    "message": "Turn this on to dismiss the Secret Recovery Phrase backup reminder message. We highly recommend that you back up your Secret Recovery Phrase to avoid loss of funds"
  },
  "dismissReminderField": {
    "message": "Dismiss Secret Recovery Phrase backup reminder"
  },
  "domain": {
    "message": "Domain"
  },
  "done": {
    "message": "Done"
  },
  "dontShowThisAgain": {
    "message": "Don't show this again"
  },
  "downloadGoogleChrome": {
    "message": "Download Google Chrome"
  },
  "downloadSecretBackup": {
    "message": "Download this Secret Recovery Phrase and keep it stored safely on an external encrypted hard drive or storage medium."
  },
  "downloadStateLogs": {
    "message": "Download State Logs"
  },
  "dropped": {
    "message": "Dropped"
  },
  "edit": {
    "message": "Edit"
  },
  "editANickname": {
    "message": "Edit nickname"
  },
  "editAddressNickname": {
    "message": "Edit address nickname"
  },
  "editContact": {
    "message": "Edit Contact"
  },
  "editGasEducationButtonText": {
    "message": "How should I choose?"
  },
  "editGasEducationHighExplanation": {
    "message": "This is best for time sensitive transactions (like Swaps) as it increases the likelihood of a successful transaction. If a Swap takes too long to process it may fail and result in losing some of your gas fee."
  },
  "editGasEducationLowExplanation": {
    "message": "A lower gas fee should only be used when processing time is less important. Lower fees make it hard predict when (or if) your transaction will be successful."
  },
  "editGasEducationMediumExplanation": {
    "message": "A medium gas fee is good for sending, withdrawing or other non-time sensitive transactions. This setting will most often result in a successful transaction."
  },
  "editGasEducationModalIntro": {
    "message": "Selecting the right gas fee depends on the type of transaction and how important it is to you."
  },
  "editGasEducationModalTitle": {
    "message": "How to choose?"
  },
  "editGasFeeModalTitle": {
    "message": "Edit gas fee"
  },
  "editGasHigh": {
    "message": "High"
  },
  "editGasLimitOutOfBounds": {
    "message": "Gas limit must be at least $1"
  },
  "editGasLimitOutOfBoundsV2": {
    "message": "Gas limit must be greater than $1 and less than $2",
    "description": "$1 is the minimum limit for gas and $2 is the maximum limit"
  },
  "editGasLimitTooltip": {
    "message": "Gas limit is the maximum units of gas you are willing to use. Units of gas are a multiplier to “Max priority fee” and “Max fee”."
  },
  "editGasLow": {
    "message": "Low"
  },
  "editGasMaxBaseFeeGWEIImbalance": {
    "message": "Max base fee cannot be lower than priority fee"
  },
  "editGasMaxBaseFeeHigh": {
    "message": "Max base fee is higher than necessary"
  },
  "editGasMaxBaseFeeLow": {
    "message": "Max base fee is low for current network conditions"
  },
  "editGasMaxBaseFeeMultiplierImbalance": {
    "message": "Multiplier is low relative to Priority fee"
  },
  "editGasMaxFeeHigh": {
    "message": "Max fee is higher than necessary"
  },
  "editGasMaxFeeLow": {
    "message": "Max fee too low for network conditions"
  },
  "editGasMaxFeePriorityImbalance": {
    "message": "Max fee cannot be lower than max priority fee"
  },
  "editGasMaxFeeTooltip": {
    "message": "The max fee is the most you’ll pay (base fee + priority fee)."
  },
  "editGasMaxPriorityFeeBelowMinimum": {
    "message": "Max priority fee must be greater than 0 GWEI"
  },
  "editGasMaxPriorityFeeBelowMinimumV2": {
    "message": "Priority fee must be greater than 0."
  },
  "editGasMaxPriorityFeeHigh": {
    "message": "Max priority fee is higher than necessary. You may pay more than needed."
  },
  "editGasMaxPriorityFeeHighV2": {
    "message": "Priority fee is higher than necessary. You may pay more than needed"
  },
  "editGasMaxPriorityFeeLow": {
    "message": "Max priority fee is low for current network conditions"
  },
  "editGasMaxPriorityFeeLowV2": {
    "message": "Priority fee is low for current network conditions"
  },
  "editGasMaxPriorityFeeTooltip": {
    "message": "Max priority fee (aka “miner tip”) goes directly to miners and incentivizes them to prioritize your transaction. You’ll most often pay your max setting"
  },
  "editGasMedium": {
    "message": "Medium"
  },
  "editGasPriceTooLow": {
    "message": "Gas price must be greater than 0"
  },
  "editGasPriceTooltip": {
    "message": "This network requires a “Gas price” field when submitting a transaction. Gas price is the amount you will pay pay per unit of gas."
  },
  "editGasSubTextAmountLabel": {
    "message": "Max amount:",
    "description": "This is meant to be used as the $1 substitution editGasSubTextAmount"
  },
  "editGasSubTextFeeLabel": {
    "message": "Max fee:"
  },
  "editGasTitle": {
    "message": "Edit priority"
  },
  "editGasTooLow": {
    "message": "Unknown processing time"
  },
  "editGasTooLowTooltip": {
    "message": "Your max fee or max priority fee may be low for current market conditions. We don't know when (or if) your transaction will be processed. "
  },
  "editGasTooLowWarningTooltip": {
    "message": "This lowers your maximum fee but if network traffic increases your transaction may be delayed or fail."
  },
  "editInGwei": {
    "message": "Edit in GWEI"
  },
  "editInMultiplier": {
    "message": "Edit in multiplier"
  },
  "editNonceField": {
    "message": "Edit Nonce"
  },
  "editNonceMessage": {
    "message": "This is an advanced feature, use cautiously."
  },
  "editPermission": {
    "message": "Edit Permission"
  },
  "enableAutoDetect": {
    "message": " Enable Autodetect"
  },
  "enableFromSettings": {
    "message": " Enable it from Settings."
  },
  "enableSmartTransactions": {
    "message": "Enable smart transactions"
  },
  "enableOpenSeaAPI": {
    "message": "Enable OpenSea API"
  },
  "enableOpenSeaAPIDescription": {
    "message": "Use OpenSea's API to fetch NFT data. NFT auto-detection relies on OpenSea's API, and will not be available when this is turned off."
  },
  "enableToken": {
    "message": "enable $1",
    "description": "$1 is a token symbol, e.g. ETH"
  },
  "encryptionPublicKeyNotice": {
    "message": "$1 would like your public encryption key. By consenting, this site will be able to compose encrypted messages to you.",
    "description": "$1 is the web3 site name"
  },
  "encryptionPublicKeyRequest": {
    "message": "Request encryption public key"
  },
  "endOfFlowMessage1": {
    "message": "You passed the test - keep your Secret Recovery Phrase safe, it's your responsibility!"
  },
  "endOfFlowMessage10": {
    "message": "All Done"
  },
  "endOfFlowMessage2": {
    "message": "Tips on storing it safely"
  },
  "endOfFlowMessage3": {
    "message": "Save a backup in multiple places."
  },
  "endOfFlowMessage4": {
    "message": "Never share the phrase with anyone."
  },
  "endOfFlowMessage5": {
    "message": "Be careful of phishing! MetaMask will never spontaneously ask for your Secret Recovery Phrase."
  },
  "endOfFlowMessage6": {
    "message": "If you need to back up your Secret Recovery Phrase again, you can find it in Settings -> Security."
  },
  "endOfFlowMessage7": {
    "message": "If you ever have questions or see something fishy, contact our support $1.",
    "description": "$1 is a clickable link with text defined by the 'here' key. The link will open to a form where users can file support tickets."
  },
  "endOfFlowMessage8": {
    "message": "MetaMask cannot recover your Secret Recovery Phrase."
  },
  "endOfFlowMessage9": {
    "message": "Learn more."
  },
  "endpointReturnedDifferentChainId": {
    "message": "The endpoint returned a different chain ID: $1",
    "description": "$1 is the return value of eth_chainId from an RPC endpoint"
  },
  "ensIllegalCharacter": {
    "message": "Illegal Character for ENS."
  },
  "ensNotFoundOnCurrentNetwork": {
    "message": "ENS name not found on the current network. Try switching to Ethereum Mainnet."
  },
  "ensNotSupportedOnNetwork": {
    "message": "Network does not support ENS"
  },
  "ensRegistrationError": {
    "message": "Error in ENS name registration"
  },
  "ensUnknownError": {
    "message": "ENS Lookup failed."
  },
  "enterAnAlias": {
    "message": "Enter an alias"
  },
  "enterMaxSpendLimit": {
    "message": "Enter Max Spend Limit"
  },
  "enterPassword": {
    "message": "Enter password"
  },
  "enterPasswordContinue": {
    "message": "Enter password to continue"
  },
  "errorCode": {
    "message": "Code: $1",
    "description": "Displayed error code for debugging purposes. $1 is the error code"
  },
  "errorDetails": {
    "message": "Error Details",
    "description": "Title for collapsible section that displays error details for debugging purposes"
  },
  "errorMessage": {
    "message": "Message: $1",
    "description": "Displayed error message for debugging purposes. $1 is the error message"
  },
  "errorName": {
    "message": "Code: $1",
    "description": "Displayed error name for debugging purposes. $1 is the error name"
  },
  "errorPageMessage": {
    "message": "Try again by reloading the page, or contact support $1.",
    "description": "Message displayed on generic error page in the fullscreen or notification UI, $1 is a clickable link with text defined by the 'here' key. The link will open to a form where users can file support tickets."
  },
  "errorPagePopupMessage": {
    "message": "Try again by closing and reopening the popup, or contact support $1.",
    "description": "Message displayed on generic error page in the popup UI, $1 is a clickable link with text defined by the 'here' key. The link will open to a form where users can file support tickets."
  },
  "errorPageTitle": {
    "message": "MetaMask encountered an error",
    "description": "Title of generic error page"
  },
  "errorStack": {
    "message": "Stack:",
    "description": "Title for error stack, which is displayed for debugging purposes"
  },
  "estimatedProcessingTimes": {
    "message": "Estimated Processing Times"
  },
  "ethGasPriceFetchWarning": {
    "message": "Backup gas price is provided as the main gas estimation service is unavailable right now."
  },
  "eth_accounts": {
    "message": "See address, account balance, activity and initiate transactions",
    "description": "The description for the `eth_accounts` permission"
  },
  "ethereumPublicAddress": {
    "message": "Ethereum Public Address"
  },
  "etherscan": {
    "message": "Etherscan"
  },
  "etherscanView": {
    "message": "View account on Etherscan"
  },
  "etherscanViewOn": {
    "message": "View on Etherscan"
  },
  "expandView": {
    "message": "Expand view"
  },
  "experimental": {
    "message": "Experimental"
  },
  "experimentalSettingsDescription": {
    "message": "Token detection & more"
  },
  "exportPrivateKey": {
    "message": "Export Private Key"
  },
  "externalExtension": {
    "message": "External Extension"
  },
  "extraApprovalGas": {
    "message": "+$1 approval gas",
    "description": "Expresses an additional gas amount the user will have to pay, on top of some other displayed amount. $1 is a decimal amount of gas"
  },
  "failed": {
    "message": "Failed"
  },
  "failedToFetchChainId": {
    "message": "Could not fetch chain ID. Is your RPC URL correct?"
  },
  "failureMessage": {
    "message": "Something went wrong, and we were unable to complete the action"
  },
  "fakeTokenWarning": {
    "message": "Anyone can create a token, including creating fake versions of existing tokens. Learn more about $1"
  },
  "fast": {
    "message": "Fast"
  },
  "fastest": {
    "message": "Fastest"
  },
  "feeAssociatedRequest": {
    "message": "A fee is associated with this request."
  },
  "fiat": {
    "message": "Fiat",
    "description": "Exchange type"
  },
  "fileImportFail": {
    "message": "File import not working? Click here!",
    "description": "Helps user import their account from a JSON file"
  },
  "flaskExperimentalText1": {
    "message": "Using Flask can greatly increase your risk of fund loss:"
  },
  "flaskExperimentalText2": {
    "message": "if you use it to install non-trustworthy Snaps"
  },
  "flaskExperimentalText3": {
    "message": "if you do not review confirmations before approving changes"
  },
  "flaskExperimentalText4": {
    "message": "if you interact with unfamiliar smart contracts"
  },
  "flaskExperimentalText5": {
    "message": "Using Flask gives you much greater discretion in using the power of MetaMask, and that discretion is yours. Do you accept these risks as well as extra responsibility for your wallet's safety?"
  },
  "flaskSnapSettingsCardButtonCta": {
    "message": "See details",
    "description": "Call to action a user can take to see more information about the Snap that is installed"
  },
  "flaskSnapSettingsCardDateAddedOn": {
    "message": "Added on",
    "description": "Start of the sentence describing when and where snap was added"
  },
  "flaskSnapSettingsCardFrom": {
    "message": "from",
    "description": "Part of the sentence describing when and where snap was added"
  },
  "followUsOnTwitter": {
    "message": "Follow us on Twitter"
  },
  "forbiddenIpfsGateway": {
    "message": "Forbidden IPFS Gateway: Please specify a CID gateway"
  },
  "forgetDevice": {
    "message": "Forget this device"
  },
  "from": {
    "message": "From"
  },
  "fromAddress": {
    "message": "From: $1",
    "description": "$1 is the address to include in the From label. It is typically shortened first using shortenAddress"
  },
  "functionApprove": {
    "message": "Function: Approve"
  },
  "functionType": {
    "message": "Function Type"
  },
  "gasDisplayAcknowledgeDappButtonText": {
    "message": "Edit suggested gas fee"
  },
  "gasDisplayDappWarning": {
    "message": "This gas fee has been suggested by $1. Overriding this may cause a problem with your transaction. Please reach out to $1 if you have questions.",
    "description": "$1 represents the Dapp's origin"
  },
  "gasEstimatesUnavailableWarning": {
    "message": "Our low, medium and high estimates are not available."
  },
  "gasLimit": {
    "message": "Gas Limit"
  },
  "gasLimitInfoTooltipContent": {
    "message": "Gas limit is the maximum amount of units of gas you are willing to spend."
  },
  "gasLimitTooLow": {
    "message": "Gas limit must be at least 21000"
  },
  "gasLimitTooLowWithDynamicFee": {
    "message": "Gas limit must be at least $1",
    "description": "$1 is the custom gas limit, in decimal."
  },
  "gasLimitV2": {
    "message": "Gas limit"
  },
  "gasOption": {
    "message": "Gas option"
  },
  "gasPrice": {
    "message": "Gas Price (GWEI)"
  },
  "gasPriceExcessive": {
    "message": "Your gas fee is set unnecessarily high. Consider lowering the amount."
  },
  "gasPriceExcessiveInput": {
    "message": "Gas Price Is Excessive"
  },
  "gasPriceExtremelyLow": {
    "message": "Gas Price Extremely Low"
  },
  "gasPriceFetchFailed": {
    "message": "Gas price estimation failed due to network error."
  },
  "gasPriceInfoTooltipContent": {
    "message": "Gas price specifies the amount of Ether you are willing to pay for each unit of gas."
  },
  "gasTimingHoursShort": {
    "message": "$1 hrs",
    "description": "$1 represents a number of hours"
  },
  "gasTimingMinutes": {
    "message": "$1 minutes",
    "description": "$1 represents a number of minutes"
  },
  "gasTimingMinutesShort": {
    "message": "$1 min",
    "description": "$1 represents a number of minutes"
  },
  "gasTimingNegative": {
    "message": "Maybe in $1",
    "description": "$1 represents an amount of time"
  },
  "gasTimingPositive": {
    "message": "Likely in < $1",
    "description": "$1 represents an amount of time"
  },
  "gasTimingSeconds": {
    "message": "$1 seconds",
    "description": "$1 represents a number of seconds"
  },
  "gasTimingSecondsShort": {
    "message": "$1 sec",
    "description": "$1 represents a number of seconds"
  },
  "gasTimingVeryPositive": {
    "message": "Very likely in < $1",
    "description": "$1 represents an amount of time"
  },
  "gasUsed": {
    "message": "Gas Used"
  },
  "gdprMessage": {
    "message": "This data is aggregated and is therefore anonymous for the purposes of General Data Protection Regulation (EU) 2016/679. For more information in relation to our privacy practices, please see our $1.",
    "description": "$1 refers to the gdprMessagePrivacyPolicy message, the translation of which is meant to be used exclusively in the context of gdprMessage"
  },
  "gdprMessagePrivacyPolicy": {
    "message": "Privacy Policy here",
    "description": "this translation is intended to be exclusively used as the replacement for the $1 in the gdprMessage translation"
  },
  "general": {
    "message": "General"
  },
  "generalSettingsDescription": {
    "message": "Currency conversion, primary currency, language, blockies identicon"
  },
  "getEther": {
    "message": "Get Ether"
  },
  "getEtherFromFaucet": {
    "message": "Get Ether from a faucet for the $1",
    "description": "Displays network name for Ether faucet"
  },
  "getStarted": {
    "message": "Get Started"
  },
  "goBack": {
    "message": "Go Back"
  },
  "goerli": {
    "message": "Goerli Test Network"
  },
  "grantedToWithColon": {
    "message": "Granted to:"
  },
  "happyToSeeYou": {
    "message": "We’re happy to see you."
  },
  "hardware": {
    "message": "Hardware"
  },
  "hardwareWalletConnected": {
    "message": "Hardware wallet connected"
  },
  "hardwareWalletLegacyDescription": {
    "message": "(legacy)",
    "description": "Text representing the MEW path"
  },
  "hardwareWalletSupportLinkConversion": {
    "message": "click here"
  },
  "hardwareWallets": {
    "message": "Connect a hardware wallet"
  },
  "hardwareWalletsMsg": {
    "message": "Select a hardware wallet you'd like to use with MetaMask."
  },
  "here": {
    "message": "here",
    "description": "as in -click here- for more information (goes with troubleTokenBalances)"
  },
  "hexData": {
    "message": "Hex Data"
  },
  "hide": {
    "message": "Hide"
  },
  "hideTokenPrompt": {
    "message": "Hide Token?"
  },
  "hideTokenSymbol": {
    "message": "Hide $1",
    "description": "$1 is the symbol for a token (e.g. 'DAI')"
  },
  "hideZeroBalanceTokens": {
    "message": "Hide Tokens Without Balance"
  },
  "high": {
    "message": "Aggressive"
  },
  "highGasSettingToolTipDialog": {
    "message": "High probability, even in volatile markets"
  },
  "highGasSettingToolTipMessage": {
    "message": "Use $1 to cover surges in network traffic due to things like popular NFT drops.",
    "description": "$1 is key 'high' (text: 'Aggressive') separated here so that it can be passed in with bold fontweight"
  },
  "highLowercase": {
    "message": "high"
  },
  "history": {
    "message": "History"
  },
  "id": {
    "message": "ID"
  },
  "import": {
    "message": "Import",
    "description": "Button to import an account from a selected file"
  },
  "importAccount": {
    "message": "Import Account"
  },
  "importAccountError": {
    "message": "Error importing account."
  },
  "importAccountLinkText": {
    "message": "import using Secret Recovery Phrase"
  },
  "importAccountMsg": {
    "message": "Imported accounts will not be associated with your originally created MetaMask account Secret Recovery Phrase. Learn more about imported accounts"
  },
  "importAccountSeedPhrase": {
    "message": "Import a wallet with Secret Recovery Phrase"
  },
  "importAccountText": {
    "message": "or $1",
    "description": "$1 represents the text from `importAccountLinkText` as a link"
  },
  "importExistingWalletDescription": {
    "message": "Enter your Secret Recovery Phrase (aka Seed Phrase) that you were given when you created your wallet. $1",
    "description": "$1 is the words 'Learn More' from key 'learnMore', separated here so that it can be added as a link"
  },
  "importExistingWalletTitle": {
    "message": "Import existing wallet with Secret Recovery Phrase"
  },
  "importMyWallet": {
    "message": "Import My Wallet"
  },
  "importNFTs": {
    "message": "Import NFTs"
  },
  "importTokenQuestion": {
    "message": "Import token?"
  },
  "importTokenWarning": {
    "message": "Anyone can create a token with any name, including fake versions of existing tokens. Add and trade at your own risk!"
  },
  "importTokens": {
    "message": "import tokens"
  },
  "importTokensCamelCase": {
    "message": "Import Tokens"
  },
  "importWallet": {
    "message": "Import wallet"
  },
  "importYourExisting": {
    "message": "Import your existing wallet using a Secret Recovery Phrase"
  },
  "imported": {
    "message": "Imported",
    "description": "status showing that an account has been fully loaded into the keyring"
  },
  "infuraBlockedNotification": {
    "message": "MetaMask is unable to connect to the blockchain host. Review possible reasons $1.",
    "description": "$1 is a clickable link with with text defined by the 'here' key"
  },
  "initialTransactionConfirmed": {
    "message": "Your initial transaction was confirmed by the network. Click OK to go back."
  },
  "insufficientBalance": {
    "message": "Insufficient balance."
  },
  "insufficientFunds": {
    "message": "Insufficient funds."
  },
  "insufficientFundsForGas": {
    "message": "Insufficient funds for gas"
  },
  "insufficientTokens": {
    "message": "Insufficient tokens."
  },
  "invalidAddress": {
    "message": "Invalid address"
  },
  "invalidAddressRecipient": {
    "message": "Recipient address is invalid"
  },
  "invalidAddressRecipientNotEthNetwork": {
    "message": "Not ETH network, set to lowercase"
  },
  "invalidBlockExplorerURL": {
    "message": "Invalid Block Explorer URL"
  },
  "invalidChainIdTooBig": {
    "message": "Invalid chain ID. The chain ID is too big."
  },
  "invalidCustomNetworkAlertContent1": {
    "message": "The chain ID for custom network '$1' has to be re-entered.",
    "description": "$1 is the name/identifier of the network."
  },
  "invalidCustomNetworkAlertContent2": {
    "message": "To protect you from malicious or faulty network providers, chain IDs are now required for all custom networks."
  },
  "invalidCustomNetworkAlertContent3": {
    "message": "Go to Settings > Network and enter the chain ID. You can find the chain IDs of most popular networks on $1.",
    "description": "$1 is a link to https://chainid.network"
  },
  "invalidCustomNetworkAlertTitle": {
    "message": "Invalid Custom Network"
  },
  "invalidHexNumber": {
    "message": "Invalid hexadecimal number."
  },
  "invalidHexNumberLeadingZeros": {
    "message": "Invalid hexadecimal number. Remove any leading zeros."
  },
  "invalidIpfsGateway": {
    "message": "Invalid IPFS Gateway: The value must be a valid URL"
  },
  "invalidNumber": {
    "message": "Invalid number. Enter a decimal or '0x'-prefixed hexadecimal number."
  },
  "invalidNumberLeadingZeros": {
    "message": "Invalid number. Remove any leading zeros."
  },
  "invalidRPC": {
    "message": "Invalid RPC URL"
  },
  "invalidSeedPhrase": {
    "message": "Invalid Secret Recovery Phrase"
  },
  "ipfsGateway": {
    "message": "IPFS Gateway"
  },
  "ipfsGatewayDescription": {
    "message": "Enter the URL of the IPFS CID gateway to use for ENS content resolution."
  },
  "jsDeliver": {
    "message": "jsDeliver"
  },
  "jsonFile": {
    "message": "JSON File",
    "description": "format for importing an account"
  },
  "keystone": {
    "message": "Keystone"
  },
  "keystoneTutorial": {
    "message": " (Tutorials)"
  },
  "knownAddressRecipient": {
    "message": "Known contract address."
  },
  "knownTokenWarning": {
    "message": "This action will edit tokens that are already listed in your wallet, which can be used to phish you. Only approve if you are certain that you mean to change what these tokens represent."
  },
  "kovan": {
    "message": "Kovan Test Network"
  },
  "lastConnected": {
    "message": "Last Connected"
  },
  "layer1Fees": {
    "message": "Layer 1 fees"
  },
  "learmMoreAboutGas": {
    "message": "Want to $1 about gas?"
  },
  "learnCancelSpeeedup": {
    "message": "Learn how to $1",
    "description": "$1 is link to cancel or speed up transactions"
  },
  "learnMore": {
    "message": "learn more"
  },
<<<<<<< HEAD
  "learnMoreWithDot": {
    "message": "Learn more."
=======
  "learnMoreUpperCase": {
    "message": "Learn more"
>>>>>>> d990cb5e
  },
  "learnScamRisk": {
    "message": "scams and security risks."
  },
  "ledgerAccountRestriction": {
    "message": "You need to make use your last account before you can add a new one."
  },
  "ledgerConnectionInstructionCloseOtherApps": {
    "message": "Close any other software connected to your device and then click here to refresh."
  },
  "ledgerConnectionInstructionHeader": {
    "message": "Prior to clicking confirm:"
  },
  "ledgerConnectionInstructionStepFour": {
    "message": "Enable \"smart contract data\" or \"blind signing\" on your Ledger device"
  },
  "ledgerConnectionInstructionStepOne": {
    "message": "Enable Use Ledger Live under Settings > Advanced"
  },
  "ledgerConnectionInstructionStepThree": {
    "message": "Plug in your Ledger device and select the Ethereum app"
  },
  "ledgerConnectionInstructionStepTwo": {
    "message": "Open and unlock Ledger Live App"
  },
  "ledgerConnectionPreferenceDescription": {
    "message": "Customize how you connect your Ledger to MetaMask. $1 is recommended, but other options are available. Read more here: $2",
    "description": "A description that appears above a dropdown where users can select between up to three options - Ledger Live, U2F or WebHID - depending on what is supported in their browser. $1 is the recommended browser option, it will be either WebHID or U2f. $2 is a link to an article where users can learn more, but will be the translation of the learnMore message."
  },
  "ledgerDeviceOpenFailureMessage": {
    "message": "The Ledger device failed to open. Your Ledger might be connected to other software. Please close Ledger Live or other applications connected to your Ledger device, and try to connect again."
  },
  "ledgerLive": {
    "message": "Ledger Live",
    "description": "The name of a desktop app that can be used with your ledger device. We can also use it to connect a users Ledger device to MetaMask."
  },
  "ledgerLiveApp": {
    "message": "Ledger Live App"
  },
  "ledgerLocked": {
    "message": "Cannot connect to Ledger device. Please make sure your device is unlocked and Ethereum app is opened."
  },
  "ledgerTimeout": {
    "message": "Ledger Live is taking too long to respond or connection timeout. Make sure Ledger Live app is opened and your device is unlocked."
  },
  "ledgerTransportChangeWarning": {
    "message": "If your Ledger Live app is open, please disconnect any open Ledger Live connection and close the Ledger Live app."
  },
  "ledgerWebHIDNotConnectedErrorMessage": {
    "message": "The ledger device was not connected. If you wish to connect your Ledger, please click 'Continue' again and approve HID connection",
    "description": "An error message shown to the user during the hardware connect flow."
  },
  "letsGoSetUp": {
    "message": "Yes, let’s get set up!"
  },
  "likeToImportTokens": {
    "message": "Would you like to import these tokens?"
  },
  "link": {
    "message": "Link"
  },
  "links": {
    "message": "Links"
  },
  "loadMore": {
    "message": "Load More"
  },
  "loading": {
    "message": "Loading..."
  },
  "loadingTokens": {
    "message": "Loading Tokens..."
  },
  "localhost": {
    "message": "Localhost 8545"
  },
  "lock": {
    "message": "Lock"
  },
  "lockTimeTooGreat": {
    "message": "Lock time is too great"
  },
  "low": {
    "message": "Low"
  },
  "lowGasSettingToolTipMessage": {
    "message": "Use $1 to wait for a cheaper price. Time estimates are much less accurate as prices are somewhat unpredicible.",
    "description": "$1 is key 'low' separated here so that it can be passed in with bold fontweight"
  },
  "lowLowercase": {
    "message": "low"
  },
  "lowPriorityMessage": {
    "message": "Future transactions will queue after this one. This price was last seen was some time ago."
  },
  "mainnet": {
    "message": "Ethereum Mainnet"
  },
  "makeAnotherSwap": {
    "message": "Create a new swap"
  },
  "makeSureNoOneWatching": {
    "message": "Make sure no one is watching your screen",
    "description": "Warning to users to be care while creating and saving their new Secret Recovery Phrase"
  },
  "max": {
    "message": "Max"
  },
  "maxBaseFee": {
    "message": "Max base fee"
  },
  "maxFee": {
    "message": "Max fee"
  },
  "maxPriorityFee": {
    "message": "Max priority fee"
  },
  "medium": {
    "message": "Market"
  },
  "mediumGasSettingToolTipMessage": {
    "message": "Use $1 for fast processing at current market price.",
    "description": "$1 is key 'medium' (text: 'Market') separated here so that it can be passed in with bold fontweight"
  },
  "memo": {
    "message": "memo"
  },
  "memorizePhrase": {
    "message": "Memorize this phrase."
  },
  "message": {
    "message": "Message"
  },
  "metaMaskConnectStatusParagraphOne": {
    "message": "You now have more control over your account connections in MetaMask."
  },
  "metaMaskConnectStatusParagraphThree": {
    "message": "Click it to manage your connected accounts."
  },
  "metaMaskConnectStatusParagraphTwo": {
    "message": "The connection status button shows if the website you’re visiting is connected to your currently selected account."
  },
  "metamaskDescription": {
    "message": "Connecting you to Ethereum and the Decentralized Web."
  },
  "metamaskSwapsOfflineDescription": {
    "message": "MetaMask Swaps is undergoing maintenance. Please check back later."
  },
  "metamaskVersion": {
    "message": "MetaMask Version"
  },
  "metametricsCommitmentsAllowOptOut": {
    "message": "Always allow you to opt-out via Settings"
  },
  "metametricsCommitmentsAllowOptOut2": {
    "message": "Always be able to opt-out via Settings"
  },
  "metametricsCommitmentsBoldNever": {
    "message": "Never",
    "description": "This string is localized separately from some of the commitments so that we can bold it"
  },
  "metametricsCommitmentsIntro": {
    "message": "MetaMask will.."
  },
  "metametricsCommitmentsNeverCollect": {
    "message": "Never collect keys, addresses, transactions, balances, hashes, or any personal information"
  },
  "metametricsCommitmentsNeverCollectIP": {
    "message": "$1 collect your full IP address",
    "description": "The $1 is the bolded word 'Never', from 'metametricsCommitmentsBoldNever'"
  },
  "metametricsCommitmentsNeverCollectKeysEtc": {
    "message": "$1 collect keys, addresses, transactions, balances, hashes, or any personal information",
    "description": "The $1 is the bolded word 'Never', from 'metametricsCommitmentsBoldNever'"
  },
  "metametricsCommitmentsNeverIP": {
    "message": "Never collect your full IP address"
  },
  "metametricsCommitmentsNeverSell": {
    "message": "Never sell data for profit. Ever!"
  },
  "metametricsCommitmentsNeverSellDataForProfit": {
    "message": "$1 sell data for profit. Ever!",
    "description": "The $1 is the bolded word 'Never', from 'metametricsCommitmentsBoldNever'"
  },
  "metametricsCommitmentsSendAnonymizedEvents": {
    "message": "Send anonymized click & pageview events"
  },
  "metametricsHelpImproveMetaMask": {
    "message": "Help us improve MetaMask"
  },
  "metametricsOptInDescription": {
    "message": "MetaMask would like to gather usage data to better understand how our users interact with the extension. This data will be used to continually improve the usability and user experience of our product and the Ethereum ecosystem."
  },
  "metametricsOptInDescription2": {
    "message": "We would like to gather basic usage data to improve the usability of our product.  These metrics will..."
  },
  "metametricsTitle": {
    "message": "Join 6M+ users to improve MetaMask"
  },
  "mismatchedChain": {
    "message": "The network details for this chain ID do not match our records. We recommend that you $1 before proceeding.",
    "description": "$1 is a clickable link with text defined by the 'mismatchedChainLinkText' key"
  },
  "mismatchedChainLinkText": {
    "message": "verify the network details",
    "description": "Serves as link text for the 'mismatchedChain' key. This text will be embedded inside the translation for that key."
  },
  "missingNFT": {
    "message": "Don't see your NFT?"
  },
  "missingToken": {
    "message": "Don't see your token?"
  },
  "mobileSyncWarning": {
    "message": "The 'Sync with extension' feature is temporarily disabled. If you want to use your extension wallet on MetaMask mobile, then on your mobile app: go back to the wallet setup options and select the 'Import with Secret Recovery Phrase' option. Use your extension wallet's secret phrase to then import your wallet into mobile."
  },
  "multiplier": {
    "message": "multiplier"
  },
  "mustSelectOne": {
    "message": "Must select at least 1 token."
  },
  "myAccounts": {
    "message": "My Accounts"
  },
  "name": {
    "message": "Name"
  },
  "needEtherInWallet": {
    "message": "To interact with decentralized applications using MetaMask, you’ll need Ether in your wallet."
  },
  "needHelp": {
    "message": "Need help? Contact $1",
    "description": "$1 represents `needHelpLinkText`, the text which goes in the help link"
  },
  "needHelpFeedback": {
    "message": "Share your Feedback"
  },
  "needHelpLinkText": {
    "message": "MetaMask Support"
  },
  "needHelpSubmitTicket": {
    "message": "Submit a Ticket"
  },
  "needImportFile": {
    "message": "You must select a file to import.",
    "description": "User is important an account and needs to add a file to continue"
  },
  "negativeETH": {
    "message": "Can not send negative amounts of ETH."
  },
  "networkDetails": {
    "message": "Network Details"
  },
  "networkName": {
    "message": "Network Name"
  },
  "networkNameBSC": {
    "message": "BSC"
  },
  "networkNameDefinition": {
    "message": "The name associated with this network."
  },
  "networkNameEthereum": {
    "message": "Ethereum"
  },
  "networkNamePolygon": {
    "message": "Polygon"
  },
  "networkNameRinkeby": {
    "message": "Rinkeby"
  },
  "networkNameTestnet": {
    "message": "Testnet"
  },
  "networkSettingsChainIdDescription": {
    "message": "The chain ID is used for signing transactions. It must match the chain ID returned by the network. You can enter a decimal or '0x'-prefixed hexadecimal number, but we will display the number in decimal."
  },
  "networkSettingsDescription": {
    "message": "Add and edit custom RPC networks"
  },
  "networkStatus": {
    "message": "Network status"
  },
  "networkStatusBaseFeeTooltip": {
    "message": "The base fee is set by the network and changes every 13-14 seconds. Our $1 and $2 options account for sudden increases.",
    "description": "$1 and $2 are bold text for Medium and Aggressive respectively."
  },
  "networkStatusPriorityFeeTooltip": {
    "message": "Range of priority fees (aka “miner tip”). This goes to miners and incentivizes them to prioritize your transaction."
  },
  "networkStatusStabilityFeeTooltip": {
    "message": "Gas fees are $1 relative to the past 72 hours.",
    "description": "$1 is networks stability value - stable, low, high"
  },
  "networkURL": {
    "message": "Network URL"
  },
  "networkURLDefinition": {
    "message": "The URL used to access this network."
  },
  "networks": {
    "message": "Networks"
  },
  "nevermind": {
    "message": "Nevermind"
  },
  "newAccount": {
    "message": "New Account"
  },
  "newAccountDetectedDialogMessage": {
    "message": "New address detected! Click here to add to your address book."
  },
  "newAccountNumberName": {
    "message": "Account $1",
    "description": "Default name of next account to be created on create account screen"
  },
  "newCollectibleAddFailed": {
    "message": "Collectible was not added because: $1"
  },
  "newCollectibleAddedMessage": {
    "message": "Collectible was successfully added!"
  },
  "newContact": {
    "message": "New Contact"
  },
  "newContract": {
    "message": "New Contract"
  },
  "newNFTsDetected": {
    "message": "New! NFT detection"
  },
  "newNFTsDetectedInfo": {
    "message": "Allow MetaMask to automatically detect NFTs from Opensea and display in your MetaMask wallet."
  },
  "newNetworkAdded": {
    "message": "“$1” was successfully added!"
  },
  "newPassword": {
    "message": "New password (min 8 chars)"
  },
  "newToMetaMask": {
    "message": "New to MetaMask?"
  },
  "newTotal": {
    "message": "New Total"
  },
  "newTransactionFee": {
    "message": "New Transaction Fee"
  },
  "next": {
    "message": "Next"
  },
  "nextNonceWarning": {
    "message": "Nonce is higher than suggested nonce of $1",
    "description": "The next nonce according to MetaMask's internal logic"
  },
  "nftTokenIdPlaceholder": {
    "message": "Enter the collectible ID"
  },
  "nfts": {
    "message": "NFTs"
  },
  "nickname": {
    "message": "Nickname"
  },
  "noAccountsFound": {
    "message": "No accounts found for the given search query"
  },
  "noAddressForName": {
    "message": "No address has been set for this name."
  },
  "noAlreadyHaveSeed": {
    "message": "No, I already have a Secret Recovery Phrase"
  },
  "noConversionDateAvailable": {
    "message": "No Currency Conversion Date Available"
  },
  "noConversionRateAvailable": {
    "message": "No Conversion Rate Available"
  },
  "noNFTs": {
    "message": "No NFTs yet"
  },
  "noThanks": {
    "message": "No Thanks"
  },
  "noThanksVariant2": {
    "message": "No, thanks."
  },
  "noTransactions": {
    "message": "You have no transactions"
  },
  "noWebcamFound": {
    "message": "Your computer's webcam was not found. Please try again."
  },
  "noWebcamFoundTitle": {
    "message": "Webcam not found"
  },
  "nonce": {
    "message": "Nonce"
  },
  "nonceField": {
    "message": "Customize transaction nonce"
  },
  "nonceFieldDescription": {
    "message": "Turn this on to change the nonce (transaction number) on confirmation screens. This is an advanced feature, use cautiously."
  },
  "nonceFieldHeading": {
    "message": "Custom Nonce"
  },
  "notBusy": {
    "message": "Not busy"
  },
  "notCurrentAccount": {
    "message": "Is this the correct account? It's different from the currently selected account in your wallet"
  },
  "notEnoughGas": {
    "message": "Not Enough Gas"
  },
  "notifications1Description": {
    "message": "MetaMask Mobile users can now swap tokens inside their mobile wallet. Scan the QR code to get the mobile app and start swapping.",
    "description": "Description of a notification in the 'See What's New' popup. Describes the swapping on mobile feature."
  },
  "notifications1Title": {
    "message": "Swapping on mobile is here!",
    "description": "Title for a notification in the 'See What's New' popup. Tells users that they can now use MetaMask Swaps on Mobile."
  },
  "notifications3ActionText": {
    "message": "Read more",
    "description": "The 'call to action' on the button, or link, of the 'Stay secure' notification. Upon clicking, users will be taken to a page about security on the metamask support website."
  },
  "notifications3Description": {
    "message": "Stay up to date on MetaMask security best practices and get the latest security tips from official MetaMask support.",
    "description": "Description of a notification in the 'See What's New' popup. Describes the information they can get on security from the linked support page."
  },
  "notifications3Title": {
    "message": "Stay secure",
    "description": "Title for a notification in the 'See What's New' popup. Encourages users to consider security."
  },
  "notifications4ActionText": {
    "message": "Start swapping",
    "description": "The 'call to action' on the button, or link, of the 'Swap on Binance Smart Chain!' notification. Upon clicking, users will be taken to a page where then can swap tokens on Binance Smart Chain."
  },
  "notifications4Description": {
    "message": "Get the best prices on token swaps right inside your wallet. MetaMask now connects you to multiple decentralized exchange aggregators and professional market makers on Binance Smart Chain.",
    "description": "Description of a notification in the 'See What's New' popup."
  },
  "notifications4Title": {
    "message": "Swap on Binance Smart Chain",
    "description": "Title for a notification in the 'See What's New' popup. Encourages users to do swaps on Binance Smart Chain."
  },
  "notifications5Description": {
    "message": "Your \"Seed Phrase\" is now called your \"Secret Recovery Phrase.\"",
    "description": "Description of a notification in the 'See What's New' popup. Describes the seed phrase wording update."
  },
  "notifications6DescriptionOne": {
    "message": "As of Chrome version 91, the API that enabled our Ledger support (U2F) no longer supports hardware wallets. MetaMask has implemented a new Ledger Live support that allows you to continue to connect to your Ledger device via the Ledger Live desktop app.",
    "description": "Description of a notification in the 'See What's New' popup. Describes the Ledger support update."
  },
  "notifications6DescriptionThree": {
    "message": "When interacting with your Ledger account in MetaMask, a new tab will open and you will be asked to open the Ledger Live app.  Once the app opens, you'll be asked to allow a WebSocket connection to your MetaMask account.  That's all!",
    "description": "Description of a notification in the 'See What's New' popup. Describes the Ledger support update."
  },
  "notifications6DescriptionTwo": {
    "message": "You can enable Ledger Live support by clicking Settings > Advanced > Use Ledger Live.",
    "description": "Description of a notification in the 'See What's New' popup. Describes the Ledger support update."
  },
  "notifications6Title": {
    "message": "Ledger Support Update for Chrome Users",
    "description": "Title for a notification in the 'See What's New' popup. Lets users know about the Ledger support update"
  },
  "notifications7DescriptionOne": {
    "message": "MetaMask v10.1.0 included new support for EIP-1559 transactions when using Ledger devices.",
    "description": "Description of a notification in the 'See What's New' popup. Describes changes for ledger and EIP1559 in v10.1.0"
  },
  "notifications7DescriptionTwo": {
    "message": "To complete transactions on Ethereum Mainnet, make sure your Ledger device has the latest firmware.",
    "description": "Description of a notification in the 'See What's New' popup. Describes the need to update ledger firmware."
  },
  "notifications7Title": {
    "message": "Ledger firmware update",
    "description": "Title for a notification in the 'See What's New' popup. Notifies ledger users of the need to update firmware."
  },
  "notifications8ActionText": {
    "message": "Go to Advanced Settings",
    "description": "Description on an action button that appears in the What's New popup. Tells the user that if they click it, they will go to our Advanced Settings page."
  },
  "notifications8DescriptionOne": {
    "message": "As of MetaMask v10.4.0, you no longer need Ledger Live to connect your Ledger device to MetaMask.",
    "description": "Description of a notification in the 'See What's New' popup. Describes changes for how Ledger Live is no longer needed to connect the device."
  },
  "notifications8DescriptionTwo": {
    "message": "For an easier and more stable ledger experience, go to the Advanced tab of settings and switch the 'Preferred Ledger Connection Type' to 'WebHID'.",
    "description": "Description of a notification in the 'See What's New' popup. Describes how the user can turn off the Ledger Live setting."
  },
  "notifications8Title": {
    "message": "Ledger connection improvement",
    "description": "Title for a notification in the 'See What's New' popup. Notifies ledger users that there is an improvement in how they can connect their device."
  },
  "notifications9DescriptionOne": {
    "message": "We now provide you with more insights on the 'Data' tab when confirming smart contract transactions."
  },
  "notifications9DescriptionTwo": {
    "message": "You can now get a better understanding of your transaction’s details before confirming, and more easily add transaction addresses to your address book, helping you make safe and informed decisions."
  },
  "notifications9Title": {
    "message": "👓 We are making transactions easier to read."
  },
  "ofTextNofM": {
    "message": "of"
  },
  "off": {
    "message": "Off"
  },
  "offlineForMaintenance": {
    "message": "Offline for maintenance"
  },
  "ok": {
    "message": "Ok"
  },
  "on": {
    "message": "On"
  },
  "onboardingCreateWallet": {
    "message": "Create a new wallet"
  },
  "onboardingImportWallet": {
    "message": "Import an existing wallet"
  },
  "onboardingPinExtensionBillboardAccess": {
    "message": "Full Access"
  },
  "onboardingPinExtensionBillboardDescription": {
    "message": "These extensions can see and change information"
  },
  "onboardingPinExtensionBillboardDescription2": {
    "message": "on this site."
  },
  "onboardingPinExtensionBillboardTitle": {
    "message": "Extensions"
  },
  "onboardingPinExtensionChrome": {
    "message": "Click the browser extension icon"
  },
  "onboardingPinExtensionDescription": {
    "message": "Pin MetaMask on your browser so it's accessible and easy to view transaction confirmations."
  },
  "onboardingPinExtensionDescription2": {
    "message": "You can open MetaMask by clicking on the extension and access your wallet with 1 click."
  },
  "onboardingPinExtensionDescription3": {
    "message": "Click browser extension icon to access it instantly"
  },
  "onboardingPinExtensionLabel": {
    "message": "Pin MetaMask"
  },
  "onboardingPinExtensionStep1": {
    "message": "1"
  },
  "onboardingPinExtensionStep2": {
    "message": "2"
  },
  "onboardingPinExtensionTitle": {
    "message": "Your MetaMask install is complete!"
  },
  "onboardingReturnNotice": {
    "message": "\"$1\" will close this tab and direct back to $2",
    "description": "Return the user to the site that initiated onboarding"
  },
  "onboardingShowIncomingTransactionsDescription": {
    "message": "Showing incoming transactions in your wallet relies on communication with $1. Etherscan will have access to your Ethereum address and your IP address. View $2.",
    "description": "$1 is a clickable link with text defined by the 'etherscan' key. $2 is a clickable link with text defined by the 'privacyMsg' key."
  },
  "onboardingUsePhishingDetectionDescription": {
    "message": "Phishing detection alerts rely on communication with $1. jsDeliver will have access to your IP address. View $2.",
    "description": "The $1 is the word 'jsDeliver', from key 'jsDeliver' and $2 is the words Privacy Policy from key 'privacyMsg', both separated here so that it can be wrapped as a link"
  },
  "onlyAddTrustedNetworks": {
    "message": "A malicious network provider can lie about the state of the blockchain and record your network activity. Only add custom networks you trust."
  },
  "onlyConnectTrust": {
    "message": "Only connect with sites you trust."
  },
  "openFullScreenForLedgerWebHid": {
    "message": "Open MetaMask in full screen to connect your ledger via WebHID.",
    "description": "Shown to the user on the confirm screen when they are viewing MetaMask in a popup window but need to connect their ledger via webhid."
  },
  "optional": {
    "message": "Optional"
  },
  "optionalWithParanthesis": {
    "message": "(Optional)"
  },
  "or": {
    "message": "or"
  },
  "origin": {
    "message": "Origin"
  },
  "parameters": {
    "message": "Parameters"
  },
  "participateInMetaMetrics": {
    "message": "Participate in MetaMetrics"
  },
  "participateInMetaMetricsDescription": {
    "message": "Participate in MetaMetrics to help us make MetaMask better"
  },
  "password": {
    "message": "Password"
  },
  "passwordNotLongEnough": {
    "message": "Password not long enough"
  },
  "passwordSetupDetails": {
    "message": "This password will unlock your MetaMask wallet only on this device. MetaMask can not recover this password."
  },
  "passwordTermsWarning": {
    "message": "I understand that MetaMask cannot recover this password for me. $1"
  },
  "passwordsDontMatch": {
    "message": "Passwords Don't Match"
  },
  "pastePrivateKey": {
    "message": "Paste your private key string here:",
    "description": "For importing an account from a private key"
  },
  "pending": {
    "message": "Pending"
  },
  "pendingTransactionInfo": {
    "message": "This transaction will not process until that one is complete."
  },
  "pendingTransactionMultiple": {
    "message": "You have ($1) pending transactions."
  },
  "pendingTransactionSingle": {
    "message": "You have (1) pending transaction.",
    "description": "$1 is count of pending transactions"
  },
  "permissionRequest": {
    "message": "Permission request"
  },
  "permissions": {
    "message": "Permissions"
  },
  "personalAddressDetected": {
    "message": "Personal address detected. Input the token contract address."
  },
  "plusXMore": {
    "message": "+ $1 more",
    "description": "$1 is a number of additional but unshown items in a list- this message will be shown in place of those items"
  },
  "preferredLedgerConnectionType": {
    "message": "Preferred Ledger Connection Type",
    "description": "A header for a dropdown in the advanced section of settings. Appears above the ledgerConnectionPreferenceDescription message"
  },
  "prev": {
    "message": "Prev"
  },
  "primaryCurrencySetting": {
    "message": "Primary Currency"
  },
  "primaryCurrencySettingDescription": {
    "message": "Select native to prioritize displaying values in the native currency of the chain (e.g. ETH). Select Fiat to prioritize displaying values in your selected fiat currency."
  },
  "priorityFee": {
    "message": "Priority fee"
  },
  "priorityFeeProperCase": {
    "message": "Priority Fee"
  },
  "privacyMsg": {
    "message": "Privacy Policy"
  },
  "privateKey": {
    "message": "Private Key",
    "description": "select this type of file to use to import an account"
  },
  "privateKeyWarning": {
    "message": "Warning: Never disclose this key. Anyone with your private keys can steal any assets held in your account."
  },
  "privateNetwork": {
    "message": "Private Network"
  },
  "proceedWithTransaction": {
    "message": "I want to proceed anyway"
  },
  "proposedApprovalLimit": {
    "message": "Proposed Approval Limit"
  },
  "provide": {
    "message": "Provide"
  },
  "publicAddress": {
    "message": "Public Address"
  },
  "queue": {
    "message": "Queue"
  },
  "queued": {
    "message": "Queued"
  },
  "readdToken": {
    "message": "You can add this token back in the future by going to “Import token” in your accounts options menu."
  },
  "receive": {
    "message": "Receive"
  },
  "recents": {
    "message": "Recents"
  },
  "recipientAddressPlaceholder": {
    "message": "Search, public address (0x), or ENS"
  },
  "recommendedGasLabel": {
    "message": "Recommended"
  },
  "recoveryPhraseReminderBackupStart": {
    "message": "Start here"
  },
  "recoveryPhraseReminderConfirm": {
    "message": "Got it"
  },
  "recoveryPhraseReminderHasBackedUp": {
    "message": "Always keep your Secret Recovery Phrase in a secure and secret place"
  },
  "recoveryPhraseReminderHasNotBackedUp": {
    "message": "Need to backup your Secret Recovery Phrase again?"
  },
  "recoveryPhraseReminderItemOne": {
    "message": "Never share your Secret Recovery Phrase with anyone"
  },
  "recoveryPhraseReminderItemTwo": {
    "message": "The MetaMask team will never ask for your Secret Recovery Phrase"
  },
  "recoveryPhraseReminderSubText": {
    "message": "Your Secret Recovery Phrase controls all of your accounts."
  },
  "recoveryPhraseReminderTitle": {
    "message": "Protect your funds"
  },
  "refreshList": {
    "message": "Refresh list"
  },
  "reject": {
    "message": "Reject"
  },
  "rejectAll": {
    "message": "Reject All"
  },
  "rejectTxsDescription": {
    "message": "You are about to batch reject $1 transactions."
  },
  "rejectTxsN": {
    "message": "Reject $1 transactions"
  },
  "rejected": {
    "message": "Rejected"
  },
  "remember": {
    "message": "Remember:"
  },
  "remindMeLater": {
    "message": "Remind me later"
  },
  "remove": {
    "message": "Remove"
  },
  "removeAccount": {
    "message": "Remove account"
  },
  "removeAccountDescription": {
    "message": "This account will be removed from your wallet. Please make sure you have the original Secret Recovery Phrase or private key for this imported account before continuing. You can import or create accounts again from the account drop-down. "
  },
  "removeNFT": {
    "message": "Remove NFT"
  },
  "requestsAwaitingAcknowledgement": {
    "message": "requests waiting to be acknowledged"
  },
  "required": {
    "message": "Required"
  },
  "reset": {
    "message": "Reset"
  },
  "resetAccount": {
    "message": "Reset Account"
  },
  "resetAccountDescription": {
    "message": "Resetting your account will clear your transaction history. This will not change the balances in your accounts or require you to re-enter your Secret Recovery Phrase."
  },
  "restore": {
    "message": "Restore"
  },
  "restoreAccountWithSeed": {
    "message": "Restore your Account with Secret Recovery Phrase"
  },
  "restoreWalletPreferences": {
    "message": "A backup of your data from $1 has been found. Would you like to restore your wallet preferences?",
    "description": "$1 is the date at which the data was backed up"
  },
  "retryTransaction": {
    "message": "Retry Transaction"
  },
  "reusedTokenNameWarning": {
    "message": "A token here reuses a symbol from another token you watch, this can be confusing or deceptive."
  },
  "revealSeedWords": {
    "message": "Reveal Secret Recovery Phrase"
  },
  "revealSeedWordsDescription": {
    "message": "If you ever change browsers or move computers, you will need this Secret Recovery Phrase to access your accounts. Save them somewhere safe and secret."
  },
  "revealSeedWordsWarning": {
    "message": "These words can be used to steal all your accounts."
  },
  "revealSeedWordsWarningTitle": {
    "message": "DO NOT share this phrase with anyone!"
  },
  "rinkeby": {
    "message": "Rinkeby Test Network"
  },
  "ropsten": {
    "message": "Ropsten Test Network"
  },
  "rpcUrl": {
    "message": "New RPC URL"
  },
  "save": {
    "message": "Save"
  },
  "saveAsCsvFile": {
    "message": "Save as CSV File"
  },
  "scanInstructions": {
    "message": "Place the QR code in front of your camera"
  },
  "scanQrCode": {
    "message": "Scan QR Code"
  },
  "scrollDown": {
    "message": "Scroll down"
  },
  "search": {
    "message": "Search"
  },
  "searchAccounts": {
    "message": "Search Accounts"
  },
  "searchResults": {
    "message": "Search Results"
  },
  "searchTokens": {
    "message": "Search Tokens"
  },
  "secretBackupPhraseDescription": {
    "message": "Your Secret Recovery Phrase makes it easy to back up and restore your account."
  },
  "secretBackupPhraseWarning": {
    "message": "WARNING: Never disclose your Secret Recovery Phrase. Anyone with this phrase can take your Ether forever."
  },
  "secretPhrase": {
    "message": "Only the first account on this wallet will auto load. After completing this process, to add additional accounts, click the drop down menu, then select Create Account."
  },
  "secretPhraseWarning": {
    "message": "If you restore using another Secret Recovery Phrase, your current wallet, accounts and assets will be removed from this app permanently. This action cannot be undone."
  },
  "secretRecoveryPhrase": {
    "message": "Secret Recovery Phrase"
  },
  "secureWallet": {
    "message": "Secure Wallet"
  },
  "securityAndPrivacy": {
    "message": "Security & Privacy"
  },
  "securitySettingsDescription": {
    "message": "Privacy settings and wallet Secret Recovery Phrase"
  },
  "seedPhraseConfirm": {
    "message": "Confirm Secret Recovery Phrase"
  },
  "seedPhraseEnterMissingWords": {
    "message": "Confirm Secret Recovery Phrase"
  },
  "seedPhraseIntroNotRecommendedButtonCopy": {
    "message": "Remind me later (not recommended)"
  },
  "seedPhraseIntroRecommendedButtonCopy": {
    "message": "Secure my wallet (recommended)"
  },
  "seedPhraseIntroSidebarBulletFour": {
    "message": "Write down and store in multiple secret places."
  },
  "seedPhraseIntroSidebarBulletOne": {
    "message": "Save in a password manager"
  },
  "seedPhraseIntroSidebarBulletThree": {
    "message": "Store in a safe-deposit box."
  },
  "seedPhraseIntroSidebarBulletTwo": {
    "message": "Store in a bank vault."
  },
  "seedPhraseIntroSidebarCopyOne": {
    "message": "Your Secret Recovery Phrase is a 12-word phrase that is the “master key” to your wallet and your funds"
  },
  "seedPhraseIntroSidebarCopyThree": {
    "message": "If someone asks for your recovery phrase they are likely trying to scam you and steal your wallet funds"
  },
  "seedPhraseIntroSidebarCopyTwo": {
    "message": "Never, ever share your Secret Recovery Phrase, not even with MetaMask!"
  },
  "seedPhraseIntroSidebarTitleOne": {
    "message": "What is a Secret Recovery Phrase?"
  },
  "seedPhraseIntroSidebarTitleThree": {
    "message": "Should I share my Secret Recovery Phrase?"
  },
  "seedPhraseIntroSidebarTitleTwo": {
    "message": "How do I save my Secret Recovery Phrase?"
  },
  "seedPhraseIntroTitle": {
    "message": "Secure your wallet"
  },
  "seedPhraseIntroTitleCopy": {
    "message": "Before getting started, watch this short video to learn about your Secret Recovery Phrase and how to keep your wallet safe."
  },
  "seedPhrasePlaceholder": {
    "message": "Separate each word with a single space"
  },
  "seedPhrasePlaceholderPaste": {
    "message": "Paste Secret Recovery Phrase from clipboard"
  },
  "seedPhraseReq": {
    "message": "Secret Recovery Phrases contain 12, 15, 18, 21, or 24 words"
  },
  "seedPhraseWriteDownDetails": {
    "message": "Write down this 12-word Secret Recovery Phrase and save it in a place that you trust and only you can access."
  },
  "seedPhraseWriteDownHeader": {
    "message": "Write down your Secret Recovery Phrase"
  },
  "selectAHigherGasFee": {
    "message": "Select a higher gas fee to accelerate the processing of your transaction.*"
  },
  "selectAccounts": {
    "message": "Select the account(s) to use on this site"
  },
  "selectAll": {
    "message": "Select all"
  },
  "selectAnAccount": {
    "message": "Select an Account"
  },
  "selectAnAccountAlreadyConnected": {
    "message": "This account has already been connected to MetaMask"
  },
  "selectEachPhrase": {
    "message": "Please select each phrase in order to make sure it is correct."
  },
  "selectHdPath": {
    "message": "Select HD Path"
  },
  "selectNFTPrivacyPreference": {
    "message": "Turn on NFT detection in Settings"
  },
  "selectPathHelp": {
    "message": "If you don't see the accounts you expect, try switching the HD path."
  },
  "selectType": {
    "message": "Select Type"
  },
  "selectingAllWillAllow": {
    "message": "Selecting all will allow this site to view all of your current accounts. Make sure you trust this site."
  },
  "send": {
    "message": "Send"
  },
  "sendAmount": {
    "message": "Send Amount"
  },
  "sendSpecifiedTokens": {
    "message": "Send $1",
    "description": "Symbol of the specified token"
  },
  "sendTo": {
    "message": "Send to"
  },
  "sendTokens": {
    "message": "Send Tokens"
  },
  "sendingNativeAsset": {
    "message": "Sending $1",
    "description": "$1 represents the native currency symbol for the current network (e.g. ETH or BNB)"
  },
  "separateEachWord": {
    "message": "Separate each word with a single space"
  },
  "setAdvancedPrivacySettings": {
    "message": "Set advanced privacy settings"
  },
  "setAdvancedPrivacySettingsDetails": {
    "message": "MetaMask uses these trusted third-party services to enhance product usability and safety."
  },
  "settings": {
    "message": "Settings"
  },
  "show": {
    "message": "Show"
  },
  "showAdvancedGasInline": {
    "message": "Advanced gas controls"
  },
  "showAdvancedGasInlineDescription": {
    "message": "Select this to show gas price and limit controls directly on the send and confirm screens."
  },
  "showFiatConversionInTestnets": {
    "message": "Show Conversion on test networks"
  },
  "showFiatConversionInTestnetsDescription": {
    "message": "Select this to show fiat conversion on test networks"
  },
  "showHexData": {
    "message": "Show Hex Data"
  },
  "showHexDataDescription": {
    "message": "Select this to show the hex data field on the send screen"
  },
  "showHide": {
    "message": "Show/hide"
  },
  "showIncomingTransactions": {
    "message": "Show Incoming Transactions"
  },
  "showIncomingTransactionsDescription": {
    "message": "Select this to use Etherscan to show incoming transactions in the transactions list"
  },
  "showPermissions": {
    "message": "Show permissions"
  },
  "showPrivateKeys": {
    "message": "Show Private Keys"
  },
  "showRecommendations": {
    "message": "Show Recommendations"
  },
  "showSeedPhrase": {
    "message": "Show Secret Recovery Phrase"
  },
  "showTestnetNetworks": {
    "message": "Show test networks"
  },
  "showTestnetNetworksDescription": {
    "message": "Select this to show test networks in network list"
  },
  "sigRequest": {
    "message": "Signature Request"
  },
  "sign": {
    "message": "Sign"
  },
  "signNotice": {
    "message": "Signing this message can be dangerous. This signature could potentially perform any operation on your account's behalf, including granting complete control of your account and all of its assets to the requesting site. Only sign this message if you know what you're doing or completely trust the requesting site."
  },
  "signatureRequest": {
    "message": "Signature Request"
  },
  "signatureRequest1": {
    "message": "Message"
  },
  "signed": {
    "message": "Signed"
  },
  "simulationErrorMessage": {
    "message": "This transaction is expected to fail. Trying to execute it is expected to be expensive but fail, and is not recommended."
  },
  "simulationErrorMessageV2": {
    "message": "We were not able to estimate gas. There might be an error in the contract and this transaction may fail."
  },
  "skip": {
    "message": "Skip"
  },
  "skipAccountSecurity": {
    "message": "Skip Account Security?"
  },
  "skipAccountSecurityDetails": {
    "message": "I understand that until I back up my Secret Recovery Phrase, I may lose my accounts and all of their assets."
  },
  "slow": {
    "message": "Slow"
  },
  "smartTransaction": {
    "message": "Smart transaction"
  },
  "smartTransactionsAreHere": {
    "message": "Smart transactions are here!"
  },
  "smartTransactionsBenefit1": {
    "message": "Decrease transaction costs"
  },
  "smartTransactionsBenefit2": {
    "message": "Reduce failures & minimize costs"
  },
  "smartTransactionsBenefit3": {
    "message": "Protect from front-running"
  },
  "smartTransactionsBenefit4": {
    "message": "Eliminate stuck transactions"
  },
  "smartTransactionsDescription": {
    "message": "Smart transactions use MetaMask smart contracts to simulate transactions before submitting in order to..."
  },
  "smartTransactionsSubDescription": {
    "message": "Enabling allows MetaMask to simulate transactions, proactively cancel bad transactions and sign MetaMask Swaps transactions for you."
  },
  "smartTransactionsYouCanOptOut": {
    "message": "You can opt-out in advanced settings any time."
  },
  "smartTransactionsAlert": {
    "message": "Smart Transactions Alert"
  },
  "smartTransactionsUnavailable": {
    "message": "Smart transactions are temporarily unavailable. You can still swap using the normal method or wait until smart transactions are available for cheaper transaction fees and reduced chances of failure."
  },
  "somethingWentWrong": {
    "message": "Oops! Something went wrong."
  },
  "source": {
    "message": "Source"
  },
  "speedUp": {
    "message": "Speed Up"
  },
  "speedUpCancellation": {
    "message": "Speed up this cancellation"
  },
  "speedUpExplanation": {
    "message": "We’ve updated the gas fee based on current network conditions and have increased it by at least 10% (required by the network)."
  },
  "speedUpPopoverTitle": {
    "message": "Speed up transaction"
  },
  "speedUpTooltipText": {
    "message": "New gas fee"
  },
  "speedUpTransaction": {
    "message": "Speed up this transaction"
  },
  "spendLimitAmount": {
    "message": "Spend limit amount"
  },
  "spendLimitInsufficient": {
    "message": "Spend limit insufficient"
  },
  "spendLimitInvalid": {
    "message": "Spend limit invalid; must be a positive number"
  },
  "spendLimitPermission": {
    "message": "Spend limit permission"
  },
  "spendLimitRequestedBy": {
    "message": "Spend limit requested by $1",
    "description": "Origin of the site requesting the spend limit"
  },
  "spendLimitTooLarge": {
    "message": "Spend limit too large"
  },
  "stable": {
    "message": "Stable"
  },
  "stableLowercase": {
    "message": "stable"
  },
  "stateLogError": {
    "message": "Error in retrieving state logs."
  },
  "stateLogFileName": {
    "message": "MetaMask State Logs"
  },
  "stateLogs": {
    "message": "State Logs"
  },
  "stateLogsDescription": {
    "message": "State logs contain your public account addresses and sent transactions."
  },
  "statusConnected": {
    "message": "Connected"
  },
  "statusNotConnected": {
    "message": "Not connected"
  },
  "step1LatticeWallet": {
    "message": "Make sure your Lattice1 is ready to connect"
  },
  "step1LatticeWalletMsg": {
    "message": "You can connect MetaMask to your Lattice1 device once it is set up and online. Unlock your device and have your Device ID ready. For more on using hardware wallets, $1",
    "description": "$1 represents the `hardwareWalletSupportLinkConversion` localization key"
  },
  "step1LedgerWallet": {
    "message": "Download Ledger app"
  },
  "step1LedgerWalletMsg": {
    "message": "Download, set up, and enter your password to unlock $1.",
    "description": "$1 represents the `ledgerLiveApp` localization value"
  },
  "step1TrezorWallet": {
    "message": "Plug in Trezor wallet"
  },
  "step1TrezorWalletMsg": {
    "message": "Connect your wallet directly to your computer. For more on using your hardware wallet device, $1",
    "description": "$1 represents the `hardwareWalletSupportLinkConversion` localization key"
  },
  "step2LedgerWallet": {
    "message": "Plug in Ledger wallet"
  },
  "step2LedgerWalletMsg": {
    "message": "Connect your wallet directly to your computer.  Unlock your Ledger and open the Ethereum app. For more on using your hardware wallet device, $1.",
    "description": "$1 represents the `hardwareWalletSupportLinkConversion` localization key"
  },
  "storePhrase": {
    "message": "Store this phrase in a password manager like 1Password."
  },
  "stxCancelled": {
    "message": "Swap would have failed"
  },
  "stxCancelledDescription": {
    "message": "Your transaction would have failed and was canceled to protect you from paying unnecessary gas fees."
  },
  "stxCancelledSubDescription": {
    "message": "Try your swap again. We’ll be here to protect you against similar risks next time."
  },
  "stxFailure": {
    "message": "Swap failed"
  },
  "stxFailureDescription": {
    "message": "Sudden market changes can cause failures. If the problem persists, please reach out to $1.",
    "description": "This message is shown to a user if their swap fails. The $1 will be replaced by support.metamask.io"
  },
  "stxPendingFinalizing": {
    "message": "Finalizing..."
  },
  "stxPendingOptimizingGas": {
    "message": "Optimizing gas..."
  },
  "stxPendingPrivatelySubmitting": {
    "message": "Privately submitting the Swap..."
  },
  "stxSuccess": {
    "message": "Swap complete!"
  },
  "stxSuccessDescription": {
    "message": "Your $1 is now available.",
    "description": "$1 is a token symbol, e.g. ETH"
  },
  "stxUnknown": {
    "message": "Status unknown"
  },
  "stxUnknownDescription": {
    "message": "A transaction has been successful but we’re unsure what it is. This may be due to submitting another transaction while this swap was processing."
  },
  "stxUserCancelled": {
    "message": "Swap canceled"
  },
  "stxUserCancelledDescription": {
    "message": "Your transaction has been canceled and you did not pay any unnecessary gas fees."
  },
  "submit": {
    "message": "Submit"
  },
  "submitted": {
    "message": "Submitted"
  },
  "support": {
    "message": "Support"
  },
  "supportCenter": {
    "message": "Visit our Support Center"
  },
  "swap": {
    "message": "Swap"
  },
  "swapAdvancedSlippageInfo": {
    "message": "If the price changes between the time your order is placed and confirmed it’s called “slippage”. Your swap will automatically cancel if slippage exceeds your “max slippage” setting."
  },
  "swapAggregator": {
    "message": "Aggregator"
  },
  "swapAllowSwappingOf": {
    "message": "Allow swapping of $1",
    "description": "Shows a user that they need to allow a token for swapping on their hardware wallet"
  },
  "swapAmountReceived": {
    "message": "Guaranteed amount"
  },
  "swapAmountReceivedInfo": {
    "message": "This is the minimum amount you will receive. You may receive more depending on slippage."
  },
  "swapApproval": {
    "message": "Approve $1 for swaps",
    "description": "Used in the transaction display list to describe a transaction that is an approve call on a token that is to be swapped.. $1 is the symbol of a token that has been approved."
  },
  "swapApproveNeedMoreTokens": {
    "message": "You need $1 more $2 to complete this swap",
    "description": "Tells the user how many more of a given token they need for a specific swap. $1 is an amount of tokens and $2 is the token symbol."
  },
  "swapBestOfNQuotes": {
    "message": "Best of $1 quotes.",
    "description": "$1 is the number of quotes that the user can select from when opening the list of quotes on the 'view quote' screen"
  },
  "swapBuildQuotePlaceHolderText": {
    "message": "No tokens available matching $1",
    "description": "Tells the user that a given search string does not match any tokens in our token lists. $1 can be any string of text"
  },
  "swapCompleteIn": {
    "message": "Swap complete in <"
  },
  "swapConfirmWithHwWallet": {
    "message": "Confirm with your hardware wallet"
  },
  "swapContractDataDisabledErrorDescription": {
    "message": "In the Ethereum app on your Ledger, go to \"Settings\" and allow contract data. Then, try your swap again."
  },
  "swapContractDataDisabledErrorTitle": {
    "message": "Contract data is not enabled on your Ledger"
  },
  "swapCustom": {
    "message": "custom"
  },
  "swapDecentralizedExchange": {
    "message": "Decentralized exchange"
  },
  "swapDirectContract": {
    "message": "Direct contract"
  },
  "swapEditLimit": {
    "message": "Edit limit"
  },
  "swapEnableDescription": {
    "message": "This is required and gives MetaMask permission to swap your $1.",
    "description": "Gives the user info about the required approval transaction for swaps. $1 will be the symbol of a token being approved for swaps."
  },
  "swapEnableTokenForSwapping": {
    "message": "This will $1 for swapping",
    "description": "$1 is for the 'enableToken' key, e.g. 'enable ETH'"
  },
  "swapEstimatedNetworkFees": {
    "message": "Estimated network fees"
  },
  "swapEstimatedNetworkFeesInfo": {
    "message": "This is an estimate of the network fee that will be used to complete your swap. The actual amount may change according to network conditions."
  },
  "swapFailedErrorDescriptionWithSupportLink": {
    "message": "Transaction failures happen and we are here to help. If this issue persists, you can reach our customer support at $1 for further assistance.",
    "description": "This message is shown to a user if their swap fails. The $1 will be replaced by support.metamask.io"
  },
  "swapFailedErrorTitle": {
    "message": "Swap failed"
  },
  "swapFetchingQuotes": {
    "message": "Fetching quotes"
  },
  "swapFetchingQuotesErrorDescription": {
    "message": "Hmmm... something went wrong. Try again, or if errors persist, contact customer support."
  },
  "swapFetchingQuotesErrorTitle": {
    "message": "Error fetching quotes"
  },
  "swapFetchingTokens": {
    "message": "Fetching tokens..."
  },
  "swapFromTo": {
    "message": "The swap of $1 to $2",
    "description": "Tells a user that they need to confirm on their hardware wallet a swap of 2 tokens. $1 is a source token and $2 is a destination token"
  },
  "swapGasFeesDetails": {
    "message": "Gas fees are estimated and will fluctuate based on network traffic and transaction complexity."
  },
  "swapGasFeesLearnMore": {
    "message": "Learn more about gas fees"
  },
  "swapGasFeesSplit": {
    "message": "Gas fees on the previous screen are split between these two transactions."
  },
  "swapGasFeesSummary": {
    "message": "Gas fees are paid to crypto miners who process transactions on the $1 network. MetaMask does not profit from gas fees.",
    "description": "$1 is the selected network, e.g. Ethereum or BSC"
  },
  "swapHighSlippageWarning": {
    "message": "Slippage amount is very high."
  },
  "swapIncludesMMFee": {
    "message": "Includes a $1% MetaMask fee.",
    "description": "Provides information about the fee that metamask takes for swaps. $1 is a decimal number."
  },
  "swapLowSlippageError": {
    "message": "Transaction may fail, max slippage too low."
  },
  "swapMaxSlippage": {
    "message": "Max slippage"
  },
  "swapMetaMaskFee": {
    "message": "MetaMask fee"
  },
  "swapMetaMaskFeeDescription": {
    "message": "We find the best price from the top liquidity sources, every time. A fee of $1% is automatically factored into this quote.",
    "description": "Provides information about the fee that metamask takes for swaps. $1 is a decimal number."
  },
  "swapNQuotesWithDot": {
    "message": "$1 quotes.",
    "description": "$1 is the number of quotes that the user can select from when opening the list of quotes on the 'view quote' screen"
  },
  "swapNewQuoteIn": {
    "message": "New quotes in $1",
    "description": "Tells the user the amount of time until the currently displayed quotes are update. $1 is a time that is counting down from 1:00 to 0:00"
  },
  "swapOnceTransactionHasProcess": {
    "message": "Your $1 will be added to your account once this transaction has processed.",
    "description": "This message communicates the token that is being transferred. It is shown on the awaiting swap screen. The $1 will be a token symbol."
  },
  "swapPriceDifference": {
    "message": "You are about to swap $1 $2 (~$3) for $4 $5 (~$6).",
    "description": "This message represents the price slippage for the swap.  $1 and $4 are a number (ex: 2.89), $2 and $5 are symbols (ex: ETH), and $3 and $6 are fiat currency amounts."
  },
  "swapPriceDifferenceTitle": {
    "message": "Price difference of ~$1%",
    "description": "$1 is a number (ex: 1.23) that represents the price difference."
  },
  "swapPriceImpactTooltip": {
    "message": "Price impact is the difference between the current market price and the amount received during transaction execution. Price impact is a function of the size of your trade relative to the size of the liquidity pool."
  },
  "swapPriceUnavailableDescription": {
    "message": "Price impact could not be determined due to lack of market price data. Please confirm that you are comfortable with the amount of tokens you are about to receive before swapping."
  },
  "swapPriceUnavailableTitle": {
    "message": "Check your rate before proceeding"
  },
  "swapProcessing": {
    "message": "Processing"
  },
  "swapQuoteDetails": {
    "message": "Quote details"
  },
  "swapQuoteDetailsSlippageInfo": {
    "message": "If the price changes between the time your order is placed and confirmed it’s called \"slippage\". Your Swap will automatically cancel if slippage exceeds your \"slippage tolerance\" setting."
  },
  "swapQuoteNofN": {
    "message": "Quote $1 of $2",
    "description": "A count of loaded quotes shown to the user while they are waiting for quotes to be fetched. $1 is the number of quotes already loaded, and $2 is the total number of quotes to load."
  },
  "swapQuoteSource": {
    "message": "Quote source"
  },
  "swapQuotesExpiredErrorDescription": {
    "message": "Please request new quotes to get the latest rates."
  },
  "swapQuotesExpiredErrorTitle": {
    "message": "Quotes timeout"
  },
  "swapQuotesNotAvailableErrorDescription": {
    "message": "Try adjusting the amount or slippage settings and try again."
  },
  "swapQuotesNotAvailableErrorTitle": {
    "message": "No quotes available"
  },
  "swapRate": {
    "message": "Rate"
  },
  "swapReceiving": {
    "message": "Receiving"
  },
  "swapReceivingInfoTooltip": {
    "message": "This is an estimate. The exact amount depends on slippage."
  },
  "swapRequestForQuotation": {
    "message": "Request for quotation"
  },
  "swapReviewSwap": {
    "message": "Review Swap"
  },
  "swapSearchForAToken": {
    "message": "Search for a token"
  },
  "swapSelect": {
    "message": "Select"
  },
  "swapSelectAQuote": {
    "message": "Select a quote"
  },
  "swapSelectAToken": {
    "message": "Select a token"
  },
  "swapSelectQuotePopoverDescription": {
    "message": "Below are all the quotes gathered from multiple liquidity sources."
  },
  "swapSlippageNegative": {
    "message": "Slippage must be greater or equal to zero"
  },
  "swapSource": {
    "message": "Liquidity source"
  },
  "swapSourceInfo": {
    "message": "We search multiple liquidity sources (exchanges, aggregators and professional market makers) to find the best rates and lowest network fees."
  },
  "swapSuggested": {
    "message": "Swap suggested"
  },
  "swapSuggestedGasSettingToolTipMessage": {
    "message": "Swaps are complex and time sensitive transactions. We recommend this gas fee for a good balance between cost and confidence of a successful Swap."
  },
  "swapSwapFrom": {
    "message": "Swap from"
  },
  "swapSwapSwitch": {
    "message": "Switch from and to tokens"
  },
  "swapSwapTo": {
    "message": "Swap to"
  },
  "swapToConfirmWithHwWallet": {
    "message": "to confirm with your hardware wallet"
  },
  "swapTokenAvailable": {
    "message": "Your $1 has been added to your account.",
    "description": "This message is shown after a swap is successful and communicates the exact amount of tokens the user has received for a swap. The $1 is a decimal number of tokens followed by the token symbol."
  },
  "swapTokenBalanceUnavailable": {
    "message": "We were unable to retrieve your $1 balance",
    "description": "This message communicates to the user that their balance of a given token is currently unavailable. $1 will be replaced by a token symbol"
  },
  "swapTokenToToken": {
    "message": "Swap $1 to $2",
    "description": "Used in the transaction display list to describe a swap. $1 and $2 are the symbols of tokens in involved in a swap."
  },
  "swapTokenVerificationAddedManually": {
    "message": "This token has been added manually."
  },
  "swapTokenVerificationMessage": {
    "message": "Always confirm the token address on $1.",
    "description": "Points the user to Etherscan as a place they can verify information about a token. $1 is replaced with the translation for \"Etherscan\" followed by an info icon that shows more info on hover."
  },
  "swapTokenVerificationOnlyOneSource": {
    "message": "Only verified on 1 source."
  },
  "swapTokenVerificationSources": {
    "message": "Verified on $1 sources.",
    "description": "Indicates the number of token information sources that recognize the symbol + address. $1 is a decimal number."
  },
  "swapTooManyDecimalsError": {
    "message": "$1 allows up to $2 decimals",
    "description": "$1 is a token symbol and $2 is the max. number of decimals allowed for the token"
  },
  "swapTransactionComplete": {
    "message": "Transaction complete"
  },
  "swapTwoTransactions": {
    "message": "2 transactions"
  },
  "swapUnknown": {
    "message": "Unknown"
  },
  "swapVerifyTokenExplanation": {
    "message": "Multiple tokens can use the same name and symbol. Check $1 to verify this is the token you're looking for.",
    "description": "This appears in a tooltip next to the verifyThisTokenOn message. It gives the user more information about why they should check the token on a block explorer. $1 will be the name or url of the block explorer, which will be the translation of 'etherscan' or a block explorer url specified for a custom network."
  },
  "swapYourTokenBalance": {
    "message": "$1 $2 available to swap",
    "description": "Tells the user how much of a token they have in their balance. $1 is a decimal number amount of tokens, and $2 is a token symbol"
  },
  "swapZeroSlippage": {
    "message": "0% Slippage"
  },
  "swapsAdvancedOptions": {
    "message": "Advanced Options"
  },
  "swapsExcessiveSlippageWarning": {
    "message": "Slippage amount is too high and will result in a bad rate. Please reduce your slippage tolerance to a value below 15%."
  },
  "swapsMaxSlippage": {
    "message": "Slippage Tolerance"
  },
  "swapsNotEnoughForTx": {
    "message": "Not enough $1 to complete this transaction",
    "description": "Tells the user that they don't have enough of a token for a proposed swap. $1 is a token symbol"
  },
  "swapsViewInActivity": {
    "message": "View in activity"
  },
  "switchEthereumChainConfirmationDescription": {
    "message": "This will switch the selected network within MetaMask to a previously added network:"
  },
  "switchEthereumChainConfirmationTitle": {
    "message": "Allow this site to switch the network?"
  },
  "switchNetwork": {
    "message": "Switch network"
  },
  "switchNetworks": {
    "message": "Switch Networks"
  },
  "switchToThisAccount": {
    "message": "Switch to this account"
  },
  "switchingNetworksCancelsPendingConfirmations": {
    "message": "Switching networks will cancel all pending confirmations"
  },
  "symbol": {
    "message": "Symbol"
  },
  "symbolBetweenZeroTwelve": {
    "message": "Symbol must be 11 characters or fewer."
  },
  "syncFailed": {
    "message": "Sync failed"
  },
  "syncInProgress": {
    "message": "Sync in progress"
  },
  "syncWithMobile": {
    "message": "Sync with mobile"
  },
  "syncWithMobileBeCareful": {
    "message": "Make sure nobody else is looking at your screen when you scan this code"
  },
  "syncWithMobileComplete": {
    "message": "Your data has been synced successfully. Enjoy the MetaMask mobile app!"
  },
  "syncWithMobileDesc": {
    "message": "You can sync your accounts and information with your mobile device. Open the MetaMask mobile app, go to \"Settings\" and tap on \"Sync from Browser Extension\""
  },
  "syncWithMobileDescNewUsers": {
    "message": "If you just open the MetaMask Mobile app for the first time, just follow the steps in your phone."
  },
  "syncWithMobileScanThisCode": {
    "message": "Scan this code with your MetaMask mobile app"
  },
  "syncWithMobileTitle": {
    "message": "Sync with mobile"
  },
  "syncWithThreeBox": {
    "message": "Sync data with 3Box (experimental)"
  },
  "syncWithThreeBoxDescription": {
    "message": "Turn on to have your settings backed up with 3Box. This feature is currently experimental; use at your own risk."
  },
  "syncWithThreeBoxDisabled": {
    "message": "3Box has been disabled due to an error during the initial sync"
  },
  "terms": {
    "message": "Terms of Use"
  },
  "termsOfService": {
    "message": "Terms of Service"
  },
  "testFaucet": {
    "message": "Test Faucet"
  },
  "thisWillCreate": {
    "message": "This will create a new wallet and Secret Recovery Phrase"
  },
  "time": {
    "message": "Time"
  },
  "tips": {
    "message": "Tips"
  },
  "to": {
    "message": "To"
  },
  "toAddress": {
    "message": "To: $1",
    "description": "$1 is the address to include in the To label. It is typically shortened first using shortenAddress"
  },
  "toggleTestNetworks": {
    "message": "$1 test networks",
    "description": "$1 is a clickable link with text defined by the 'showHide' key. The link will open to the advanced settings where users can enable the display of test networks in the network dropdown."
  },
  "token": {
    "message": "Token"
  },
  "tokenAlreadyAdded": {
    "message": "Token has already been added."
  },
  "tokenContractAddress": {
    "message": "Token Contract Address"
  },
  "tokenDecimalFetchFailed": {
    "message": "Token decimal required."
  },
  "tokenDetectionAnnouncement": {
    "message": "New! Improved token detection is available on Ethereum Mainnet as an experimental feature. $1"
  },
  "tokenSymbol": {
    "message": "Token Symbol"
  },
  "tooltipApproveButton": {
    "message": "I understand"
  },
  "total": {
    "message": "Total"
  },
  "transaction": {
    "message": "transaction"
  },
  "transactionCancelAttempted": {
    "message": "Transaction cancel attempted with estimated gas fee of $1 at $2"
  },
  "transactionCancelSuccess": {
    "message": "Transaction successfully cancelled at $2"
  },
  "transactionConfirmed": {
    "message": "Transaction confirmed at $2."
  },
  "transactionCreated": {
    "message": "Transaction created with a value of $1 at $2."
  },
  "transactionData": {
    "message": "Transaction data"
  },
  "transactionDecodingAccreditationDecoded": {
    "message": "Decoded by Truffle"
  },
  "transactionDecodingAccreditationVerified": {
    "message": "Verified contract on $1"
  },
  "transactionDecodingUnsupportedNetworkError": {
    "message": "Transaction decoding is not available for chainId $1"
  },
  "transactionDetailDappGasMoreInfo": {
    "message": "Site suggested"
  },
  "transactionDetailDappGasTooltip": {
    "message": "Edit to use MetaMask's recommended gas fee based on the latest block."
  },
  "transactionDetailGasHeading": {
    "message": "Estimated gas fee"
  },
  "transactionDetailGasHeadingV2": {
    "message": "Gas"
  },
  "transactionDetailGasInfoV2": {
    "message": "estimated"
  },
  "transactionDetailGasTooltipConversion": {
    "message": "Learn more about gas fees"
  },
  "transactionDetailGasTooltipExplanation": {
    "message": "Gas fees are set by the network and fluctuate based on network traffic and transaction complexity."
  },
  "transactionDetailGasTooltipIntro": {
    "message": "Gas fees are paid to crypto miners who process transactions on the $1 network. MetaMask does not profit from gas fees."
  },
  "transactionDetailGasTotalSubtitle": {
    "message": "Amount + gas fee"
  },
  "transactionDetailLayer2GasHeading": {
    "message": "Layer 2 gas fee"
  },
  "transactionDetailMultiLayerTotalSubtitle": {
    "message": "Amount + fees"
  },
  "transactionDropped": {
    "message": "Transaction dropped at $2."
  },
  "transactionError": {
    "message": "Transaction Error. Exception thrown in contract code."
  },
  "transactionErrorNoContract": {
    "message": "Trying to call a function on a non-contract address."
  },
  "transactionErrored": {
    "message": "Transaction encountered an error."
  },
  "transactionFee": {
    "message": "Transaction fee"
  },
  "transactionHistoryBaseFee": {
    "message": "Base Fee (GWEI)"
  },
  "transactionHistoryL1GasLabel": {
    "message": "Total L1 Gas Fee"
  },
  "transactionHistoryL2GasLimitLabel": {
    "message": "L2 Gas Limit"
  },
  "transactionHistoryL2GasPriceLabel": {
    "message": "L2 Gas Price"
  },
  "transactionHistoryMaxFeePerGas": {
    "message": "Max Fee Per Gas"
  },
  "transactionHistoryPriorityFee": {
    "message": "Priority Fee (GWEI)"
  },
  "transactionHistoryTotalGasFee": {
    "message": "Total Gas Fee"
  },
  "transactionResubmitted": {
    "message": "Transaction resubmitted with estimated gas fee increased to $1 at $2"
  },
  "transactionSubmitted": {
    "message": "Transaction submitted with estimated gas fee of $1 at $2."
  },
  "transactionUpdated": {
    "message": "Transaction updated at $2."
  },
  "transfer": {
    "message": "Transfer"
  },
  "transferBetweenAccounts": {
    "message": "Transfer between my accounts"
  },
  "transferFrom": {
    "message": "Transfer From"
  },
  "troubleConnectingToWallet": {
    "message": "We had trouble connecting to your $1, try reviewing $2 and try again.",
    "description": "$1 is the wallet device name; $2 is a link to wallet connection guide"
  },
  "troubleTokenBalances": {
    "message": "We had trouble loading your token balances. You can view them ",
    "description": "Followed by a link (here) to view token balances"
  },
  "trustSiteApprovePermission": {
    "message": "By granting permission, you are allowing the following $1 to access your funds"
  },
  "tryAgain": {
    "message": "Try again"
  },
  "tryAnywayOption": {
    "message": "I will try anyway"
  },
  "turnOnTokenDetection": {
    "message": "Turn on enhanced token detection"
  },
  "twelveHrTitle": {
    "message": "12hr:"
  },
  "txInsightsNotSupported": {
    "message": "Transaction insights not supported for this contract at this time."
  },
  "typePassword": {
    "message": "Type your MetaMask password"
  },
  "u2f": {
    "message": "U2F",
    "description": "A name on an API for the browser to interact with devices that support the U2F protocol. On some browsers we use it to connect MetaMask to Ledger devices."
  },
  "unapproved": {
    "message": "Unapproved"
  },
  "units": {
    "message": "units"
  },
  "unknown": {
    "message": "Unknown"
  },
  "unknownCameraError": {
    "message": "There was an error while trying to access your camera. Please try again..."
  },
  "unknownCameraErrorTitle": {
    "message": "Ooops! Something went wrong...."
  },
  "unknownNetwork": {
    "message": "Unknown Private Network"
  },
  "unknownQrCode": {
    "message": "Error: We couldn't identify that QR code"
  },
  "unlimited": {
    "message": "Unlimited"
  },
  "unlock": {
    "message": "Unlock"
  },
  "unlockMessage": {
    "message": "The decentralized web awaits"
  },
  "unrecognizedChain": {
    "message": "This custom network is not recognized. We recommend that you $1 before proceeding",
    "description": "$1 is a clickable link with text defined by the 'unrecognizedChanLinkText' key. The link will open to instructions for users to validate custom network details."
  },
  "unrecognizedChainLinkText": {
    "message": "verify the network details",
    "description": "Serves as link text for the 'unrecognizedChain' key. This text will be embedded inside the translation for that key."
  },
  "unsendableAsset": {
    "message": "Sending collectible (ERC-721) tokens is not currently supported",
    "description": "This is an error message we show the user if they attempt to send a collectible asset type, for which currently don't support sending"
  },
  "updatedWithDate": {
    "message": "Updated $1"
  },
  "urlErrorMsg": {
    "message": "URLs require the appropriate HTTP/HTTPS prefix."
  },
  "urlExistsErrorMsg": {
    "message": "This URL is currently used by the $1 network."
  },
  "useCollectibleDetection": {
    "message": "Autodetect NFTs"
  },
  "useCollectibleDetectionDescription": {
    "message": "Displaying NFTs media & data may expose your IP address to centralized servers. Third-party APIs (like OpenSea) are used to detect NFTs in your wallet. This exposes your account address with those services. Leave this disabled if you don’t want the app to pull data from those those services."
  },
  "usePhishingDetection": {
    "message": "Use Phishing Detection"
  },
  "usePhishingDetectionDescription": {
    "message": "Display a warning for phishing domains targeting Ethereum users"
  },
  "useTokenDetection": {
    "message": "Use Token Detection"
  },
  "useTokenDetectionDescription": {
    "message": "We use third-party APIs to detect and display new tokens sent to your wallet. Turn off if you don’t want MetaMask to pull data from those services."
  },
  "usedByClients": {
    "message": "Used by a variety of different clients"
  },
  "userAccepts": {
    "message": "I accept"
  },
  "userName": {
    "message": "Username"
  },
  "verifyThisTokenDecimalOn": {
    "message": "Token decimal can be found on $1",
    "description": "Points the user to etherscan as a place they can verify information about a token. $1 is replaced with the translation for \"etherscan\""
  },
  "verifyThisTokenOn": {
    "message": "Verify this token on $1",
    "description": "Points the user to etherscan as a place they can verify information about a token. $1 is replaced with the translation for \"etherscan\""
  },
  "verifyThisUnconfirmedTokenOn": {
    "message": "Verify this token on $1 and make sure this is the token you want to trade.",
    "description": "Points the user to etherscan as a place they can verify information about a token. $1 is replaced with the translation for \"etherscan\""
  },
  "viewAccount": {
    "message": "View Account"
  },
  "viewAllDetails": {
    "message": "View all details"
  },
  "viewContact": {
    "message": "View Contact"
  },
  "viewFullTransactionDetails": {
    "message": "View full transaction details"
  },
  "viewMore": {
    "message": "View More"
  },
  "viewOnBlockExplorer": {
    "message": "View on block explorer"
  },
  "viewOnCustomBlockExplorer": {
    "message": "View $1 at $2",
    "description": "$1 is the action type. e.g (Account, Transaction, Swap) and $2 is the Custom Block Exporer URL"
  },
  "viewOnEtherscan": {
    "message": "View $1 on Etherscan",
    "description": "$1 is the action type. e.g (Account, Transaction, Swap)"
  },
  "viewOnOpensea": {
    "message": "View on Opensea"
  },
  "viewinExplorer": {
    "message": "View $1 in Explorer",
    "description": "$1 is the action type. e.g (Account, Transaction, Swap)"
  },
  "visitWebSite": {
    "message": "Visit our web site"
  },
  "walletConnectionGuide": {
    "message": "our hardware wallet connection guide"
  },
  "walletCreationSuccessDetail": {
    "message": "You’ve successfully protected your wallet. Keep your Secret Recovery Phrase safe and secret -- it’s your responsibility!"
  },
  "walletCreationSuccessReminder1": {
    "message": "MetaMask can’t recover your Secret Recovery Phrase."
  },
  "walletCreationSuccessReminder2": {
    "message": "MetaMask will never ask you for your Secret Recovery Phrase."
  },
  "walletCreationSuccessReminder3": {
    "message": "$1 with anyone or risk your funds being stolen",
    "description": "$1 is separated as walletCreationSuccessReminder3BoldSection so that we can bold it"
  },
  "walletCreationSuccessReminder3BoldSection": {
    "message": "Never share your Secret Recovery Phrase",
    "description": "This string is localized separately from walletCreationSuccessReminder3 so that we can bold it"
  },
  "walletCreationSuccessTitle": {
    "message": "Wallet creation successful"
  },
  "walletSeedRestore": {
    "message": "Wallet Secret Recovery Phrase"
  },
  "web3ShimUsageNotification": {
    "message": "We noticed that the current website tried to use the removed window.web3 API. If the site appears to be broken, please click $1 for more information.",
    "description": "$1 is a clickable link."
  },
  "webhid": {
    "message": "WebHID",
    "description": "Refers to a interface for connecting external devices to the browser. Used for connecting ledger to the browser. Read more here https://developer.mozilla.org/en-US/docs/Web/API/WebHID_API"
  },
  "welcome": {
    "message": "Welcome to MetaMask"
  },
  "welcomeBack": {
    "message": "Welcome Back!"
  },
  "welcomeExploreDescription": {
    "message": "Store, send and spend crypto currencies and assets."
  },
  "welcomeExploreTitle": {
    "message": "Explore decentralized apps"
  },
  "welcomeLoginDescription": {
    "message": "Use your MetaMask to login to decentralized apps - no signup needed."
  },
  "welcomeLoginTitle": {
    "message": "Say hello to your wallet"
  },
  "welcomeToMetaMask": {
    "message": "Let's get started"
  },
  "welcomeToMetaMaskIntro": {
    "message": "Trusted by millions, MetaMask is a secure wallet making the world of web3 accessible to all."
  },
  "whatsNew": {
    "message": "What's new",
    "description": "This is the title of a popup that gives users notifications about new features and updates to MetaMask."
  },
  "whatsThis": {
    "message": "What's this?"
  },
  "writePhrase": {
    "message": "Write this phrase on a piece of paper and store in a secure location. If you want even more security, write it down on multiple pieces of paper and store each in 2 - 3 different locations."
  },
  "xOfY": {
    "message": "$1 of $2",
    "description": "$1 and $2 are intended to be two numbers, where $2 is a total, and $1 is a count towards that total"
  },
  "xOfYPending": {
    "message": "$1 of $2 pending",
    "description": "$1 and $2 are intended to be two numbers, where $2 is a total number of pending confirmations, and $1 is a count towards that total"
  },
  "yesLetsTry": {
    "message": "Yes, let's try"
  },
  "youNeedToAllowCameraAccess": {
    "message": "You need to allow camera access to use this feature."
  },
  "youSign": {
    "message": "You are signing"
  },
  "yourPrivateSeedPhrase": {
    "message": "Your private Secret Recovery Phrase"
  },
  "zeroGasPriceOnSpeedUpError": {
    "message": "Zero gas price on speed up"
  }
}<|MERGE_RESOLUTION|>--- conflicted
+++ resolved
@@ -1507,13 +1507,11 @@
   "learnMore": {
     "message": "learn more"
   },
-<<<<<<< HEAD
   "learnMoreWithDot": {
     "message": "Learn more."
-=======
+  },
   "learnMoreUpperCase": {
     "message": "Learn more"
->>>>>>> d990cb5e
   },
   "learnScamRisk": {
     "message": "scams and security risks."
