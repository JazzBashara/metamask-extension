{
  "QRHardwareInvalidTransactionTitle": {
    "message": "Error"
  },
  "QRHardwareMismatchedSignId": {
    "message": "Datos de transacción incongruentes. Compruebe los detalles."
  },
  "QRHardwarePubkeyAccountOutOfRange": {
    "message": "No hay más cuentas. Para acceder a otra cuenta que no figura en la lista, vuelva a conectar su cartera de hardware y selecciónela."
  },
  "QRHardwareScanInstructions": {
    "message": "Coloque el código QR delante de la cámara. La pantalla está borrosa, pero no afectará la lectura."
  },
  "QRHardwareSignRequestCancel": {
    "message": "Rechazar"
  },
  "QRHardwareSignRequestDescription": {
    "message": "Después de firmar con su cartera, haga clic en \"Obtener firma\" para recibir la firma"
  },
  "QRHardwareSignRequestGetSignature": {
    "message": "Obtener firma"
  },
  "QRHardwareSignRequestSubtitle": {
    "message": "Escanee código QR con su cartera"
  },
  "QRHardwareSignRequestTitle": {
    "message": "Solicitar firma"
  },
  "QRHardwareUnknownQRCodeTitle": {
    "message": "Error"
  },
  "QRHardwareUnknownWalletQRCode": {
    "message": "Código QR no válido. Escanee el QR sincronizado de la cartera de hardware."
  },
  "QRHardwareWalletImporterTitle": {
    "message": "Escanear código QR"
  },
  "QRHardwareWalletSteps1Description": {
    "message": "A continuación puede elegir entre una lista de socios oficiales que admiten códigos QR."
  },
  "QRHardwareWalletSteps1Title": {
    "message": "Conecte su billetera de hardware QR"
  },
  "QRHardwareWalletSteps2Description": {
    "message": "Ngrave (próximamente)"
  },
  "SIWEAddressInvalid": {
    "message": "La dirección de la solicitud de inicio de sesión no coincide con la dirección de la cuenta que está utilizando para iniciar sesión."
  },
  "SIWEDomainInvalidText": {
    "message": "El sitio web en el que intenta iniciar sesión no coincide con el dominio de la solicitud de inicio de sesión. Proceda con precaución."
  },
  "SIWEDomainInvalidTitle": {
    "message": "Solicitud de sitio engañoso."
  },
  "SIWEDomainWarningBody": {
    "message": "El sitio web ($1) le pide que inicie sesión en un dominio incorrecto. Esto puede ser un ataque de phishing.",
    "description": "$1 represents the website domain"
  },
  "SIWEDomainWarningLabel": {
    "message": "Inseguro"
  },
  "SIWELabelChainID": {
    "message": "Identificador de cadena:"
  },
  "SIWELabelExpirationTime": {
    "message": "Caduca el:"
  },
  "SIWELabelIssuedAt": {
    "message": "Emitido el:"
  },
  "SIWELabelMessage": {
    "message": "Mensaje:"
  },
  "SIWELabelNonce": {
    "message": "Nonce:"
  },
  "SIWELabelNotBefore": {
    "message": "No antes de:"
  },
  "SIWELabelRequestID": {
    "message": "Identificador de la solicitud:"
  },
  "SIWELabelResources": {
    "message": "Recursos: $1",
    "description": "$1 represents the number of resources"
  },
  "SIWELabelURI": {
    "message": "URI:"
  },
  "SIWELabelVersion": {
    "message": "Versión:"
  },
  "SIWESiteRequestSubtitle": {
    "message": "Este sitio solicita iniciar sesión con"
  },
  "SIWESiteRequestTitle": {
    "message": "Solicitud de inicio de sesión"
  },
  "SIWEWarningSubtitle": {
    "message": "Para confirmar que comprende, verifique:"
  },
  "SIWEWarningTitle": {
    "message": "¿Está seguro?"
  },
  "about": {
    "message": "Acerca de"
  },
  "acceptTermsOfUse": {
    "message": "Leí y estoy de acuerdo con $1",
    "description": "$1 is the `terms` message"
  },
  "accessAndSpendNoticeNFT": {
    "message": "$1 puede acceder y gastar este activo",
    "description": "$1 is the url of the site requesting ability to spend"
  },
  "accessYourWalletWithSRP": {
    "message": "Acceda a su billetera con la frase secreta de respaldo"
  },
  "accessYourWalletWithSRPDescription": {
    "message": "MetaMask no puede recuperar su contraseña. Usaremos su frase secreta de respaldo para validar su propiedad, restaurar su billetera y configurar una nueva contraseña. Primero, ingrese la frase secreta de respaldo que recibió cuando creó su billetera. $1",
    "description": "$1 is the words 'Learn More' from key 'learnMore', separated here so that it can be added as a link"
  },
  "accessingYourCamera": {
    "message": "Accediendo a la cámara…"
  },
  "account": {
    "message": "Cuenta"
  },
  "accountDetails": {
    "message": "Detalles de la cuenta"
  },
  "accountIdenticon": {
    "message": "Identicon de cuenta"
  },
  "accountName": {
    "message": "Nombre de la cuenta"
  },
  "accountNameDuplicate": {
    "message": "Este nombre de cuenta ya existe",
    "description": "This is an error message shown when the user enters a new account name that matches an existing account name"
  },
  "accountNameReserved": {
    "message": "Este nombre de cuenta está reservado",
    "description": "This is an error message shown when the user enters a new account name that is reserved for future use"
  },
  "accountOptions": {
    "message": "Opciones de la cuenta"
  },
  "accountSelectionRequired": {
    "message": "Debe seleccionar una cuenta."
  },
  "active": {
    "message": "Activo"
  },
  "activity": {
    "message": "Actividad"
  },
  "activityLog": {
    "message": "registro de actividad"
  },
  "add": {
    "message": "Agregar"
  },
  "addANetwork": {
    "message": "Agregar una red"
  },
  "addANetworkManually": {
    "message": "Agregar una red manualmente"
  },
  "addANickname": {
    "message": "Añadir un apodo"
  },
  "addAcquiredTokens": {
    "message": "Agregar los tokens que adquirió con MetaMask"
  },
  "addAlias": {
    "message": "Agregar alias"
  },
  "addBlockExplorer": {
    "message": "Agregar un explorador de bloque"
  },
  "addContact": {
    "message": "Agregar contacto"
  },
  "addCustomIPFSGateway": {
    "message": "Agregar puerta de enlace IPFS personalizada"
  },
  "addCustomIPFSGatewayDescription": {
    "message": "La puerta de enlace de IPFS permite acceder y visualizar datos alojados por terceros. Puede agregar una puerta de enlace de IPFS personalizada o continuar usando la predeterminada."
  },
  "addCustomNetwork": {
    "message": "Agregar red personalizada"
  },
  "addCustomToken": {
    "message": "Añadir token personalizado"
  },
  "addCustomTokenByContractAddress": {
    "message": "¿No encuentra un token? Puede agregar cualquier token si copia su dirección. Puede encontrar la dirección de contrato del token en $1.",
    "description": "$1 is a blockchain explorer for a specific network, e.g. Etherscan for Ethereum"
  },
  "addEthereumChainConfirmationDescription": {
    "message": "Esto permitirá que la red se utilice en MetaMask."
  },
  "addEthereumChainConfirmationRisks": {
    "message": "MetaMask no verifica redes personalizadas."
  },
  "addEthereumChainConfirmationRisksLearnMore": {
    "message": "Obtenga más información sobre $1.",
    "description": "$1 is a link with text that is provided by the 'addEthereumChainConfirmationRisksLearnMoreLink' key"
  },
  "addEthereumChainConfirmationRisksLearnMoreLink": {
    "message": "estafas y riesgos de seguridad de la red",
    "description": "Link text for the 'addEthereumChainConfirmationRisksLearnMore' translation key"
  },
  "addEthereumChainConfirmationTitle": {
    "message": "¿Permitir que este sitio agregue una red?"
  },
  "addEthereumChainWarningModalHeader": {
    "message": "Agregue este proveedor de RPC solo si está seguro de que puede confiar en él. $1",
    "description": "$1 is addEthereumChainWarningModalHeaderPartTwo passed separately so that it can be bolded"
  },
  "addEthereumChainWarningModalHeaderPartTwo": {
    "message": "Los proveedores malintencionados pueden mentir sobre el estado de la cadena de bloques y registrar la actividad de su red."
  },
  "addEthereumChainWarningModalListHeader": {
    "message": "Es importante que su proveedor sea confiable, ya que tiene el poder para:"
  },
  "addEthereumChainWarningModalListPointOne": {
    "message": "Ver sus cuentas y direcciones IP, y asociarlas"
  },
  "addEthereumChainWarningModalListPointThree": {
    "message": "Mostrar saldos de cuentas y otros estados en la cadena"
  },
  "addEthereumChainWarningModalListPointTwo": {
    "message": "Transmitir sus transacciones"
  },
  "addEthereumChainWarningModalTitle": {
    "message": "Va a agregar un nuevo proveedor de RPC para la red principal de Ethereum"
  },
  "addFriendsAndAddresses": {
    "message": "Agregue amigos y direcciones de confianza"
  },
  "addFromAListOfPopularNetworks": {
    "message": "Agregue desde una lista de redes populares o agregue una red manualmente. Interactúe solo con las entidades en las que confía."
  },
  "addMemo": {
    "message": "Añadir memo"
  },
  "addMoreNetworks": {
    "message": "agregar más redes manualmente"
  },
  "addNetwork": {
    "message": "Agregar red"
  },
  "addNetworkTooltipWarning": {
    "message": "Esta conexión de red depende de terceros. Y puede ser menos confiable o permite que terceros rastreen la actividad. $1",
    "description": "$1 is Learn more link"
  },
  "addSuggestedTokens": {
    "message": "Agregar tokens sugeridos"
  },
  "addToken": {
    "message": "Agregar token"
  },
  "address": {
    "message": "Dirección"
  },
  "addressBookIcon": {
    "message": "Icono de libreta de direcciones"
  },
  "advanced": {
    "message": "Avanzado"
  },
  "advancedBaseGasFeeToolTip": {
    "message": "Cuando su transacción se incluya en el bloque, se reembolsará cualquier diferencia entre su tarifa base máxima y la tarifa base real. El importe total se calcula como tarifa base máxima (en GWEI) * límite de gas."
  },
  "advancedConfiguration": {
    "message": "Configuración avanzada"
  },
  "advancedGasFeeDefaultOptIn": {
    "message": "Guarda estos 1$ como mi valor predeterminado para \"Avanzado\""
  },
  "advancedGasFeeDefaultOptOut": {
    "message": "Usar siempre estos valores y la configuración avanzada como valores predeterminados."
  },
  "advancedGasFeeModalTitle": {
    "message": "Tarifa de gas avanzada"
  },
  "advancedGasPriceTitle": {
    "message": "Precio del gas"
  },
  "advancedPriorityFeeToolTip": {
    "message": "La tarifa de prioridad (también llamada “propina del minero”) va directamente a los mineros para incentivarlos a priorizar su transacción."
  },
  "affirmAgree": {
    "message": "Acepto"
  },
  "airgapVault": {
    "message": "Bóveda AirGap"
  },
  "alertDisableTooltip": {
    "message": "Esto se puede modificar en \"Configuración > Alertas\""
  },
  "alertSettingsUnconnectedAccount": {
    "message": "Explorando un sitio web con una cuenta no conectada seleccionada"
  },
  "alertSettingsUnconnectedAccountDescription": {
    "message": "Esta alerta aparece en la ventana emergente cuando explora un sitio conectado de Web3, pero la cuenta actualmente seleccionada no está conectada."
  },
  "alertSettingsWeb3ShimUsage": {
    "message": "Cuando un sitio web intenta utilizar la API de window.web3 que se eliminó"
  },
  "alertSettingsWeb3ShimUsageDescription": {
    "message": "Esta alerta aparece en la ventana emergente cuando explora un sitio que intenta utilizar la API de window.web3 que se eliminó y que puede que no funcione."
  },
  "alerts": {
    "message": "Alertas"
  },
  "allOfYour": {
    "message": "Todo su $1",
    "description": "$1 is the symbol or name of the token that the user is approving spending"
  },
  "allowExternalExtensionTo": {
    "message": "Permitir que esta extensión externa haga lo siguiente:"
  },
  "allowSpendToken": {
    "message": "¿Dar permiso para acceder a su $1?",
    "description": "$1 is the symbol of the token that are requesting to spend"
  },
  "allowThisSiteTo": {
    "message": "Permitir que este sitio haga lo siguiente:"
  },
  "allowWithdrawAndSpend": {
    "message": "Permitir que se retire $1 y gastar hasta el siguiente importe:",
    "description": "The url of the site that requested permission to 'withdraw and spend'"
  },
  "amount": {
    "message": "Importe"
  },
  "appDescription": {
    "message": "Una cartera de Ethereum en el explorador",
    "description": "The description of the application"
  },
  "appName": {
    "message": "MetaMask",
    "description": "The name of the application"
  },
  "appNameBeta": {
    "message": "MetaMask Beta",
    "description": "The name of the application (Beta)"
  },
  "appNameFlask": {
    "message": "MetaMask Flask",
    "description": "The name of the application (Flask)"
  },
  "approve": {
    "message": "Aprobar límite de gastos"
  },
  "approveAllTokensTitle": {
    "message": "¿Dar permiso para acceder a todo su $1?",
    "description": "$1 is the symbol of the token for which the user is granting approval"
  },
  "approveAndInstall": {
    "message": "Aprobar e instalar"
  },
  "approveAndUpdate": {
    "message": "Aprobar y actualizar"
  },
  "approveButtonText": {
    "message": "Aprobar"
  },
  "approveTokenDescription": {
    "message": "Esto permite que un tercero acceda y transfiera los siguientes NFT sin previo aviso hasta que usted revoque su acceso."
  },
  "approveTokenTitle": {
    "message": "¿Permitir el acceso y la transferencia de su $1?",
    "description": "$1 is the symbol of the token for which the user is granting approval"
  },
  "approveTokenDescription": {
    "message": "Esto permite que un tercero acceda y transfiera los siguientes NFT sin previo aviso hasta que usted revoque su acceso."
  },
  "approveTokenTitle": {
    "message": "¿Permitir el acceso y la transferencia de su $1?",
    "description": "$1 is the symbol of the token for which the user is granting approval"
  },
  "approved": {
    "message": "Aprobado"
  },
  "approvedAsset": {
    "message": "Activo aprobado"
  },
  "approvedOn": {
    "message": "Aprobado el $1",
    "description": "$1 is the approval date for a permission"
  },
  "areYouSure": {
    "message": "¿Está seguro?"
  },
  "asset": {
    "message": "Activo"
  },
  "assetOptions": {
    "message": "Opciones de activos"
  },
  "assets": {
    "message": "Activos"
  },
  "attemptSendingAssets": {
    "message": "Si intenta enviar activos directamente de una red a otra, esto puede provocar la pérdida permanente de activos. Asegúrese de utilizar un puente."
  },
  "attemptToCancel": {
    "message": "¿Intentar cancelar?"
  },
  "attemptToCancelDescription": {
    "message": "Enviar este intento no garantiza que se cancelará la transacción original. Si el intento de cancelación se completa correctamente, se le cobrará la cuota de transacción anterior."
  },
  "attemptingConnect": {
    "message": "Intentando una conexión a la cadena de bloques."
  },
  "attributions": {
    "message": "Atribuciones"
  },
  "authorizedPermissions": {
    "message": "Ha autorizado los siguientes permisos"
  },
  "autoDetectTokens": {
    "message": "Detectar tokens automáticamente"
  },
  "autoDetectTokensDescription": {
    "message": "Usamos API de terceros para detectar y mostrar nuevos tokens enviados a su billetera. Desactive esta opción si no desea que la aplicación extraiga datos de esos servicios. $1",
    "description": "$1 is a link to a support article"
  },
  "autoLockTimeLimit": {
    "message": "Temporizador con bloqueo automático (minutos)"
  },
  "autoLockTimeLimitDescription": {
    "message": "Establezca el tiempo de inactividad en minutos antes de que se bloquee MetaMask."
  },
  "average": {
    "message": "Promedio"
  },
  "back": {
    "message": "Volver"
  },
  "backToAll": {
    "message": "Volver a Todos"
  },
  "backup": {
    "message": "Respaldo"
  },
  "backupApprovalInfo": {
    "message": "Este código secreto es necesario para que recupere la cartera en caso de que pierda el dispositivo, olvide su contraseña, tenga que volver a instalar MetaMask o quiera acceder a la cartera en otro dispositivo."
  },
  "backupApprovalNotice": {
    "message": "Cree una copia de seguridad del código de recuperación secreto para mantener protegidos sus fondos y su cartera."
  },
  "backupNow": {
    "message": "Crear copia de seguridad ahora"
  },
  "backupUserData": {
    "message": "Respalde sus datos"
  },
  "backupUserDataDescription": {
    "message": "Puede respaldar la configuración del usuario que contiene preferencias y direcciones de cuenta en un archivo JSON."
  },
  "balance": {
    "message": "Saldo"
  },
  "balanceOutdated": {
    "message": "Es posible que el saldo esté desactualizado"
  },
  "baseFee": {
    "message": "Tarifa base"
  },
  "basic": {
    "message": "Básico"
  },
  "beCareful": {
    "message": "Sea cuidadoso"
  },
  "beta": {
    "message": "Beta"
<<<<<<< HEAD
  },
  "betaHeaderText": {
    "message": "Esta es una versión beta. Por favor, comunique los errores $1",
    "description": "$1 represents the word 'here' in a hyperlink"
  },
  "betaMetamaskDescription": {
    "message": "Con la confianza de millones de usuarios, MetaMask es una cartera segura que permite que todos puedan acceder al mundo de Web3."
  },
  "betaMetamaskDescriptionDisclaimerHeading": {
    "message": "Descargo de responsabilidad de la versión beta"
  },
  "betaMetamaskDescriptionExplanation": {
    "message": "Esta versión le permite probar las próximas funcionalidades antes de su lanzamiento, lo que ayuda a mejorar aún más MetaMask. Como con todas las versiones beta, puede haber un mayor riesgo de errores.  MetaMask Beta está sujeta a nuestros $1, así como a nuestros $2.",
    "description": "$1 represents localization item betaMetamaskDescriptionExplanationTermsLinkText.  $2 represents localization item betaMetamaskDescriptionExplanationBetaTermsLinkText"
  },
  "betaMetamaskDescriptionExplanation2": {
    "message": "Al continuar, acepta y reconoce estos riesgos, nuestros $1 y $2.",
    "description": "$1 represents localization item betaMetamaskDescriptionExplanationTermsLinkText.  $2 represents localization item betaMetamaskDescriptionExplanation2BetaTermsLinkText"
  },
  "betaMetamaskDescriptionExplanation2BetaTermsLinkText": {
    "message": "Términos beta"
  },
  "betaMetamaskDescriptionExplanationBetaTermsLinkText": {
    "message": "Términos Beta adicionales"
  },
  "betaMetamaskDescriptionExplanationTermsLinkText": {
    "message": "Términos estándar"
=======
  },
  "betaHeaderText": {
    "message": "Esta es una versión beta. Por favor, comunique los errores $1",
    "description": "$1 represents the word 'here' in a hyperlink"
>>>>>>> 7e97ff2b
  },
  "betaMetamaskVersion": {
    "message": "Versión Beta de MetaMask"
  },
  "betaPortfolioSite": {
    "message": "sitio de portafolio beta"
  },
  "betaTerms": {
    "message": "Términos de uso de beta"
  },
  "betaWalletCreationSuccessReminder1": {
    "message": "MetaMask beta no puede recuperar su frase secreta de recuperación."
  },
  "betaWalletCreationSuccessReminder2": {
    "message": "MetaMask beta nunca le pedirá su frase secreta de recuperación."
<<<<<<< HEAD
  },
  "betaWelcome": {
    "message": "Bienvenido a MetaMask Beta"
=======
>>>>>>> 7e97ff2b
  },
  "blockExplorerAccountAction": {
    "message": "Cuenta",
    "description": "This is used with viewOnEtherscan and viewInExplorer e.g View Account in Explorer"
  },
  "blockExplorerAssetAction": {
    "message": "Activo",
    "description": "This is used with viewOnEtherscan and viewInExplorer e.g View Asset in Explorer"
  },
  "blockExplorerSwapAction": {
    "message": "Canjear",
    "description": "This is used with viewOnEtherscan e.g View Swap on Etherscan"
  },
  "blockExplorerUrl": {
    "message": "Dirección URL del explorador de bloques"
  },
  "blockExplorerUrlDefinition": {
    "message": "La dirección URL que se utiliza como explorador de bloques de esta red."
  },
  "blockExplorerView": {
    "message": "Ver cuenta en $1",
    "description": "$1 replaced by URL for custom block explorer"
  },
  "blockies": {
    "message": "Blockies"
  },
  "browserNotSupported": {
    "message": "Su explorador no es compatible..."
  },
  "buildContactList": {
    "message": "Cree su lista de contactos"
  },
  "builtAroundTheWorld": {
    "message": "MetaMask está diseñado y construido en todo el mundo."
  },
  "busy": {
    "message": "Ocupado"
  },
  "buy": {
    "message": "Comprar"
  },
  "buyAsset": {
    "message": "Comprar $1",
    "description": "$1 is the ticker symbol of a an asset the user is being prompted to purchase"
  },
  "buyCryptoWithCoinbasePay": {
    "message": "Comprar $1 con Coinbase Pay",
    "description": "$1 represents the crypto symbol to be purchased"
  },
  "buyCryptoWithCoinbasePayDescription": {
    "message": "Puede comprar o transferir criptomonedas fácilmente por medio de su cuenta de Coinbase.",
    "description": "$1 represents the crypto symbol to be purchased"
  },
  "buyCryptoWithMoonPay": {
    "message": "Comprar $1 con MoonPay",
    "description": "$1 represents the cypto symbol to be purchased"
  },
  "buyCryptoWithMoonPayDescription": {
    "message": "MoonPay admite métodos de pago populares, incluidos Visa, Mastercard, Apple/Google/Samsung Pay y transferencias bancarias en más de 145 países. Depósito de tokens en su cuenta MetaMask."
  },
  "buyCryptoWithTransak": {
    "message": "Comprar $1 con Transak",
    "description": "$1 represents the cypto symbol to be purchased"
  },
  "buyCryptoWithTransakDescription": {
    "message": "Transak admite tarjetas de crédito y débito, Apple Pay, MobiKwik y transferencias bancarias (según la ubicación) en más de 100 países. Depósitos de $1 directamente en su cuenta MetaMask.",
    "description": "$1 represents the crypto symbol to be purchased"
  },
  "buyNow": {
    "message": "Comprar ahora"
  },
  "buyWithWyre": {
    "message": "Comprar $1 con Wyre"
  },
  "buyWithWyreDescription": {
    "message": "Acceso fácil a compras de hasta $1,000. Verificación interactiva rápida de compra de límite alto. Acepta tarjeta de débito/crédito, Apple Pay y transferencias bancarias. Disponible para más de 100 países. Los tokens se depositarán en su cuenta MetaMask"
  },
  "bytes": {
    "message": "Bytes"
  },
  "canToggleInSettings": {
    "message": "Puede volver a activar esta notificación desde Configuración > Alertas."
  },
  "cancel": {
    "message": "Cancelar"
  },
  "cancelEdit": {
    "message": "Cancelar Editar"
  },
  "cancelPopoverTitle": {
    "message": "Cancelar transacción"
  },
  "cancelSpeedUp": {
    "message": "cancelar o acelerar una transacción."
  },
  "cancelSpeedUpLabel": {
    "message": "Esta tarifa de gas va a $1 el original.",
    "description": "$1 is text 'replace' in bold"
  },
  "cancelSpeedUpTransactionTooltip": {
    "message": "Para $1 una transacción, la tarifa de gas debe aumentar al menos un 10% para que sea reconocida por la red.",
    "description": "$1 is string 'cancel' or 'speed up'"
  },
  "cancelSwapForFee": {
    "message": "Cancelar el swap por ~$1",
    "description": "$1 could be e.g. $2.98, it is a cost for cancelling a Smart Transaction"
  },
  "cancelSwapForFree": {
    "message": "Cancelar el swap gratuitamente"
  },
  "cancellationGasFee": {
    "message": "Cuota de gas por cancelación"
  },
  "cancelled": {
    "message": "Cancelado"
  },
  "chainId": {
    "message": "Identificador de cadena"
  },
  "chainIdDefinition": {
    "message": "El identificador de cadena que se utiliza para firmar transacciones en esta red."
  },
  "chainIdExistsErrorMsg": {
    "message": "En este momento, la red $1 está utilizando este identificador de cadena."
  },
  "chainListReturnedDifferentTickerSymbol": {
    "message": "La red con ID de cadena $1 puede usar un símbolo de moneda diferente ($2) al que ingresó. Verifique antes de continuar.",
    "description": "$1 is the chain id currently entered in the network form and $2 is the return value of nativeCurrency.symbol from chainlist.network"
  },
  "chooseYourNetwork": {
    "message": "Elija su red"
  },
  "chooseYourNetworkDescription": {
    "message": "Usamos Infura como nuestro proveedor de llamada a procedimiento remoto (RPC) para ofrecer el acceso más confiable y privado posible a los datos de Ethereum. Puede elegir su propio RPC, pero recuerde que cualquier RPC recibirá su dirección IP y su billetera Ethereum para realizar transacciones. Lea nuestra $1 para obtener más información sobre cómo Infura maneja los datos.",
    "description": "$1 is a link to the privacy policy"
  },
  "chromeRequiredForHardwareWallets": {
    "message": "Debe usar MetaMask en Google Chrome para poder conectarse a su cartera de hardware."
  },
  "clickToConnectLedgerViaWebHID": {
    "message": "Haga clic aquí para conectar su Ledger a través de WebHID",
    "description": "Text that can be clicked to open a browser popup for connecting the ledger device via webhid"
  },
  "clickToManuallyAdd": {
    "message": "Haga clic aquí para agregar manualmente los tokens."
  },
  "close": {
    "message": "Cerrar"
  },
  "collectibleAddFailedMessage": {
    "message": "No se puede agregar NFT porque los detalles de propiedad no coinciden. Asegúrese de haber ingresado la información correcta."
  },
  "collectibleAddressError": {
    "message": "Este token es un NFT. Añadir a $1",
    "description": "$1 is a clickable link with text defined by the 'importNFTPage' key"
  },
  "confirm": {
    "message": "Confirmar"
  },
  "confirmPassword": {
    "message": "Confirmar contraseña"
  },
  "confirmRecoveryPhrase": {
    "message": "Confirmar frase secreta de recuperación"
  },
  "confirmed": {
    "message": "Confirmado"
  },
  "confusableUnicode": {
    "message": "“$1” es similar a “$2”."
  },
  "confusableZeroWidthUnicode": {
    "message": "Se encontró un carácter de ancho cero."
  },
  "confusingEnsDomain": {
    "message": "Se detectó un carácter que puede confundirse con otro similar en el nombre de ENS. Verifique el nombre de ENS para evitar una posible estafa."
  },
  "connect": {
    "message": "Conectar"
  },
  "connectAccountOrCreate": {
    "message": "Conectar cuenta o crear nueva"
  },
  "connectHardwareWallet": {
    "message": "Conectar la cartera de hardware"
  },
  "connectManually": {
    "message": "Conectarse manualmente al sitio actual"
  },
  "connectTo": {
    "message": "Conectarse a $1",
    "description": "$1 is the name/origin of a web3 site/application that the user can connect to metamask"
  },
  "connectToAll": {
    "message": "Conectarse a todas sus $1",
    "description": "$1 will be replaced by the translation of connectToAllAccounts"
  },
  "connectToAllAccounts": {
    "message": "cuentas",
    "description": "will replace $1 in connectToAll, completing the sentence 'connect to all of your accounts', will be text that shows list of accounts on hover"
  },
  "connectToMultiple": {
    "message": "Conectarse a $1",
    "description": "$1 will be replaced by the translation of connectToMultipleNumberOfAccounts"
  },
  "connectToMultipleNumberOfAccounts": {
    "message": "$1 cuentas",
    "description": "$1 is the number of accounts to which the web3 site/application is asking to connect; this will substitute $1 in connectToMultiple"
  },
  "connectWithMetaMask": {
    "message": "Conectarse con MetaMask"
  },
  "connectedAccountsDescriptionPlural": {
    "message": "Tiene $1 cuentas conectadas a este sitio.",
    "description": "$1 is the number of accounts"
  },
  "connectedAccountsDescriptionSingular": {
    "message": "Tiene 1 cuenta conectada a este sitio."
  },
  "connectedAccountsEmptyDescription": {
    "message": "MetaMask no está conectado a este sitio. Para conectarse a un sitio de Web3, busque el botón de conexión en su sitio."
  },
  "connectedSites": {
    "message": "Sitios conectados"
  },
  "connectedSitesDescription": {
    "message": "$1 está conectado a estos sitios. Pueden ver la dirección de su cuenta.",
    "description": "$1 is the account name"
  },
  "connectedSitesEmptyDescription": {
    "message": "$1 no está conectado a ningún sitio.",
    "description": "$1 is the account name"
  },
  "connectedSnapSites": {
    "message": "El complemento de $1 está conectado a estos sitios. Tienen acceso a los permisos enumerados anteriormente.",
    "description": "$1 represents the name of the snap"
  },
  "connecting": {
    "message": "Estableciendo conexión…"
  },
  "connectingTo": {
    "message": "Estableciendo conexión a $1"
  },
  "connectingToGoerli": {
    "message": "Estableciendo conexión a la red de prueba Goerli"
  },
  "connectingToMainnet": {
    "message": "Estableciendo conexión a la red principal de Ethereum"
  },
  "connectingToSepolia": {
    "message": "Conectando a la red de prueba Sepolia"
  },
  "contactUs": {
    "message": "Contáctenos"
  },
  "contacts": {
    "message": "Contactos"
  },
  "contentFromSnap": {
    "message": "Contenido de $1",
    "description": "$1 represents the name of the snap"
  },
  "continue": {
    "message": "Continuar"
  },
  "continueToCoinbasePay": {
    "message": "Continuar a Coinbase Pay"
  },
  "continueToMoonPay": {
    "message": "Continuar a MoonPay"
  },
  "continueToTransak": {
    "message": "Continuar a Transak"
  },
  "continueToWyre": {
    "message": "Continuar a Wyre"
  },
  "contract": {
    "message": "Contrato"
  },
  "contractAddress": {
    "message": "Dirección de contrato"
  },
  "contractAddressError": {
    "message": "Está enviando tokens a la dirección de contrato del token. Esto puede provocar la pérdida de los tokens."
  },
  "contractDeployment": {
    "message": "Implementación de contrato"
  },
  "contractDescription": {
    "message": "Para protegerse contra estafadores, tómese un momento para verificar los detalles del contrato."
  },
  "contractInteraction": {
    "message": "Interacción con el contrato"
  },
  "contractNFT": {
    "message": "Contrato de NFT"
  },
  "contractRequestingAccess": {
    "message": "Contrato que solicita el acceso"
  },
  "contractRequestingSignature": {
    "message": "Contrato con solicitud de firma"
  },
  "contractRequestingSpendingCap": {
    "message": "Contrato que solicita límite de gasto"
  },
  "contractTitle": {
    "message": "Detalles del contrato"
  },
  "contractToken": {
    "message": "Contrato del token"
  },
  "convertTokenToNFTDescription": {
    "message": "Hemos detectado que este activo es un NFT. MetaMask ahora tiene soporte nativo completo para NFT. ¿Quiere eliminarlo de su lista de tokens y añadirlo como un NFT?"
  },
  "convertTokenToNFTExistDescription": {
    "message": "Hemos detectado que este recurso se ha agregado como NFT. ¿Quiere eliminarlo de su lista de tokens?"
  },
  "coolWallet": {
    "message": "CoolWallet"
  },
  "copiedExclamation": {
    "message": "¡Copiado!"
  },
  "copyAddress": {
    "message": "Copiar dirección al Portapapeles"
  },
  "copyPrivateKey": {
    "message": "Esta es su clave privada (haga clic para copiarla)"
  },
  "copyRawTransactionData": {
    "message": "Copiar los datos de las transacciones en bruto"
  },
  "copyToClipboard": {
    "message": "Copiar al Portapapeles"
  },
  "copyTransactionId": {
    "message": "Copiar id. de transacción"
  },
  "create": {
    "message": "Crear"
  },
  "createAccount": {
    "message": "Crear cuenta"
  },
  "createNewWallet": {
    "message": "Crear una cartera nueva"
  },
  "createPassword": {
    "message": "Crear contraseña"
  },
  "currencyConversion": {
    "message": "Conversión de moneda"
  },
  "currencySymbol": {
    "message": "Símbolo de moneda"
  },
  "currencySymbolDefinition": {
    "message": "El símbolo bursátil que se muestra para la moneda de esta red."
  },
  "currentAccountNotConnected": {
    "message": "La cuenta actual no está conectada"
  },
  "currentExtension": {
    "message": "Página de extensión actual"
  },
  "currentLanguage": {
    "message": "Idioma actual"
  },
  "currentRpcUrlDeprecated": {
    "message": "La URL de rpc actual para esta red ha quedado obsoleta."
  },
  "currentTitle": {
    "message": "Actual:"
  },
  "currentlyUnavailable": {
    "message": "No disponible en esta red"
  },
  "curveHighGasEstimate": {
    "message": "Gráfico de estimación de gas alto"
  },
  "curveLowGasEstimate": {
    "message": "Gráfico de estimación de gas bajo"
  },
  "curveMediumGasEstimate": {
    "message": "Gráfico de estimación de gas de mercado"
  },
  "custom": {
    "message": "Avanzado"
  },
  "customContentSearch": {
    "message": "Buscar una red agregada anteriormente"
  },
  "customGasSettingToolTipMessage": {
    "message": "Use $1 para personalizar el precio de gas. Esto puede ser confuso si no está familiarizado. Interactúe bajo su propio riesgo.",
    "description": "$1 is key 'advanced' (text: 'Advanced') separated here so that it can be passed in with bold font-weight"
  },
  "customSpendLimit": {
    "message": "Límite de gastos personalizado"
  },
  "customSpendingCap": {
    "message": "Límite de gasto personalizado"
  },
  "customToken": {
    "message": "Token personalizado"
  },
  "customTokenWarningInNonTokenDetectionNetwork": {
    "message": "La detección de token aún no está disponible en esta red. Importe el token de forma manual y asegúrese de que confía en él. Más información sobre $1"
  },
  "customTokenWarningInTokenDetectionNetwork": {
    "message": "Antes de importar un token de forma manual, asegúrese de que confía en él. Más información acerca de $1"
  },
  "customTokenWarningInTokenDetectionNetworkWithTDOFF": {
    "message": "Asegúrese de confiar en un token antes de agregarlo. Aprenda cómo evitar $1. También puede habilitar la detección de tokens $2."
  },
  "customerSupport": {
    "message": "atención al cliente"
  },
  "dappSuggested": {
    "message": "Sitio sugerido"
  },
  "dappSuggestedGasSettingToolTipMessage": {
    "message": "$1 ha sugerido este precio.",
    "description": "$1 is url for the dapp that has suggested gas settings"
  },
  "dappSuggestedShortLabel": {
    "message": "Sitio"
  },
  "dappSuggestedTooltip": {
    "message": "$1 ha recomendado este precio.",
    "description": "$1 represents the Dapp's origin"
  },
  "darkTheme": {
    "message": "Oscuro"
  },
  "data": {
    "message": "Datos"
  },
  "dataBackupSeemsCorrupt": {
    "message": "No se pueden restaurar sus datos. El archivo parece estar corrupto."
  },
  "dataHex": {
    "message": "Hex"
  },
  "dcent": {
    "message": "D'Cent"
  },
  "decimal": {
    "message": "Decimales del token"
  },
  "decimalsMustZerotoTen": {
    "message": "Los decimales deben ser al menos 0 y no más de 36."
  },
  "decrypt": {
    "message": "Descifrar"
  },
  "decryptCopy": {
    "message": "Copiar mensaje cifrado"
  },
  "decryptInlineError": {
    "message": "Este mensaje no se puede descifrar debido al error: $1",
    "description": "$1 is error message"
  },
  "decryptMessageNotice": {
    "message": "$1 quisiera leer este mensaje para completar la acción",
    "description": "$1 is the web3 site name"
  },
  "decryptMetamask": {
    "message": "Descifrar mensaje"
  },
  "decryptRequest": {
    "message": "Descifrar solicitud"
  },
  "delete": {
    "message": "Eliminar"
  },
  "deleteAccount": {
    "message": "Eliminar cuenta"
  },
  "deleteNetwork": {
    "message": "¿Eliminar red?"
  },
  "deleteNetworkDescription": {
    "message": "¿Está seguro de que quiere eliminar esta red?"
  },
  "deposit": {
    "message": "Depositar"
  },
  "depositCrypto": {
    "message": "Deposite $1",
    "description": "$1 represents the crypto symbol to be purchased"
  },
  "deprecatedTestNetworksLink": {
    "message": "Más información"
  },
  "deprecatedTestNetworksMsg": {
    "message": "Debido a los cambios de protocolo de Ethereum: es posible que las redes de prueba de Rinkeby, Ropsten y Kovan no funcionen de manera tan confiable y queden obsoletas pronto."
  },
  "description": {
    "message": "Descripción"
  },
  "details": {
    "message": "Detalles"
  },
  "directDepositCrypto": {
    "message": "Deposite directamente $1"
  },
  "directDepositCryptoExplainer": {
    "message": "Si ya tiene algo de $1, la forma más rápida de obtener $1 en su nueva billetera mediante depósito directo."
  },
  "disabledGasOptionToolTipMessage": {
    "message": "\"1$\" está desactivado porque no cumple el mínimo de un aumento del 10% respecto a la tarifa de gas original.",
    "description": "$1 is gas estimate type which can be market or aggressive"
  },
  "disconnect": {
    "message": "Desconectar"
  },
  "disconnectAllAccounts": {
    "message": "Desconectar todas las cuentas"
  },
  "disconnectAllAccountsConfirmationDescription": {
    "message": "¿Está seguro de que se quiere desconectar? Podría perder la funcionalidad del sitio."
  },
  "disconnectPrompt": {
    "message": "Desconectar $1"
  },
  "disconnectThisAccount": {
    "message": "Desconectar esta cuenta"
  },
  "dismiss": {
    "message": "Ignorar"
  },
  "dismissReminderDescriptionField": {
    "message": "Active esta opción para ignorar el recordatorio de respaldo de la frase de recuperación. Le recomendamos que respalde la frase secreta de recuperación para evitar la pérdida de fondos."
  },
  "dismissReminderField": {
    "message": "Ignorar el recordatorio de respaldo de la frase de recuperación"
  },
  "domain": {
    "message": "Dominio"
  },
  "done": {
    "message": "Hecho"
  },
  "dontShowThisAgain": {
    "message": "No volver a mostrar"
  },
  "downArrow": {
    "message": "flecha hacia abajo"
  },
  "downloadGoogleChrome": {
    "message": "Descargar Google Chrome"
  },
  "downloadNow": {
    "message": "Descargar ahora"
<<<<<<< HEAD
  },
  "downloadSecretBackup": {
    "message": "Descargue esta frase secreta de respaldo y guárdela en un medio de almacenamiento o disco duro externo cifrado."
=======
>>>>>>> 7e97ff2b
  },
  "downloadStateLogs": {
    "message": "Descargar registros de estado"
  },
  "dropped": {
    "message": "Abandonado"
  },
  "edit": {
    "message": "Editar"
  },
  "editANickname": {
    "message": "Editar alias"
  },
  "editAddressNickname": {
    "message": "Editar apodo de dirección"
  },
  "editCancellationGasFeeModalTitle": {
    "message": "Editar tarifa de cancelación de gas"
  },
  "editContact": {
    "message": "Editar contacto"
  },
  "editGasFeeModalTitle": {
    "message": "Editar cuota de Gas"
  },
  "editGasLimitOutOfBounds": {
    "message": "El límite de gas debe ser al menos $1"
  },
  "editGasLimitOutOfBoundsV2": {
    "message": "El límite de gas debe ser superior a $1 e inferior a $2",
    "description": "$1 is the minimum limit for gas and $2 is the maximum limit"
  },
  "editGasLimitTooltip": {
    "message": "El límite de gas es el máximo de unidades de gas que está dispuesto a utilizar. Las unidades de gas son un multiplicador de la \"Tarifa de prioridad máxima\" y de la \"Tarifa máxima\"."
  },
  "editGasMaxBaseFeeGWEIImbalance": {
    "message": "La tarifa base máxima no puede ser inferior a la tarifa de prioridad"
  },
  "editGasMaxBaseFeeHigh": {
    "message": "La tarifa base máxima es más alta de lo necesario"
  },
  "editGasMaxBaseFeeLow": {
    "message": "La tarifa base máxima es baja para las condiciones actuales de la red"
  },
  "editGasMaxFeeHigh": {
    "message": "La tarifa base máxima es más alta de lo necesario"
  },
  "editGasMaxFeeLow": {
    "message": "Tarifa máxima demasiado baja para las condiciones de red"
  },
  "editGasMaxFeePriorityImbalance": {
    "message": "La tarifa base máxima no puede ser inferior a la tarifa de prioridad máxima"
  },
  "editGasMaxPriorityFeeBelowMinimum": {
    "message": "La tarifa máxima de prioridad debe ser superior a 0 GWEI"
  },
  "editGasMaxPriorityFeeBelowMinimumV2": {
    "message": "La tarifa de prioridad debe ser superior a 0."
  },
  "editGasMaxPriorityFeeHigh": {
    "message": "La tarifa máxima de prioridad es más alta de lo necesario. Es posible que pague más de lo necesario."
  },
  "editGasMaxPriorityFeeHighV2": {
    "message": "La tarifa de prioridad es más alta de lo necesario. Es posible que pague más de lo necesario"
  },
  "editGasMaxPriorityFeeLow": {
    "message": "La tarifa de prioridad máxima es baja para las condiciones actuales de la red"
  },
  "editGasMaxPriorityFeeLowV2": {
    "message": "La tarifa de prioridad es baja para las condiciones actuales de la red"
  },
  "editGasPriceTooLow": {
    "message": "El precio del gas debe ser superior a 0"
  },
  "editGasPriceTooltip": {
    "message": "Esta red requiere un campo \"Precio del gas\" cuando se envía una transacción. El precio del gas es la cantidad que se pagará por unidad de gas."
  },
  "editGasSubTextAmountLabel": {
    "message": "Cantidad máxima:",
    "description": "This is meant to be used as the $1 substitution editGasSubTextAmount"
  },
  "editGasSubTextFeeLabel": {
    "message": "Tarifa máxima:"
  },
  "editGasTitle": {
    "message": "Editar prioridad"
  },
  "editGasTooLow": {
    "message": "Se desconoce el tiempo de procesamiento"
  },
  "editNonceField": {
    "message": "Editar nonce"
  },
  "editNonceMessage": {
    "message": "Esta es una función avanzada, úsela con precaución."
  },
  "editPermission": {
    "message": "Editar permiso"
  },
  "editSpeedUpEditGasFeeModalTitle": {
    "message": "Editar la tarifa de aceleración de gas"
  },
  "enableAutoDetect": {
    "message": " Activar autodetección"
  },
  "enableFromSettings": {
    "message": " Actívela en Configuración."
  },
  "enableOpenSeaAPI": {
    "message": "Habilite el API de OpenSea"
  },
  "enableOpenSeaAPIDescription": {
    "message": "Utilice la API de OpenSea para obtener los datos de NFT. La autodetección de NFT depende de la API de OpenSea y no estará disponible si la API está desactivada."
  },
  "enableSmartTransactions": {
    "message": "Habilitar transacciones inteligentes"
  },
  "enableToken": {
    "message": "activar $1",
    "description": "$1 is a token symbol, e.g. ETH"
  },
  "encryptionPublicKeyNotice": {
    "message": "$1 quisiera su clave pública de cifrado. Al aceptar, este sitio podrá redactar mensajes cifrados para usted.",
    "description": "$1 is the web3 site name"
  },
  "encryptionPublicKeyRequest": {
    "message": "Solicitar clave pública de cifrado"
  },
  "endpointReturnedDifferentChainId": {
    "message": "El punto de conexión devolvió un id. de cadena diferente: $1",
    "description": "$1 is the return value of eth_chainId from an RPC endpoint"
  },
  "enhancedTokenDetectionAlertMessage": {
    "message": "Actualmente, la detección mejorada de token se encuentra disponible en $1. $2"
  },
  "ensIllegalCharacter": {
    "message": "Caracter ilegal para ENS."
  },
  "ensNotFoundOnCurrentNetwork": {
    "message": "El nombre de ENS no se encuentra en la red actual. Intente cambiar a la red principal de Ethereum."
  },
  "ensNotSupportedOnNetwork": {
    "message": "La red no admite ENS"
  },
  "ensRegistrationError": {
    "message": "Error en el registro del nombre de ENS"
  },
  "ensUnknownError": {
    "message": "Error al buscar ENS."
  },
  "enterANumber": {
    "message": "Ingrese un número"
  },
  "enterMaxSpendLimit": {
    "message": "Escribir límite máximo de gastos"
  },
  "enterPassword": {
    "message": "Escribir contraseña"
  },
  "enterPasswordContinue": {
    "message": "Escribir contraseña para continuar"
  },
  "errorCode": {
    "message": "Código: $1",
    "description": "Displayed error code for debugging purposes. $1 is the error code"
  },
  "errorDetails": {
    "message": "Detalles del error",
    "description": "Title for collapsible section that displays error details for debugging purposes"
  },
  "errorMessage": {
    "message": "Mensaje: $1",
    "description": "Displayed error message for debugging purposes. $1 is the error message"
  },
  "errorName": {
    "message": "Código: $1",
    "description": "Displayed error name for debugging purposes. $1 is the error name"
  },
  "errorPageMessage": {
    "message": "Vuelva a cargar la página para intentarlo de nuevo o comuníquese con soporte técnico $1.",
    "description": "Message displayed on generic error page in the fullscreen or notification UI, $1 is a clickable link with text defined by the 'here' key. The link will open to a form where users can file support tickets."
  },
  "errorPagePopupMessage": {
    "message": "Cierre la ventana emergente y vuelva a abrirla para intentarlo de nuevo o comuníquese con soporte técnico $1.",
    "description": "Message displayed on generic error page in the popup UI, $1 is a clickable link with text defined by the 'here' key. The link will open to a form where users can file support tickets."
  },
  "errorPageTitle": {
    "message": "MetaMask encontró un error",
    "description": "Title of generic error page"
  },
  "errorStack": {
    "message": "Pila:",
    "description": "Title for error stack, which is displayed for debugging purposes"
  },
  "ethGasPriceFetchWarning": {
    "message": "Se muestra el precio del gas de respaldo, ya que el servicio para calcular el precio del gas principal no se encuentra disponible en este momento."
  },
  "ethereumPublicAddress": {
    "message": "Dirección pública de Ethereum"
  },
  "etherscan": {
    "message": "Etherscan"
  },
  "etherscanView": {
    "message": "Ver cuenta en Etherscan"
  },
  "etherscanViewOn": {
    "message": "Ver en Etherscan"
  },
  "expandExperience": {
    "message": "Amplíe su experiencia web3"
  },
  "expandView": {
    "message": "Expandir vista"
  },
  "experimental": {
    "message": "Experimental"
  },
  "exportPrivateKey": {
    "message": "Exportar clave privada"
  },
  "externalExtension": {
    "message": "Extensión externa"
  },
  "failed": {
    "message": "Con errores"
  },
  "failedToFetchChainId": {
    "message": "No se pudo capturar el id. de cadena. ¿La dirección URL de RPC es correcta?"
  },
  "failedToFetchTickerSymbolData": {
    "message": "Los datos de verificación del símbolo de teletipo no están disponibles actualmente, asegúrese de que el símbolo que ingresó sea correcto. Tendrá un impacto en las tasas de conversión que vea para esta red"
  },
  "failureMessage": {
    "message": "Se produjo un error y no pudimos completar la acción"
  },
  "fast": {
    "message": "Rápido"
  },
  "feeAssociatedRequest": {
    "message": "Esta solicitud tiene asociada una cuota."
  },
  "fiat": {
    "message": "Fiduciaria",
    "description": "Exchange type"
  },
  "fileImportFail": {
    "message": "¿No funciona la importación del archivo? Haga clic aquí.",
    "description": "Helps user import their account from a JSON file"
  },
  "flaskSnapSettingsCardButtonCta": {
    "message": "Ver detalles",
    "description": "Call to action a user can take to see more information about the Snap that is installed"
  },
  "flaskSnapSettingsCardDateAddedOn": {
    "message": "Añadido el",
    "description": "Start of the sentence describing when and where snap was added"
  },
  "flaskSnapSettingsCardFrom": {
    "message": "de",
    "description": "Part of the sentence describing when and where snap was added"
  },
  "flaskWelcomeUninstall": {
    "message": "le recomendamos que desinstale esta extensión",
    "description": "This request is shown on the Flask Welcome screen. It is intended for non-developers, and will be bolded."
  },
  "flaskWelcomeWarning1": {
    "message": "Flask es para que los desarrolladores experimenten con nuevas API inestables. A menos que usted sea desarrollador o probador beta, 1$.",
    "description": "This is a warning shown on the Flask Welcome screen, intended to encourage non-developers not to proceed any further. $1 is the bolded message 'flaskWelcomeUninstall'"
  },
  "flaskWelcomeWarning2": {
    "message": "No garantizamos la seguridad o estabilidad de esta extensión. Las nuevas API ofrecidas por Flask no están protegidas contra los ataques de phishing, lo que significa que cualquier sitio o snap que requiera Flask podría ser un intento malicioso de robar sus activos.",
    "description": "This explains the risks of using MetaMask Flask"
  },
  "flaskWelcomeWarning3": {
    "message": "Todas las API de Flask son experimentales. Se pueden cambiar o eliminadar sin previo aviso o pueden permanecer en Flask indefinidamente sin ser migradas a MetaMask estable. Úselas bajo su propia responsabilidad.",
    "description": "This message warns developers about unstable Flask APIs"
  },
  "flaskWelcomeWarning4": {
    "message": "Asegúrese de deshabilitar su extensión recurrente de MetaMask cuando use Flask.",
    "description": "This message calls to pay attention about multiple versions of MetaMask running on the same site (Flask + Prod)"
  },
  "flaskWelcomeWarningAcceptButton": {
    "message": "Acepto los riesgos",
    "description": "this text is shown on a button, which the user presses to confirm they understand the risks of using Flask"
  },
  "followUsOnTwitter": {
    "message": "Síganos en Twitter"
  },
  "forbiddenIpfsGateway": {
    "message": "Puerta de enlace de IPFS prohibida: especifique una puerta de enlace de CID"
  },
  "forgetDevice": {
    "message": "Olvidar este dispositivo"
  },
  "forgotPassword": {
    "message": "¿Olvidó su contraseña?"
  },
  "from": {
    "message": "De"
  },
  "fromAddress": {
    "message": "De: $1",
    "description": "$1 is the address to include in the From label. It is typically shortened first using shortenAddress"
  },
  "fromTokenLists": {
    "message": "De las listas de tóken: $1"
  },
  "functionApprove": {
    "message": "Función: Aprobar"
  },
  "functionSetApprovalForAll": {
    "message": "Función: SetApprovalForAll"
  },
  "functionType": {
    "message": "Tipo de función"
  },
  "gas": {
    "message": "Gas"
  },
  "gasDisplayAcknowledgeDappButtonText": {
    "message": "Editar tarifa de gas sugerida"
  },
  "gasDisplayDappWarning": {
    "message": "Esta tarifa de gas ha sido sugerida por $1. Anularla puede causar un problema con su transacción. Comuníquese con $1 si tiene preguntas.",
    "description": "$1 represents the Dapp's origin"
  },
  "gasFee": {
    "message": "Cuota de gas"
  },
  "gasLimit": {
    "message": "Límite de gas"
  },
  "gasLimitInfoTooltipContent": {
    "message": "El límite de gas es la cantidad máxima de unidades de gas que está dispuesto a gastar."
  },
  "gasLimitRecommended": {
    "message": "El límite de gas recomendado es de $1. Si el límite de gas está por debajo de ese nivel, puede fallar."
  },
  "gasLimitTooLow": {
    "message": "El límite de gas debe ser al menos 21 000"
  },
  "gasLimitTooLowWithDynamicFee": {
    "message": "El límite de gas debe ser al menos $1",
    "description": "$1 is the custom gas limit, in decimal."
  },
  "gasLimitV2": {
    "message": "Límite de gas"
  },
  "gasOption": {
    "message": "Opción de gas"
  },
  "gasPrice": {
    "message": "Precio de gas (GWEI)"
  },
  "gasPriceExcessive": {
    "message": "Su cuota de gas es demasiado alta. Considere reducir el importe."
  },
  "gasPriceExcessiveInput": {
    "message": "El precio del gas es excesivo"
  },
  "gasPriceExtremelyLow": {
    "message": "Precio de gas extremadamente bajo"
  },
  "gasPriceFetchFailed": {
    "message": "Se produjo un error al calcular el precio del gas debido a una falla en la red."
  },
  "gasPriceInfoTooltipContent": {
    "message": "El precio de gas especifica la cantidad de ethers que está dispuesto a pagar por cada unidad de gas."
  },
  "gasTimingHoursShort": {
    "message": "$1 horas",
    "description": "$1 represents a number of hours"
  },
  "gasTimingMinutes": {
    "message": "$1 minutos",
    "description": "$1 represents a number of minutes"
  },
  "gasTimingMinutesShort": {
    "message": "$1 min",
    "description": "$1 represents a number of minutes"
  },
  "gasTimingNegative": {
    "message": "Quizás en $1",
    "description": "$1 represents an amount of time"
  },
  "gasTimingPositive": {
    "message": "Probablemente en < $1",
    "description": "$1 represents an amount of time"
  },
  "gasTimingSeconds": {
    "message": "$1 segundos",
    "description": "$1 represents a number of seconds"
  },
  "gasTimingSecondsShort": {
    "message": "$1 s",
    "description": "$1 represents a number of seconds"
  },
  "gasTimingVeryPositive": {
    "message": "Muy probable en < $1",
    "description": "$1 represents an amount of time"
  },
  "gasUsed": {
    "message": "Gas usado"
  },
  "gdprMessage": {
    "message": "Estos datos son agregados y, por lo tanto, son anónimos para los fines del Reglamento General de Protección de Datos (UE) 2016/679. Para obtener más información relacionada con nuestras prácticas de seguridad, consulte $1.",
    "description": "$1 refers to the gdprMessagePrivacyPolicy message, the translation of which is meant to be used exclusively in the context of gdprMessage"
  },
  "gdprMessagePrivacyPolicy": {
    "message": "Política de privacidad aquí",
    "description": "this translation is intended to be exclusively used as the replacement for the $1 in the gdprMessage translation"
  },
  "general": {
    "message": "General"
  },
  "getEther": {
    "message": "Obtener ether"
  },
  "getEtherFromFaucet": {
    "message": "Obtenga Ether de un faucet para la red de $1.",
    "description": "Displays network name for Ether faucet"
  },
  "goBack": {
    "message": "Volver"
  },
  "goerli": {
    "message": "Red de prueba Goerli"
  },
  "gotIt": {
    "message": "Entendido"
  },
  "grantedToWithColon": {
    "message": "Concedido a:"
  },
  "gwei": {
    "message": "GWEI"
  },
  "hardware": {
    "message": "Hardware"
  },
  "hardwareWalletConnected": {
    "message": "Cartera de hardware conectada"
  },
  "hardwareWalletLegacyDescription": {
    "message": "(antiguo)",
    "description": "Text representing the MEW path"
  },
  "hardwareWalletSupportLinkConversion": {
    "message": "Haga clic aquí"
  },
  "hardwareWallets": {
    "message": "Conectar una cartera de hardware"
  },
  "hardwareWalletsMsg": {
    "message": "Seleccione una cartera de hardware que desee usar con MetaMask."
  },
  "here": {
    "message": "aquí",
    "description": "as in -click here- for more information (goes with troubleTokenBalances)"
  },
  "hexData": {
    "message": "Datos hexadecimales"
  },
  "hide": {
    "message": "Ocultar"
  },
  "hideFullTransactionDetails": {
    "message": "Esconder los detalles completos de la transacción"
  },
  "hideSeedPhrase": {
    "message": "Ocultar frase inicial"
  },
  "hideToken": {
    "message": "Ocultar token"
  },
  "hideTokenPrompt": {
    "message": "¿Ocultar token?"
  },
  "hideTokenSymbol": {
    "message": "Ocultar $1",
    "description": "$1 is the symbol for a token (e.g. 'DAI')"
  },
  "hideZeroBalanceTokens": {
    "message": "Ocultar tokens sin saldo"
  },
  "high": {
    "message": "Agresivo"
  },
  "highGasSettingToolTipMessage": {
    "message": "Alta probabilidad, incluso en mercados volátiles. Use $1 para cubrir aumentos repentinos en el tráfico de la red debido a cosas como caídas de NFT populares.",
    "description": "$1 is key 'high' (text: 'Aggressive') separated here so that it can be passed in with bold font-weight"
  },
  "highLowercase": {
    "message": "alto"
  },
  "history": {
    "message": "Historial"
  },
  "ignoreAll": {
    "message": "Ignorar todo"
  },
  "ignoreTokenWarning": {
    "message": "Si oculta tokens, estos no se mostrarán en su billetera. Sin embargo, aún puede agregarlos buscándolos."
  },
  "import": {
    "message": "Importar",
    "description": "Button to import an account from a selected file"
  },
  "importAccount": {
    "message": "Importar cuenta"
  },
  "importAccountError": {
    "message": "Error al importar la cuenta."
  },
  "importAccountMsg": {
    "message": " Las cuentas importadas no se asociarán con la frase secreta de recuperación de la cuenta original de MetaMask. Más información sobre las cuentas importadas "
  },
  "importMyWallet": {
    "message": "Importar mi cartera"
  },
  "importNFT": {
    "message": "Agregar NFT"
  },
  "importNFTAddressToolTip": {
    "message": "En OpenSea, por ejemplo, en la página de NFT en Detalles, hay un un vínculo azul etiquetado como 'Dirección del contrato'. Si haces clic en esto, te llevará a la dirección del contrato en Etherscan; en la parte superior izquierda de esa página, debe haber un icono etiquetado como 'Contrato' y, a la derecha, una larga cadena de letras y números. Esta es la dirección del contrato que creó tu NFT. Haz clic en el icono de 'copiar' que aparece a la derecha de la dirección, y la tendrás en el portapapeles."
  },
  "importNFTPage": {
    "message": "Importar página de NFT"
  },
  "importNFTTokenIdToolTip": {
    "message": "El ID de un coleccionable es un identificador único, ya que no hay dos NFT iguales. Nuevamente, en OpenSea este número está en 'Detalles'. Anótalo o cópialo en tu portapapeles."
  },
  "importNFTs": {
    "message": "AGREGAR NFT"
  },
  "importSelectedTokens": {
    "message": "¿Agregar los tokens seleccionados?"
  },
  "importSelectedTokensDescription": {
    "message": "Únicamente los tokens seleccionados aparecerán en su billetera. Siempre podrá agregar tokens ocultos más tarde realizando una búsqueda de los mismos."
  },
  "importTokenQuestion": {
    "message": "¿Desea importar el token?"
  },
  "importTokenWarning": {
    "message": "Toda persona puede crear un token con cualquier nombre, incluso versiones falsas de tokens existentes. ¡Agréguelo y realice transacciones bajo su propio riesgo!"
  },
  "importTokens": {
    "message": "agregar activo"
  },
  "importTokensCamelCase": {
    "message": "Importar tokens"
  },
  "importWithCount": {
    "message": "Importar $1",
    "description": "$1 will the number of detected tokens that are selected for importing, if all of them are selected then $1 will be all"
  },
  "imported": {
    "message": "Importado",
    "description": "status showing that an account has been fully loaded into the keyring"
  },
  "improvedTokenAllowance": {
    "message": "Experiencia mejorada de asignación de tokens"
  },
  "improvedTokenAllowanceDescription": {
    "message": "Actívelo para pasar por la experiencia de asignación de token mejorada cada vez que una dapp solicite una aprobación ERC20"
  },
  "inYourSettings": {
    "message": "en su Configuración"
  },
  "infuraBlockedNotification": {
    "message": "MetaMask no se pudo conectar al host de la cadena de bloques. Revise las razones posibles $1.",
    "description": "$1 is a clickable link with with text defined by the 'here' key"
  },
  "initialTransactionConfirmed": {
    "message": "La red confirmó la transacción inicial. Haga clic en Aceptar para volver."
  },
  "inputLogicEmptyState": {
    "message": "Ingrese solo una cantidad que esté dispuesto a gastar en el contrato ahora o en el futuro. Siempre puede aumentar el límite de gastos más adelante."
  },
  "inputLogicEqualOrSmallerNumber": {
    "message": "Esto permite que el contrato gaste $1 de su saldo actual.",
    "description": "$1 is the current token balance in the account and the name of the current token"
  },
  "inputLogicHigherNumber": {
    "message": "Esto permite que el contrato gaste todo su saldo de tokens hasta que alcance el límite o usted revoque el límite de gasto. Si esta no es su intención, considere establecer un límite de gasto más bajo."
  },
  "install": {
    "message": "Instalar"
  },
  "insufficientBalance": {
    "message": "Saldo insuficiente."
  },
  "insufficientCurrencyBuyOrDeposit": {
    "message": "No tiene suficiente $1 en su cuenta para pagar las tarifas de transacción en la red de $2. $3 o deposite desde otra cuenta.",
    "description": "$1 is the native currency of the network, $2 is the name of the current network, $3 is the key 'buy' + the ticker symbol of the native currency of the chain wrapped in a button"
  },
  "insufficientCurrencyBuyOrReceive": {
    "message": "No tiene suficiente $1 en su cuenta para pagar las tarifas de transacción en la red de $2. $3 o $4 desde otra cuenta.",
    "description": "$1 is the native currency of the network, $2 is the name of the current network, $3 is the key 'buy' + the ticker symbol of the native currency of the chain wrapped in a button, $4 is the key 'deposit' button"
  },
  "insufficientCurrencyDeposit": {
    "message": "No tiene suficiente $1 en su cuenta para pagar las tarifas de transacción en la red de $2. Deposite $1 desde otra cuenta.",
    "description": "$1 is the native currency of the network, $2 is the name of the current network"
  },
  "insufficientFunds": {
    "message": "Fondos insuficientes."
  },
  "insufficientFundsForGas": {
    "message": "Fondos insuficientes para el gas"
  },
  "insufficientTokens": {
    "message": "Tokens insuficientes."
  },
  "invalidAddress": {
    "message": "Dirección no válida"
  },
  "invalidAddressRecipient": {
    "message": "La dirección del destinatario no es válida"
  },
  "invalidAddressRecipientNotEthNetwork": {
    "message": "No es una red ETH; configurar en minúsculas"
  },
  "invalidAssetType": {
    "message": "Este activo es un NFT y debe volver a añadirse en la página de Importar NFTs que se encuentra en la pestaña de NFTs"
  },
  "invalidBlockExplorerURL": {
    "message": "Dirección URL del explorador de bloques no válida"
  },
  "invalidChainIdTooBig": {
    "message": "Identificador de cadena no válido. El identificador de cadena es demasiado grande."
  },
  "invalidCustomNetworkAlertContent1": {
    "message": "Es necesario volver a especificar el id. de la cadena para la red virtual “$1”.",
    "description": "$1 is the name/identifier of the network."
  },
  "invalidCustomNetworkAlertContent2": {
    "message": "Para protegerlo de proveedores de red malintencionados o defectuosos, ahora se requieren id. de cadena para todas las redes personalizadas."
  },
  "invalidCustomNetworkAlertContent3": {
    "message": "Vaya a Configuración > Red y especifique el id. de cadena. Puede encontrar los id. de cadena de las redes más populares en $1.",
    "description": "$1 is a link to https://chainid.network"
  },
  "invalidCustomNetworkAlertTitle": {
    "message": "Red personalizada no válida"
  },
  "invalidHexNumber": {
    "message": "Número hexadecimal no válido."
  },
  "invalidHexNumberLeadingZeros": {
    "message": "Número hexadecimal no válido. Quite todos los ceros iniciales."
  },
  "invalidIpfsGateway": {
    "message": "Puerta de enlace de IPFS no válida: el valor debe ser una dirección URL válida"
  },
  "invalidNumber": {
    "message": "Número no válido. Escriba un número decimal o un número hexadecimal con el prefijo “0x”."
  },
  "invalidNumberLeadingZeros": {
    "message": "Número no válido. Quite todos los ceros iniciales."
  },
  "invalidRPC": {
    "message": "Dirección URL de RPC no válida"
  },
  "invalidSeedPhrase": {
    "message": "Frase secreta de recuperación no válida"
  },
  "invalidSeedPhraseCaseSensitive": {
    "message": "¡Entrada inválida! La frase secreta de recuperación distingue entre mayúsculas y minúsculas."
  },
  "jazzAndBlockies": {
    "message": "Jazzicons y Blockies son dos estilos distintos de íconos únicos que pueden ayudarlo a identificar rápidamente una cuenta."
  },
  "jazzicons": {
    "message": "Jazzicons"
  },
  "jsDeliver": {
    "message": "jsDeliver"
  },
  "jsonFile": {
    "message": "Archivo JSON",
    "description": "format for importing an account"
  },
  "keepTapsOnTokens": {
    "message": "para controlar sus tokens y NFT en todas las cuentas y redes."
  },
  "keystone": {
    "message": "Keystone"
  },
  "knownAddressRecipient": {
    "message": "Dirección de contrato conocida."
  },
  "knownTokenWarning": {
    "message": "Esta acción editará tokens que ya estén enumerados en la cartera y que se pueden usar para engañarlo. Apruebe solo si está seguro de que quiere cambiar lo que representan estos tokens."
  },
  "lastConnected": {
    "message": "Última conexión"
  },
  "learnCancelSpeeedup": {
    "message": "Aprenda cómo $1",
    "description": "$1 is link to cancel or speed up transactions"
  },
  "learnMore": {
    "message": "Más información"
  },
  "learnMoreAboutGas": {
    "message": "¿Quiere $1 sobre gas?",
    "description": "$1 will be replaced by the learnMore translation key"
  },
  "learnMoreUpperCase": {
    "message": "Más información"
  },
  "learnScamRisk": {
    "message": "estafas y riesgos en seguridad."
  },
  "ledgerAccountRestriction": {
    "message": "Debe usar su última cuenta antes de poder agregar una nueva."
  },
  "ledgerConnectionInstructionCloseOtherApps": {
    "message": "Cierre cualquier otro software conectado a su dispositivo y haga clic aquí para actualizar."
  },
  "ledgerConnectionInstructionHeader": {
    "message": "Antes de hacer clic en Confirmar:"
  },
  "ledgerConnectionInstructionStepFour": {
    "message": "Habilite \"datos de contrato inteligente\" o \"firma ciega\" en su dispositivo Ledger"
  },
  "ledgerConnectionInstructionStepOne": {
    "message": "Habilite el uso de Ledger Live en Configuración > Avanzada"
  },
  "ledgerConnectionInstructionStepThree": {
    "message": "Conecte su dispositivo Ledger y seleccione la aplicación Ethereum"
  },
  "ledgerConnectionInstructionStepTwo": {
    "message": "Abra y desbloquee la aplicación Ledger Live"
  },
  "ledgerConnectionPreferenceDescription": {
    "message": "Personalice la forma de conectar su Ledger a MetaMask. Se recomienda $1, pero hay otras opciones disponibles. Lea más aquí: $2",
    "description": "A description that appears above a dropdown where users can select between up to three options - Ledger Live, U2F or WebHID - depending on what is supported in their browser. $1 is the recommended browser option, it will be either WebHID or U2f. $2 is a link to an article where users can learn more, but will be the translation of the learnMore message."
  },
  "ledgerDeviceOpenFailureMessage": {
    "message": "El dispositivo Ledger no pudo abrirse. Su Ledger podría estar conectado a otro software. Cierre Ledger Live u otras aplicaciones conectadas a su dispositivo Ledger, e intente conectarse de nuevo."
  },
  "ledgerLive": {
    "message": "Ledger Live",
    "description": "The name of a desktop app that can be used with your ledger device. We can also use it to connect a users Ledger device to MetaMask."
  },
  "ledgerLiveApp": {
    "message": "Aplicación de Ledger Live"
  },
  "ledgerLocked": {
    "message": "No se pudo establecer la conexión con el dispositivo Ledger. Asegúrese de que el dispositivo está desbloqueado y que la aplicación de Ethereum está abierta."
  },
  "ledgerTimeout": {
    "message": "Ledger Live tardó mucho en responder o se excedió el tiempo de espera de la conexión. Asegúrese de que la aplicación de Ledger Live está abierta y que su dispositivo está desbloqueado."
  },
  "ledgerTransportChangeWarning": {
    "message": "Si su aplicación Ledger Live está abierta, desconecte todas las conexiones abiertas de Ledger Live y cierre la aplicación."
  },
  "ledgerWebHIDNotConnectedErrorMessage": {
    "message": "El dispositivo Ledger no se ha conectado. Si desea conectar su Ledger, haga clic de nuevo en 'Continuar' y apruebe la conexión HID",
    "description": "An error message shown to the user during the hardware connect flow."
  },
  "levelArrow": {
    "message": "flecha de nivel"
  },
  "lightTheme": {
    "message": "Claro"
  },
  "likeToImportTokens": {
    "message": "¿Le gustaría agregar estos tokens?"
  },
  "link": {
    "message": "Vínculo"
  },
  "links": {
    "message": "Vínculos"
  },
  "loadMore": {
    "message": "Cargar más"
  },
  "loading": {
    "message": "Cargando…"
  },
  "loadingNFTs": {
    "message": "Cargando NFT..."
  },
  "loadingTokens": {
    "message": "Cargando tokens..."
  },
  "localhost": {
    "message": "Host local 8545"
  },
  "lock": {
    "message": "Bloquear"
  },
  "lockTimeTooGreat": {
    "message": "El tiempo de bloqueo es demasiado largo"
  },
  "logo": {
    "message": "Logo de $1",
    "description": "$1 is the name of the ticker"
  },
  "low": {
    "message": "Bajo"
  },
  "lowGasSettingToolTipMessage": {
    "message": "Utilice $1 para esperar un precio más bajo. Las estimaciones de tiempo son mucho menos precisas ya que los precios son algo imprevisibles.",
    "description": "$1 is key 'low' separated here so that it can be passed in with bold font-weight"
  },
  "lowLowercase": {
    "message": "bajo"
  },
  "lowPriorityMessage": {
    "message": "Las transacciones futuras se pondrán en espera después de esta."
  },
  "mainnet": {
    "message": "Red principal de Ethereum"
  },
  "mainnetToken": {
    "message": "Esta dirección coincide con una dirección conocida de token en la Mainnet de Ethereum. Vuelve a comprobar la dirección del contrato y la red correspondiente al token que intentas añadir."
  },
  "makeAnotherSwap": {
    "message": "Crear un nuevo canje"
  },
  "makeSureNoOneWatching": {
    "message": "Asegúrese de que no haya nadie mirando la pantalla",
    "description": "Warning to users to be care while creating and saving their new Secret Recovery Phrase"
  },
  "malformedData": {
    "message": "Datos con formato incorrecto"
  },
  "manageSnaps": {
    "message": "Administre sus complementos instalados"
  },
  "max": {
    "message": "Máx."
  },
  "maxBaseFee": {
    "message": "Tarifa base máxima"
  },
  "maxFee": {
    "message": "Tarifa máxima"
  },
  "maxPriorityFee": {
    "message": "Tarifa máxima de prioridad"
  },
  "medium": {
    "message": "Mercado"
  },
  "mediumGasSettingToolTipMessage": {
    "message": "Utilice $1 para un procesamiento rápido al precio actual del mercado.",
    "description": "$1 is key 'medium' (text: 'Market') separated here so that it can be passed in with bold font-weight"
  },
  "memo": {
    "message": "memorándum"
  },
  "message": {
    "message": "Mensaje"
  },
  "metaMaskConnectStatusParagraphOne": {
    "message": "Ahora tiene más control sobre las conexiones de su cuenta en MetaMask."
  },
  "metaMaskConnectStatusParagraphThree": {
    "message": "Haga clic en él para administrar las cuentas conectadas."
  },
  "metaMaskConnectStatusParagraphTwo": {
    "message": "El botón de estado de la conexión muestra si el sitio web que visita está conectado a la cuenta seleccionada actualmente."
  },
  "metamaskSwapsOfflineDescription": {
    "message": "MetaMask Swaps está en mantenimiento. Vuelva a comprobarlo más tarde."
  },
  "metamaskVersion": {
    "message": "Versión de MetaMask"
  },
  "metametricsCommitmentsAllowOptOut": {
    "message": "Permitirle siempre optar por no participar a través de Configuración"
  },
  "metametricsCommitmentsBoldNever": {
    "message": "Nunca",
    "description": "This string is localized separately from some of the commitments so that we can bold it"
  },
  "metametricsCommitmentsIntro": {
    "message": "MetaMask…"
  },
  "metametricsCommitmentsNeverCollectIP": {
    "message": "$1 recopilará su dirección IP completa",
    "description": "The $1 is the bolded word 'Never', from 'metametricsCommitmentsBoldNever'"
  },
  "metametricsCommitmentsNeverCollectKeysEtc": {
    "message": "$1 recopilará claves, direcciones, transacciones, saldos, hashes o cualquier otra información personal",
    "description": "The $1 is the bolded word 'Never', from 'metametricsCommitmentsBoldNever'"
  },
  "metametricsCommitmentsNeverSellDataForProfit": {
    "message": "$1 venderá datos con afán de lucro. ¡Jamás!",
    "description": "The $1 is the bolded word 'Never', from 'metametricsCommitmentsBoldNever'"
  },
  "metametricsCommitmentsSendAnonymizedEvents": {
    "message": "Enviar eventos de vistas de página y clics anónimos"
  },
  "metametricsHelpImproveMetaMask": {
    "message": "Ayúdenos a mejorar MetaMask"
  },
  "metametricsOptInDescription": {
    "message": "A MetaMask le gustaría recopilar datos de uso para entender mejor cómo los usuarios interactúan con la extensión. Estos datos se usarán para mejorar de manera continua la usabilidad y la experiencia de usuario de nuestro producto y del ecosistema de Ethereum."
  },
  "mismatchedChainLinkText": {
    "message": "verifique los detalles de la red",
    "description": "Serves as link text for the 'mismatchedChain' key. This text will be embedded inside the translation for that key."
  },
  "mismatchedChainRecommendation": {
    "message": "Recomendamos que usted $1 antes de proceder.",
    "description": "$1 is a clickable link with text defined by the 'mismatchedChainLinkText' key. The link will open to instructions for users to validate custom network details."
  },
  "mismatchedNetworkName": {
    "message": "Según nuestros registros, es posible que el nombre de la red no coincida correctamente con este ID de cadena."
  },
  "mismatchedNetworkSymbol": {
    "message": "El símbolo de moneda enviado no coincide con lo que esperamos para este ID de cadena."
  },
  "mismatchedRpcUrl": {
    "message": "Según nuestros registros, el valor de la URL de RPC enviado no coincide con un proveedor conocido para este ID de cadena."
  },
  "missingNFT": {
    "message": "¿No ve su NFT?"
  },
  "missingSetting": {
    "message": "¿No puede encontrar un ajuste?"
  },
  "missingSettingRequest": {
    "message": "Solicítelo aquí"
  },
  "missingToken": {
    "message": "¿No ve su token?"
  },
  "mobileSyncWarning": {
    "message": "La función 'Sincronizar con la extensión' está temporalmente desactivada. Si desea utilizar su cartera de extensión en MetaMask móvil, haga lo siguiente en la aplicación móvil: vuelva a las opciones de configuración de la cartera y seleccione la opción 'Importar con frase secreta de recuperación'. Use la frase secreta de su cartera de extensión para importar su cartera al móvil."
  },
  "mustSelectOne": {
    "message": "Debe seleccionar al menos 1 token."
  },
  "myAccounts": {
    "message": "Mis cuentas"
  },
  "name": {
    "message": "Nombre"
  },
  "nativeToken": {
    "message": "El token nativo en esta red es de $1. Es el token utilizado para las tarifas de gas.",
    "description": "$1 represents the name of the native token on the current network"
  },
  "needCryptoInWallet": {
    "message": "Para interactuar con aplicaciones descentralizadas usando MetaMask, necesitará $1 en su billetera.",
    "description": "$1 represents the cypto symbol to be purchased"
  },
  "needHelp": {
    "message": "¿Necesita ayuda? Comuníquese con $1",
    "description": "$1 represents `needHelpLinkText`, the text which goes in the help link"
  },
  "needHelpFeedback": {
    "message": "Comparta su opinión"
  },
  "needHelpLinkText": {
    "message": "Soporte de MetaMask"
  },
  "needHelpSubmitTicket": {
    "message": "Enviar un ticket"
  },
  "needImportFile": {
    "message": "Debe seleccionar un archivo para la importación.",
    "description": "User is important an account and needs to add a file to continue"
  },
  "negativeETH": {
    "message": "No se pueden enviar cantidades negativas de ETH."
  },
  "network": {
    "message": "Red:"
  },
  "networkAddedSuccessfully": {
    "message": "¡Red añadida exitosamente!"
  },
  "networkDetails": {
    "message": "Detalles de la red"
  },
  "networkIsBusy": {
    "message": "La red está ocupada. Los precios del gas son altos y las estimaciones son menos precisas."
  },
  "networkName": {
    "message": "Nombre de la red"
  },
  "networkNameArbitrum": {
    "message": "Arbitrum"
  },
  "networkNameAvalanche": {
    "message": "Avalanche"
  },
  "networkNameBSC": {
    "message": "BSC"
  },
  "networkNameDefinition": {
    "message": "El nombre asociado a esta red."
  },
  "networkNameEthereum": {
    "message": "Ethereum"
  },
  "networkNameGoerli": {
    "message": "Goerli"
  },
  "networkNameOptimism": {
    "message": "Optimism"
  },
  "networkNamePolygon": {
    "message": "Polygon"
  },
  "networkNameTestnet": {
    "message": "Red de prueba"
  },
  "networkProvider": {
    "message": "Proveedor de red"
  },
  "networkSettingsChainIdDescription": {
    "message": "El id. de la cadena se usa para firmar transacciones. Debe coincidir con el id. de la cadena que devuelve la red. Puede escribir un número decimal o un número hexadecimal con el prefijo “0x”, pero el número se mostrará en decimal."
  },
  "networkStatus": {
    "message": "Estado de la red"
  },
  "networkStatusBaseFeeTooltip": {
    "message": "La tarifa base la fija la red y cambia cada 13-14 segundos. Nuestras opciones $1 y $2 dan cuenta de los aumentos repentinos.",
    "description": "$1 and $2 are bold text for Medium and Aggressive respectively."
  },
  "networkStatusPriorityFeeTooltip": {
    "message": "Rango de tarifas de prioridad (también llamada “propina del minero”): esto va directamente a los mineros para incentivarlos a priorizar su transacción."
  },
  "networkStatusStabilityFeeTooltip": {
    "message": "Las tarifas del gas son de $1 en relación con las últimas 72 horas.",
    "description": "$1 is networks stability value - stable, low, high"
  },
  "networkURL": {
    "message": "Dirección URL de la red"
  },
  "networkURLDefinition": {
    "message": "La dirección URL que se utilizó para acceder a esta red."
  },
  "networks": {
    "message": "Redes"
  },
  "nevermind": {
    "message": "No es importante"
  },
  "new": {
    "message": "¡Nuevo!"
  },
  "newAccount": {
    "message": "Cuenta nueva"
  },
  "newAccountNumberName": {
    "message": "Cuenta $1",
    "description": "Default name of next account to be created on create account screen"
  },
  "newCollectibleAddedMessage": {
    "message": "¡El coleccionable fue añadido con éxito!"
  },
  "newContact": {
    "message": "Contacto nuevo"
  },
  "newContract": {
    "message": "Contrato nuevo"
  },
  "newNFTDetectedMessage": {
    "message": "Permita que MetaMask detecte de forma automática los NFT de Opensea y los muestre en su cartera."
  },
  "newNFTsDetected": {
    "message": "¡Nuevo! Detección NFT"
  },
  "newNetworkAdded": {
    "message": "¡\"$1\" se añadió con éxito!"
  },
  "newPassword": {
    "message": "Contraseña nueva (mín. de 8 caracteres)"
  },
  "newTokensImportedMessage": {
    "message": "Ha importado $1 exitosamente.",
    "description": "$1 is the string of symbols of all the tokens imported"
  },
  "newTokensImportedTitle": {
    "message": "Token importado"
  },
  "newValues": {
    "message": "nuevos valores"
  },
  "next": {
    "message": "Siguiente"
  },
  "nextNonceWarning": {
    "message": "El nonce es superior al nonce sugerido de $1",
    "description": "The next nonce according to MetaMask's internal logic"
  },
  "nft": {
    "message": "NFT"
  },
  "nftTokenIdPlaceholder": {
    "message": "Ingrese el id del token"
  },
  "nftWarningContent": {
    "message": "Está otorgando acceso a $1, incluidos los que pueda poseer en el futuro. La contraparte puede transferir estos NFT desde su billetera en cualquier momento sin preguntarle hasta que revoque esta aprobación. $2",
    "description": "$1 is nftWarningContentBold bold part, $2 is Learn more link"
  },
  "nftWarningContentBold": {
    "message": "todos sus NFT de $1",
    "description": "$1 is name of the collection"
  },
  "nftWarningContentGrey": {
    "message": "Proceda con precaución."
  },
  "nfts": {
    "message": "NFT"
  },
  "nickname": {
    "message": "Apodo"
  },
  "noAccountsFound": {
    "message": "No se encuentran cuentas para la consulta de búsqueda determinada"
  },
  "noAddressForName": {
    "message": "No se estableció ninguna dirección para este nombre."
  },
  "noConversionDateAvailable": {
    "message": "No hay fecha de conversión de moneda disponible"
  },
  "noConversionRateAvailable": {
    "message": "No hay tasa de conversión disponible"
  },
  "noNFTs": {
    "message": "No hay ningún NFT aún"
  },
  "noSnaps": {
    "message": "No hay complementos instalados"
  },
  "noThanks": {
    "message": "No, gracias"
  },
  "noThanksVariant2": {
    "message": "No, gracias."
  },
  "noTransactions": {
    "message": "No tiene transacciones"
  },
  "noWebcamFound": {
    "message": "No se encontró la cámara web del equipo. Vuelva a intentarlo."
  },
  "noWebcamFoundTitle": {
    "message": "No se encontró cámara web"
  },
  "nonce": {
    "message": "Mientras tanto"
  },
  "nonceField": {
    "message": "Personalizar nonce de transacción"
  },
  "nonceFieldDescription": {
    "message": "Active esta opción para cambiar el nonce (número de transacción) en las pantallas de confirmación. Esta es una función avanzada, úsela con precaución."
  },
  "nonceFieldHeading": {
    "message": "Nonce personalizado"
  },
  "notBusy": {
    "message": "No ocupado"
  },
  "notCurrentAccount": {
    "message": "¿Esta es la cuenta correcta? Es distinta de la cuenta seleccionada actualmente en la cartera"
  },
  "notEnoughGas": {
    "message": "No hay gas suficiente"
  },
  "notifications": {
    "message": "Notificaciones"
  },
  "notifications10ActionText": {
    "message": "Ir a configuración",
    "description": "The 'call to action' on the button, or link, of the 'Visit in Settings' notification. Upon clicking, users will be taken to Settings page."
  },
  "notifications10DescriptionOne": {
    "message": "En este momento, la detección mejorada de token está disponible en las redes Ethereum Mainnet, Polygon, BSC y Avalanche. ¡Y habrá más!"
  },
  "notifications10DescriptionThree": {
    "message": "La función de detección de tóken está DESACTIVADA de forma predeterminada. Pero puede activarla en Configuración."
  },
  "notifications10DescriptionTwo": {
    "message": "Obtenemos los tokens de listas de tokens de terceros. Los tokens enumerados en más de dos listas de tokens se detectarán automáticamente."
  },
  "notifications10Title": {
    "message": "Ya llegó la detección mejorada de tokens"
  },
  "notifications11Description": {
    "message": "Cualquier persona puede crear los tokens, y estos pueden tener nombres duplicados. Si ve aparecer un token en el que no confía o con el que no ha interactuado, es más seguro que no confíe en él."
  },
  "notifications11Title": {
    "message": "Riesgos de estafa y seguridad"
  },
  "notifications12ActionText": {
    "message": "Habilitar modo oscuro"
  },
  "notifications12Description": {
    "message": "¡El modo oscuro en Extensión finalmente está aquí! Para activarlo, vaya a Configuración> Experimental y seleccione una de las opciones de visualización: Claro, Oscuro, Sistema."
  },
  "notifications12Title": {
    "message": "¿Cuándo estará disponible el modo oscuro? ¡Ahora! 🕶️🦊"
  },
  "notifications13ActionText": {
    "message": "Mostrar lista de redes personalizadas"
  },
  "notifications13Description": {
    "message": "¡Ahora puede agregar fácilmente las siguientes redes personalizadas populares: Arbitrum, Avalanche, Binance Smart Chain, Fantom, Harmony, Optimism, Palm y Polygon! ¡Para habilitar esta función, vaya a Configuración > Experimental y active \"Mostrar lista de redes personalizadas\"!",
    "description": "Description of a notification in the 'See What's New' popup. Describes popular network feature."
  },
  "notifications13Title": {
    "message": "Añadir redes populares"
  },
  "notifications14ActionText": {
    "message": "Mostrar configuración de respaldo"
  },
  "notifications14Description": {
    "message": "Dejaremos de usar nuestra función de datos de 3Box a principios de octubre. Para respaldar y restaurar su billetera manualmente, use el botón \"Hacer copia de seguridad ahora\" en Configuración avanzada.",
    "description": "Description of a notification in the 'See What's New' popup. Describes 3box deprecation."
  },
  "notifications14Title": {
    "message": "Desactivación de 3Box"
  },
  "notifications15Description": {
    "message": "No se requiere ninguna acción de su parte, así que siga usando su billetera como de costumbre. Tenga cuidado con las posibles estafas en torno a la Fusión.",
    "description": "Description of a notification in the 'See What's New' popup. Advises users about the ethereum merge (https://ethereum.org/en/upgrades/merge/#main-content) and potential scams."
  },
  "notifications15Title": {
    "message": "¡La Fusión de Ethereum está aquí!"
  },
<<<<<<< HEAD
  "notifications16ActionText": {
    "message": "Inténtelo aquí"
  },
  "notifications16Description": {
    "message": "Rediseñamos nuestra confirmación de asignación de tokens para ayudarlo a tomar decisiones más informadas."
  },
  "notifications16Title": {
    "message": "Experiencia mejorada de asignación de tokens"
  },
=======
>>>>>>> 7e97ff2b
  "notifications17ActionText": {
    "message": "Mostrar configuración de seguridad y privacidad"
  },
  "notifications17Description": {
    "message": "Esta actualización ofrece más opciones para que pueda controlar mejor su propia privacidad. Agregamos más transparencia sobre cómo se recopilan los datos y opciones más claras para compartirlos. Cambie sus preferencias o elimine los datos de uso de la extensión a través de la configuración de Seguridad y privacidad."
  },
  "notifications17Title": {
    "message": "Configuración de Seguridad y privacidad"
  },
  "notifications1Description": {
    "message": "Los usuarios de la aplicación móvil de MetaMask ahora pueden canjear tokens en su cartera móvil. Escanee el código QR para obtener la aplicación móvil y comience a canjear.",
    "description": "Description of a notification in the 'See What's New' popup. Describes the swapping on mobile feature."
  },
  "notifications1Title": {
    "message": "¡El canje en dispositivos móviles ya está aquí!",
    "description": "Title for a notification in the 'See What's New' popup. Tells users that they can now use MetaMask Swaps on Mobile."
  },
  "notifications3ActionText": {
    "message": "Leer más",
    "description": "The 'call to action' on the button, or link, of the 'Stay secure' notification. Upon clicking, users will be taken to a page about security on the metamask support website."
  },
  "notifications3Description": {
    "message": "Manténgase al día con las mejores prácticas de seguridad de MetaMask y reciba los últimos consejos sobre seguridad del soporte técnico oficial de MetaMask.",
    "description": "Description of a notification in the 'See What's New' popup. Describes the information they can get on security from the linked support page."
  },
  "notifications3Title": {
    "message": "Mantenerse protegido",
    "description": "Title for a notification in the 'See What's New' popup. Encourages users to consider security."
  },
  "notifications4ActionText": {
    "message": "Iniciar canje",
    "description": "The 'call to action' on the button, or link, of the 'Swap on Binance Smart Chain!' notification. Upon clicking, users will be taken to a page where then can swap tokens on Binance Smart Chain."
  },
  "notifications4Description": {
    "message": "Obtenga los mejores precios en los canjes de tokens dentro de su cartera. MetaMask ahora lo conecta con varios agregadores de intercambio descentralizado y creadores de mercado profesionales en Binance Smart Chain.",
    "description": "Description of a notification in the 'See What's New' popup."
  },
  "notifications4Title": {
    "message": "Canjear en Binance Smart Chain",
    "description": "Title for a notification in the 'See What's New' popup. Encourages users to do swaps on Binance Smart Chain."
  },
  "notifications5Description": {
    "message": "Su \"frase de recuperación\" ahora se llama \"frase secreta de recuperación.\"",
    "description": "Description of a notification in the 'See What's New' popup. Describes the seed phrase wording update."
  },
  "notifications6DescriptionOne": {
    "message": "A partir de la versión 91 de Chrome, la API que habilitaba nuestro soporte para Ledger (U2F) ya no es compatible con carteras de hardware. MetaMask ha implementado un nuevo soporte para Ledger Live mediante el cual usted puede seguir conectándose a su dispositivo Ledger a través de la aplicación de escritorio Ledger Live.",
    "description": "Description of a notification in the 'See What's New' popup. Describes the Ledger support update."
  },
  "notifications6DescriptionThree": {
    "message": "Cuando interactúe con su cuenta de Ledger a través de MetaMask, se abrirá una nueva pestaña y se le pedirá que abra la aplicación Ledger Live.  Una vez que se abra la aplicación, se le pedirá que otorgue permiso para establecer una conexión WebSocket con su cuenta de MetaMask.  ¡Eso es todo!",
    "description": "Description of a notification in the 'See What's New' popup. Describes the Ledger support update."
  },
  "notifications6DescriptionTwo": {
    "message": "A fin de habilitar el soporte para Live Ledger, haga clic en Configuración > Avanzada > Utilizar Ledger Live.",
    "description": "Description of a notification in the 'See What's New' popup. Describes the Ledger support update."
  },
  "notifications6Title": {
    "message": "Actualización del soporte para Ledger destinada a usuarios de Chrome",
    "description": "Title for a notification in the 'See What's New' popup. Lets users know about the Ledger support update"
  },
  "notifications7DescriptionOne": {
    "message": "MetaMask v10.1.0 incluyó nuevo soporte para las transacciones EIP-1559 al utilizar dispositivos Ledger.",
    "description": "Description of a notification in the 'See What's New' popup. Describes changes for ledger and EIP1559 in v10.1.0"
  },
  "notifications7DescriptionTwo": {
    "message": "Para llevar a cabo transacciones en el Mainnet de Ethereum, asegúrese de que su dispositivo Ledger tenga el último firmware.",
    "description": "Description of a notification in the 'See What's New' popup. Describes the need to update ledger firmware."
  },
  "notifications7Title": {
    "message": "Actualización de firmware de Ledger",
    "description": "Title for a notification in the 'See What's New' popup. Notifies ledger users of the need to update firmware."
  },
  "notifications8ActionText": {
    "message": "Ir a Configuración > Avanzado",
    "description": "Description on an action button that appears in the What's New popup. Tells the user that if they click it, they will go to our Advanced settings page."
  },
  "notifications8DescriptionOne": {
    "message": "A partir de MetaMask v10.4.0, ya no necesita Ledger Live para conectar su dispositivo Ledger a MetaMask.",
    "description": "Description of a notification in the 'See What's New' popup. Describes changes for how Ledger Live is no longer needed to connect the device."
  },
  "notifications8DescriptionTwo": {
    "message": "Para una experiencia más fácil y estable, vaya a la pestaña de Configuración > Avanzado y cambie el 'Tipo de conexión a Ledger preferida' a 'WebHID'.",
    "description": "Description of a notification in the 'See What's New' popup. Describes how the user can turn off the Ledger Live setting."
  },
  "notifications8Title": {
    "message": "Mejora de la conexión de Ledger",
    "description": "Title for a notification in the 'See What's New' popup. Notifies ledger users that there is an improvement in how they can connect their device."
  },
  "notifications9DescriptionOne": {
    "message": "Ahora le ofrecemos más información en la pestaña \"Datos\" al confirmar las transacciones de contratos inteligentes."
  },
  "notifications9DescriptionTwo": {
    "message": "Ahora puede entender mejor los detalles de la transacción antes de confirmarla y añadir más fácilmente las direcciones de las transacciones a su libreta de direcciones, lo que le ayudará a tomar decisiones seguras e informadas."
  },
  "notifications9Title": {
    "message": "👓 Estamos facilitando la lectura de las transacciones."
  },
  "notificationsEmptyText": {
    "message": "Nada que ver aquí."
  },
  "notificationsHeader": {
    "message": "Notificaciones"
  },
  "notificationsInfos": {
    "message": "$1 de $2",
    "description": "$1 is the date at which the notification has been dispatched and $2 is the link to the snap that dispatched the notification."
  },
  "notificationsMarkAllAsRead": {
    "message": "Marcar todo como leído"
  },
  "numberOfNewTokensDetectedPlural": {
    "message": "$1 nuevos tokens encontrados en esta cuenta",
    "description": "$1 is the number of new tokens detected"
  },
  "numberOfNewTokensDetectedSingular": {
    "message": "1 nuevo token encontrado en esta cuenta"
  },
  "ofTextNofM": {
    "message": "de"
  },
  "off": {
    "message": "Desactivado"
  },
  "offlineForMaintenance": {
    "message": "Sin conexión por mantenimiento"
  },
  "ok": {
    "message": "Aceptar"
  },
  "on": {
    "message": "Activado"
  },
  "onboardingAdvancedPrivacyIPFSDescription": {
    "message": "La puerta de enlace de IPFS permite acceder y visualizar datos alojados por terceros. Puede agregar una puerta de enlace de IPFS personalizada o continuar usando la predeterminada."
  },
  "onboardingAdvancedPrivacyIPFSInvalid": {
    "message": "Ingrese una URL válida"
  },
  "onboardingAdvancedPrivacyIPFSTitle": {
    "message": "Agregar puerta de enlace de IPFS personalizada"
  },
  "onboardingAdvancedPrivacyIPFSValid": {
    "message": "La URL de la puerta de enlace de IPFS es válida"
  },
  "onboardingAdvancedPrivacyNetworkButton": {
    "message": "Agregar red personalizada"
  },
  "onboardingAdvancedPrivacyNetworkDescription": {
    "message": "Usamos Infura como nuestro proveedor de llamada a procedimiento remoto (RPC) para ofrecer el acceso más confiable y privado posible a los datos de Ethereum. Puede elegir su propio RPC, pero recuerde que cualquier RPC recibirá su dirección IP y su billetera Ethereum para realizar transacciones. Lea nuestra $1 para obtener más información sobre cómo Infura maneja los datos."
  },
  "onboardingAdvancedPrivacyNetworkTitle": {
    "message": "Elija su red"
  },
  "onboardingCreateWallet": {
    "message": "Crear una cartera nueva"
  },
  "onboardingImportWallet": {
    "message": "Importar una cartera existente"
  },
  "onboardingMetametricsAgree": {
    "message": "Acepto"
  },
  "onboardingMetametricsAllowOptOut": {
    "message": "Siempre le permitirá excluirse a través de la Configuración"
  },
  "onboardingMetametricsDataTerms": {
    "message": "Estos datos se agrupan y, por lo tanto, son anónimos a los efectos del Reglamento general de protección de datos (UE) 2016/679."
  },
  "onboardingMetametricsDescription": {
    "message": "MetaMask quisiera recopilar datos de uso para comprender mejor cómo nuestros usuarios interactúan con MetaMask. Estos datos se utilizarán para proporcionar el servicio, lo que incluye mejorarlo en función de su uso."
  },
  "onboardingMetametricsDescription2": {
    "message": "MetaMask..."
  },
  "onboardingMetametricsDisagree": {
    "message": "No, gracias"
  },
  "onboardingMetametricsInfuraTerms": {
    "message": "*Al utilizar Infura como su proveedor de RPC predeterminado en MetaMask, Infura recopilará su dirección IP y la dirección de su billetera de Ethereum cuando envíe una transacción. No almacenamos esta información de una manera que permita qie nuestros sistemas asocien esos dos datos. Para obtener más información sobre cómo interactúan MetaMask e Infura desde la perspectiva de la recopilación de datos, consulte nuestra actualización $1. Para obtener más información sobre nuestras prácticas de privacidad en general, consulte nuestra $2.",
    "description": "$1 represents `onboardingMetametricsInfuraTermsPolicyLink`, $2 represents `onboardingMetametricsInfuraTermsPolicy`"
  },
  "onboardingMetametricsInfuraTermsPolicy": {
    "message": "Política de privacidad aquí"
  },
  "onboardingMetametricsInfuraTermsPolicyLink": {
    "message": "aquí"
  },
  "onboardingMetametricsModalTitle": {
    "message": "Agregar red personalizada"
  },
  "onboardingMetametricsNeverCollect": {
    "message": "$1 recopilará información que no necesitamos para brindar el servicio (como claves, direcciones, hashes de transacciones o saldos)",
    "description": "$1 represents `onboardingMetametricsNeverEmphasis`"
  },
  "onboardingMetametricsNeverCollectIP": {
    "message": "$1 recopilará su dirección IP completa*",
    "description": "$1 represents `onboardingMetametricsNeverEmphasis`"
  },
  "onboardingMetametricsNeverEmphasis": {
    "message": "Nunca"
  },
  "onboardingMetametricsNeverSellData": {
    "message": "$1 venderá datos. ¡Jamás!",
    "description": "$1 represents `onboardingMetametricsNeverEmphasis`"
  },
  "onboardingMetametricsSendAnonymize": {
    "message": "Enviará eventos de vistas de página y clics anónimos"
  },
  "onboardingMetametricsTitle": {
    "message": "Ayúdenos a mejorar MetaMask"
  },
  "onboardingPinExtensionBillboardAccess": {
    "message": "Acceso completo"
  },
  "onboardingPinExtensionBillboardDescription": {
    "message": "Estas extensiones pueden ver y cambiar la información"
  },
  "onboardingPinExtensionBillboardDescription2": {
    "message": "en este sitio."
  },
  "onboardingPinExtensionBillboardTitle": {
    "message": "Extensiones"
  },
  "onboardingPinExtensionChrome": {
    "message": "Haga clic en el icono de la extensión del navegador"
  },
  "onboardingPinExtensionDescription": {
    "message": "Ancle MetaMask en su navegador para que sea accesible y las confirmaciones de las transacciones se vean fácilmente."
  },
  "onboardingPinExtensionDescription2": {
    "message": "Para abrir MetaMask haga clic en la extensión y acceda a su cartera con 1 clic."
  },
  "onboardingPinExtensionDescription3": {
    "message": "Haga clic en el icono de la extensión del navegador para tener acceso instantáneo"
  },
  "onboardingPinExtensionLabel": {
    "message": "Ancle MetaMask"
  },
  "onboardingPinExtensionStep1": {
    "message": "1"
  },
  "onboardingPinExtensionStep2": {
    "message": "2"
  },
  "onboardingPinExtensionTitle": {
    "message": "¡Su instalación de MetaMask ha finalizado!"
  },
  "onboardingShowIncomingTransactionsDescription": {
    "message": "Mostrar las transacciones entrantes en su cartera depende de la comunicación con $1. Etherscan tendrá acceso a su dirección de Ethereum y a su dirección IP. Ver 2$.",
    "description": "$1 is a clickable link with text defined by the 'etherscan' key. $2 is a clickable link with text defined by the 'privacyMsg' key."
  },
  "onboardingUsePhishingDetectionDescription": {
    "message": "Las alertas de detección de phishing se basan en la comunicación con $1. jsDeliver tendrá acceso a su dirección IP. Ver 2$.",
    "description": "The $1 is the word 'jsDeliver', from key 'jsDeliver' and $2 is the words Privacy Policy from key 'privacyMsg', both separated here so that it can be wrapped as a link"
  },
  "onlyAddTrustedNetworks": {
    "message": "Un proveedor de red malintencionado puede mentir sobre el estado de la cadena de bloques y registrar su actividad de red. Agregue solo redes personalizadas de confianza."
  },
  "onlyConnectTrust": {
    "message": "Conéctese solo con sitios de confianza."
  },
  "openFullScreenForLedgerWebHid": {
    "message": "Abra MetaMask en pantalla completa para conectar su Ledger a través de WebHID.",
    "description": "Shown to the user on the confirm screen when they are viewing MetaMask in a popup window but need to connect their ledger via webhid."
  },
  "openInBlockExplorer": {
    "message": "Abrir en el explorador de bloques"
  },
  "optional": {
    "message": "Opcional"
  },
  "optionalWithParanthesis": {
    "message": "(Opcional)"
  },
  "or": {
    "message": "o"
  },
  "origin": {
    "message": "Origen"
  },
  "osTheme": {
    "message": "Sistema"
  },
  "otherSnaps": {
    "message": "otros complementos",
    "description": "Used in the 'permission_rpc' message."
  },
  "padlock": {
    "message": "Candado"
  },
  "parameters": {
    "message": "Parámetros"
  },
  "participateInMetaMetrics": {
    "message": "Participar en MetaMetrics"
  },
  "participateInMetaMetricsDescription": {
    "message": "Participe en MetaMetrics para ayudarnos a mejorar MetaMask"
  },
  "password": {
    "message": "Contraseña"
  },
  "passwordNotLongEnough": {
    "message": "La contraseña no es suficientemente larga"
  },
  "passwordSetupDetails": {
    "message": "Esta contraseña desbloqueará su cartera MetaMask solo en este dispositivo. MetaMask no puede recuperar esta contraseña."
  },
  "passwordStrength": {
    "message": "Solidez de la contraseña: $1",
    "description": "Return password strength to the user when user wants to create password."
  },
  "passwordStrengthDescription": {
    "message": "Una contraseña segura puede mejorar la protección de su billetera en caso de que le roben el dispositivo o esté comprometido."
  },
  "passwordTermsWarning": {
    "message": "Entiendo que MetaMask no me puede recuperar esta contraseña. $1"
  },
  "passwordsDontMatch": {
    "message": "Las contraseñas no coinciden"
  },
  "pastePrivateKey": {
    "message": "Pegue aquí la cadena de clave privada:",
    "description": "For importing an account from a private key"
  },
  "pending": {
    "message": "Pendiente"
  },
  "pendingTransactionInfo": {
    "message": "Esta transacción no se procesará hasta que aquella haya finalizado."
  },
  "pendingTransactionMultiple": {
    "message": "Tiene ($1) transacciones pendientes."
  },
  "pendingTransactionSingle": {
    "message": "Tiene (1) transacción pendiente.",
    "description": "$1 is count of pending transactions"
  },
  "permissionRequest": {
    "message": "Solicitud de permiso"
  },
  "permissionRequestCapitalized": {
    "message": "Solicitud de permiso"
  },
  "permissionRequested": {
    "message": "Solicitado ahora"
  },
  "permissionRevoked": {
    "message": "Revocado en esta actualización"
  },
  "permission_accessNetwork": {
    "message": "Acceso a internet.",
    "description": "The description of the `endowment:network-access` permission."
  },
  "permission_accessSnap": {
    "message": "Conéctese al complemento de $1.",
    "description": "The description for the `wallet_snap_*` permission. $1 is the name of the Snap."
  },
  "permission_cronjob": {
    "message": "Programar y ejecutar acciones periódicas.",
    "description": "The description for the `snap_cronjob` permission"
  },
  "permission_customConfirmation": {
    "message": "Mostrar una confirmación en MetaMask.",
    "description": "The description for the `snap_confirm` permission"
  },
  "permission_dialog": {
    "message": "Mostrar ventanas de diálogo en MetaMask.",
    "description": "The description for the `snap_dialog` permission"
  },
  "permission_ethereumAccounts": {
    "message": "Ver las direcciones de las cuentas permitidas (requerido)",
    "description": "The description for the `eth_accounts` permission"
  },
  "permission_ethereumProvider": {
    "message": "Acceda al proveedor de Ethereum.",
    "description": "The description for the `endowment:ethereum-provider` permission"
  },
  "permission_getEntropy": {
    "message": "Obtenga claves arbitrarias únicas para este complemento.",
    "description": "The description for the `snap_getEntropy` permission"
  },
  "permission_longRunning": {
    "message": "Ejecutar indefinidamente.",
    "description": "The description for the `endowment:long-running` permission"
  },
  "permission_manageBip32Keys": {
    "message": "Controle sus cuentas y activos por menos de $1 ($2).",
    "description": "The description for the `snap_getBip32Entropy` permission. $1 is a derivation path, e.g. 'm/44'/0'/0''. $2 is the elliptic curve name, e.g. 'secp256k1'."
  },
  "permission_manageBip44Keys": {
    "message": "Controle sus cuentas y activos \"$1\".",
    "description": "The description for the `snap_getBip44Entropy` permission. $1 is the name of a protocol, e.g. 'Filecoin'."
  },
  "permission_manageState": {
    "message": "Almacene y administre sus datos en su dispositivo.",
    "description": "The description for the `snap_manageState` permission"
  },
  "permission_notifications": {
    "message": "Mostrar notificaciones.",
    "description": "The description for the `snap_notify` permission"
  },
  "permission_rpc": {
    "message": "Permitir que $1 se comunique directamente con este complemento.",
    "description": "The description for the `endowment:rpc` permission. $1 is 'other snaps' or 'websites'."
  },
  "permission_transactionInsight": {
    "message": "Obtenga y muestre información de transacciones.",
    "description": "The description for the `endowment:transaction-insight` permission"
  },
  "permission_transactionInsightOrigin": {
    "message": "Ver los orígenes de los sitios web que sugieren transacciones",
    "description": "The description for the `transactionOrigin` caveat, to be used with the `endowment:transaction-insight` permission"
  },
  "permission_unknown": {
    "message": "Permiso desconocido: $1",
    "description": "$1 is the name of a requested permission that is not recognized."
  },
  "permission_viewBip32PublicKeys": {
    "message": "Ver su clave pública para $1 ($2).",
    "description": "The description for the `snap_getBip32PublicKey` permission. $1 is a derivation path, e.g. 'm/44'/0'/0''. $2 is the elliptic curve name, e.g. 'secp256k1'."
  },
  "permissions": {
    "message": "Permisos"
  },
  "personalAddressDetected": {
    "message": "Se detectó una dirección personal. Ingrese la dirección de contrato del token."
  },
  "pleaseConfirm": {
    "message": "Confirmar"
  },
  "plusXMore": {
    "message": "+ $1 más",
    "description": "$1 is a number of additional but unshown items in a list- this message will be shown in place of those items"
  },
  "popularCustomNetworks": {
    "message": "Redes populares personalizadas"
  },
  "portfolioSite": {
    "message": "Sitio del portafolio"
  },
  "preferredLedgerConnectionType": {
    "message": "Tipo de conexión a Ledger preferida",
    "description": "A header for a dropdown in Settings > Advanced. Appears above the ledgerConnectionPreferenceDescription message"
  },
  "preparingSwap": {
    "message": "Preparando swap..."
  },
  "prev": {
    "message": "Ant."
  },
  "primaryCurrencySetting": {
    "message": "Moneda principal"
  },
  "primaryCurrencySettingDescription": {
    "message": "Seleccione Nativa para dar prioridad a mostrar los valores en la moneda nativa de la cadena (p. ej., ETH). Seleccione Fiduciaria para dar prioridad a mostrar los valores en la moneda fiduciaria seleccionada."
  },
  "priorityFee": {
    "message": "Tarifa de prioridad"
  },
  "priorityFeeProperCase": {
    "message": "Tarifa de prioridad"
  },
  "privacy": {
    "message": "Privacidad"
  },
  "privacyMsg": {
    "message": "Política de privacidad"
  },
  "privateKey": {
    "message": "Clave privada",
    "description": "select this type of file to use to import an account"
  },
  "privateKeyWarning": {
    "message": "Advertencia: No revele esta clave. Cualquier persona que tenga sus claves privadas podría robar los activos de su cuenta."
  },
  "privateNetwork": {
    "message": "Red privada"
  },
  "proceedWithTransaction": {
    "message": "Quiero continuar de todos modos"
  },
  "proposedApprovalLimit": {
    "message": "Límite de aprobación propuesto"
  },
  "provide": {
    "message": "Proporcionar"
  },
  "publicAddress": {
    "message": "Dirección pública"
  },
  "queue": {
    "message": "Cola"
  },
  "queued": {
    "message": "En cola"
  },
  "reAddAccounts": {
    "message": "volver a agregar cualquier otra cuenta"
  },
  "reAdded": {
    "message": "agregada nuevamente"
  },
  "readdToken": {
    "message": "Puede volver a agregar este token en el futuro desde “Agregar token” en el menú de opciones de las cuentas."
  },
  "receive": {
    "message": "Recibir"
  },
  "recents": {
    "message": "Recientes"
  },
  "recipientAddressPlaceholder": {
    "message": "Búsqueda, dirección pública (0x) o ENS"
  },
  "recommendedGasLabel": {
    "message": "Recomendado"
  },
  "recoveryPhraseReminderBackupStart": {
    "message": "Iniciar aquí"
  },
  "recoveryPhraseReminderConfirm": {
    "message": "Entendido"
  },
  "recoveryPhraseReminderHasBackedUp": {
    "message": "Guarde siempre su frase secreta de recuperación en un lugar seguro y secreto."
  },
  "recoveryPhraseReminderHasNotBackedUp": {
    "message": "¿Necesita volver a crear una copia de seguridad de su frase secreta de recuperación?"
  },
  "recoveryPhraseReminderItemOne": {
    "message": "No comparta nunca su frase secreta de recuperación con nadie."
  },
  "recoveryPhraseReminderItemTwo": {
    "message": "El equipo de MetaMask nunca le pedirá su frase secreta de recuperación."
  },
  "recoveryPhraseReminderSubText": {
    "message": "Mediante su frase secreta de recuperación, se controlan todas sus cuentas."
  },
  "recoveryPhraseReminderTitle": {
    "message": "Proteja sus fondos."
  },
  "refreshList": {
    "message": "Actualizar lista"
  },
  "reject": {
    "message": "Rechazar"
  },
  "rejectAll": {
    "message": "Rechazar todo"
  },
  "rejectRequestsDescription": {
    "message": "Está a punto de rechazar $1 solicitudes en lote."
  },
  "rejectRequestsN": {
    "message": "Rechazar $1 solicitudes"
  },
  "rejectTxsDescription": {
    "message": "Está a punto de rechazar $1 transacciones en lote."
  },
  "rejectTxsN": {
    "message": "Rechazar $1 transacciones"
  },
  "rejected": {
    "message": "Rechazado"
  },
  "remember": {
    "message": "Recuerde:"
  },
  "remove": {
    "message": "Quitar"
  },
  "removeAccount": {
    "message": "Quitar cuenta"
  },
  "removeAccountDescription": {
    "message": "Esta cuenta se quitará de la cartera. Antes de continuar, asegúrese de tener la frase secreta de recuperación original o la clave privada de esta cuenta importada. Puede importar o crear cuentas nuevamente en la lista desplegable de la cuenta. "
  },
  "removeNFT": {
    "message": "Eliminar NFT"
  },
  "removeSnap": {
    "message": "Eliminar complemento"
  },
  "removeSnapConfirmation": {
    "message": "¿Está seguro de que desea eliminar $1?",
    "description": "$1 represents the name of the snap"
  },
  "removeSnapDescription": {
    "message": "Esta acción eliminará el complemento, sus datos y revocará los permisos otorgados."
  },
  "replace": {
    "message": "reemplazar"
  },
  "requestsAwaitingAcknowledgement": {
    "message": "solicitudes en espera de confirmación"
  },
  "required": {
    "message": "Requerido"
  },
  "reset": {
    "message": "Restablecer"
  },
  "resetAccount": {
    "message": "Restablecer cuenta"
  },
  "resetAccountDescription": {
    "message": "Restablecer la cuenta borrará el historial de transacciones. Esto no cambiará los saldos de las cuentas ni se le pedirá que vuelva a escribir la frase secreta de recuperación."
  },
  "resetWallet": {
    "message": "Restablecer cartera"
  },
  "resetWalletSubHeader": {
    "message": "MetaMask no guarda una copia de su contraseña. Si tiene problemas para desbloquear su cuenta, deberá restablecer su billetera. Puede hacerlo proporcionando la frase de recuperación secreta que utilizó cuando configuró su billetera."
  },
  "resetWalletUsingSRP": {
    "message": "Esta acción eliminará su billetera actual y la frase de recuperación secreta de este dispositivo, junto con la lista de cuentas que ha seleccionado. Después de restablecer con una frase de recuperación secreta, verá una lista de cuentas basada en la frase de recuperación secreta que usa para restablecer. Esta nueva lista incluirá automáticamente las cuentas que tengan saldo. También podrá $1 creado anteriormente. Las cuentas personalizadas que haya importado deberán costar $2, y cualquier token personalizado que haya agregado a una cuenta también deberá costar $3."
  },
  "resetWalletWarning": {
    "message": "Asegúrese de usar la frase de recuperación secreta correcta antes de continuar. No podrá deshacer esto."
  },
  "restartMetamask": {
    "message": "Reiniciar MetaMask"
  },
  "restore": {
    "message": "Restaurar"
  },
  "restoreFailed": {
    "message": "No se pueden restaurar sus datos desde el archivo proporcionado"
  },
  "restoreSuccessful": {
    "message": "Sus datos se restauraron correctamente"
  },
  "restoreUserData": {
    "message": "Restaure sus datos de usuario"
  },
  "restoreUserDataDescription": {
    "message": "Puede restaurar la configuración del usuario que contiene preferencias y direcciones de cuenta desde en un archivo JSON previamente respaldado."
  },
  "retryTransaction": {
    "message": "Reintentar transacción"
  },
  "reusedTokenNameWarning": {
    "message": "Un token reutiliza un símbolo de otro token que se le muestra. Esto puede ser confuso o engañoso."
  },
  "revealSeedWords": {
    "message": "Revelar frase secreta de recuperación"
  },
  "revealSeedWordsDescription": {
    "message": "Si alguna vez cambia de explorador o de equipo, necesitará esta frase secreta de recuperación para acceder a sus cuentas. Guárdela en un lugar seguro y secreto."
  },
  "revealSeedWordsWarning": {
    "message": "Estas palabras pueden usarse para robar todas sus cuentas."
  },
  "revealSeedWordsWarningTitle": {
    "message": "NO comparta esta frase con nadie."
  },
  "revealTheSeedPhrase": {
    "message": "Revelar frase semilla"
  },
  "reviewSpendingCap": {
    "message": "Revise su límite de gasto"
  },
  "revokeAllTokensTitle": {
    "message": "¿Revocar permiso para acceder a todo su $1?",
    "description": "$1 is the symbol of the token for which the user is revoking approval"
  },
  "revokeApproveForAllDescription": {
    "message": "Al revocar permisos, el/la siguiente $1 no tendrá más acceso a su $2",
    "description": "$1 is either a string or link of a given token symbol or name"
  },
  "revokeSpendingCap": {
    "message": "Revocar un límite de gasto para su $1",
    "description": "$1 is a token symbol"
  },
  "revokeSpendingCap": {
    "message": "Revocar un límite de gasto para su $1",
    "description": "$1 is a token symbol"
  },
  "revokeSpendingCapTooltipText": {
    "message": "Este contrato no podrá gastar más de sus tokens actuales o futuros."
  },
  "rpcUrl": {
    "message": "Nueva dirección URL de RPC"
  },
  "safeTransferFrom": {
    "message": "Transferencia segura desde"
  },
  "save": {
    "message": "Guardar"
  },
  "saveAsCsvFile": {
    "message": "Guardar como archivo CSV"
  },
  "scanInstructions": {
    "message": "Ponga el código QR frente a la cámara"
  },
  "scanQrCode": {
    "message": "Escanear código QR"
  },
  "scrollDown": {
    "message": "Desplazarse hacia abajo"
  },
  "search": {
    "message": "Buscar"
  },
  "searchAccounts": {
    "message": "Buscar cuentas"
  },
  "searchResults": {
    "message": "Resultados de la búsqueda"
  },
  "searchSettings": {
    "message": "Buscar en Configuración"
  },
  "searchTokens": {
    "message": "Buscar tokens"
  },
  "secretRecoveryPhrase": {
    "message": "Frase secreta de recuperación"
  },
  "secureWallet": {
    "message": "Cartera segura"
  },
  "security": {
    "message": "Seguridad"
  },
  "securityAndPrivacy": {
    "message": "Seguridad y privacidad"
  },
  "seedPhraseConfirm": {
    "message": "Confirmar frase secreta de recuperación"
  },
  "seedPhraseEnterMissingWords": {
    "message": "Confirmar frase secreta de recuperación"
  },
  "seedPhraseIntroNotRecommendedButtonCopy": {
    "message": "Recordarme más tarde (no recomendado)"
  },
  "seedPhraseIntroRecommendedButtonCopy": {
    "message": "Asegurar mi cartera (recomendado)"
  },
  "seedPhraseIntroSidebarBulletFour": {
    "message": "Escríbala y guárdela en varios lugares secretos."
  },
  "seedPhraseIntroSidebarBulletOne": {
    "message": "Guárdela en un administrador de contraseñas"
  },
  "seedPhraseIntroSidebarBulletThree": {
    "message": "Guárdela en una caja fuerte."
  },
  "seedPhraseIntroSidebarCopyOne": {
    "message": "Su frase secreta de recuperación es la “llave maestra” de su cartera y sus fondos."
  },
  "seedPhraseIntroSidebarCopyThree": {
    "message": "Si alguien le pide su frase de recuperación, es posible que tenga intenciones de estafarlo."
  },
  "seedPhraseIntroSidebarCopyTwo": {
    "message": "Nunca comparta su frase secreta de recuperación, ni siquiera con MetaMask."
  },
  "seedPhraseIntroSidebarTitleOne": {
    "message": "¿Qué es una frase de recuperación?"
  },
  "seedPhraseIntroSidebarTitleThree": {
    "message": "¿Debería compartir mi frase de recuperación?"
  },
  "seedPhraseIntroSidebarTitleTwo": {
    "message": "¿Cómo guardo mi frase de recuperación?"
  },
  "seedPhraseIntroTitle": {
    "message": "Proteger su cartera"
  },
  "seedPhraseIntroTitleCopy": {
    "message": "Antes de comenzar, mire este breve video para aprender sobre su frase de recuperación y sobre cómo mantener segura su cartera."
  },
  "seedPhraseReq": {
    "message": "Las frases secretas de recuperación contienen 12, 15, 18, 21 o 24 palabras"
  },
  "seedPhraseWriteDownDetails": {
    "message": "Escriba esta frase secreta de recuperación de 12 palabras y guárdela en un lugar de confianza al que solo usted pueda acceder."
  },
  "seedPhraseWriteDownHeader": {
    "message": "Anote la frase secreta de recuperación"
  },
  "selectAccounts": {
    "message": "Seleccionar cuentas"
  },
  "selectAll": {
    "message": "Seleccionar todo"
  },
  "selectAnAccount": {
    "message": "Seleccionar una cuenta"
  },
  "selectAnAccountAlreadyConnected": {
    "message": "Esta cuenta ya se conectó a MetaMask."
  },
  "selectHdPath": {
    "message": "Seleccione la ruta de acceso al disco duro"
  },
  "selectNFTPrivacyPreference": {
    "message": "Active la detección de NFT en Configuraciones"
  },
  "selectPathHelp": {
    "message": "Si no ve sus cuentas existentes en Ledger a continuación, intente cambiar de ruta de acceso a \"Legacy (MEW / MyCrypto)\""
  },
  "selectType": {
    "message": "Seleccionar tipo"
  },
  "selectingAllWillAllow": {
    "message": "Seleccionar todo permitirá que este sitio vea todas las cuentas actuales. Asegúrese de que este sitio sea de confianza."
  },
  "send": {
    "message": "Enviar"
  },
  "sendBugReport": {
    "message": "Envíenos un informe de error."
  },
  "sendSpecifiedTokens": {
    "message": "Enviar $1",
    "description": "Symbol of the specified token"
  },
  "sendTo": {
    "message": "Enviar a"
  },
  "sendTokens": {
    "message": "Enviar tokens"
  },
  "sendingDisabled": {
    "message": "Todavía no se admite el envío de activos ERC-1155 NFT."
  },
  "sendingNativeAsset": {
    "message": "Enviando $1",
    "description": "$1 represents the native currency symbol for the current network (e.g. ETH or BNB)"
  },
  "sendingToTokenContractWarning": {
    "message": "Advertencia: está a punto de enviar un contrato de token que podría dar lugar a una pérdida de fondos. $1",
    "description": "$1 is a clickable link with text defined by the 'learnMoreUpperCase' key. The link will open to a support article regarding the known contract address warning"
  },
  "sepolia": {
    "message": "Red de prueba Sepolia"
  },
  "setAdvancedPrivacySettingsDetails": {
    "message": "MetaMask utiliza estos servicios de terceros de confianza para mejorar la usabilidad y la seguridad de los productos."
  },
  "setApprovalForAll": {
    "message": "Establecer aprobación para todos"
  },
  "setApprovalForAllTitle": {
    "message": "Aprobar $1 sin límite preestablecido",
    "description": "The token symbol that is being approved"
  },
  "setSpendingCap": {
    "message": "Establecer un límite de gasto para su $1",
    "description": "$1 is a token symbol"
  },
  "settings": {
    "message": "Configuración"
  },
  "settingsSearchMatchingNotFound": {
    "message": "No se encontraron resultados coincidentes."
  },
  "shorthandVersion": {
    "message": "v$1",
    "description": "$1 is replaced by a version string (e.g. 1.2.3)"
  },
  "show": {
    "message": "Mostrar"
  },
  "showAdvancedGasInline": {
    "message": "Controles avanzados de gas"
  },
  "showAdvancedGasInlineDescription": {
    "message": "Seleccione esta opción para mostrar el precio del gas y limitar los controles directamente en las pantallas de envío y confirmación."
  },
  "showFiatConversionInTestnets": {
    "message": "Mostrar conversión en redes de prueba"
  },
  "showFiatConversionInTestnetsDescription": {
    "message": "Seleccione esta opción para mostrar la conversión fiduciaria en las redes de prueba"
  },
  "showHexData": {
    "message": "Mostrar datos hexadecimales"
  },
  "showHexDataDescription": {
    "message": "Seleccione esta opción para mostrar el campo de datos hexadecimales en la pantalla de envío"
  },
  "showHide": {
    "message": "Mostrar/ocultar"
  },
  "showIncomingTransactions": {
    "message": "Mostrar transacciones entrantes"
  },
  "showIncomingTransactionsDescription": {
    "message": "Seleccione esta opción para usar Etherscan para mostrar las transacciones entrantes en la lista de transacciones",
    "description": "$1 is the link to etherscan url and $2 is the link to the privacy policy of consensys APIs"
  },
  "showPermissions": {
    "message": "Mostrar permisos"
  },
  "showPrivateKeys": {
    "message": "Mostrar claves privadas"
  },
  "showTestnetNetworks": {
    "message": "Mostrar redes de prueba"
  },
  "showTestnetNetworksDescription": {
    "message": "Seleccione esta opción para mostrar las redes de prueba en la lista de redes"
  },
  "sigRequest": {
    "message": "Solicitud de firma"
  },
  "sign": {
    "message": "Firmar"
  },
  "signatureRequest": {
    "message": "Solicitud de firma"
  },
  "signatureRequestGuidance": {
    "message": "Solo firme este mensaje si comprende completamente el contenido y confía en el sitio solicitante."
  },
  "signatureRequestWarning": {
    "message": "Firmar este mensaje podría ser peligroso. Es posible que le esté otorgando el control total de su cuenta y activos a la contraparte de este mensaje. Eso significa que podrían vaciar su cuenta en cualquier momento. Proceda con precaución. $1."
  },
  "signed": {
    "message": "Firmado"
  },
  "signin": {
    "message": "Iniciar sesión"
  },
  "simulationErrorMessageV2": {
    "message": "No pudimos estimar el gas. Podría haber un error en el contrato y esta transacción podría fallar."
  },
  "skip": {
    "message": "Omitir"
  },
  "skipAccountSecurity": {
    "message": "¿Omitir la seguridad de la cuenta?"
  },
  "skipAccountSecurityDetails": {
    "message": "Entiendo que hasta que no haga una copia de seguridad de mi frase secreta de recuperación, puedo perder mis cuentas y todos los activos asociados."
  },
  "smartTransaction": {
    "message": "Transacción inteligente"
  },
  "snapAccess": {
    "message": "El complemento de $1 tiene acceso a:",
    "description": "$1 represents the name of the snap"
  },
  "snapAdded": {
    "message": "Se agregó en $1 de $2",
    "description": "$1 represents the date the snap was installed, $2 represents which origin installed the snap."
  },
  "snapContent": {
    "message": "Este contenido proviene de $1",
    "description": "This is shown when a snap shows transaction insight information in the confirmation UI. $1 is a link to the snap's settings page with the link text being the name of the snap."
  },
  "snapError": {
    "message": "Error de complemento: '$1'. Código de error: '$2'",
    "description": "This is shown when a snap encounters an error. $1 is the error message from the snap, and $2 is the error code."
  },
  "snapInstall": {
    "message": "Instalar complemento"
  },
  "snapInstallWarningCheck": {
    "message": "Para confirmar que comprende, verifique la casilla."
  },
  "snapInstallWarningCheckPlural": {
    "message": "Para confirmar que comprende, marque todas las casillas."
  },
  "snapInstallWarningKeyAccess": {
    "message": "Está otorgando acceso clave de $2 al complemento \"$1\". Esto es irrevocable y le otorga a \"$1\" el control de sus cuentas y activos de $2. Asegúrese de que confía en \"$1\" antes de continuar.",
    "description": "The first parameter is the name of the snap and the second one is the protocol"
  },
  "snapRequestsPermission": {
    "message": "Este complemento solicita los siguientes permisos:"
  },
  "snapUpdate": {
    "message": "Actualizar complemento"
  },
  "snapUpdateExplanation": {
    "message": "$1 necesita una versión más reciente de su complemento.",
    "description": "$1 is the dapp that is requesting an update to the snap."
  },
  "snaps": {
    "message": "Complementos"
  },
  "snapsInsightError": {
    "message": "Ocurrió un error con $1: $2",
    "description": "This is shown when the insight snap throws an error. $1 is the snap name, $2 is the error message."
  },
  "snapsInsightLoading": {
    "message": "Cargando información de transacción..."
  },
  "snapsNoInsight": {
    "message": "El complemento no devolvió ninguna información"
  },
  "snapsSettingsDescription": {
    "message": "Administre sus complementos"
  },
  "snapsStatus": {
    "message": "El estado del complemento depende de la actividad."
  },
  "snapsToggle": {
    "message": "Un complemento solo se ejecutará si está habilitado"
  },
  "snapsUIError": {
    "message": "La IU especificada por el complemento no es válida."
  },
  "someNetworksMayPoseSecurity": {
    "message": "Algunas redes pueden presentar riesgos de seguridad y/o privacidad. Comprenda los riesgos antes de agregar y utilizar una red."
  },
  "somethingIsWrong": {
    "message": "Algo salió mal. Intente volver a cargar la página."
  },
  "somethingWentWrong": {
    "message": "Lo lamentamos, se produjo un error."
  },
  "source": {
    "message": "Fuente"
  },
  "speedUp": {
    "message": "Acelerar"
  },
  "speedUpCancellation": {
    "message": "Acelerar esta cancelación"
  },
  "speedUpExplanation": {
    "message": "Hemos actualizado la tarifa de gas en función de las condiciones actuales de la red y la hemos aumentado al menos un 10% (exigido por la red)."
  },
  "speedUpPopoverTitle": {
    "message": "Agilizar transacción"
  },
  "speedUpTooltipText": {
    "message": "Nueva tarifa de gas"
  },
  "speedUpTransaction": {
    "message": "Acelerar esta transacción"
  },
  "spendLimitInsufficient": {
    "message": "Límite de gastos insuficiente"
  },
  "spendLimitInvalid": {
    "message": "El límite de gastos no es válido, debe ser un número positivo"
  },
  "spendLimitPermission": {
    "message": "Permiso de límite de gastos"
  },
  "spendLimitRequestedBy": {
    "message": "Límite de gastos solicitado por $1",
    "description": "Origin of the site requesting the spend limit"
  },
  "spendLimitTooLarge": {
    "message": "El límite de gastos es demasiado alto"
  },
  "spendingCapError": {
    "message": "Error: ingrese solo números"
  },
  "spendingCapErrorDescription": {
    "message": "Ingrese solo una cantidad con la que se sienta cómodo para que $1 acceda ahora o en el futuro. Siempre puede aumentar el límite de tokens más tarde.",
    "description": "$1 is origin of the site requesting the token limit"
  },
  "srpInputNumberOfWords": {
    "message": "Tengo una frase de $1 palabras",
    "description": "This is the text for each option in the dropdown where a user selects how many words their secret recovery phrase has during import. The $1 is the number of words (either 12, 15, 18, 21, or 24)."
  },
  "srpPasteFailedTooManyWords": {
    "message": "Pegar falló porque contenía más de 24 palabras. Una frase de recuperación secreta puede tener un máximo de 24 palabras.",
    "description": "Description of SRP paste erorr when the pasted content has too many words"
  },
  "srpPasteTip": {
    "message": "Puede pegar toda su frase secreta de recuperación en cualquier campo",
    "description": "Our secret recovery phrase input is split into one field per word. This message explains to users that they can paste their entire secrete recovery phrase into any field, and we will handle it correctly."
  },
  "srpToggleShow": {
    "message": "Mostrar/Ocultar esta palabra de la frase secreta de recuperación",
    "description": "Describes a toggle that is used to show or hide a single word of the secret recovery phrase"
  },
  "srpWordHidden": {
    "message": "Esta palabra está escondida",
    "description": "Explains that a word in the secret recovery phrase is hidden"
  },
  "srpWordShown": {
    "message": "Esta palabra se está mostrando",
    "description": "Explains that a word in the secret recovery phrase is being shown"
  },
  "stable": {
    "message": "Estable"
  },
  "stableLowercase": {
    "message": "estable"
  },
  "stateLogError": {
    "message": "Error al recuperar los registros de estado."
  },
  "stateLogFileName": {
    "message": "Registros de estado de MetaMask"
  },
  "stateLogs": {
    "message": "Registros de estado"
  },
  "stateLogsDescription": {
    "message": "Los registros de estado contienen sus direcciones de cuentas públicas y las transacciones enviadas."
  },
  "status": {
    "message": "Estado"
  },
  "statusConnected": {
    "message": "Conectado"
  },
  "statusNotConnected": {
    "message": "No conectado"
  },
  "step1LatticeWallet": {
    "message": "Conecte su Lattice1"
  },
  "step1LatticeWalletMsg": {
    "message": "Puede conectar MetaMask a su dispositivo Lattice1 una vez que esté configurado y en línea. Desbloquee su dispositivo y tenga a mano el ID correspondiente.",
    "description": "$1 represents the `hardwareWalletSupportLinkConversion` localization key"
  },
  "step1LedgerWallet": {
    "message": "Descargar la aplicación de Ledger"
  },
  "step1LedgerWalletMsg": {
    "message": "Descargue y configure la aplicación, e ingrese su contraseña para desbloquear $1.",
    "description": "$1 represents the `ledgerLiveApp` localization value"
  },
  "step1TrezorWallet": {
    "message": "Conecte su Trezor"
  },
  "step1TrezorWalletMsg": {
    "message": "Conecte su Trezor directamente al equipo y desbloquéelo. Asegúrese de utilizar la contraseña correcta.",
    "description": "$1 represents the `hardwareWalletSupportLinkConversion` localization key"
  },
  "step2LedgerWallet": {
    "message": "Conecte su Ledger"
  },
  "step2LedgerWalletMsg": {
    "message": "Conecte su Ledger directamente a su equipo, desbloquéelo y abra la aplicación Ethereum.",
    "description": "$1 represents the `hardwareWalletSupportLinkConversion` localization key"
  },
  "stillGettingMessage": {
    "message": "¿Sigue recibiendo este mensaje?"
  },
  "strong": {
    "message": "Fuerte"
  },
  "stxAreHere": {
    "message": "¡Las transacciones inteligentes están aquí!"
  },
  "stxBenefit1": {
    "message": "Minimizar los costos de transacción"
  },
  "stxBenefit2": {
    "message": "Reducir las fallas en las transacciones"
  },
  "stxBenefit3": {
    "message": "Eliminar las transacciones atascadas"
  },
  "stxBenefit4": {
    "message": "Prevenir la inversión ventajista"
  },
  "stxCancelled": {
    "message": "El swap habría fallado"
  },
  "stxCancelledDescription": {
    "message": "Su transacción pudo haber fallado y fue cancelada para protegerlo de pagar comisiones de gas innecesarias."
  },
  "stxCancelledSubDescription": {
    "message": "Intente su swap nuevamente. Estaremos aquí para protegerlo contra riesgos similares la próxima vez."
  },
  "stxDescription": {
    "message": "¡MetaMask Swaps ahora es mucho más inteligente! Habilitar transacciones inteligentes permitirá que MetaMask optimice mediante programación su swap para ayudar:"
  },
  "stxErrorNotEnoughFunds": {
    "message": "No hay suficientes fondos para una transacción inteligente."
  },
  "stxErrorUnavailable": {
    "message": "Las transacciones inteligentes no están disponibles temporalmente."
  },
  "stxFailure": {
    "message": "Error al canjear"
  },
  "stxFailureDescription": {
    "message": "Los cambios repentinos del mercado pueden causar fallas. Si el problema persiste, comuníquese con $1.",
    "description": "This message is shown to a user if their swap fails. The $1 will be replaced by support.metamask.io"
  },
  "stxPendingPrivatelySubmittingSwap": {
    "message": "Enviando su swap de forma privada..."
  },
  "stxPendingPubliclySubmittingSwap": {
    "message": "Enviando su swap de forma pública..."
  },
  "stxSubDescription": {
    "message": "* Transacciones inteligentes intentará enviar su transacción de forma privada varias veces. Si todos los intentos fallan, la transacción se transmitirá públicamente para garantizar que su swap se realice con éxito."
  },
  "stxSuccess": {
    "message": "¡Swap finalizado!"
  },
  "stxSuccessDescription": {
    "message": "Su $1 ya está disponible.",
    "description": "$1 is a token symbol, e.g. ETH"
  },
  "stxSwapCompleteIn": {
    "message": "El swap finalizará en <",
    "description": "'<' means 'less than', e.g. Swap will complete in < 2:59"
  },
  "stxTooltip": {
    "message": "Simule transacciones antes de enviarlas para disminuir los costos de transacción y reducir las fallas."
  },
  "stxTryingToCancel": {
    "message": "Intentando cancelar su transacción..."
  },
  "stxUnknown": {
    "message": "Estado desconocido"
  },
  "stxUnknownDescription": {
    "message": "Una transacción se ha realizado correctamente, pero no estamos seguros de qué se trata. Esto puede deberse a que envió otra transacción mientras se procesaba este swap."
  },
  "stxUserCancelled": {
    "message": "Swap cancelado"
  },
  "stxUserCancelledDescription": {
    "message": "Su transacción ha sido cancelada y no pagó ninguna comisión de gas innecesaria."
  },
  "stxYouCanOptOut": {
    "message": "Puede darse de baja en la configuración avanzada en cualquier momento."
  },
  "submit": {
    "message": "Enviar"
  },
  "submitted": {
    "message": "Enviado"
  },
  "support": {
    "message": "Soporte técnico"
  },
  "supportCenter": {
    "message": "Visite nuestro Centro de soporte técnico"
  },
  "swap": {
    "message": "Canjear"
  },
  "swapAggregator": {
    "message": "Agregador"
  },
  "swapAllowSwappingOf": {
    "message": "Permitir canje de $1",
    "description": "Shows a user that they need to allow a token for swapping on their hardware wallet"
  },
  "swapAmountReceived": {
    "message": "Monto garantizado"
  },
  "swapAmountReceivedInfo": {
    "message": "Se refiere al monto mínimo que recibirá. Puede recibir más en función del desfase."
  },
  "swapApproval": {
    "message": "Aprobar $1 para canjes",
    "description": "Used in the transaction display list to describe a transaction that is an approve call on a token that is to be swapped.. $1 is the symbol of a token that has been approved."
  },
  "swapApproveNeedMoreTokens": {
    "message": "Necesita $1 más $2 para completar este canje",
    "description": "Tells the user how many more of a given token they need for a specific swap. $1 is an amount of tokens and $2 is the token symbol."
  },
  "swapBestOfNQuotes": {
    "message": "Mejor cotización de $1.",
    "description": "$1 is the number of quotes that the user can select from when opening the list of quotes on the 'view quote' screen"
  },
  "swapBuildQuotePlaceHolderText": {
    "message": "No hay tokens disponibles que coincidan con $1",
    "description": "Tells the user that a given search string does not match any tokens in our token lists. $1 can be any string of text"
  },
  "swapConfirmWithHwWallet": {
    "message": "Confirmar con la cartera de hardware"
  },
  "swapContractDataDisabledErrorDescription": {
    "message": "En la aplicación de Ethereum en su Ledger, diríjase a \"Configuración\" y habilite los datos de contrato. A continuación, intente canjear de nuevo."
  },
  "swapContractDataDisabledErrorTitle": {
    "message": "Los datos de contrato no se habilitaron en su Ledger"
  },
  "swapCustom": {
    "message": "personalizado"
  },
  "swapDecentralizedExchange": {
    "message": "Intercambio descentralizado"
  },
  "swapDirectContract": {
    "message": "Contrato directo"
  },
  "swapEditLimit": {
    "message": "Editar límite"
  },
  "swapEnableDescription": {
    "message": "Esta acción es obligatoria y le da permiso a MetaMask para canjear su $1.",
    "description": "Gives the user info about the required approval transaction for swaps. $1 will be the symbol of a token being approved for swaps."
  },
  "swapEnableTokenForSwapping": {
    "message": "Esto será $1 por intercambiar",
    "description": "$1 is for the 'enableToken' key, e.g. 'enable ETH'"
  },
  "swapEstimatedNetworkFees": {
    "message": "Cuotas de red estimadas"
  },
  "swapEstimatedNetworkFeesInfo": {
    "message": "Un estimado de la cuota de red que se usará para completar el intercambio. El monto real puede cambiar según las condiciones de la red."
  },
  "swapFailedErrorDescriptionWithSupportLink": {
    "message": "Pueden ocurrir fallas en las transacciones, por lo que estamos aquí para ayudarlo. Si el problema continúa, comuníquese con nuestro soporte al cliente al $1 para recibir ayuda adicional.",
    "description": "This message is shown to a user if their swap fails. The $1 will be replaced by support.metamask.io"
  },
  "swapFailedErrorTitle": {
    "message": "Error al canjear"
  },
  "swapFetchingQuoteNofN": {
    "message": "Obtener cotización $1 de $2",
    "description": "A count of possible quotes shown to the user while they are waiting for quotes to be fetched. $1 is the number of quotes already loaded, and $2 is the total number of resources that we check for quotes. Keep in mind that not all resources will have a quote for a particular swap."
  },
  "swapFetchingQuotes": {
    "message": "Obtener cotizaciones"
  },
  "swapFetchingQuotesErrorDescription": {
    "message": "Se produjo un error. Vuelva a intentarlo o, si el error persiste, póngase en contacto con el soporte al cliente."
  },
  "swapFetchingQuotesErrorTitle": {
    "message": "Error al capturar cotizaciones"
  },
  "swapFetchingTokens": {
    "message": "Capturando tokens…"
  },
  "swapFromTo": {
    "message": "El canje de $1 por $2",
    "description": "Tells a user that they need to confirm on their hardware wallet a swap of 2 tokens. $1 is a source token and $2 is a destination token"
  },
  "swapGasFeesDetails": {
    "message": "Las tarifas de gas son estimadas y fluctuarán en función del tráfico de la red y la complejidad de las transacciones."
  },
  "swapGasFeesLearnMore": {
    "message": "Obtenga más información sobre las cuotas de Gas"
  },
  "swapGasFeesSplit": {
    "message": "Las cuotas de gas en la pantalla anterior se dividen entre estas dos transacciones."
  },
  "swapGasFeesSummary": {
    "message": "Las tarifas de gas se pagan a los mineros de criptomonedas que procesan transacciones en la red $1. MetaMask no se beneficia de las tarifas de gas.",
    "description": "$1 is the selected network, e.g. Ethereum or BSC"
  },
  "swapHighSlippageWarning": {
    "message": "El monto del desfase es muy alto."
  },
  "swapIncludesMMFee": {
    "message": "Incluye una tasa de MetaMask del $1%.",
    "description": "Provides information about the fee that metamask takes for swaps. $1 is a decimal number."
  },
  "swapLowSlippageError": {
    "message": "Es posible que la transacción tenga errores, el desfase máximo es demasiado bajo."
  },
  "swapMaxSlippage": {
    "message": "Desfase máximo"
  },
  "swapMetaMaskFee": {
    "message": "Cuota de MetaMask"
  },
  "swapMetaMaskFeeDescription": {
    "message": "Buscamos el mejor precio en las fuentes de liquidez más importantes, todo el tiempo. Se incorpora de manera automática a esta cotización una cuota del $1 %.",
    "description": "Provides information about the fee that metamask takes for swaps. $1 is a decimal number."
  },
  "swapNQuotesWithDot": {
    "message": "$1 cotizaciones.",
    "description": "$1 is the number of quotes that the user can select from when opening the list of quotes on the 'view quote' screen"
  },
  "swapNewQuoteIn": {
    "message": "Cotizaciones nuevas en $1",
    "description": "Tells the user the amount of time until the currently displayed quotes are update. $1 is a time that is counting down from 1:00 to 0:00"
  },
  "swapOnceTransactionHasProcess": {
    "message": "Su $1 se agregará a la cuenta una vez que se procese esta transacción.",
    "description": "This message communicates the token that is being transferred. It is shown on the awaiting swap screen. The $1 will be a token symbol."
  },
  "swapPriceDifference": {
    "message": "Está por canjear $1 $2 (~$3) por $4 $5 (~$6).",
    "description": "This message represents the price slippage for the swap.  $1 and $4 are a number (ex: 2.89), $2 and $5 are symbols (ex: ETH), and $3 and $6 are fiat currency amounts."
  },
  "swapPriceDifferenceTitle": {
    "message": "Diferencia de precio de ~$1 %",
    "description": "$1 is a number (ex: 1.23) that represents the price difference."
  },
  "swapPriceImpactTooltip": {
    "message": "El impacto sobre el precio es la diferencia entre el precio actual del mercado y el monto recibido durante la ejecución de la transacción. El impacto sobre el precio es una función del tamaño de su transacción respecto de la dimensión del fondo de liquidez."
  },
  "swapPriceUnavailableDescription": {
    "message": "No se pudo determinar el impacto sobre el precio debido a la falta de datos de los precios del mercado. Antes de realizar el canje, confirme que está de acuerdo con la cantidad de tokens que está a punto de recibir."
  },
  "swapPriceUnavailableTitle": {
    "message": "Antes de continuar, verifique su tasa"
  },
  "swapProcessing": {
    "message": "Procesamiento"
  },
  "swapQuoteDetails": {
    "message": "Detalles de cotización"
  },
  "swapQuoteSource": {
    "message": "Fuente de la cotización"
  },
  "swapQuotesExpiredErrorDescription": {
    "message": "Solicite cotizaciones nuevas para tener los costos más recientes."
  },
  "swapQuotesExpiredErrorTitle": {
    "message": "Tiempo de espera de cotizaciones"
  },
  "swapQuotesNotAvailableErrorDescription": {
    "message": "Intente ajustar la configuración de monto o desfase y vuelva a intentarlo."
  },
  "swapQuotesNotAvailableErrorTitle": {
    "message": "No hay cotizaciones disponibles"
  },
  "swapRate": {
    "message": "Tarifa"
  },
  "swapReceiving": {
    "message": "Recibiendo"
  },
  "swapReceivingInfoTooltip": {
    "message": "Este es un valor estimado. El monto exacto depende del desfase."
  },
  "swapRequestForQuotation": {
    "message": "Solicitud de cotización"
  },
  "swapReviewSwap": {
    "message": "Revisar swap"
  },
  "swapSearchNameOrAddress": {
    "message": "Buscar nombre o pegar dirección"
  },
  "swapSelect": {
    "message": "Seleccionar"
  },
  "swapSelectAQuote": {
    "message": "Seleccionar una cotización"
  },
  "swapSelectAToken": {
    "message": "Seleccionar un token"
  },
  "swapSelectQuotePopoverDescription": {
    "message": "A continuación, se muestran todas las cotizaciones recopiladas de diversas fuentes de liquidez."
  },
  "swapSlippageNegative": {
    "message": "El desfase debe ser mayor o igual que cero"
  },
  "swapSlippagePercent": {
    "message": "$1%",
    "description": "$1 is the amount of % for slippage"
  },
  "swapSlippageTooltip": {
    "message": "Si el precio cambia entre el momento en que hace el pedido y cuando se confirma, se denomina \"desfase\". El canje se cancelará automáticamente si el desfase supera lo establecido en la configuración de la \"tolerancia de desfase\"."
  },
  "swapSource": {
    "message": "Fuente de liquidez"
  },
  "swapSourceInfo": {
    "message": "Buscamos varias fuentes de liquidez (creadores de mercado profesionales, agregadores y sitios de intercambio) para obtener las mejores tarifas y las cuotas de red más bajas."
  },
  "swapSuggested": {
    "message": "Swap sugerido"
  },
  "swapSuggestedGasSettingToolTipMessage": {
    "message": "Los swaps son transacciones complejas y urgentes. Recomendamos esta tarifa de gas para lograr un buen equilibrio entre el costo y la garantía de un swap exitoso."
  },
  "swapSwapFrom": {
    "message": "Canjear de"
  },
  "swapSwapSwitch": {
    "message": "Intercambiar de y a tokens"
  },
  "swapSwapTo": {
    "message": "Canjear a"
  },
  "swapToConfirmWithHwWallet": {
    "message": "confirmar con la cartera de hardware"
  },
  "swapTokenAvailable": {
    "message": "Su $1 se agregó a la cuenta.",
    "description": "This message is shown after a swap is successful and communicates the exact amount of tokens the user has received for a swap. The $1 is a decimal number of tokens followed by the token symbol."
  },
  "swapTokenBalanceUnavailable": {
    "message": "No se pudo recuperar su saldo de $1",
    "description": "This message communicates to the user that their balance of a given token is currently unavailable. $1 will be replaced by a token symbol"
  },
  "swapTokenToToken": {
    "message": "Canjear $1 por $2",
    "description": "Used in the transaction display list to describe a swap. $1 and $2 are the symbols of tokens in involved in a swap."
  },
  "swapTokenVerificationAddedManually": {
    "message": "Este token se añadió de forma manual."
  },
  "swapTokenVerificationMessage": {
    "message": "Siempre confirme la dirección del token en $1.",
    "description": "Points the user to Etherscan as a place they can verify information about a token. $1 is replaced with the translation for \"Etherscan\" followed by an info icon that shows more info on hover."
  },
  "swapTokenVerificationOnlyOneSource": {
    "message": "Solo se verificó en una fuente."
  },
  "swapTokenVerificationSources": {
    "message": "Verificar en $1 fuentes.",
    "description": "Indicates the number of token information sources that recognize the symbol + address. $1 is a decimal number."
  },
  "swapTooManyDecimalsError": {
    "message": "$1 permite hasta $2 decimales",
    "description": "$1 is a token symbol and $2 is the max. number of decimals allowed for the token"
  },
  "swapTransactionComplete": {
    "message": "Transacción completa"
  },
  "swapTwoTransactions": {
    "message": "2 transacciones"
  },
  "swapUnknown": {
    "message": "Desconocido"
  },
  "swapVerifyTokenExplanation": {
    "message": "Varios tokens pueden usar el mismo nombre y símbolo. Revise $1 para comprobar que este es el token que busca.",
    "description": "This appears in a tooltip next to the verifyThisTokenOn message. It gives the user more information about why they should check the token on a block explorer. $1 will be the name or url of the block explorer, which will be the translation of 'etherscan' or a block explorer url specified for a custom network."
  },
  "swapYourTokenBalance": {
    "message": "$1 $2 disponible para canje",
    "description": "Tells the user how much of a token they have in their balance. $1 is a decimal number amount of tokens, and $2 is a token symbol"
  },
  "swapZeroSlippage": {
    "message": "0 % de desfase"
  },
  "swapsAdvancedOptions": {
    "message": "Opciones avanzadas"
  },
  "swapsExcessiveSlippageWarning": {
    "message": "El monto del desfase es muy alto, por lo que recibirá una tasa de conversión desfavorable. Disminuya su tolerancia de desfase a un valor menor al 15 %."
  },
  "swapsMaxSlippage": {
    "message": "Tolerancia de desfase"
  },
  "swapsNotEnoughForTx": {
    "message": "No hay $1 suficientes para completar esta transacción",
    "description": "Tells the user that they don't have enough of a token for a proposed swap. $1 is a token symbol"
  },
  "swapsViewInActivity": {
    "message": "Ver en actividad"
  },
  "switchEthereumChainConfirmationDescription": {
    "message": "Esto cambiará la red seleccionada en MetaMask por una red agregada con anterioridad:"
  },
  "switchEthereumChainConfirmationTitle": {
    "message": "¿Le permite a este sitio cambiar la red?"
  },
  "switchNetwork": {
    "message": "Cambiar red"
  },
  "switchNetworks": {
    "message": "Cambiar redes"
  },
  "switchToNetwork": {
    "message": "Cambiar a $1",
    "description": "$1 represents the custom network that has previously been added"
  },
  "switchToThisAccount": {
    "message": "Cambiar a esta cuenta"
  },
  "switchedTo": {
    "message": "Ha cambiado a"
  },
  "switchingNetworksCancelsPendingConfirmations": {
    "message": "Cambiar de red cancelará todas las confirmaciones pendientes"
  },
  "symbol": {
    "message": "Símbolo"
  },
  "symbolBetweenZeroTwelve": {
    "message": "El símbolo debe tener 11 caracteres o menos."
  },
  "syncFailed": {
    "message": "Error al sincronizar"
  },
  "syncInProgress": {
    "message": "Sincronización en progreso"
  },
  "syncWithMobile": {
    "message": "Sincronizar con dispositivo móvil"
  },
  "syncWithMobileBeCareful": {
    "message": "Asegúrese de que nadie vea su pantalla cuando escanee este código"
  },
  "syncWithMobileComplete": {
    "message": "Los datos se sincronizaron correctamente. ¡Disfrute de la aplicación móvil de MetaMask!"
  },
  "syncWithMobileDesc": {
    "message": "Puede sincronizar sus cuentas y su información con el dispositivo móvil. Abra la aplicación móvil de MetaMask, vaya a \"Configuración\" y presione \"Sincronizar desde la extensión del explorador\""
  },
  "syncWithMobileDescNewUsers": {
    "message": "Si acaba de abrir la aplicación móvil de MetaMask por primera vez, siga los pasos que aparecen en el teléfono."
  },
  "syncWithMobileScanThisCode": {
    "message": "Escanear este código con la aplicación móvil de MetaMask"
  },
  "syncWithMobileTitle": {
    "message": "Sincronizar con dispositivo móvil"
  },
  "tenPercentIncreased": {
    "message": "10% de aumento"
  },
  "terms": {
    "message": "Términos de uso"
  },
  "termsOfService": {
    "message": "Términos de servicio"
  },
  "testFaucet": {
    "message": "Faucet de prueba"
  },
  "testNetworks": {
    "message": "Redes de prueba"
  },
  "theme": {
    "message": "Tema"
  },
  "themeDescription": {
    "message": "Elija su tema MetaMask preferido."
  },
  "thingsToKeep": {
    "message": "Cosas a tener en cuenta:"
  },
  "time": {
    "message": "Tiempo"
  },
  "tips": {
    "message": "Sugerencias"
  },
  "to": {
    "message": "Para"
  },
  "toAddress": {
    "message": "Para: $1",
    "description": "$1 is the address to include in the To label. It is typically shortened first using shortenAddress"
  },
  "toggleTestNetworks": {
    "message": "$1 redes de prueba",
    "description": "$1 is a clickable link with text defined by the 'showHide' key. The link will open Settings > Advanced where users can enable the display of test networks in the network dropdown."
  },
  "token": {
    "message": "Token"
  },
  "tokenAddress": {
    "message": "Dirección del token"
  },
  "tokenAlreadyAdded": {
    "message": "Ya se agregó el token."
  },
  "tokenContractAddress": {
    "message": "Dirección de contrato de token"
  },
  "tokenDecimalFetchFailed": {
    "message": "Se requieren los decimales del token."
  },
  "tokenDecimalTitle": {
    "message": "Decimales del token:"
  },
  "tokenDetails": {
    "message": "Detalles del token"
  },
  "tokenFoundTitle": {
    "message": "1 nuevo token encontrado"
  },
  "tokenId": {
    "message": "Identificador de Token"
  },
  "tokenList": {
    "message": "Listas de tokens:"
  },
  "tokenNftAutoDetection": {
    "message": "Detección automática de tokens y NFT"
  },
  "tokenScamSecurityRisk": {
    "message": "estafas de tokens y riesgos de seguridad"
  },
  "tokenShowUp": {
    "message": "Es posible que sus tokens no aparezcan automáticamente en su billetera."
  },
  "tokenSymbol": {
    "message": "Símbolo del token"
  },
  "tokensFoundTitle": {
    "message": "$1 nuevos tokens encontrados",
    "description": "$1 is the number of new tokens detected"
  },
  "tooltipApproveButton": {
    "message": "Comprendo"
  },
  "total": {
    "message": "Total"
  },
  "transaction": {
    "message": "transacción"
  },
  "transactionCancelAttempted": {
    "message": "Se intentó cancelar la transacción con una cuota de gas de $1 en $2"
  },
  "transactionCancelSuccess": {
    "message": "La transacción de canceló correctamente en $2"
  },
  "transactionConfirmed": {
    "message": "La transacción de confirmó en $2."
  },
  "transactionCreated": {
    "message": "La transacción se creó con un valor de $1 en $2."
  },
  "transactionData": {
    "message": "Datos de transacción"
  },
  "transactionDecodingAccreditationDecoded": {
    "message": "Decodificado por Truffle"
  },
  "transactionDecodingAccreditationVerified": {
    "message": "Contrato verificado en $1"
  },
  "transactionDecodingUnsupportedNetworkError": {
    "message": "La decodificación de la transacción no está disponible para chainId $1"
  },
  "transactionDetailDappGasMoreInfo": {
    "message": "Sitio sugerido"
  },
  "transactionDetailDappGasTooltip": {
    "message": "Editar para utilizar la tarifa de gas recomendada por MetaMask según el último bloque."
  },
  "transactionDetailGasHeading": {
    "message": "Tarifa estimada de gas"
  },
  "transactionDetailGasInfoV2": {
    "message": "estimada"
  },
  "transactionDetailGasTooltipConversion": {
    "message": "Obtenga más información sobre las cuotas de Gas"
  },
  "transactionDetailGasTooltipExplanation": {
    "message": "Las tarifas de gas las establece la red y fluctúan según el tráfico y la complejidad de la transacción."
  },
  "transactionDetailGasTooltipIntro": {
    "message": "Las tarifas de gas se pagan a los mineros de criptomonedas que procesan transacciones en la red $1. MetaMask no se beneficia de las tarifas de gas."
  },
  "transactionDetailGasTotalSubtitle": {
    "message": "Cantidad + tarifa de gas"
  },
  "transactionDetailLayer2GasHeading": {
    "message": "Tarifa de gas de la capa 2"
  },
  "transactionDetailMultiLayerTotalSubtitle": {
    "message": "Monto + cargos"
  },
  "transactionDropped": {
    "message": "La transacción se abandonó en $2."
  },
  "transactionError": {
    "message": "Error de transacción. Excepción generada en el código de contrato."
  },
  "transactionErrorNoContract": {
    "message": "Intentando llamar a una función en una dirección sin contrato."
  },
  "transactionErrored": {
    "message": "La transacción encontró un error."
  },
  "transactionFee": {
    "message": "Cuota de transacción"
  },
  "transactionHistoryBaseFee": {
    "message": "Tarifa base (GWEI)"
  },
  "transactionHistoryL1GasLabel": {
    "message": "Tarifa total de gas L1"
  },
  "transactionHistoryL2GasLimitLabel": {
    "message": "Límite de gas L2"
  },
  "transactionHistoryL2GasPriceLabel": {
    "message": "Precio de gas L2"
  },
  "transactionHistoryMaxFeePerGas": {
    "message": "Tarifa máxima por gas"
  },
  "transactionHistoryPriorityFee": {
    "message": "Tarifa de prioridad (GWEI)"
  },
  "transactionHistoryTotalGasFee": {
    "message": "Tarifa total de gas"
  },
  "transactionResubmitted": {
    "message": "Transacción reenviada con la cuota de gas aumentada a $1 en $2"
  },
  "transactionSecurityCheck": {
    "message": "Control de seguridad de transacciones"
  },
  "transactionSecurityCheckDescription": {
    "message": "Actívelo para permitir que un tercero (OpenSea) revise todas sus transacciones y solicitudes de firma y le advierta sobre solicitudes maliciosas conocidas."
  },
  "transactionSubmitted": {
    "message": "Transacción enviada con una cuota de gas de $1 en $2."
  },
  "transactionUpdated": {
    "message": "La transacción se actualizó en $2."
  },
  "transactions": {
    "message": "Transacciones"
  },
  "transfer": {
    "message": "Transferir"
  },
  "transferBetweenAccounts": {
    "message": "Transferir entre mis cuentas"
  },
  "transferFrom": {
    "message": "Transferir desde"
  },
  "troubleConnectingToWallet": {
    "message": "Tuvimos problemas al conectar su $1. Pruebe revisar $2 e inténtelo de nuevo.",
    "description": "$1 is the wallet device name; $2 is a link to wallet connection guide"
  },
  "troubleStarting": {
    "message": "MetaMask tuvo problemas para iniciar. Este error podría ser intermitente, así que intente reiniciar la extensión."
  },
  "troubleTokenBalances": {
    "message": "Tuvimos problemas al cargar los saldos de token. Puede verlos ",
    "description": "Followed by a link (here) to view token balances"
  },
  "trustSiteApprovePermission": {
    "message": "Al conceder el permiso, usted permite que los siguientes $1 tengan acceso a sus fondos"
  },
  "tryAgain": {
    "message": "Vuelva a intentarlo"
  },
  "tryOur": {
    "message": "Pruebe nuestro"
  },
  "turnOnTokenDetection": {
    "message": "Activar la detección mejorada de tokens"
  },
  "tutorial": {
    "message": "Tutorial"
  },
  "twelveHrTitle": {
    "message": "12 horas:"
  },
  "txInsightsNotSupported": {
    "message": "En este momento no se admiten informaciones sobre las transacciones para este contrato."
  },
  "typePassword": {
    "message": "Escriba su contraseña de MetaMask"
  },
  "typeYourSRP": {
    "message": "Escriba la frase secreta de respaldo"
  },
  "u2f": {
    "message": "U2F",
    "description": "A name on an API for the browser to interact with devices that support the U2F protocol. On some browsers we use it to connect MetaMask to Ledger devices."
  },
  "unapproved": {
    "message": "No aprobado"
  },
  "units": {
    "message": "unidades"
  },
  "unknown": {
    "message": "Desconocido"
  },
  "unknownCameraError": {
    "message": "Error al intentar acceder a la cámara. Vuelva a intentarlo…"
  },
  "unknownCameraErrorTitle": {
    "message": "Lo lamentamos, se produjo un error…"
  },
  "unknownCollection": {
    "message": "Colección sin nombre"
  },
  "unknownNetwork": {
    "message": "Red privada desconocida"
  },
  "unknownQrCode": {
    "message": "Error: No se pudo identificar ese código QR"
  },
  "unlimited": {
    "message": "Ilimitado"
  },
  "unlock": {
    "message": "Desbloquear"
  },
  "unlockMessage": {
    "message": "La Web descentralizada espera"
  },
  "unrecognizedChain": {
    "message": "No se reconoce esta red personalizada",
    "description": "$1 is a clickable link with text defined by the 'unrecognizedChanLinkText' key. The link will open to instructions for users to validate custom network details."
  },
  "unrecognizedProtocol": {
    "message": "$1 (Protocolo no reconocido)",
    "description": "Shown when the protocol is unknown by the extension. $1 is the protocol code."
  },
  "unsendableAsset": {
    "message": "El envío de tokens coleccionables (ERC-721) no se admite actualmente",
    "description": "This is an error message we show the user if they attempt to send a collectible asset type, for which currently don't support sending"
  },
  "unverifiedContractAddressMessage": {
    "message": "No podemos verificar este contrato. Asegúrese de que confía en esta dirección."
  },
  "upArrow": {
    "message": "flecha ascendente"
  },
  "updatedWithDate": {
    "message": "$1 actualizado"
  },
  "urlErrorMsg": {
    "message": "Las direcciones URL requieren el prefijo HTTP/HTTPS adecuado."
  },
  "urlExistsErrorMsg": {
    "message": "En este momento, la red $1 está utilizando esta dirección URL."
  },
  "useCollectibleDetection": {
    "message": "Detectar NFTs automáticamente"
  },
  "useCollectibleDetectionDescription": {
    "message": "La visualización de medios y datos de NFT puede exponer su dirección IP a servidores centralizados. Las API de terceros (como OpenSea) se utilizan para detectar NFT en su cartera. Esto expone la dirección de su cuenta con esos servicios. Deje esta opción desactivada si no quiere que la aplicación extraiga datos de esos servicios."
  },
  "useCollectibleDetectionDescriptionLine2": {
    "message": "Además, tenga en cuenta que:"
  },
  "useCollectibleDetectionDescriptionLine3": {
    "message": "Los metadatos de NFT pueden contener enlaces a sitios fraudulentos o de phishing."
  },
  "useCollectibleDetectionDescriptionLine4": {
    "message": "Cualquiera puede enviar NFT a su cuenta. Esto puede incluir contenido ofensivo que podría mostrarse automáticamente en su billetera."
  },
  "useDefault": {
    "message": "Uso por defecto"
  },
  "useMultiAccountBalanceChecker": {
    "message": "Solicitudes de saldo de cuenta por lotes"
  },
  "useMultiAccountBalanceCheckerDescription": {
    "message": "Procesamos cuentas por lotes y consultamos a Infura para mostrar sus saldos de manera receptiva. Si desactiva esta opción, solo se consultarán las cuentas activas. Algunas dapps no funcionarán a menos que conecte su biletera."
  },
  "usePhishingDetection": {
    "message": "Usar detección de phishing"
  },
  "usePhishingDetectionDescription": {
    "message": "Mostrar una advertencia respecto de los dominios de phishing dirigidos a los usuarios de Ethereum"
  },
  "useTokenDetectionPrivacyDesc": {
    "message": "La visualización automática de tokens enviados a su cuenta implica la comunicación con servidores de terceros para obtener imágenes de tokens. Esos servicios tendrán acceso a su dirección IP."
  },
  "usedByClients": {
    "message": "Usado por una variedad de clientes distintos"
  },
  "userName": {
    "message": "Nombre de usuario"
  },
  "verifyContractDetails": {
    "message": "Verificar detalles del contrato"
  },
  "verifyThisTokenDecimalOn": {
    "message": "Los decimales del token se pueden encontrar en $1",
    "description": "Points the user to etherscan as a place they can verify information about a token. $1 is replaced with the translation for \"etherscan\""
  },
  "verifyThisTokenOn": {
    "message": "Comprobar este token en $1",
    "description": "Points the user to etherscan as a place they can verify information about a token. $1 is replaced with the translation for \"etherscan\""
  },
  "verifyThisUnconfirmedTokenOn": {
    "message": "Verifique este token en $1 y asegúrese de que sea el token con el que quiere realizar la transacción.",
    "description": "Points the user to etherscan as a place they can verify information about a token. $1 is replaced with the translation for \"etherscan\""
  },
  "view": {
    "message": "Ver"
  },
  "viewAccount": {
    "message": "Ver cuenta"
  },
  "viewAllDetails": {
    "message": "Ver todos los detalles"
  },
  "viewContact": {
    "message": "Ver contacto"
  },
  "viewDetails": {
    "message": "Ver detalles"
  },
  "viewFullTransactionDetails": {
    "message": "Ver detalles completos de la transacción"
  },
  "viewMore": {
    "message": "Ver más"
  },
  "viewOnBlockExplorer": {
    "message": "Ver en el explorador de bloques"
  },
  "viewOnCustomBlockExplorer": {
    "message": "Ver $1 en $2",
    "description": "$1 is the action type. e.g (Account, Transaction, Swap) and $2 is the Custom Block Exporer URL"
  },
  "viewOnEtherscan": {
    "message": "Ver $1 en Etherscan",
    "description": "$1 is the action type. e.g (Account, Transaction, Swap)"
  },
  "viewOnOpensea": {
    "message": "Ver en Opensea"
  },
  "viewinExplorer": {
    "message": "Ver $1 en el explorador",
    "description": "$1 is the action type. e.g (Account, Transaction, Swap)"
  },
  "visitWebSite": {
    "message": "Visite nuestro sitio web"
  },
  "walletConnectionGuide": {
    "message": "nuestra guía de conexión de la cartera de hardware"
  },
  "walletCreationSuccessDetail": {
    "message": "Ha protegido con éxito su cartera. Mantenga su frase secreta de recuperación a salvo y en secreto: ¡es su responsabilidad!"
  },
  "walletCreationSuccessReminder1": {
    "message": "MetaMask no puede recuperar su frase secreta de recuperación."
  },
  "walletCreationSuccessReminder2": {
    "message": "MetaMask nunca le pedirá su frase secreta de recuperación."
  },
  "walletCreationSuccessReminder3": {
    "message": "$1 con nadie o se arriesga a que le roben los fondos",
    "description": "$1 is separated as walletCreationSuccessReminder3BoldSection so that we can bold it"
  },
  "walletCreationSuccessReminder3BoldSection": {
    "message": "Nunca comparta su frase secreta de recuperación",
    "description": "This string is localized separately from walletCreationSuccessReminder3 so that we can bold it"
  },
  "walletCreationSuccessTitle": {
    "message": "Creación exitosa de la cartera"
  },
  "wantToAddThisNetwork": {
    "message": "¿Desea añadir esta red?"
  },
  "warning": {
    "message": "Advertencia"
  },
  "warningTooltipText": {
    "message": "$1 El contrato podría gastar todo su saldo de tokens sin previo aviso o consentimiento. Protéjase personalizando un límite de gasto más bajo.",
    "description": "$1 is a fa-exclamation-circle icon with text 'Be careful' in 'warning' colour"
  },
  "weak": {
    "message": "Débil"
  },
  "web3ShimUsageNotification": {
    "message": "Parece que el sitio web actual intentó utilizar la API de window.web3 que se eliminó. Si el sitio no funciona, haga clic en $1 para obtener más información.",
    "description": "$1 is a clickable link."
  },
  "webhid": {
    "message": "WebHID",
    "description": "Refers to a interface for connecting external devices to the browser. Used for connecting ledger to the browser. Read more here https://developer.mozilla.org/en-US/docs/Web/API/WebHID_API"
  },
  "websites": {
    "message": "sitios web",
    "description": "Used in the 'permission_rpc' message."
<<<<<<< HEAD
  },
  "welcome": {
    "message": "Bienvenido a MetaMask"
=======
>>>>>>> 7e97ff2b
  },
  "welcomeBack": {
    "message": "¡Bienvenido de nuevo!"
  },
  "welcomeExploreDescription": {
    "message": "Almacenar, enviar y gastar criptomonedas y activos."
  },
  "welcomeExploreTitle": {
    "message": "Explorar aplicaciones descentralizadas"
  },
  "welcomeLoginDescription": {
    "message": "Use su MetaMask para acceder a aplicaciones descentralizadas, sin necesidad de registrarse."
  },
  "welcomeLoginTitle": {
    "message": "Diga hola a su cartera"
  },
  "welcomeToMetaMask": {
    "message": "Comencemos"
  },
  "welcomeToMetaMaskIntro": {
    "message": "Con la confianza de millones de usuarios, MetaMask es una cartera segura que permite que todos puedan acceder al mundo de Web3."
  },
  "whatsNew": {
    "message": "Novedades",
    "description": "This is the title of a popup that gives users notifications about new features and updates to MetaMask."
  },
  "whatsThis": {
    "message": "¿Qué es esto?"
  },
  "xOfY": {
    "message": "$1 de $2",
    "description": "$1 and $2 are intended to be two numbers, where $2 is a total, and $1 is a count towards that total"
  },
  "xOfYPending": {
    "message": "$1 de $2 están pendientes",
    "description": "$1 and $2 are intended to be two numbers, where $2 is a total number of pending confirmations, and $1 is a count towards that total"
  },
  "yes": {
    "message": "Sí"
  },
  "yesLetsTry": {
    "message": "Sí, intentémoslo"
  },
  "youHaveAddedAll": {
    "message": "Ha agregado todas las redes populares. Puede descubrir más redes $1 o puede $2",
    "description": "$1 is a link with the text 'here' and $2 is a button with the text 'add more networks manually'"
  },
  "youNeedToAllowCameraAccess": {
    "message": "Necesita permitir el acceso a la cámara para usar esta función."
  },
  "youSign": {
    "message": "Está firmando"
  },
  "yourFundsMayBeAtRisk": {
    "message": "Sus fondos podrían estar en riesgo"
  },
  "yourNFTmayBeAtRisk": {
    "message": "Sus NFT podrían estar en riesgo"
  },
  "yourPrivateSeedPhrase": {
    "message": "Su frase secreta de recuperación privada"
  },
  "zeroGasPriceOnSpeedUpError": {
    "message": "No hay entradas sobre el precio del gas al acelerar la transacción"
  }
}<|MERGE_RESOLUTION|>--- conflicted
+++ resolved
@@ -377,13 +377,6 @@
     "message": "¿Permitir el acceso y la transferencia de su $1?",
     "description": "$1 is the symbol of the token for which the user is granting approval"
   },
-  "approveTokenDescription": {
-    "message": "Esto permite que un tercero acceda y transfiera los siguientes NFT sin previo aviso hasta que usted revoque su acceso."
-  },
-  "approveTokenTitle": {
-    "message": "¿Permitir el acceso y la transferencia de su $1?",
-    "description": "$1 is the symbol of the token for which the user is granting approval"
-  },
   "approved": {
     "message": "Aprobado"
   },
@@ -481,41 +474,11 @@
   },
   "beta": {
     "message": "Beta"
-<<<<<<< HEAD
   },
   "betaHeaderText": {
     "message": "Esta es una versión beta. Por favor, comunique los errores $1",
     "description": "$1 represents the word 'here' in a hyperlink"
   },
-  "betaMetamaskDescription": {
-    "message": "Con la confianza de millones de usuarios, MetaMask es una cartera segura que permite que todos puedan acceder al mundo de Web3."
-  },
-  "betaMetamaskDescriptionDisclaimerHeading": {
-    "message": "Descargo de responsabilidad de la versión beta"
-  },
-  "betaMetamaskDescriptionExplanation": {
-    "message": "Esta versión le permite probar las próximas funcionalidades antes de su lanzamiento, lo que ayuda a mejorar aún más MetaMask. Como con todas las versiones beta, puede haber un mayor riesgo de errores.  MetaMask Beta está sujeta a nuestros $1, así como a nuestros $2.",
-    "description": "$1 represents localization item betaMetamaskDescriptionExplanationTermsLinkText.  $2 represents localization item betaMetamaskDescriptionExplanationBetaTermsLinkText"
-  },
-  "betaMetamaskDescriptionExplanation2": {
-    "message": "Al continuar, acepta y reconoce estos riesgos, nuestros $1 y $2.",
-    "description": "$1 represents localization item betaMetamaskDescriptionExplanationTermsLinkText.  $2 represents localization item betaMetamaskDescriptionExplanation2BetaTermsLinkText"
-  },
-  "betaMetamaskDescriptionExplanation2BetaTermsLinkText": {
-    "message": "Términos beta"
-  },
-  "betaMetamaskDescriptionExplanationBetaTermsLinkText": {
-    "message": "Términos Beta adicionales"
-  },
-  "betaMetamaskDescriptionExplanationTermsLinkText": {
-    "message": "Términos estándar"
-=======
-  },
-  "betaHeaderText": {
-    "message": "Esta es una versión beta. Por favor, comunique los errores $1",
-    "description": "$1 represents the word 'here' in a hyperlink"
->>>>>>> 7e97ff2b
-  },
   "betaMetamaskVersion": {
     "message": "Versión Beta de MetaMask"
   },
@@ -530,12 +493,6 @@
   },
   "betaWalletCreationSuccessReminder2": {
     "message": "MetaMask beta nunca le pedirá su frase secreta de recuperación."
-<<<<<<< HEAD
-  },
-  "betaWelcome": {
-    "message": "Bienvenido a MetaMask Beta"
-=======
->>>>>>> 7e97ff2b
   },
   "blockExplorerAccountAction": {
     "message": "Cuenta",
@@ -1092,12 +1049,6 @@
   },
   "downloadNow": {
     "message": "Descargar ahora"
-<<<<<<< HEAD
-  },
-  "downloadSecretBackup": {
-    "message": "Descargue esta frase secreta de respaldo y guárdela en un medio de almacenamiento o disco duro externo cifrado."
-=======
->>>>>>> 7e97ff2b
   },
   "downloadStateLogs": {
     "message": "Descargar registros de estado"
@@ -1660,12 +1611,6 @@
     "message": "Importado",
     "description": "status showing that an account has been fully loaded into the keyring"
   },
-  "improvedTokenAllowance": {
-    "message": "Experiencia mejorada de asignación de tokens"
-  },
-  "improvedTokenAllowanceDescription": {
-    "message": "Actívelo para pasar por la experiencia de asignación de token mejorada cada vez que una dapp solicite una aprobación ERC20"
-  },
   "inYourSettings": {
     "message": "en su Configuración"
   },
@@ -2334,18 +2279,6 @@
   "notifications15Title": {
     "message": "¡La Fusión de Ethereum está aquí!"
   },
-<<<<<<< HEAD
-  "notifications16ActionText": {
-    "message": "Inténtelo aquí"
-  },
-  "notifications16Description": {
-    "message": "Rediseñamos nuestra confirmación de asignación de tokens para ayudarlo a tomar decisiones más informadas."
-  },
-  "notifications16Title": {
-    "message": "Experiencia mejorada de asignación de tokens"
-  },
-=======
->>>>>>> 7e97ff2b
   "notifications17ActionText": {
     "message": "Mostrar configuración de seguridad y privacidad"
   },
@@ -2595,11 +2528,11 @@
     "message": "¡Su instalación de MetaMask ha finalizado!"
   },
   "onboardingShowIncomingTransactionsDescription": {
-    "message": "Mostrar las transacciones entrantes en su cartera depende de la comunicación con $1. Etherscan tendrá acceso a su dirección de Ethereum y a su dirección IP. Ver 2$.",
+    "message": "Mostrar las transacciones entrantes en su cartera depende de la comunicación con $1. Etherscan tendrá acceso a su dirección de Ethereum y a su dirección IP. Ver $2.",
     "description": "$1 is a clickable link with text defined by the 'etherscan' key. $2 is a clickable link with text defined by the 'privacyMsg' key."
   },
   "onboardingUsePhishingDetectionDescription": {
-    "message": "Las alertas de detección de phishing se basan en la comunicación con $1. jsDeliver tendrá acceso a su dirección IP. Ver 2$.",
+    "message": "Las alertas de detección de phishing se basan en la comunicación con $1. jsDeliver tendrá acceso a su dirección IP. Ver $2.",
     "description": "The $1 is the word 'jsDeliver', from key 'jsDeliver' and $2 is the words Privacy Policy from key 'privacyMsg', both separated here so that it can be wrapped as a link"
   },
   "onlyAddTrustedNetworks": {
@@ -3022,10 +2955,6 @@
     "message": "Revocar un límite de gasto para su $1",
     "description": "$1 is a token symbol"
   },
-  "revokeSpendingCap": {
-    "message": "Revocar un límite de gasto para su $1",
-    "description": "$1 is a token symbol"
-  },
   "revokeSpendingCapTooltipText": {
     "message": "Este contrato no podrá gastar más de sus tokens actuales o futuros."
   },
@@ -4022,9 +3951,6 @@
   "tokenList": {
     "message": "Listas de tokens:"
   },
-  "tokenNftAutoDetection": {
-    "message": "Detección automática de tokens y NFT"
-  },
   "tokenScamSecurityRisk": {
     "message": "estafas de tokens y riesgos de seguridad"
   },
@@ -4409,12 +4335,6 @@
   "websites": {
     "message": "sitios web",
     "description": "Used in the 'permission_rpc' message."
-<<<<<<< HEAD
-  },
-  "welcome": {
-    "message": "Bienvenido a MetaMask"
-=======
->>>>>>> 7e97ff2b
   },
   "welcomeBack": {
     "message": "¡Bienvenido de nuevo!"
