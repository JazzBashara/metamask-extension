{
  "QRHardwareInvalidTransactionTitle": {
    "message": "Error"
  },
  "QRHardwareMismatchedSignId": {
    "message": "Hindi tugmang data ng transaksyon. Pakisuriin ang mga detalye ng transaksyon."
  },
  "QRHardwarePubkeyAccountOutOfRange": {
    "message": "Wala nang mga account. Kung gusto mong mag-access ng iba pang account na hindi nakalista sa ibaba, pakikonektang muli ang hardware wallet mo at piliin ito."
  },
  "QRHardwareScanInstructions": {
    "message": "Ilagay ang QR code sa harap ng iyong camera. Malabo ang screen, pero hindi ito makakaapekto sa pagbabasa."
  },
  "QRHardwareSignRequestCancel": {
    "message": "Tanggihan"
  },
  "QRHardwareSignRequestDescription": {
    "message": "Pagkatapos mong makapag-sign up sa iyong wallet, mag-click sa 'Kunin ang Pirma' para matanggap ang pirma"
  },
  "QRHardwareSignRequestGetSignature": {
    "message": "Kunin ang Pirma"
  },
  "QRHardwareSignRequestSubtitle": {
    "message": "I-scan ang QR code gamit ang wallet mo"
  },
  "QRHardwareSignRequestTitle": {
    "message": "Humiling ng Pirma"
  },
  "QRHardwareUnknownQRCodeTitle": {
    "message": "Error"
  },
  "QRHardwareUnknownWalletQRCode": {
    "message": "Maling QR code. paki-scan ang sync QR code ng hardware wallet."
  },
  "QRHardwareWalletImporterTitle": {
    "message": "Mag-scan ng QR Code"
  },
  "QRHardwareWalletSteps1Description": {
    "message": "Maaari kang pumili mula sa isang listahan ng mga opisyal na ka-partner sa pagsuporta sa QR-code sa ibaba."
  },
  "QRHardwareWalletSteps1Title": {
    "message": "Ikonekta ang iyong QR hardware wallet"
  },
  "QRHardwareWalletSteps2Description": {
    "message": "AirGap Vault at Ngrave (Paparating Na)"
  },
  "SIWEAddressInvalid": {
    "message": "Ang address sa request sa pag-sign in ay hindi tugma sa address ng account na ginagamit mo sa pag-sign in."
  },
  "SIWEDomainInvalidText": {
    "message": "Ang site kung saan mo sinusubukang mag-sign in ay hindi tugma sa domain sa request. Magpatuloy nang may pag-iingat."
  },
  "SIWEDomainInvalidTitle": {
    "message": "Request ng mapanlinlang na site."
  },
  "SIWEDomainWarningBody": {
    "message": "Hinihiling sa iyo ng website ($1) na mag-sign in sa maling domain. Posibleng phishing na pag-atake ito.",
    "description": "$1 represents the website domain"
  },
  "SIWEDomainWarningLabel": {
    "message": "Hindi ligtas"
  },
  "SIWELabelChainID": {
    "message": "Chain ID:"
  },
  "SIWELabelExpirationTime": {
    "message": "Mag-e-expire sa:"
  },
  "SIWELabelIssuedAt": {
    "message": "Inisyu Sa:"
  },
  "SIWELabelMessage": {
    "message": "Mensahe:"
  },
  "SIWELabelNonce": {
    "message": "Nonce:"
  },
  "SIWELabelNotBefore": {
    "message": "Hindi Lalampas sa:"
  },
  "SIWELabelRequestID": {
    "message": "Request ID:"
  },
  "SIWELabelResources": {
    "message": "Resources: $1",
    "description": "$1 represents the number of resources"
  },
  "SIWELabelURI": {
    "message": "URl:"
  },
  "SIWELabelVersion": {
    "message": "Bersyon:"
  },
  "SIWESiteRequestSubtitle": {
    "message": "Hinihiling ng site na ito na mag-sign in gamit ang"
  },
  "SIWESiteRequestTitle": {
    "message": "Request sa pag-sign in"
  },
  "SIWEWarningSubtitle": {
    "message": "Para kumpirmahin na naiintindihan mo, lagyan ng tsek ang:"
  },
  "SIWEWarningTitle": {
    "message": "Sigurado ka ba?"
  },
  "about": {
    "message": "Tungkol Dito"
  },
  "accept": {
    "message": "Tanggapin"
  },
  "acceptTermsOfUse": {
    "message": "Nabasa ko at sumasang-ayon ako sa $1",
    "description": "$1 is the `terms` message"
  },
  "accessAndSpendNoticeNFT": {
    "message": "$1 maaaring i-access at gamitin ang asset na ito",
    "description": "$1 is the url of the site requesting ability to spend"
  },
  "accessYourWalletWithSRP": {
    "message": "I-access ang iyong wallet gamit ang iyong Secret Recovery Phrase"
  },
  "accessYourWalletWithSRPDescription": {
    "message": "Hindi mabawi ng MetaMask ang iyong password. Gagamitin namin ang iyong Secret Recovery Phrase upang patunayan ang iyong pagmamay-ari, i-restore ang iyong wallet at mag-set up ng bagong password. Una, ilagay ang Secret Recovery Phrase na ibinigay sa iyo noong ginawa mo ang iyong wallet. $1",
    "description": "$1 is the words 'Learn More' from key 'learnMore', separated here so that it can be added as a link"
  },
  "accessingYourCamera": {
    "message": "Ina-access ang iyong camera..."
  },
  "account": {
    "message": "Account"
  },
  "accountDetails": {
    "message": "Mga detalye ng account"
  },
  "accountIdenticon": {
    "message": "Identicon ng Account"
  },
  "accountName": {
    "message": "Pangalan ng Account"
  },
  "accountNameDuplicate": {
    "message": "May gumagamit na ng pangalan ng account na ito",
    "description": "This is an error message shown when the user enters a new account name that matches an existing account name"
  },
  "accountNameReserved": {
    "message": "Ang pangalan ng account na ito ay nakareserba",
    "description": "This is an error message shown when the user enters a new account name that is reserved for future use"
  },
  "accountOptions": {
    "message": "Mga Opsyon sa Account"
  },
  "accountSelectionRequired": {
    "message": "Kailangan mong pumili ng account!"
  },
  "active": {
    "message": "Aktibo"
  },
  "activity": {
    "message": "Aktibidad"
  },
  "activityLog": {
    "message": "Log ng aktibidad"
  },
  "add": {
    "message": "Magdagdag"
  },
  "addANetwork": {
    "message": "Magdagdag ng network"
  },
  "addANetworkManually": {
    "message": "Mano-manong idagdag ang network"
  },
  "addANickname": {
    "message": "Magdagdag ng palayaw"
  },
  "addAccount": {
    "message": "Magdagdag ng account"
  },
  "addAcquiredTokens": {
    "message": "Idagdag ang mga token na nakuha mo gamit ang MetaMask"
  },
  "addAlias": {
    "message": "Magdagdag ng alias"
  },
  "addBlockExplorer": {
    "message": "Magdagdag ng block explorer"
  },
  "addContact": {
    "message": "Magdagdag ng contact"
  },
  "addCustomNetwork": {
    "message": "Magdagdag ng custom na network"
  },
  "addEthereumChainConfirmationDescription": {
    "message": "Magpapahintulot ito sa network na ito na gamitin sa loob ng MetaMask."
  },
  "addEthereumChainConfirmationRisks": {
    "message": "Ang MetaMask ay hindi nag-ve-verify ng mga custom na network."
  },
  "addEthereumChainConfirmationRisksLearnMore": {
    "message": "Alamin ang tungkol sa $1.",
    "description": "$1 is a link with text that is provided by the 'addEthereumChainConfirmationRisksLearnMoreLink' key"
  },
  "addEthereumChainConfirmationRisksLearnMoreLink": {
    "message": "mga scam at panganib ng seguridad ng network",
    "description": "Link text for the 'addEthereumChainConfirmationRisksLearnMore' translation key"
  },
  "addEthereumChainConfirmationTitle": {
    "message": "Payagan ang site na ito na magdagdag ng network?"
  },
  "addEthereumChainWarningModalHeader": {
    "message": "Idagdag lamang ang RPC provider na ito kung sigurado kang mapagkakatiwalaan ito. $1",
    "description": "$1 is addEthereumChainWarningModalHeaderPartTwo passed separately so that it can be bolded"
  },
  "addEthereumChainWarningModalHeaderPartTwo": {
    "message": "Ang mga kahina-hinalang provider ay maaaring magsinungaling tungkol sa estado ng blockchain at magtala ng iyong aktibidad sa network."
  },
  "addEthereumChainWarningModalListHeader": {
    "message": "Importante na mapagkakatiwalaan ang iyong provider, dahil may kapangyarihan itong:"
  },
  "addEthereumChainWarningModalListPointOne": {
    "message": "Tingnan ang iyong mga account at IP address, at iugnay ang mga ito"
  },
  "addEthereumChainWarningModalListPointThree": {
    "message": "Ipakita ang mga balanse ng account at iba pang mga estadong on-chain"
  },
  "addEthereumChainWarningModalListPointTwo": {
    "message": "I-broadcast ang iyong mga transaksyon"
  },
  "addEthereumChainWarningModalTitle": {
    "message": "Nagdaragdag ka ng bagong RPC provider para sa Ethereum Mainnet"
  },
  "addFriendsAndAddresses": {
    "message": "Magdagdag ng mga kaibigan at address na pinagkakatiwalaan mo"
  },
  "addFromAListOfPopularNetworks": {
    "message": "Idagdag mula sa listahan ng mga sikat na network o mano-manong idagdag ang network. Makipag-ugnayan lamang sa mga entidad na iyong pinagkakatiwalaan."
  },
  "addHardwareWallet": {
    "message": "Magdagdag ng hardware wallet"
  },
  "addIPFSGateway": {
    "message": "Idagdag ang mas gusto mong IPFS gateway"
  },
  "addMemo": {
    "message": "Magdagdag ng memo"
  },
  "addMoreNetworks": {
    "message": "magdagdag pa ng mga network nang mano-mano"
  },
  "addNetwork": {
    "message": "Magdagdag ng Network"
  },
  "addNetworkTooltipWarning": {
    "message": "Ang koneksyon sa network na ito ay umaasa sa mga third party. Ang koneksyon na ito ay maaaring hindi gaanong maaasahan o binibigyang-daan ang mga third-party na mag-track ng aktibidad. $1",
    "description": "$1 is Learn more link"
  },
  "addNewToken": {
    "message": "Magdagdag ng bagong token"
  },
  "addNft": {
    "message": "Magdagdag ng NFT"
  },
  "addNfts": {
    "message": "Magdagdag ng mga NFT"
  },
  "addSnapAccountModalDescription": {
    "message": "Tuklasin ang mga opsyon upang mapanatiling ligtas ang iyong MetaMask Snaps"
  },
  "addSuggestedNFTs": {
    "message": "Magdagdag ng mga iminumungkahing NFT"
  },
  "addSuggestedTokens": {
    "message": "Magdagdag ng Mga Iminumungkahing Token"
  },
  "addToken": {
    "message": "Magdagdag ng Token"
  },
  "addTokenByContractAddress": {
    "message": "Hindi makahanap ng token? Maaari kang manu-manong magdagdag ng anumang token sa pamamagitan ng pag-paste ng address nito. Ang mga address ng token contract ay matatagpuan sa $1",
    "description": "$1 is a blockchain explorer for a specific network, e.g. Etherscan for Ethereum"
  },
  "addingCustomNetwork": {
    "message": "Nagdaragdag ng Network"
  },
  "address": {
    "message": "Address"
  },
  "advanced": {
    "message": "Makabago"
  },
  "advancedBaseGasFeeToolTip": {
    "message": "Kapag nakasama ang iyong transaksyon sa block, i-re-refund ang anumang difference sa pagitan ng iyong max base fee at ang aktwal na base fee. Ang kabuuang halaga ay kinakalkula bilang max base fee (sa GWEI) * limit ng gas."
  },
  "advancedConfiguration": {
    "message": "Advanced na pagsasaayos"
  },
  "advancedGasFeeModalTitle": {
    "message": "Advanced na gas fee"
  },
  "advancedGasPriceTitle": {
    "message": "Presyo ng gas"
  },
  "advancedPriorityFeeToolTip": {
    "message": "Ang priority fee (kilala rin bilang “tip ng miner”) ay direktang napupunta sa mga miner at ginagawang insentibo ang mga ito upang unahin ang iyong mga transaksyon."
  },
  "agreeTermsOfUse": {
    "message": "Sumasang-ayon ako sa $1 ng MetaMask",
    "description": "$1 is the `terms` link"
  },
  "airgapVault": {
    "message": "AirGap Vault"
  },
  "alertDisableTooltip": {
    "message": "Puwede itong baguhin sa \"Mga Setting > Mga Alerto\""
  },
  "alertSettingsUnconnectedAccount": {
    "message": "Nagba-browse sa isang website na may napiling hindi konektadong account"
  },
  "alertSettingsUnconnectedAccountDescription": {
    "message": "Ang alertong ito ay ipinapakita sa popup kapag nagba-browse ka ng konektadong web3 site, ngunit ang kasalukuyang napiling account ay hindi nakakonekta."
  },
  "alertSettingsWeb3ShimUsage": {
    "message": "Kapag sinubukan ng isang website na gamitin ang inalis na window.web3 API"
  },
  "alertSettingsWeb3ShimUsageDescription": {
    "message": "Ang alertong ito ay ipinapakita sa popup kapag nagba-browse ka sa isang site na sumusubok na gamitin ang inalis na window.web3 API, at maaaring masira bilang resulta."
  },
  "alerts": {
    "message": "Mga Alerto"
  },
  "allCustodianAccountsConnectedSubtitle": {
    "message": "Alinman sa nakakonekta na ang lahat ng iyong custodian account o wala kang anumang account na nakakonekta sa MetaMask Institutional."
  },
  "allCustodianAccountsConnectedTitle": {
    "message": "Walang mga account na available para ikonekta"
  },
  "allOfYour": {
    "message": "Lahat ng iyong $1",
    "description": "$1 is the symbol or name of the token that the user is approving spending"
  },
  "allYourNFTsOf": {
    "message": "Lahat ng iyong NFT mula sa $1",
    "description": "$1 is a link to contract on the block explorer when we're not able to retrieve a erc721 or erc1155 name"
  },
  "allowExternalExtensionTo": {
    "message": "Payagan ang external extension na ito na:"
  },
  "allowSpendToken": {
    "message": "Magbigay ng pahintulot na ma-access ang iyong $1?",
    "description": "$1 is the symbol of the token that are requesting to spend"
  },
  "allowThisSiteTo": {
    "message": "Payagan ang site na ito na:"
  },
  "allowThisSnapTo": {
    "message": "Payagan ang snap na ito sa:"
  },
  "allowWithdrawAndSpend": {
    "message": "Payagan ang $1 na mag-withdraw at gastusin ang sumusunod na halaga:",
    "description": "The url of the site that requested permission to 'withdraw and spend'"
  },
  "amount": {
    "message": "Halaga"
  },
  "apiUrl": {
    "message": "API URL"
  },
  "appDescription": {
    "message": "Ethereum Wallet sa iyong Browser",
    "description": "The description of the application"
  },
  "appName": {
    "message": "MetaMask",
    "description": "The name of the application"
  },
  "appNameBeta": {
    "message": "MetaMask Beta",
    "description": "The name of the application (Beta)"
  },
  "appNameFlask": {
    "message": "MetaMask Flask",
    "description": "The name of the application (Flask)"
  },
  "appNameMmi": {
    "message": "MetaMask Institutional",
    "description": "The name of the application (MMI)"
  },
  "approve": {
    "message": "Aprubahan ang limitasyon sa paggastos"
  },
  "approveAllTokensTitle": {
    "message": "Payagan ang pag-access at paglipat ng lahat ng iyong $1?",
    "description": "$1 is the symbol of the token for which the user is granting approval"
  },
  "approveAllTokensTitleWithoutSymbol": {
    "message": "Payagan ang access at ilipat ang lahat ng iyong NFT mula sa $1?",
    "description": "$1 a link to contract on the block explorer when we're not able to retrieve a erc721 or erc1155 name"
  },
  "approveButtonText": {
    "message": "Aprubahan"
  },
  "approveSpendingCap": {
    "message": "Aprubahan ang limitasyon sa paggastos ng $1",
    "description": "The token symbol that is being approved"
  },
  "approveTokenDescription": {
    "message": "Nagbibigay-daan ito sa third party na i-access at ilipat ang mga sumusunod na NFT nang walang karagdagang abiso hanggang sa bawiin mo ang pag-access nito."
  },
  "approveTokenDescriptionWithoutSymbol": {
    "message": "Nagbibigay-daan ito sa isang third party na i-access at ilipat ang lahat ng iyong NFT mula sa $1 nang walang karagdagang abiso hanggang sa bawiin mo ang pag-access nito.",
    "description": "$1 is a link to contract on the block explorer when we're not able to retrieve a erc721 or erc1155 name"
  },
  "approveTokenTitle": {
    "message": "Payagan ang pag-access at paglipat ng iyong $1?",
    "description": "$1 is the symbol of the token for which the user is granting approval"
  },
  "approved": {
    "message": "Inaprubahan"
  },
  "approvedAsset": {
    "message": "Aprubadong asset"
  },
  "approvedOn": {
    "message": "Inaprubahan noong $1",
    "description": "$1 is the approval date for a permission"
  },
  "areYouSure": {
    "message": "Sigurado ka ba?"
  },
  "asset": {
    "message": "Asset"
  },
  "assetOptions": {
    "message": "Mga opsyon ng asset"
  },
  "attemptSendingAssets": {
    "message": "Kung tatangkain mong magpadala ng mga asset nang direkta mula sa isang network papunta sa isa pa, maaari itong magresulta sa permanenteng pagkawala ng asset. Siguraduhing gumamit ng tulay."
  },
  "attemptToCancelSwap": {
    "message": "Magtangkang kanselahin ang swap sa halagang ~$1",
    "description": "$1 could be e.g. $2.98, it is a cost for cancelling a Smart Swap"
  },
  "attemptingConnect": {
    "message": "Sinusubukang kumonekta sa blockchain."
  },
  "attributions": {
    "message": "Mga Attribution"
  },
  "authorizedPermissions": {
    "message": "Inawtorisahan mo ang mga sumusunod na pahintulot"
  },
  "autoDetectTokens": {
    "message": "Awtomatikong tuklasin ang mga token"
  },
  "autoDetectTokensDescription": {
    "message": "Gumagamit kami ng mga third-party na API para tumuklas at magpakita ng mga bagong token na ipinadala sa iyong wallet. I-off kung ayaw mong awtomatikong kunin ng app ang datos mula sa mga serbisyong iyon. $1",
    "description": "$1 is a link to a support article"
  },
  "autoLockTimeLimit": {
    "message": "Timer sa Awtomatikong Pag-lock (minuto)"
  },
  "autoLockTimeLimitDescription": {
    "message": "Itakda ang oras ng pag-idle sa ilang minuto bago ma-lock ang MetaMask."
  },
  "average": {
    "message": "Average"
  },
  "awaitingApproval": {
    "message": "Naghihintay ng pahintulot..."
  },
  "back": {
    "message": "Bumalik"
  },
  "backup": {
    "message": "I-backup"
  },
  "backupApprovalInfo": {
    "message": "Ang lihim na code na ito ay kinakailangan para ma-recover ang iyong wallet sakaling maiwala mo ang iyong device, makalimutan ang iyong password, kailanganin mong i-install ulit ang MetaMask, o gusto mong i-access ang iyong wallet sa ibang device."
  },
  "backupApprovalNotice": {
    "message": "I-back up ang iyong Lihim na Code sa Pag-recover para mapanatiling secure ang iyong wallet at mga pondo."
  },
  "backupNow": {
    "message": "I-back up na"
  },
  "backupUserData": {
    "message": "I-back up ang iyong datos"
  },
  "backupUserDataDescription": {
    "message": "Maaari mong i-backup ang mga setting ng user na naglalaman ng mga kagustuhan at mga address ng account mula sa isang JSON file."
  },
  "balance": {
    "message": "Balanse"
  },
  "balanceOutdated": {
    "message": "Maaaring hindi updated ang balanse"
  },
  "baseFee": {
    "message": "Base fee"
  },
  "basic": {
    "message": "Panimula"
  },
  "beCareful": {
    "message": "Mag-ingat"
  },
  "beta": {
    "message": "Beta"
  },
  "betaHeaderText": {
    "message": "Ito ay isang beta version. I-ulat ang mga bug $1",
    "description": "$1 represents the word 'here' in a hyperlink"
  },
  "betaMetamaskInstitutionalVersion": {
    "message": "Bersyong Beta ng MetaMask Institutional"
  },
  "betaMetamaskVersion": {
    "message": "Bersyon ng MetaMask Beta"
  },
  "betaTerms": {
    "message": "Mga tuntunin sa paggamit ng Beta"
  },
  "betaWalletCreationSuccessReminder1": {
    "message": "Hindi mabawi ng MetaMask Beta ang iyong Lihim na Parirala sa Pagbawi."
  },
  "betaWalletCreationSuccessReminder2": {
    "message": "Hindi kailanman hihingiin sa iyo ng MetaMask Beta ang iyong Lihim na Parirala sa Pagbawi."
  },
  "blockExplorerAccountAction": {
    "message": "Account",
    "description": "This is used with viewOnEtherscan and viewInExplorer e.g View Account in Explorer"
  },
  "blockExplorerAssetAction": {
    "message": "Asset",
    "description": "This is used with viewOnEtherscan and viewInExplorer e.g View Asset in Explorer"
  },
  "blockExplorerSwapAction": {
    "message": "I-swap",
    "description": "This is used with viewOnEtherscan e.g View Swap on Etherscan"
  },
  "blockExplorerUrl": {
    "message": "Block explorer URL"
  },
  "blockExplorerUrlDefinition": {
    "message": "Ang URL ay ginamit bilang block explorer para sa network na ito."
  },
  "blockExplorerView": {
    "message": "Tingnan ang account sa $1",
    "description": "$1 replaced by URL for custom block explorer"
  },
  "blockaid": {
    "message": "Blockaid"
  },
  "blockaidDescriptionApproveFarming": {
    "message": "Kapag pinahintulutan mo ang kahilingang ito, maaaring kunin ng third party na kilala sa mga scam ang lahat ng asset mo."
  },
  "blockaidDescriptionBlurFarming": {
    "message": "Kapag pinahintulutan mo ang kahilingang ito, maaaring nakawin ang mga asset mo na nakalista sa Blur."
  },
  "blockaidDescriptionFailed": {
    "message": "Dahil sa error, hindi na-verify ang hiling na ito ng tagapagbigay ng seguridad. Magpatuloy nang may pag-iingat."
  },
  "blockaidDescriptionMaliciousDomain": {
    "message": "Nakikipag-ugnayan ka sa malisyosong domain. Kapag pinahintulutan mo ang kahilingang ito, maaaring mawala ang mga asset mo."
  },
  "blockaidDescriptionMightLoseAssets": {
    "message": "Kapag pinahintulutan mo ang kahilingang ito, maaaring mawala ang mga asset mo."
  },
  "blockaidDescriptionSeaportFarming": {
    "message": "Kapag pinahintulutan mo ang kahilingang ito, maaaring nakawin ang mga asset mo na nakalista sa OpenSea."
  },
  "blockaidDescriptionTransferFarming": {
    "message": "Kapag pinahintulutan mo ang kahilingang ito, kukunin ng third party na kilala sa mga scam ang lahat ng asset mo."
  },
  "blockaidTitleDeceptive": {
    "message": "Ito ay mapanlinlang na kahilingan"
  },
  "blockaidTitleMayNotBeSafe": {
    "message": "Maaaring hindi ligtas ang hiling"
  },
  "blockaidTitleSuspicious": {
    "message": "Ito ay kahina-hinalang kahilingan"
  },
  "blockies": {
    "message": "Mga Blocky"
  },
  "bridge": {
    "message": "Tulay"
  },
  "browserNotSupported": {
    "message": "Hindi sinusuportahan ang iyong browser..."
  },
  "buildContactList": {
    "message": "Buuin ang iyong listahan ng contact"
  },
  "builtAroundTheWorld": {
    "message": "Ang MetaMask ay dinisenyo at itinatag sa buong mundo."
  },
  "busy": {
    "message": "Busy"
  },
  "buy": {
    "message": "Bumili"
  },
  "buyAsset": {
    "message": "Bumili ng $1",
    "description": "$1 is the ticker symbol of a an asset the user is being prompted to purchase"
  },
  "buyMoreAsset": {
    "message": "Bumili pa ng $1",
    "description": "$1 is the ticker symbol of a an asset the user is being prompted to purchase"
  },
  "buyNow": {
    "message": "Bilhin Ngayon"
  },
  "bytes": {
    "message": "Bytes"
  },
  "canToggleInSettings": {
    "message": "Maaari mong i-enable muli ang notipikasyong ito sa Settings -> Mga Alerto."
  },
  "cancel": {
    "message": "Kanselahin"
  },
  "cancelEdit": {
    "message": "Kanselahin ang Pag-edit"
  },
  "cancelPopoverTitle": {
    "message": "Kanselahin ang transaksyon"
  },
  "cancelSpeedUp": {
    "message": "kanselahin o pabilisin ang transaksyon."
  },
  "cancelSpeedUpLabel": {
    "message": "Ang singil sa gas na ito ay magiging $1 ang orihinal.",
    "description": "$1 is text 'replace' in bold"
  },
  "cancelSpeedUpTransactionTooltip": {
    "message": "Sa $1 na transaksyon ang singil sa gas ay dapat tumaas nang hindi bababa sa 10% para ito ay makilala ng network.",
    "description": "$1 is string 'cancel' or 'speed up'"
  },
  "cancelled": {
    "message": "Nakansela"
  },
  "chainId": {
    "message": "Chain ID"
  },
  "chainIdDefinition": {
    "message": "Ang chain ID na ginamit upang pirmahan ang mga transaksyon para sa network na ito."
  },
  "chainIdExistsErrorMsg": {
    "message": "Ang Chain ID na ito ay kasalukuyang ginagamit ng $1 network."
  },
  "chainListReturnedDifferentTickerSymbol": {
    "message": "Ang network na may chain ID $1 ay maaaring gumamit ng ibang simbolo ng currency ($2) kaysa sa iyong inilagay. Pa-verify bago magpatuloy.",
    "description": "$1 is the chain id currently entered in the network form and $2 is the return value of nativeCurrency.symbol from chainlist.network"
  },
  "chooseYourNetwork": {
    "message": "Piliin ang iyong network"
  },
  "chooseYourNetworkDescription": {
    "message": "Gumagamit kami ng Infura bilang aming provider ng remote procedure call (RPC) para mag-alok ng pinakamaaasahan at pribadong access sa Ethereum data na kaya namin. Maaari kang pumili ng iyong sariling RPC, ngunit tandaan na ang anumang RPC ay makakatanggap ng iyong IP address at Ethereum wallet upang gumawa ng mga transaksyon. Basahin ang aming $1 para matuto pa tungkol sa kung paano pinangangasiwaan ng Infura ang datos.",
    "description": "$1 is a link to the privacy policy"
  },
  "chromeRequiredForHardwareWallets": {
    "message": "Kailangan mong gamitin ang MetaMask sa Google Chrome para maikonekta sa iyong Hardware Wallet."
  },
  "clear": {
    "message": "I-clear"
  },
  "clearActivity": {
    "message": "I-clear ang aktibidad at datos ng nonce"
  },
  "clearActivityButton": {
    "message": "Linisin ang datos ng tab ng aktibidad"
  },
  "clearActivityDescription": {
    "message": "Nire-reset nito ang nonce ng account at binubura ang datos mula sa tab ng aktibidad sa iyong wallet. Tanging ang kasalukuyang account at network lamang ang maaapektuhan. Ang iyong mga balanse at mga papasok na transaksyon ay hindi magbabago."
  },
  "click": {
    "message": "I-click"
  },
  "clickToConnectLedgerViaWebHID": {
    "message": "Mag-click dito upang ikonekta ang iyong Ledger sa pamamagitan ng WebHID",
    "description": "Text that can be clicked to open a browser popup for connecting the ledger device via webhid"
  },
  "clickToManuallyAdd": {
    "message": "Pindutin ito para manu-manong idagdag ang mga token."
  },
  "close": {
    "message": "Isara"
  },
  "coingecko": {
    "message": "CoinGecko"
  },
  "configureSnapPopupDescription": {
    "message": "Papaalis ka na ngayon sa MetaMask para ma-configure ang snap na ito."
  },
  "configureSnapPopupInstallDescription": {
    "message": "Papaalis ka na ngayon sa MetaMask para ma-install ang snap na ito."
  },
  "configureSnapPopupInstallTitle": {
    "message": "I-install ang snap"
  },
  "configureSnapPopupLink": {
    "message": "I-click ang link na ito para magpatuloy:"
  },
  "configureSnapPopupTitle": {
    "message": "I-configure ang snap"
  },
  "confirm": {
    "message": "Kumpirmahin"
  },
  "confirmPassword": {
    "message": "Kumpirmahin ang password"
  },
  "confirmRecoveryPhrase": {
    "message": "Kumpirmahin ang Secret Recovery Phrase"
  },
  "confirmed": {
    "message": "Nakumpirma"
  },
  "confusableUnicode": {
    "message": "Ang '$1' ay katulad ng '$2'."
  },
  "confusableZeroWidthUnicode": {
    "message": "May nakitang karakter na zero ang luwang."
  },
  "confusingEnsDomain": {
    "message": "May na-detect kami na nakakalitong character sa pangalan ng ENS. Suriin ang pangalan ng ENS para maiwasan ang potensyal na scam."
  },
  "connect": {
    "message": "Kumonekta"
  },
  "connectAccountOrCreate": {
    "message": "Ikonekta ang account o gumawa ng bago"
  },
  "connectCustodialAccountMenu": {
    "message": "Ikonekta ang Custodial Account"
  },
  "connectCustodialAccountMsg": {
    "message": "Pakipiliin ang custodian na gusto mong ikonekta para maidagdag o i-refresh ang token."
  },
  "connectCustodialAccountTitle": {
    "message": "Mga Custodial Account"
  },
  "connectManually": {
    "message": "Manu-manong kumonekta sa kasalukuyang site"
  },
  "connectSnap": {
    "message": "Ikonekta ang $1",
    "description": "$1 is the snap for which a connection is being requested."
  },
  "connectTo": {
    "message": "Kumonekta sa $1",
    "description": "$1 is the name/origin of a web3 site/application that the user can connect to metamask"
  },
  "connectToAll": {
    "message": "Ikonekta sa lahat ng iyong $1",
    "description": "$1 will be replaced by the translation of connectToAllAccounts"
  },
  "connectToAllAccounts": {
    "message": "mga account",
    "description": "will replace $1 in connectToAll, completing the sentence 'connect to all of your accounts', will be text that shows list of accounts on hover"
  },
  "connectToMultiple": {
    "message": "Kumonekta sa $1",
    "description": "$1 will be replaced by the translation of connectToMultipleNumberOfAccounts"
  },
  "connectToMultipleNumberOfAccounts": {
    "message": "Mga $1 account",
    "description": "$1 is the number of accounts to which the web3 site/application is asking to connect; this will substitute $1 in connectToMultiple"
  },
  "connectWithMetaMask": {
    "message": "Kumonekta sa MetaMask"
  },
  "connectedAccountsDescriptionPlural": {
    "message": "Mayroon kang $1 account na nakakonekta sa site na ito.",
    "description": "$1 is the number of accounts"
  },
  "connectedAccountsDescriptionSingular": {
    "message": "Mayroon kang 1 account na nakakonekta sa site na ito."
  },
  "connectedAccountsEmptyDescription": {
    "message": "Ang MetaMask ay hindi konektado sa site na ito. Upang kumonekta sa isang web3 site, hanapin at i-click ang button na kumonekta."
  },
  "connectedSites": {
    "message": "Mga konektadong site"
  },
  "connectedSitesDescription": {
    "message": "Ang $1 ay nakakonekta sa mga site na ito. Matitingnan nila ang address ng iyong account.",
    "description": "$1 is the account name"
  },
  "connectedSitesEmptyDescription": {
    "message": "Ang $1 ay hindi nakakonekta sa anumang site.",
    "description": "$1 is the account name"
  },
  "connecting": {
    "message": "Kumokonekta..."
  },
  "connectingTo": {
    "message": "Kumokonekta sa $1"
  },
  "connectingToGoerli": {
    "message": "Kumokonekta sa Goerli Test Network"
  },
  "connectingToLineaGoerli": {
    "message": "Kumokonekta sa Linea Goerli test network"
  },
  "connectingToLineaMainnet": {
    "message": "Kumokonekta sa Linea Mainnet"
  },
  "connectingToMainnet": {
    "message": "Kumokonekta sa Ethereum Mainnet"
  },
  "connectingToSepolia": {
    "message": "Kumokonekta sa Sepolia test network"
  },
  "connectionFailed": {
    "message": "Nabigo ang koneksyon"
  },
  "connectionFailedDescription": {
    "message": "Nabigo ang pagkuha ng $1, suriin ang iyong network at subukan ulit.",
    "description": "$1 is the name of the snap being fetched."
  },
  "connectionRequest": {
    "message": "Kahilingan sa koneksyon"
  },
  "contactUs": {
    "message": "Makipag-ugnayan sa amin"
  },
  "contacts": {
    "message": "Mga Contact"
  },
  "contentFromSnap": {
    "message": "Nilalaman mula sa $1",
    "description": "$1 represents the name of the snap"
  },
  "continue": {
    "message": "Magpatuloy"
  },
  "contract": {
    "message": "Kontrata"
  },
  "contractAddress": {
    "message": "Address ng kontrata"
  },
  "contractAddressError": {
    "message": "Nagpapadala ka ng mga token sa contract address ng token. Ito ay maaaring magresulta sa pagkawala ng mga token na ito."
  },
  "contractDeployment": {
    "message": "Deployment ng Kontrata"
  },
  "contractDescription": {
    "message": "Para protektahan ang iyong sarili laban sa mga manloloko, maglaan ng ilang sandali upang i-verify ang mga detalye ng third-party."
  },
  "contractInteraction": {
    "message": "Interaksyon ng kontrata"
  },
  "contractNFT": {
    "message": "Kontrata ng NFT"
  },
  "contractRequestingAccess": {
    "message": "Third party na humihiling ng access"
  },
  "contractRequestingSignature": {
    "message": "Third party na humihiling ng lagda"
  },
  "contractRequestingSpendingCap": {
    "message": "Third party na humihiling ng limitasyon sa paggastos"
  },
  "contractTitle": {
    "message": "Mga detalye ng third-party"
  },
  "contractToken": {
    "message": "Kontrata ng token"
  },
  "convertTokenToNFTDescription": {
    "message": "Natukoy namin na ang asset na ito ay isang NFT. Ang MetaMask ay mayroon na ngayong ganap na native support para sa mga NFT. Gusto mo bang alisin ito sa iyong listahan ng token at idagdag ito bilang isang NFT?"
  },
  "convertTokenToNFTExistDescription": {
    "message": "Napansin namin na naidagdag ang asset na ito bilang NFT. Gusto mo ba itong alisin mula sa listahan ng iyong token?"
  },
  "coolWallet": {
    "message": "CoolWallet"
  },
  "copiedExclamation": {
    "message": "Nakopya na."
  },
  "copyAddress": {
    "message": "Kopyahin ang address sa clipboard"
  },
  "copyRawTransactionData": {
    "message": "Kopyahin ang raw na data ng transaksyon"
  },
  "copyToClipboard": {
    "message": "Kopyahin sa clipboard"
  },
  "copyTransactionId": {
    "message": "Kopyahin ang ID ng transaksyon"
  },
  "create": {
    "message": "Gumawa"
  },
  "createNewWallet": {
    "message": "Gumawa ng bagong wallet"
  },
  "createPassword": {
    "message": "Gumawa ng password"
  },
  "cryptoCompare": {
    "message": "CryptoCompare"
  },
  "currencyConversion": {
    "message": "Conversion ng currency"
  },
  "currencyRateCheckToggle": {
    "message": "Ipakita ang balanse at ang tagasuri ng presyo ng token"
  },
  "currencyRateCheckToggleDescription": {
    "message": "Gumagamit kami ng $1 at $2 na API upang ipakita ang iyong balanse at presyo ng token. $3",
    "description": "$1 represents Coingecko, $2 represents CryptoCompare and $3 represents Privacy Policy"
  },
  "currencySymbol": {
    "message": "Symbol ng currency"
  },
  "currencySymbolDefinition": {
    "message": "Ang symbol ng ticker ay ipinakita para sa pera ng network na ito."
  },
  "currentAccountNotConnected": {
    "message": "Hindi nakakonekta ang kasalukuyan mong account"
  },
  "currentExtension": {
    "message": "Kasalukuyang extension page"
  },
  "currentLanguage": {
    "message": "Kasalukuyang wika"
  },
  "currentRpcUrlDeprecated": {
    "message": "Hindi na ginagamit ang kasalukuyang rpc url para sa network na ito."
  },
  "currentTitle": {
    "message": "Current:"
  },
  "currentlyUnavailable": {
    "message": "Hindi available sa network na ito"
  },
  "curveHighGasEstimate": {
    "message": "Agresibong grap ng pagtantiya sa gas"
  },
  "curveLowGasEstimate": {
    "message": "Mababang grap ng pagtantiya sa gas"
  },
  "curveMediumGasEstimate": {
    "message": "Grap ng Merkado sa pagtantiya sa gas"
  },
  "custodian": {
    "message": "Tagapangalaga"
  },
  "custodianAccount": {
    "message": "Account ng tagapangalaga"
  },
  "custodianAccountAddedDesc": {
    "message": "Maaari mo na ngayong gamitin ang iyong mga custodian account sa MetaMask Institutional."
  },
  "custodianAccountAddedTitle": {
    "message": "Naidagdag na ang mga napiling custodian account."
  },
  "custodianReplaceRefreshTokenChangedFailed": {
    "message": "Magpunta sa $1 at i-click ang button na 'Ikonekta sa MMI' sa loob ng kanilang user interface para ikonektang muli ang iyong mga account sa MMI."
  },
  "custodianReplaceRefreshTokenChangedSubtitle": {
    "message": "Maaari mo na ngayong gamitin ang mga custodian account mo sa MetaMask Institutional."
  },
  "custodianReplaceRefreshTokenChangedTitle": {
    "message": "Na-refresh na ang iyong custodian token"
  },
  "custodianReplaceRefreshTokenSubtitle": {
    "message": "Papalitan nito ang custodian token para sa mga sumusunod na address:"
  },
  "custodianReplaceRefreshTokenTitle": {
    "message": "Palitan ang custodian token"
  },
  "custodyApiUrl": {
    "message": "$1 API URL"
  },
  "custodyDeeplinkDescription": {
    "message": "Aprubahan ang transaksyon sa $1 app. Kapag naisagawa na ang lahat ng kailangang pahintulot sa kustodiya ang transaksyon ay makukumpleto. Tingnan ang iyong $1 app para sa status."
  },
  "custodyRefreshTokenModalDescription": {
    "message": "Mangyaring pumunta sa $1 at i-click ang button na 'Kumonekta sa MMI' sa loob ng kanilang user interface upang ikonekta muli ang iyong mga account sa MMI."
  },
  "custodyRefreshTokenModalDescription1": {
    "message": "Nag-isyu ng token ang iyong custodian na nagpapatotoo sa MetaMask Institutional extension, na nagbibigay-daan sa iyong ikonekta ang iyong mga account."
  },
  "custodyRefreshTokenModalDescription2": {
    "message": "Mapapaso ang token na ito pagkatapos ng isang partikular na panahon sa mga kadahilanang pangseguridad. Kinakailangan nitong kumonekta muli sa MMI."
  },
  "custodyRefreshTokenModalSubtitle": {
    "message": "Bakit nakikita ko ito?"
  },
  "custodyRefreshTokenModalTitle": {
    "message": "Napaso na ang iyong sesyon sa custodian"
  },
  "custodySessionExpired": {
    "message": "Nag-expire na ang sesyon ng custodian."
  },
  "custodyWrongChain": {
    "message": "Ang account na ito ay hindi naka-set up para gamitin sa $1"
  },
  "custom": {
    "message": "Makabago"
  },
  "customContentSearch": {
    "message": "Maghanap ng naunang idinagdag na network"
  },
  "customGasSettingToolTipMessage": {
    "message": "Gamitin ang $1 para i-customize ang presyo ng gas. Ito ay maaaring nakakalito kung hindi ka pamilyar. Harapin ang sarili mong panganib.",
    "description": "$1 is key 'advanced' (text: 'Advanced') separated here so that it can be passed in with bold font-weight"
  },
  "customSpendLimit": {
    "message": "Custom na Limitasyon sa Paggastos"
  },
  "customSpendingCap": {
    "message": "Custom na limitasyon sa paggastos"
  },
  "customToken": {
    "message": "Custom na Token"
  },
  "customTokenWarningInNonTokenDetectionNetwork": {
    "message": "Ang pagtuklas ng token ay hindi pa magagamit sa network na ito. Mangyaring manu-manong mag-import ng token at tiyaking pinagkakatiwalaan mo ito. Matuto tungkol sa $1"
  },
  "customTokenWarningInTokenDetectionNetwork": {
    "message": "Bago manu-manong mag-import ng token, tiyaking pinagkakatiwalaan mo ito. Matuto tungkol sa $1."
  },
  "customTokenWarningInTokenDetectionNetworkWithTDOFF": {
    "message": "Siguraduhing pinagkakatiwalaan mo ang isang token bago mo ito i-import. Alamin kung paano maiwasan ang $1. Maaari mo ring paganahin ang pagtuklas ng token $2."
  },
  "customerSupport": {
    "message": "suporta sa kostumer"
  },
  "dappRequestedSpendingCap": {
    "message": "Hiniling sa site na cap sa paggamit"
  },
  "dappSuggested": {
    "message": "Minungkahing site"
  },
  "dappSuggestedGasSettingToolTipMessage": {
    "message": "Minungkahi ng $1 ang presyong ito.",
    "description": "$1 is url for the dapp that has suggested gas settings"
  },
  "dappSuggestedHigh": {
    "message": "Iminungkahi ang site"
  },
  "dappSuggestedHighShortLabel": {
    "message": "Site (mataas)"
  },
  "dappSuggestedShortLabel": {
    "message": "Site"
  },
  "dappSuggestedTooltip": {
    "message": "Nirekomenda ng $1 ang presyong ito.",
    "description": "$1 represents the Dapp's origin"
  },
  "darkTheme": {
    "message": "Madilim"
  },
  "data": {
    "message": "Datos"
  },
  "dataBackupSeemsCorrupt": {
    "message": "Hindi maibalik ang iyong datos. Mukhang sira ang file."
  },
  "dataHex": {
    "message": "Hex"
  },
  "dcent": {
    "message": "D'Cent"
  },
  "decimal": {
    "message": "Decimal na token"
  },
  "decimalsMustZerotoTen": {
    "message": "Ang mga decimal ay dapat na hindi bababa sa 0, at hihigit sa 36."
  },
  "decrypt": {
    "message": "I-decrypt"
  },
  "decryptCopy": {
    "message": "Kopyahin ang naka-encrypt na mensahe"
  },
  "decryptInlineError": {
    "message": "Hindi made-decrypt ang mensaheng ito dahil sa error: $1",
    "description": "$1 is error message"
  },
  "decryptMessageNotice": {
    "message": "Gusto ng $1 na basahin ang mensaheng ito para makumpleto ang iyong aksyon",
    "description": "$1 is the web3 site name"
  },
  "decryptMetamask": {
    "message": "I-decrypt ang mensahe"
  },
  "decryptRequest": {
    "message": "I-decrypt ang request"
  },
  "delete": {
    "message": "I-delete"
  },
  "deleteContact": {
    "message": "Tanggalin ang contact"
  },
  "deleteNetwork": {
    "message": "I-delete ang network?"
  },
  "deleteNetworkIntro": {
    "message": "Kapag binura mo ang network na ito, kakailanganin mo itong idagdag muli para makita ang mga asset mo sa network na ito"
  },
  "deleteNetworkTitle": {
    "message": "Burahin ang $1 network?",
    "description": "$1 represents the name of the network"
  },
  "deposit": {
    "message": "Deposito"
  },
  "deprecatedTestNetworksLink": {
    "message": "Matuto pa"
  },
  "deprecatedTestNetworksMsg": {
    "message": "Dahil sa mga pagbabago ng protokol ng Ethereum: ang mga test network na Rinkeby, Ropsten at Kovan ay maaaring hindi gumana tulad ng maaasahan at malapit nang itigil ang paggamit."
  },
  "description": {
    "message": "Deskripsyon"
  },
  "descriptionFromSnap": {
    "message": "Deskripsyon mula sa $1",
    "description": "$1 represents the name of the snap"
  },
  "desktopConnectionCriticalErrorDescription": {
    "message": "Maaaring paulit-ulit ang error na ito, kaya subukang i-restart ang extension o huwag paganahin ang MetaMask Desktop."
  },
  "desktopConnectionCriticalErrorTitle": {
    "message": "Nagkaroon ng problema sa pagsisimula ang MetaMask"
  },
  "desktopConnectionLostErrorDescription": {
    "message": "Siguraduhing mayroon kang desktop app at gumagana o naka-disable ang MetaMask Desktop."
  },
  "desktopConnectionLostErrorTitle": {
    "message": "Nawala ang koneksyon sa MetaMask Desktop"
  },
  "desktopDisableButton": {
    "message": "I-disable ang Desktop App"
  },
  "desktopDisableErrorCTA": {
    "message": "I-disable ang MetaMask Desktop"
  },
  "desktopEnableButton": {
    "message": "Paganahin ang Desktop App"
  },
  "desktopEnableButtonDescription": {
    "message": "I-click para paganahin ang lahat ng proseso sa background sa desktop app."
  },
  "desktopErrorNavigateSettingsCTA": {
    "message": "Bumalik sa Pahina ng mga Setting"
  },
  "desktopErrorRestartMMCTA": {
    "message": "I-restart ang MetaMask"
  },
  "desktopNotFoundErrorCTA": {
    "message": "I-download ang MetaMask Desktop"
  },
  "desktopNotFoundErrorDescription1": {
    "message": "Siguraduhing nakabukas at gumagana ang iyong desktop app."
  },
  "desktopNotFoundErrorDescription2": {
    "message": "Kung wala kang naka-install na desktop app, mangyaring i-download ito sa website ng MetaMask."
  },
  "desktopNotFoundErrorTitle": {
    "message": "Ang MetaMask Desktop ay hindi natagpuan"
  },
  "desktopOpenOrDownloadCTA": {
    "message": "Buksan ang MetaMask Desktop"
  },
  "desktopOutdatedErrorCTA": {
    "message": "I-update ang MetaMask Desktop"
  },
  "desktopOutdatedErrorDescription": {
    "message": "Kailangang i-upgrade ang iyong MetaMask desktop app."
  },
  "desktopOutdatedErrorTitle": {
    "message": "Luma na ang MetaMask Desktop"
  },
  "desktopOutdatedExtensionErrorCTA": {
    "message": "I-update ang MetaMask Extension"
  },
  "desktopOutdatedExtensionErrorDescription": {
    "message": "Kailangang i-upgrade a ng iyong MetaMask extension."
  },
  "desktopOutdatedExtensionErrorTitle": {
    "message": "Luma na ang MetaMask Extension"
  },
  "desktopPageDescription": {
    "message": "Kapag matagumpay ang pagpapares, magre-restart ang extension at kailangan mong ilagay muli ang iyong password."
  },
  "desktopPageSubTitle": {
    "message": "Buksan ang iyong MetaMask Desktop at i-type ang code na ito"
  },
  "desktopPageTitle": {
    "message": "Ipares sa Desktop"
  },
  "desktopPairedWarningDeepLink": {
    "message": "Pumunta sa Mga Setting sa MetaMask Desktop"
  },
  "desktopPairedWarningDescription": {
    "message": "Kung gusto mong magsimula ng bagong pairing, pakitanggalin ang kasalukuyang koneksyon."
  },
  "desktopPairedWarningTitle": {
    "message": "Nakapares na ang MM Desktop"
  },
  "desktopPairingExpireMessage": {
    "message": "Mapapaso na ang code sa loob ng $1 segundo"
  },
  "desktopRouteNotFoundErrorDescription": {
    "message": "desktopRouteNotFoundErrorDescription"
  },
  "desktopRouteNotFoundErrorTitle": {
    "message": "desktopRouteNotFoundErrorTitle"
  },
  "desktopUnexpectedErrorCTA": {
    "message": "Bumalik sa MetaMask Home"
  },
  "desktopUnexpectedErrorDescription": {
    "message": "Suriin ang iyong MetaMask Desktop para maibalik ang koneksyon"
  },
  "desktopUnexpectedErrorTitle": {
    "message": "Nagkaproblema..."
  },
  "details": {
    "message": "Mga Detalye"
  },
  "disabledGasOptionToolTipMessage": {
    "message": "Ang “$1” ay naka-disable dahil hindi nito naabot ang minimum na 10% na dagdag mula sa orihinal na singil sa gas.",
    "description": "$1 is gas estimate type which can be market or aggressive"
  },
  "disconnect": {
    "message": "Idiskonekta"
  },
  "disconnectAllAccounts": {
    "message": "Idiskonekta ang lahat ng account"
  },
  "disconnectAllAccountsConfirmationDescription": {
    "message": "Sigurado ka bang gusto mong idiskonekta? Maaaring mawala ang functionality ng site."
  },
  "disconnectPrompt": {
    "message": "Idiskonekta $1"
  },
  "disconnectThisAccount": {
    "message": "Idiskonekta ang account na ito"
  },
  "dismiss": {
    "message": "I-dismiss"
  },
  "dismissReminderDescriptionField": {
    "message": "I-on ito para balewalain ang backup na mensahe ng paalala ng Secret Recovery Phrase. Lubos naming inirerekomenda na i-back up mo ang iyong Secret Recovery Phrase upang maiwasan ang pagkawala ng mga pondo"
  },
  "dismissReminderField": {
    "message": "I-dismiss ang back up na paalala ng Secret Recovery Phrase"
  },
  "displayNftMedia": {
    "message": "Ipakita ang NFT media"
  },
  "displayNftMediaDescription": {
    "message": "Ang pagpapakita ng NFT media at data ay naglalantad sa iyong IP address sa OpenSea o sa ibang mga third party. Maaari nitong payagan ang mga umaatake na iugnay ang iyong IP address sa iyong Ethereum address. Umaasa ang NFT autodetection sa setting na ito, at hindi magagamit kapag naka-off ito."
  },
  "domain": {
    "message": "Domain"
  },
  "done": {
    "message": "Tapos na"
  },
  "dontShowThisAgain": {
    "message": "Huwag itong ipaklita ulit"
  },
  "downArrow": {
    "message": "arrow pababa"
  },
  "downloadGoogleChrome": {
    "message": "I-download ang Google Chrome"
  },
  "downloadNow": {
    "message": "I-download Ngayon"
  },
  "downloadStateLogs": {
    "message": "I-download ang mga log ng estado"
  },
  "dropped": {
    "message": "Binitawan"
  },
  "edit": {
    "message": "I-edit"
  },
  "editANickname": {
    "message": "I-edit ang palayaw"
  },
  "editAddressNickname": {
    "message": "I-edit ang address ng palayaw"
  },
  "editCancellationGasFeeModalTitle": {
    "message": "I-edit ang pagkansela ng singil sa gas"
  },
  "editContact": {
    "message": "I-edit ang contact"
  },
  "editGasFeeModalTitle": {
    "message": "I-edit ang gas fee"
  },
  "editGasLimitOutOfBounds": {
    "message": "Ang limit ng gas ay dapat na $1 man lamang"
  },
  "editGasLimitOutOfBoundsV2": {
    "message": "Ang limit ng gas ay dapat mas mataas sa $1 at hindi bababa sa $2",
    "description": "$1 is the minimum limit for gas and $2 is the maximum limit"
  },
  "editGasLimitTooltip": {
    "message": "Ang limit ng gas ay ang pinakamataas na yunit ng gas na handa mong gamitin. Ang mga yunit ng gas ay isang multiplier sa “Max priority fee” at “Max fee”."
  },
  "editGasMaxBaseFeeGWEIImbalance": {
    "message": "Ang max base fee ay hindi dapat mas mababa sa priority fee"
  },
  "editGasMaxBaseFeeHigh": {
    "message": "Ang max base fee ay mas mataas kaysa kinakailangan"
  },
  "editGasMaxBaseFeeLow": {
    "message": "Ang max base fee ay mababa para sa kasalukuyang mga kundisyon ng network"
  },
  "editGasMaxFeeHigh": {
    "message": "Ang max fee ay mas mataas kaysa kinakailangan"
  },
  "editGasMaxFeeLow": {
    "message": "Ang max fee ay napakababa para sa mga kundisyon ng network"
  },
  "editGasMaxFeePriorityImbalance": {
    "message": "Ang max fee ay hindi dapat mas mababa kaysa max priority fee"
  },
  "editGasMaxPriorityFeeBelowMinimum": {
    "message": "Ang max priority fee ay dapat mas mataas sa 0 GWEI"
  },
  "editGasMaxPriorityFeeBelowMinimumV2": {
    "message": "Ang priority fee ay dapat mas mataas sa 0."
  },
  "editGasMaxPriorityFeeHigh": {
    "message": "Ang max priority fee ay mas mataas sa kinakailangan. Maaari kang magbayad nang higit sa kinakailangan."
  },
  "editGasMaxPriorityFeeHighV2": {
    "message": "Ang priority fee ay mas mataas sa kinakailangan. Maaari kang magbayad nang higit sa kinakailangan"
  },
  "editGasMaxPriorityFeeLow": {
    "message": "Ang priority fee ay mababa para sa kasalukuyang mga kundisyon ng network"
  },
  "editGasMaxPriorityFeeLowV2": {
    "message": "Ang priority fee ay mababa para sa kasalukuyang mga kundisyon ng network"
  },
  "editGasPriceTooLow": {
    "message": "Ang presyo ng gas ay dapat mas mataas sa 0"
  },
  "editGasPriceTooltip": {
    "message": "Ang network na ito ay nangangailangan ng field ng “Presyo ng gas” kapag nagsusumite ng transaksyon. Ang presyo ng gas ay ang halaga na babayaran mo kada yunit ng gas."
  },
  "editGasSubTextAmountLabel": {
    "message": "Max na halaga:",
    "description": "This is meant to be used as the $1 substitution editGasSubTextAmount"
  },
  "editGasSubTextFeeLabel": {
    "message": "Pinakamataas na bayad:"
  },
  "editGasTitle": {
    "message": "I-edit ang priority"
  },
  "editGasTooLow": {
    "message": "Hindi kilalang oras ng pagproseso"
  },
  "editNonceField": {
    "message": "I-edit sa Nonce"
  },
  "editNonceMessage": {
    "message": "Ito ay isang advanced feature, maingat na gamitin."
  },
  "editPermission": {
    "message": "Pahintulot sa Pag-edit"
  },
  "editSpeedUpEditGasFeeModalTitle": {
    "message": "I-edit ang pagpapabilis ng singil sa gas"
  },
  "enableAutoDetect": {
    "message": " Paganahin ang autodetect"
  },
  "enableForAllNetworks": {
    "message": "Paganahin para sa lahat ng network"
  },
  "enableFromSettings": {
    "message": " Paganahin ito mula sa Settings."
  },
  "enableSmartSwaps": {
    "message": "I-enable ang mga smart swap"
  },
  "enableSnap": {
    "message": "Paganahin"
  },
  "enableToken": {
    "message": "paganahin ang $1",
    "description": "$1 is a token symbol, e.g. ETH"
  },
  "enabled": {
    "message": "Pinagana"
  },
  "encryptionPublicKeyNotice": {
    "message": "Kailangan ng $1 ang iyong pampublikong encryption key. Sa pamamagitan ng pagbibigay ng pahintulot, makakagawa ang site na ito ng mga naka-encrypt na mensahe para sa iyo.",
    "description": "$1 is the web3 site name"
  },
  "encryptionPublicKeyRequest": {
    "message": "Mag-request ng pampublikong encryption key"
  },
  "endpointReturnedDifferentChainId": {
    "message": "Nagbalik ang endpoint ng ibang chain ID: $1",
    "description": "$1 is the return value of eth_chainId from an RPC endpoint"
  },
  "enhancedTokenDetectionAlertMessage": {
    "message": "Ang pinahusay na pagtuklas ng token ay kasalukuyang magagamit sa $1. $2"
  },
  "ensDomainsSettingDescriptionIntro": {
    "message": "Pinapahintulutan ka ng MetaMask na makita ang mga ENS domain gaya ng \"https://metamask.eth\" mismo sa address bar ng iyong browser. Narito kung paano ito ginagawa:"
  },
  "ensDomainsSettingDescriptionOutro": {
    "message": "Ang mga regular na browser ay kadalasang hindi humahawak ng mga ENS o IPFS address, pero ang MetaMask ay tumutulong dito. Ang paggamit sa feature na ito ay maaring magbahagi sa iyong IP address gamit ang mga IPFS third-party na serbisyo."
  },
  "ensDomainsSettingDescriptionPoint1": {
    "message": "Sinusuri ng MetaMask ang ENS contract ng Ethereum para mahanap ang code na konektado sa pangalan ng ENS."
  },
  "ensDomainsSettingDescriptionPoint2": {
    "message": "Kapag ang code ay naka-link sa IPFS, kinukuha nito ang content mula sa IPFS network."
  },
  "ensDomainsSettingDescriptionPoint3": {
    "message": "Pagkatapos, makikita mo ang content, na karaniwang website o isang bagay na katulad."
  },
  "ensDomainsSettingTitle": {
    "message": "Ipinapakita ang mga ENS domain sa address bar"
  },
  "ensIllegalCharacter": {
    "message": "Mga ilegal na character para sa ENS."
  },
  "ensNotFoundOnCurrentNetwork": {
    "message": "Hindi nahanapa ang ENS name sa kasalukuyang network. Subukang lumipat sa Ethereum Mainnet."
  },
  "ensNotSupportedOnNetwork": {
    "message": "Hindi sinusuportahan ng network ang ENS"
  },
  "ensRegistrationError": {
    "message": "Nagka-error sa pag-register ng ENS name"
  },
  "ensUnknownError": {
    "message": "Bigong makita ang ENS."
  },
  "enterANumber": {
    "message": "Maglagay ng numero"
  },
  "enterCustodianToken": {
    "message": "Ilagay ang iyong $1 na token o magdagdag ng bagong token"
  },
  "enterMaxSpendLimit": {
    "message": "Ilagay ang max na limitasyon sa paggastos"
  },
  "enterOptionalPassword": {
    "message": "Ilagay ang opsyonal na password"
  },
  "enterPasswordContinue": {
    "message": "Ilagay ang password para magpatuloy"
  },
  "enterTokenNameOrAddress": {
    "message": "Ilagay ang pangalan ng token o i-paste ang address"
  },
  "enterYourPassword": {
    "message": "Ilagay ang iyong password"
  },
  "errorCode": {
    "message": "Code: $1",
    "description": "Displayed error code for debugging purposes. $1 is the error code"
  },
  "errorDetails": {
    "message": "Mga Detalye ng Error",
    "description": "Title for collapsible section that displays error details for debugging purposes"
  },
  "errorMessage": {
    "message": "Mensahe: $1",
    "description": "Displayed error message for debugging purposes. $1 is the error message"
  },
  "errorName": {
    "message": "Code: $1",
    "description": "Displayed error name for debugging purposes. $1 is the error name"
  },
  "errorPageMessage": {
    "message": "Subukang muling i-reload ang page, o kontakin ang support $1.",
    "description": "Message displayed on generic error page in the fullscreen or notification UI, $1 is a clickable link with text defined by the 'here' key. The link will open to a form where users can file support tickets."
  },
  "errorPagePopupMessage": {
    "message": "Subukan muli sa pamamagitan ng pagsasara o muling pagbubukas ng pop-up, kontakin ang support $1.",
    "description": "Message displayed on generic error page in the popup UI, $1 is a clickable link with text defined by the 'here' key. The link will open to a form where users can file support tickets."
  },
  "errorPageTitle": {
    "message": "Nagkaroon ng error sa MetaMask",
    "description": "Title of generic error page"
  },
  "errorStack": {
    "message": "Stack:",
    "description": "Title for error stack, which is displayed for debugging purposes"
  },
  "errorWhileConnectingToRPC": {
    "message": "Error habang kumokonekta sa custom na network."
  },
  "errorWithSnap": {
    "message": "Error sa $1",
    "description": "$1 represents the name of the snap"
  },
  "ethGasPriceFetchWarning": {
    "message": "Ang backup gas price ay inilalaan dahil ang pangunahing pagtantiya ng presyo ng gas ay hindi available sa ngayon."
  },
  "ethereumProviderAccess": {
    "message": "Payagan ang pag-access sa Ethereum provider sa $1",
    "description": "The parameter is the name of the requesting origin"
  },
  "ethereumPublicAddress": {
    "message": "Pampublikong address ng ethereum"
  },
  "etherscan": {
    "message": "Etherscan"
  },
  "etherscanView": {
    "message": "Tingnan ang account sa Etherscan"
  },
  "etherscanViewOn": {
    "message": "Tingnan sa Etherscan"
  },
  "expandView": {
    "message": "I-expand ang view"
  },
  "experimental": {
    "message": "Pinag-eeksperimentuhan"
  },
  "exploreMetaMaskSnaps": {
    "message": "Galugarin ang MetaMask Snaps"
  },
  "extendWalletWithSnaps": {
    "message": "Palawakin ang karanasan sa wallet."
  },
  "externalExtension": {
    "message": "External Extension"
  },
  "failed": {
    "message": "Hindi matagumpay"
  },
  "failedToFetchChainId": {
    "message": "Hindi makuha ang chain ID. Tama ba ang URL ng iyong RPC?"
  },
  "failedToFetchTickerSymbolData": {
    "message": "Ang ticker na simbolo sa pag-verify ng datos ay hindi available sa kasalukuyan, tiyaking tama ang simbolo na iyong inilagay. Makakaapekto ito sa mga rate ng palitan na nakita mo par asa network na ito"
  },
  "failureMessage": {
    "message": "Nagkaproblema, at hindi namin makumpleto ang aksyon"
  },
  "fast": {
    "message": "Mabilis"
  },
  "feeAssociatedRequest": {
    "message": "May nauugnay na bayarin para sa request na ito."
  },
  "fiat": {
    "message": "Fiat",
    "description": "Exchange type"
  },
  "fileImportFail": {
    "message": "Hindi gumagana ang pag-import ng file? Mag-click dito!",
    "description": "Helps user import their account from a JSON file"
  },
  "fileTooBig": {
    "message": "Napakalaki ng na-drop na file."
  },
  "flaskWelcomeUninstall": {
    "message": "dapat mong i-uninstall ang extension na ito",
    "description": "This request is shown on the Flask Welcome screen. It is intended for non-developers, and will be bolded."
  },
  "flaskWelcomeWarning1": {
    "message": "Ang Flask ay para sa mga developer upang makapag-eksperimento sa mga bagong hindi matatag na API. Maliban kung ikaw ay developer o beta tester, $1.",
    "description": "This is a warning shown on the Flask Welcome screen, intended to encourage non-developers not to proceed any further. $1 is the bolded message 'flaskWelcomeUninstall'"
  },
  "flaskWelcomeWarning2": {
    "message": "Hindi namin ginagarantiya ang kaligtasan o katatagan ng extension na ito. Ang mga bagong API na inaalok ng Flask ay hindi pinatigtibay laban sa mga pag-atake ng phishing, ibig sabihin, ang anumang site o snap na nangangailangan ng Flask ay maaaring isang masamang pagtatangka na nakawin ang iyong mga asset.",
    "description": "This explains the risks of using MetaMask Flask"
  },
  "flaskWelcomeWarning3": {
    "message": "Ang lahat ng API ng Flask ay eksperimental. Maaaring baguhin o alisin ang mga ito nang walang abiso, o maaari silang manatili sa Flask nang walang katapusan nang hindi nalilipat sa matatag na MetaMask. Gamitin ang mga ito sa iyong sariling pananagutan.",
    "description": "This message warns developers about unstable Flask APIs"
  },
  "flaskWelcomeWarning4": {
    "message": "Siguraduhing i-disable ang iyong regular na MetaMask extension kapag ginagamit ang Flask.",
    "description": "This message calls to pay attention about multiple versions of MetaMask running on the same site (Flask + Prod)"
  },
  "flaskWelcomeWarningAcceptButton": {
    "message": "Tinatanggap ko ang mga panganib",
    "description": "this text is shown on a button, which the user presses to confirm they understand the risks of using Flask"
  },
  "followUsOnTwitter": {
    "message": "I-follow kami sa Twitter"
  },
  "forbiddenIpfsGateway": {
    "message": "Forbidden IPFS Gateway: Tumukoy ng CID gateway"
  },
  "forgetDevice": {
    "message": "Kalimutan ang device na ito"
  },
  "forgotPassword": {
    "message": "Nakalimutan ang password?"
  },
  "from": {
    "message": "Mula kay/sa"
  },
  "fromAddress": {
    "message": "Mula kay/sa: $1",
    "description": "$1 is the address to include in the From label. It is typically shortened first using shortenAddress"
  },
  "fromTokenLists": {
    "message": "Mula sa mga listahan ng token: $1"
  },
  "functionApprove": {
    "message": "Function: Aprubahan"
  },
  "functionSetApprovalForAll": {
    "message": "Function: ItakdaAngPag-aprubaParaSaLahat"
  },
  "functionType": {
    "message": "Uri ng Function"
  },
  "gas": {
    "message": "Gas"
  },
  "gasDisplayAcknowledgeDappButtonText": {
    "message": "In-edit ang minungkahing gas fee"
  },
  "gasDisplayDappWarning": {
    "message": "Ang gas fee na ito ay iminungkahi ng $1. Ang pag-override dito ay maaaring magdulot ng problema sa iyong transaksyon. Mangyaring makipag-ugnayan sa $1 kung mayroon kang mga tanong.",
    "description": "$1 represents the Dapp's origin"
  },
  "gasLimit": {
    "message": "Limitasyon sa Gas"
  },
  "gasLimitInfoTooltipContent": {
    "message": "Ang limitasyon sa gas ay ang maximum na halaga ng mga unit ng gas na handa mong gastusin."
  },
  "gasLimitRecommended": {
    "message": "Ang inirerekomendang gas limit ay $1. Kung mas mababa dito ang gas limit, maaaring mabigo."
  },
  "gasLimitTooLow": {
    "message": "Ang limitasyon sa gas ay dapat na hindi bababa sa 21000"
  },
  "gasLimitTooLowWithDynamicFee": {
    "message": "Ang limitasyon sa gas ay dapat na hindi bababa sa $1",
    "description": "$1 is the custom gas limit, in decimal."
  },
  "gasLimitV2": {
    "message": "Limitasyon ng gas"
  },
  "gasOption": {
    "message": "Opsyon ng gas"
  },
  "gasPrice": {
    "message": "Presyo ng Gas (GWEI)"
  },
  "gasPriceExcessive": {
    "message": "Ang iyong gas fee ay hindi kinakailangang mataas. Pag-isipan ang mas mababang halaga."
  },
  "gasPriceExcessiveInput": {
    "message": "Labis ang Presyo ng Gas"
  },
  "gasPriceExtremelyLow": {
    "message": "Sobrang Baba ng Presyo ng Gas"
  },
  "gasPriceFetchFailed": {
    "message": "Ang pagtantiya ng presyo ng gas ay nabigo dahil sa network error."
  },
  "gasPriceInfoTooltipContent": {
    "message": "Tinutukoy ng presyo ng gas ang halaga ng Ether na handa mong bayaran para sa bawat unit ng gas."
  },
  "gasTimingHoursShort": {
    "message": "$1 oras",
    "description": "$1 represents a number of hours"
  },
  "gasTimingMinutes": {
    "message": "$1 minuto",
    "description": "$1 represents a number of minutes"
  },
  "gasTimingMinutesShort": {
    "message": "$1 min",
    "description": "$1 represents a number of minutes"
  },
  "gasTimingNegative": {
    "message": "Baka sa $1",
    "description": "$1 represents an amount of time"
  },
  "gasTimingPositive": {
    "message": "Posible sa < $1",
    "description": "$1 represents an amount of time"
  },
  "gasTimingSeconds": {
    "message": "$1 na segundo",
    "description": "$1 represents a number of seconds"
  },
  "gasTimingSecondsShort": {
    "message": "$1 seg",
    "description": "$1 represents a number of seconds"
  },
  "gasTimingVeryPositive": {
    "message": "Napakaposible sa < $1",
    "description": "$1 represents an amount of time"
  },
  "gasUsed": {
    "message": "Nagamit na Gas"
  },
  "general": {
    "message": "Pangkalahatan"
  },
  "getStarted": {
    "message": "Magsimula"
  },
  "globalTitle": {
    "message": "Global menu"
  },
  "globalTourDescription": {
    "message": "Tingnan ang iyong portfolio, mga nakakonektang site, setting at marami pang iba"
  },
  "goBack": {
    "message": "Bumalik"
  },
  "goerli": {
    "message": "Goerli Test Network"
  },
  "gotIt": {
    "message": "OK!"
  },
  "grantedToWithColon": {
    "message": "Ipinagkaloob kay:"
  },
  "gwei": {
    "message": "GWEI"
  },
  "hardware": {
    "message": "Hardware"
  },
  "hardwareWalletConnected": {
    "message": "Nakakonekta ang hardware wallet"
  },
  "hardwareWalletLegacyDescription": {
    "message": "(legacy)",
    "description": "Text representing the MEW path"
  },
  "hardwareWalletSupportLinkConversion": {
    "message": "mag-click dito"
  },
  "hardwareWallets": {
    "message": "Magkonekta ng hardware wallet"
  },
  "hardwareWalletsInfo": {
    "message": "Ang pagsasama ng hardware wallet ay gumagamit ng mga API call sa mga external server, na nakakakita sa IP address mo at sa mga smart contract address kung saan ka nakipag-ugnayan."
  },
  "hardwareWalletsMsg": {
    "message": "Pumili ng hardware wallet na gusto mong gamitin kasama ng MetaMask."
  },
  "here": {
    "message": "dito",
    "description": "as in -click here- for more information (goes with troubleTokenBalances)"
  },
  "hexData": {
    "message": "Datos ng Hex"
  },
  "hide": {
    "message": "Itago"
  },
  "hideFullTransactionDetails": {
    "message": "Itago ang buong detalye ng transaksyon"
  },
  "hideSeedPhrase": {
    "message": "Itago ang seed phrase"
  },
  "hideToken": {
    "message": "Itago ang token"
  },
  "hideTokenPrompt": {
    "message": "Itago ang Token?"
  },
  "hideTokenSymbol": {
    "message": "Itago $1",
    "description": "$1 is the symbol for a token (e.g. 'DAI')"
  },
  "hideZeroBalanceTokens": {
    "message": "Itago ang mga token na walang balanse"
  },
  "high": {
    "message": "Agresibo"
  },
  "highGasSettingToolTipMessage": {
    "message": "Gamitin ang $1 upang pagtakpan ang mga surge sa network traffic dahil sa mga bagay tulad ng popular na pagbagsak ng NFT.",
    "description": "$1 is key 'high' (text: 'Aggressive') separated here so that it can be passed in with bold font-weight"
  },
  "highLowercase": {
    "message": "mataas"
  },
  "history": {
    "message": "History"
  },
  "holdToRevealContent1": {
    "message": "Ang iyong Secret Recovery Phrase ay nagbibigay ng $1",
    "description": "$1 is a bolded text with the message from 'holdToRevealContent2'"
  },
  "holdToRevealContent2": {
    "message": "buong access sa iyong wallet at pondo.",
    "description": "Is the bolded text in 'holdToRevealContent1'"
  },
  "holdToRevealContent3": {
    "message": "Huwag ibahagi ito sa sinuman. $1 $2",
    "description": "$1 is a message from 'holdToRevealContent4' and $2 is a text link with the message from 'holdToRevealContent5'"
  },
  "holdToRevealContent4": {
    "message": "Hindi ito hihilingin ng MetaMask Support,",
    "description": "Part of 'holdToRevealContent3'"
  },
  "holdToRevealContent5": {
    "message": "ngunit maaring hingin ng mga phisher.",
    "description": "The text link in 'holdToRevealContent3'"
  },
  "holdToRevealContentPrivateKey1": {
    "message": "Nagbibigay ang iyong Pribadong Key ng $1",
    "description": "$1 is a bolded text with the message from 'holdToRevealContentPrivateKey2'"
  },
  "holdToRevealContentPrivateKey2": {
    "message": "ganap na access sa iyong wallet at mga pondo.",
    "description": "Is the bolded text in 'holdToRevealContentPrivateKey2'"
  },
  "holdToRevealLockedLabel": {
    "message": "i-hold para ipakita ang bilog na naka-lock"
  },
  "holdToRevealPrivateKey": {
    "message": "I-hold para ipakita ang Pribadong Key"
  },
  "holdToRevealPrivateKeyTitle": {
    "message": "Ingatan ang iyong pribadong key"
  },
  "holdToRevealSRP": {
    "message": "I-hold para ipakita ang SRP"
  },
  "holdToRevealSRPTitle": {
    "message": "Ingatan ang iyong SRP"
  },
  "holdToRevealUnlockedLabel": {
    "message": "i-hold para ipakita ang circle unlocked"
  },
  "id": {
    "message": "Id"
  },
  "ignoreAll": {
    "message": "Huwag pansinin ang lahat"
  },
  "ignoreTokenWarning": {
    "message": "Kung itatago mo ang mga token, hindi ipapakita ang mga ito sa iyong wallet. Gayunpaman, maaari mo pa ring idagdag ang mga ito sa pamamagitan ng paghahanap sa kanila."
  },
  "import": {
    "message": "Mag-import",
    "description": "Button to import an account from a selected file"
  },
  "importAccount": {
    "message": "Mag-import ng Account"
  },
  "importAccountError": {
    "message": "Error sa pag-import ng account."
  },
  "importAccountErrorIsSRP": {
    "message": "Naglagay ka ng Secret Recovery Phrase (o mnemonic). Para mag-import ng account dito, kailangan mong ilagay ang private key, na isang hexadecimal string na may habang 64."
  },
  "importAccountErrorNotAValidPrivateKey": {
    "message": "Ito ay hindi wastong private key. Naglagay ka ng hexadecimal string, ngunit dapat ito ay 64 na character ang haba."
  },
  "importAccountErrorNotHexadecimal": {
    "message": "Ito ay hindi wastong private key. Dapat kang maglagay ng hexadecimal string na 64 ang haba."
  },
  "importAccountJsonLoading1": {
    "message": "Asahan ang pag-import ng JSON na ito ay tatagal ng ilang minuto at i-freeze ang MetaMask."
  },
  "importAccountJsonLoading2": {
    "message": "Humihingi kami ng paumanhin, at gagawin namin itong mas mabilis sa hinaharap."
  },
  "importAccountMsg": {
    "message": "Ang mga na-import na account ay hindi mauugnay sa orihinal mong nagawang Secret Recovery Phrase ng MetaMask account. Matuto pa tungkol sa mga na-import account"
  },
  "importMyWallet": {
    "message": "I-import ang Wallet Ko"
  },
  "importNFT": {
    "message": "Magdagdag ng NFT"
  },
  "importNFTAddressToolTip": {
    "message": "Sa OpenSea, halimbawa, sa pahina ng NFT sa ilalim ng Mga Detalye, mayroong asul na hyperlink na halaga na may label na 'Contract Address'. Kapag nag-click ka dito, dadalhin ka nito sa address ng contract sa Etherscan; sa kaliwang tuktok ng page na iyon, dapat ay mayroong icon na may label na 'Contract', at sa kanan, may mahabang sunod-sunod na letra at mga numero. Ito ang address ng contract na lumikha ng iyong NFT. Mag-click sa icon na 'copy' sa kanan ng address, at makikita mo ito sa iyong clipboard."
  },
  "importNFTPage": {
    "message": "I-import ang pahina ng NFT"
  },
  "importNFTTokenIdToolTip": {
    "message": "Ang ID ng NFT ay isang natatanging pagkakakilanlan dahil walang dalawang NFT ang magkatulad. Muli, sa OpenSea ang numerong ito ay nasa ilalim ng 'Mga Detalye'. Itala ito, o kopyahin ito sa iyong clipboard."
  },
  "importSelectedTokens": {
    "message": "I-import ang mga napiling token?"
  },
  "importSelectedTokensDescription": {
    "message": "Tanging ang mga token na iyong pinili ang lalabas sa iyong wallet. Maaari kang palaging mag-import ng mga nakatagong token sa ibang pagkakataon sa pamamagitan ng paghahanap sa mga ito."
  },
  "importTokenQuestion": {
    "message": "I-import ang token?"
  },
  "importTokenWarning": {
    "message": "Sinumang ay maaaring lumikha ng token gamit ang alinmang pangalan, kabilang ang mga pekeng bersyon ng umiiral na mga token. Magdagdag at mag-trade sa sarili mong panganib!"
  },
  "importTokensCamelCase": {
    "message": "Mag-import ng mga Token"
  },
  "importWithCount": {
    "message": "Mag-isport ng $1",
    "description": "$1 will the number of detected tokens that are selected for importing, if all of them are selected then $1 will be all"
  },
  "imported": {
    "message": "Na-import",
    "description": "status showing that an account has been fully loaded into the keyring"
  },
  "inYourSettings": {
    "message": "sa iyong Mga Setting"
  },
  "infuraBlockedNotification": {
    "message": "Hindi makakonekta ang MetaMask sa blockchain host. I-review ang posibleng mga dahilan $1.",
    "description": "$1 is a clickable link with with text defined by the 'here' key"
  },
  "initialTransactionConfirmed": {
    "message": "Nakumpirma na ng network ang iyong inisyal na transaksyon. I-click ang OK para bumalik."
  },
  "inputLogicEmptyState": {
    "message": "Maglagay lamang ng numero na komportable ka sa paggastos ng third party ngayon o sa hinaharap. Maaari mong palaging taasan ang limitasyon sa paggastos sa ibang pagkakataon."
  },
  "inputLogicEqualOrSmallerNumber": {
    "message": "Nagbibigay-daan ito sa third party na gumastos ng $1 mula sa iyong kasalukuyang balanse.",
    "description": "$1 is the current token balance in the account and the name of the current token"
  },
  "inputLogicHigherNumber": {
    "message": "Pinapayagan nito ang third party na gastusin ang lahat ng balanse ng iyong token hanggang sa maabot nito ang limitasyon o bawiin mo ang limitasyon sa paggastos. Kung hindi ito nilayon, isaalang-alang ang pagtatakda ng mas mababang limitasyon sa paggastos."
  },
  "insightsFromSnap": {
    "message": "Mga kaalaman mula sa $1",
    "description": "$1 represents the name of the snap"
  },
  "install": {
    "message": "I-install"
  },
  "installOrigin": {
    "message": "I-install ang pinagmulan"
  },
  "installedOn": {
    "message": "In-install sa $1",
    "description": "$1 is the date when the snap has been installed"
  },
  "insufficientBalance": {
    "message": "Hindi sapat ang balanse."
  },
  "insufficientCurrencyBuyOrDeposit": {
    "message": "Wala kang sapat na $1 sa iyong account para bayaran ang mga transaksyon sa $2 network. $3 o magdeposito mula sa ibang account.",
    "description": "$1 is the native currency of the network, $2 is the name of the current network, $3 is the key 'buy' + the ticker symbol of the native currency of the chain wrapped in a button"
  },
  "insufficientCurrencyBuyOrReceive": {
    "message": "Wala kang sapat na $1 sa iyong account para mabayaran ang mga bayarin sa transaksyon sa $2 network. $3 o $4 mula sa ibang account.",
    "description": "$1 is the native currency of the network, $2 is the name of the current network, $3 is the key 'buy' + the ticker symbol of the native currency of the chain wrapped in a button, $4 is the key 'deposit' button"
  },
  "insufficientCurrencyDeposit": {
    "message": "Wala kang sapat na $1 sa iyong account para bayaran ang mga transaksyon sa $2 network. Magdeposito ng $1 mula sa ibang account.",
    "description": "$1 is the native currency of the network, $2 is the name of the current network"
  },
  "insufficientFunds": {
    "message": "Hindi sapat ang pondo."
  },
  "insufficientFundsForGas": {
    "message": "Di sapat na pondo para sa gas"
  },
  "insufficientTokens": {
    "message": "Hindi sapat ang token."
  },
  "invalidAddress": {
    "message": "Hindi valid ang address"
  },
  "invalidAddressRecipient": {
    "message": "Hindi valid ang address ng tatanggap"
  },
  "invalidAddressRecipientNotEthNetwork": {
    "message": "Hindi ETH network, itakda sa maliliit na letra"
  },
  "invalidAssetType": {
    "message": "Ang asset na ito ay isang NFT at kailangang idagdag muli sa pahina ng Mag-import ng NFT na matatagpuan sa ilalim ng mga tab ng NFT"
  },
  "invalidBlockExplorerURL": {
    "message": "Hindi Valid ang URL ng Block Explorer"
  },
  "invalidChainIdTooBig": {
    "message": "Maling chain ID. Napakalaki ng chain ID."
  },
  "invalidCustomNetworkAlertContent1": {
    "message": "Kailangang ilagay ulit ang chain ID para sa custom na network na '$1'.",
    "description": "$1 is the name/identifier of the network."
  },
  "invalidCustomNetworkAlertContent2": {
    "message": "Para maprotektahan ka sa mga nakakahamak o palyadong network provider, kinakailangan na ngayon ang mga chain ID para sa lahat ng custom na network."
  },
  "invalidCustomNetworkAlertContent3": {
    "message": "Pumunta sa Mga Setting > Network at ilagay ang chain ID. Makikita mo ang mga chain ID ng mga pinakasikat na network sa $1.",
    "description": "$1 is a link to https://chainid.network"
  },
  "invalidCustomNetworkAlertTitle": {
    "message": "Hindi Valid ang Custom na Network"
  },
  "invalidHexNumber": {
    "message": "Hindi valid ang hexadecimal number."
  },
  "invalidHexNumberLeadingZeros": {
    "message": "Hindi valid ang hexadecimal number. Tanggalin ang anumang zero sa unahan."
  },
  "invalidIpfsGateway": {
    "message": "Hindi Valid ang IPFS Gateway: Dapat ay valid na URL ang value"
  },
  "invalidNumber": {
    "message": "Hindi valid ang numero. Maglagay ng decimal o '0x'-prefixed hexadecimal number."
  },
  "invalidNumberLeadingZeros": {
    "message": "Hindi valid ang numero. Tanggalin ang anumang zero sa unahan."
  },
  "invalidRPC": {
    "message": "Hindi valid ang RPC URL"
  },
  "invalidSeedPhrase": {
    "message": "Hindi valid ang Secret Recovery Phrase"
  },
  "invalidSeedPhraseCaseSensitive": {
    "message": "Di-wastong input! Ang Secret Recovery Phrase ay case sensitive."
  },
  "ipfsGateway": {
    "message": "IPFS gateway"
  },
  "ipfsGatewayDescription": {
    "message": "Ang MetaMask ay gumagamit ng mga serbisyo ng third-party para ipakita ang mga imahe ng iyong mga NFT na nakaimbak sa IPFS, nagpapakita ng impormasyong nauugnay sa mga ENS address na ipinakita sa address bar ng iyong browser, at kinukuha ang mga icon para sa iba't ibang token. Ang iyong IP address ay maaaring ipakita sa mga serbisyong ito kapag ginagamit mo ang mga iyon."
  },
  "ipfsToggleModalDescriptionOne": {
    "message": "Gumagamit kami ng mga serbisyo ng third-party para ipakita ang imahe ng mga NFT na inimbak mo sa IPFS, nagpapakita ng impormasyong nauugnay sa mga ENS address na inilagay sa address bar ng browser mo, at kinukuha ang mga icon para sa iba't ibang token. Ang Iyong IP address ay maaaring makita ng iba sa mga serbisyong ito kapag ginagamit mo ang mga ito."
  },
  "ipfsToggleModalDescriptionTwo": {
    "message": "Ang pagpili sa Kumpirmahin ay nagbubukas sa IPFS resolution. Maaari mo itong isara sa loob ng $1 kahit anong oras.",
    "description": "$1 is the method to turn off ipfs"
  },
  "ipfsToggleModalSettings": {
    "message": "Settings > Seguridad at privacy"
  },
  "jazzAndBlockies": {
    "message": "Ang mga Jazzicon at Blockies ay dalawang magkaibang istilo ng mga natatanging icon na makakatulong sa iyong makilala ang isang account sa isang sulyap."
  },
  "jazzicons": {
    "message": "Mga Jazzicon"
  },
  "jsDeliver": {
    "message": "jsDeliver"
  },
  "jsonFile": {
    "message": "JSON File",
    "description": "format for importing an account"
  },
  "keystone": {
    "message": "Keystone"
  },
  "knownAddressRecipient": {
    "message": "Kilalang address ng kontrata."
  },
  "knownTokenWarning": {
    "message": "Mae-edit ng aksyong ito ang mga token na nakalista na sa iyong wallet, na puwedeng gamitin para i-phish ka. Aprubahan lang kung sigurado kang gusto mong baguhin kung ano ang kinakatawan ng mga token na ito. Alamin pa ang tungkol sa $1"
  },
  "lastConnected": {
    "message": "Huling Kumonekta"
  },
  "lastPriceSold": {
    "message": "Huling presyong naibenta"
  },
  "lastSold": {
    "message": "Huling naibenta"
  },
  "layer1Fees": {
    "message": "Layer 1 na bayad"
  },
  "learnCancelSpeeedup": {
    "message": "Alamin kung paano sa $1",
    "description": "$1 is link to cancel or speed up transactions"
  },
  "learnMore": {
    "message": "matuto pa"
  },
  "learnMoreAboutGas": {
    "message": "Gusto mo bang $1 tungkol sa gas?",
    "description": "$1 will be replaced by the learnMore translation key"
  },
  "learnMoreKeystone": {
    "message": "Matuto Pa"
  },
  "learnMoreUpperCase": {
    "message": "Matuto pa"
  },
  "learnScamRisk": {
    "message": "mga scam at panganib sa seguridad."
  },
  "ledgerAccountRestriction": {
    "message": "Kailangan mong gamitin ang huli mong account bago ka magdagdag ng panibago."
  },
  "ledgerConnectionInstructionCloseOtherApps": {
    "message": "Isara ang alinman sa iba pang software na konektado sa iyong device at pagkatapos ay mag-click dito para mag-refresh."
  },
  "ledgerConnectionInstructionHeader": {
    "message": "Bago ang pag-click ang kumpirmahin ang:"
  },
  "ledgerConnectionInstructionStepFour": {
    "message": "Paganahin ang \"smart contract data\" o \"blind signing\" sa iyong Ledger device."
  },
  "ledgerConnectionInstructionStepOne": {
    "message": "Paganahin ang Gamitin ang Ledger Live sa ilalim ng Mga Setting > Advanced."
  },
  "ledgerConnectionInstructionStepThree": {
    "message": "Tiyaking naka-plug in ang iyong Ledger at piliin ang Ethereum app."
  },
  "ledgerConnectionInstructionStepTwo": {
    "message": "Buksan at i-unlock ang Ledger Live App."
  },
  "ledgerConnectionPreferenceDescription": {
    "message": "I-customize kung paano ka kokonekta sa iyong Ledger sa MetaMask. Ang $1 ay nirerekomenda, pero ang ibang mga opsyon ay available. Magbasa pa dito: $2",
    "description": "A description that appears above a dropdown where users can select between up to three options - Ledger Live, U2F or WebHID - depending on what is supported in their browser. $1 is the recommended browser option, it will be either WebHID or U2f. $2 is a link to an article where users can learn more, but will be the translation of the learnMore message."
  },
  "ledgerDeviceOpenFailureMessage": {
    "message": "Bigong mabuksan ang Ledger device. Ang iyong Ledger ay maaaring konektado sa ibang software. Pakisara ang Ledger Live o iba pang mga application na konektado sa iyong Ledger device, at subukan muling ikonekta."
  },
  "ledgerLive": {
    "message": "Ledger Live",
    "description": "The name of a desktop app that can be used with your ledger device. We can also use it to connect a users Ledger device to MetaMask."
  },
  "ledgerLiveApp": {
    "message": "Ledger Live App"
  },
  "ledgerLocked": {
    "message": "Hindi makakonekta sa Ledger device. Siguruhin na ang device mo ay naka-unlock at bukas ang Ethereum."
  },
  "ledgerTimeout": {
    "message": "Masyadong natatagalan ang Ledger Live upang tumugon o mag-timeout ng koneksyon. Tiyaking nakabukas ang Ledger Live app at naka-unlock ang iyong device."
  },
  "ledgerTransportChangeWarning": {
    "message": "Kung bukas ang iyong Ledger Live app, mangyaring idiskonekta ang anumang bukas na koneksyon sa Ledger Live at isara ang Ledger Live app."
  },
  "ledgerWebHIDNotConnectedErrorMessage": {
    "message": "Hindi nakakonekta ang ledger device. Kung nais mong ikonekta ang iyong Ledger, mangyaring i-click muli ang 'Magpatuloy' at aprubahan ang HID na koneksyon",
    "description": "An error message shown to the user during the hardware connect flow."
  },
  "levelArrow": {
    "message": "arrow ng level"
  },
  "lightTheme": {
    "message": "Maliwanag"
  },
  "likeToImportTokens": {
    "message": "Gusto mo bang idagdag ang mga token na ito?"
  },
  "lineaGoerli": {
    "message": "Linea Goerli test network"
  },
  "lineaMainnet": {
    "message": "Linea Mainnet"
  },
  "link": {
    "message": "Link"
  },
  "links": {
    "message": "Mga Link"
  },
  "loadMore": {
    "message": "Matuto Pa"
  },
  "loading": {
    "message": "Nilo-load..."
  },
  "loadingNFTs": {
    "message": "Nilo-load ang mga NFT..."
  },
  "loadingTokens": {
    "message": "Nilo-load ang Mga Token..."
  },
  "localhost": {
    "message": "Localhost 8545"
  },
  "lock": {
    "message": "I-lock"
  },
  "lockMetaMask": {
    "message": "I-lock ang MetaMask"
  },
  "lockTimeInvalid": {
    "message": "Ang lock time ay dapat na isang numero sa pagitan ng 0 at 10080"
  },
  "logo": {
    "message": "$1 logo",
    "description": "$1 is the name of the ticker"
  },
  "low": {
    "message": "Mababa"
  },
  "lowGasSettingToolTipMessage": {
    "message": "Gamitin ang $1 para maghintay ng mas murang presyo. Ang mga pagtatantya sa oras ay hindi gaanong tumpak dahil ang mga presyo ay medyo hindi mahuhulaan.",
    "description": "$1 is key 'low' separated here so that it can be passed in with bold font-weight"
  },
  "lowLowercase": {
    "message": "mababa"
  },
  "lowPriorityMessage": {
    "message": "Ang mga transaksyon sa hinaharap ay pipila pagkatapos nito. Ang presyong ito ay huling nakita noong nakaraan."
  },
  "mainnet": {
    "message": "Ethereum Mainnet"
  },
  "mainnetToken": {
    "message": "Ang address na ito ay tumutugma sa isang kilalang address ng token na Ethereum Mainnet. Suriin muli ang address ng contract at network para sa token na sinusubukan mong idagdag."
  },
  "makeAnotherSwap": {
    "message": "Gumawa ng bagong pag-swap"
  },
  "makeSureNoOneWatching": {
    "message": "Siguraduhing walang tumitingin",
    "description": "Warning to users to be care while creating and saving their new Secret Recovery Phrase"
  },
  "malformedData": {
    "message": "Pangit na datos"
  },
  "max": {
    "message": "Max"
  },
  "maxBaseFee": {
    "message": "Max base fee"
  },
  "maxFee": {
    "message": "Pinakamataas na bayad"
  },
  "maxPriorityFee": {
    "message": "Pinakamataas na priority fee"
  },
  "medium": {
    "message": "Market"
  },
  "mediumGasSettingToolTipMessage": {
    "message": "Gamitin ang $1 para sa pagproseso sa kasalukuyang market price.",
    "description": "$1 is key 'medium' (text: 'Market') separated here so that it can be passed in with bold font-weight"
  },
  "memo": {
    "message": "memo"
  },
  "message": {
    "message": "Mensahe"
  },
  "metaMaskConnectStatusParagraphOne": {
    "message": "Mas may kontrol ka na ngayon sa mga koneksyon ng iyong account sa MetaMask."
  },
  "metaMaskConnectStatusParagraphThree": {
    "message": "I-click ito para pamahalaan ang mga nakakonekta mong account."
  },
  "metaMaskConnectStatusParagraphTwo": {
    "message": "Makikita sa button ng status ng koneksyon kung nakakonekta ang website na binibisita mo sa kasalukuyan mong napiling account."
  },
  "metamaskInstitutionalVersion": {
    "message": "Bersyon ng MetaMask Institutional"
  },
  "metamaskSwapsOfflineDescription": {
    "message": "Kasalukuyang minementina ang MetaMask Swaps. Bumalik sa ibang pagkakataon."
  },
  "metamaskVersion": {
    "message": "Bersyon ng MetaMask"
  },
  "metrics": {
    "message": "Metrics"
  },
  "mismatchAccount": {
    "message": "Ang pinili mong account na ($1) ay kakaiba sa account na sinusubukan mong mag-sign in ($2)"
  },
  "mismatchedChainLinkText": {
    "message": "i-verify ang mga detalye ng network",
    "description": "Serves as link text for the 'mismatchedChain' key. This text will be embedded inside the translation for that key."
  },
  "mismatchedChainRecommendation": {
    "message": "Inirerekomenda namin na $1 ka bago magpatuloy.",
    "description": "$1 is a clickable link with text defined by the 'mismatchedChainLinkText' key. The link will open to instructions for users to validate custom network details."
  },
  "mismatchedNetworkName": {
    "message": "Ayon sa aming talaan, ang pangalan ng network ay maaaring hindi tumugma nang tama sa chain ID na ito."
  },
  "mismatchedNetworkSymbol": {
    "message": "Ang isinumiteng simbolo ng currency ay hindi tumutugma sa inaasahan namin para sa chain ID na ito."
  },
  "mismatchedRpcChainId": {
    "message": "Ang Chain ID na ibinalik ng custom na network ay hindi tumutugma sa isinumiteng chain ID."
  },
  "mismatchedRpcUrl": {
    "message": "Ayon sa aming mga talaan, ang isinumiteng RPC URL value ay hindi tumutugma sa isang kilalang provider para sa chain ID na ito."
  },
  "missingSetting": {
    "message": "Hindi makahanap ng setting?"
  },
  "missingSettingRequest": {
    "message": "Hilingin dito"
  },
  "mmiAddToken": {
    "message": "Ang pahina sa $1 ay nais pahintulutan ang sumusunod na tagapangalaga na token sa MetaMask Institutional"
  },
  "mmiBuiltAroundTheWorld": {
    "message": "Ang MetaMask Institutional ay dinisenyo at binuo sa buong mundo."
  },
  "more": {
    "message": "higit pa"
  },
  "moreComingSoon": {
    "message": "Parating na ang mas maraming provider"
  },
  "multipleSnapConnectionWarning": {
    "message": "Gustong kumonekta ng $1 sa $2 (na) snap. Magpatuloy lang kung pinagkakatiwalaan mo ang website na ito.",
    "description": "$1 is the dapp and $2 is the number of snaps it wants to connect to."
  },
  "mustSelectOne": {
    "message": "Dapat pumili ng kahit 1 token lang."
  },
  "name": {
    "message": "Pangalan"
  },
  "nativeToken": {
    "message": "Ang native token sa network na ito ay $1. Ito ang token na ginagamit para sa mga gas fee.",
    "description": "$1 represents the name of the native token on the current network"
  },
  "needHelp": {
    "message": "Kailangan ng tulong? Makipag-ugnayan sa $1",
    "description": "$1 represents `needHelpLinkText`, the text which goes in the help link"
  },
  "needHelpFeedback": {
    "message": "Ibahagi ang iyong Feedback"
  },
  "needHelpLinkText": {
    "message": "Suporta sa MetaMask"
  },
  "needHelpSubmitTicket": {
    "message": "Magsumite ng Tiket"
  },
  "needImportFile": {
    "message": "Dapat kang pumili ng file na ii-import.",
    "description": "User is important an account and needs to add a file to continue"
  },
  "negativeETH": {
    "message": "Hindi makakapagpadala ng mga negatibong halaga ng ETH."
  },
  "network": {
    "message": "Network:"
  },
  "networkAddedSuccessfully": {
    "message": "Matagumpay na naidagdag ang network!"
  },
  "networkDetails": {
    "message": "Mga Detalye ng Network"
  },
  "networkIsBusy": {
    "message": "Busy ang network. Ang presyo ng gas ay mataas at ang pagtantiya ay hindi gaanong tumpak."
  },
  "networkMenu": {
    "message": "Network Menu"
  },
  "networkMenuHeading": {
    "message": "Pumili ng network"
  },
  "networkName": {
    "message": "Pangalan ng Network"
  },
  "networkNameArbitrum": {
    "message": "Arbitrum"
  },
  "networkNameAvalanche": {
    "message": "Avalanche"
  },
  "networkNameBSC": {
    "message": "BSC"
  },
  "networkNameDefinition": {
    "message": "Ang pangalan ay nauugnay sa network na ito."
  },
  "networkNameEthereum": {
    "message": "Ethereum"
  },
  "networkNameGoerli": {
    "message": "Goerli"
  },
  "networkNameOptimism": {
    "message": "Optimism"
  },
  "networkNamePolygon": {
    "message": "Polygon"
  },
  "networkNameTestnet": {
    "message": "Testnet"
  },
  "networkProvider": {
    "message": "Network provider"
  },
  "networkSettingsChainIdDescription": {
    "message": "Ginagaamit ang chain ID sa paglagda ng mga transaksyon. Dapat itong tumugma sa chain ID na ibinalik ng network. Puwede kang maglagay ng decimal o '0x'-prefixed hexadecimal number, pero ipapakita namin ang numero sa decimal."
  },
  "networkStatus": {
    "message": "Network status"
  },
  "networkStatusBaseFeeTooltip": {
    "message": "Ang base fee ay itinakda ng network at nagbabago kada 12-14 na segundo. Ang aming $1 at $2 na options account para sa biglaang pagtaas.",
    "description": "$1 and $2 are bold text for Medium and Aggressive respectively."
  },
  "networkStatusPriorityFeeTooltip": {
    "message": "Range ng priority fee (kilala rin bilang “miner tip”). Ito ay direktang napupunta sa mga miner at ginagawang insentibo ang mga ito upang unahin ang iyong transaksyon."
  },
  "networkStatusStabilityFeeTooltip": {
    "message": "Ang mga gas fee na $1 ay nauugnay sa huling 72 oras.",
    "description": "$1 is networks stability value - stable, low, high"
  },
  "networkSwitchConnectionError": {
    "message": "Hindi kami makakonekta sa $1",
    "description": "$1 represents the network name"
  },
  "networkURL": {
    "message": "URL Network"
  },
  "networkURLDefinition": {
    "message": "Ang URL ay ginamit upang ma-access ang network na ito."
  },
  "networks": {
    "message": "Mga Network"
  },
  "nevermind": {
    "message": "Huwag na"
  },
  "new": {
    "message": "Bago!"
  },
  "newAccount": {
    "message": "Bagong Account"
  },
  "newAccountNumberName": {
    "message": "Account $1",
    "description": "Default name of next account to be created on create account screen"
  },
  "newContact": {
    "message": "Bagong Contact"
  },
  "newContract": {
    "message": "Bagong Kontrata"
  },
  "newNFTDetectedMessage": {
    "message": "Payagan ang MetaMask na awtomatikong makita ang mga NFT mula sa Opensea at ipakita sa iyong wallet."
  },
  "newNFTsDetected": {
    "message": "Bago! Pag-detect ng NFT"
  },
  "newNetworkAdded": {
    "message": "Ang “$1” matagumpay na naidagdag!"
  },
  "newNftAddedMessage": {
    "message": "Matagumpay na naidagdag ang NFT!"
  },
  "newPassword": {
    "message": "Bagong password (min na 8 char)"
  },
  "newTokensImportedMessage": {
    "message": "Matagumpay mong na-import ang $1.",
    "description": "$1 is the string of symbols of all the tokens imported"
  },
  "newTokensImportedTitle": {
    "message": "Na-import ang token"
  },
  "next": {
    "message": "Susunod"
  },
  "nextNonceWarning": {
    "message": "Mas mataas ang noncesa iminumungkahing nonce na $1",
    "description": "The next nonce according to MetaMask's internal logic"
  },
  "nftAddFailedMessage": {
    "message": "Hindi maidaragdag ang NFT dahil hindi tumutugma ang mga detalye ng pagmamay-ari. Siguraduhing tamang impormasyon ang iyong nailagay."
  },
  "nftAddressError": {
    "message": "Ang token na ito ay isang NFT. Idagdag sa $1",
    "description": "$1 is a clickable link with text defined by the 'importNFTPage' key"
  },
  "nftDisclaimer": {
    "message": "Disclaimer: Kinukuha ng MetaMask ang media file mula sa source url. Ang url na ito kung minsan ay pinapalitan ng marketplace kung saan naka-mint ang NFT."
  },
  "nftOptions": {
    "message": "Mga Pagpipilian sa NFT"
  },
  "nftTokenIdPlaceholder": {
    "message": "Ilagay ang token id"
  },
  "nftWarningContent": {
    "message": "Nagbibigay ka ng access sa $1, kabilang ang anumang maaaring maging pag-aari mo sa hinaharap. Ang partido sa kabilang panig ay maaaring maglipat ng mga NFT mula sa iyong wallet sa anumang oras nang hindi ka tinatanong hanggang sa bawiin mo ang pag-aprubang ito. $2",
    "description": "$1 is nftWarningContentBold bold part, $2 is Learn more link"
  },
  "nftWarningContentBold": {
    "message": "ang lahat ng iyong $1 NFT",
    "description": "$1 is name of the collection"
  },
  "nftWarningContentGrey": {
    "message": "Magpatuloy nang may pag-iingat."
  },
  "nfts": {
    "message": "Mga NFT"
  },
  "nftsPreviouslyOwned": {
    "message": "Dating Pagmamay-ari"
  },
  "nickname": {
    "message": "Palayaw"
  },
  "noAccountsFound": {
    "message": "Walang nakitang account para sa ibinigay na query sa paghahanap"
  },
  "noAddressForName": {
    "message": "Walang naitakdang address para sa pangalang ito."
  },
  "noConversionDateAvailable": {
    "message": "Walang available na petsa sa pag-convert ng currency"
  },
  "noConversionRateAvailable": {
    "message": "Hindi available ang rate ng conversion"
  },
  "noNFTs": {
    "message": "Wala pang mga NFT"
  },
  "noNetworksFound": {
    "message": "Walang nakitang mga network para sa ibinigay na tanong ng paghahanap"
  },
  "noSnaps": {
    "message": "Wala kang naka-install na snaps."
  },
  "noThanksVariant2": {
    "message": "Huwag na lang."
  },
  "noTransactions": {
    "message": "Wala kang transaksyon"
  },
  "noWebcamFound": {
    "message": "Hindi nakita ang webcam ng iyong computer. Pakisubukan ulit."
  },
  "noWebcamFoundTitle": {
    "message": "Hindi nakita ang webcam"
  },
  "nonce": {
    "message": "Nonce"
  },
  "nonceField": {
    "message": "I-customize ang transaksyon nonce"
  },
  "nonceFieldDescription": {
    "message": "I-on ito para baguhin ang nonce (numero ng transaksyon) sa mga screen ng kumpirmasyon. Ito ay isang advanced na tampok, gamitin nang maingat."
  },
  "nonceFieldHeading": {
    "message": "Custom na nonce"
  },
  "notBusy": {
    "message": "Hindi busy"
  },
  "notCurrentAccount": {
    "message": "Ito ba ang tamang account? Iba ito sa kasalukuyang napiling account sa iyong wallet"
  },
  "notEnoughBalance": {
    "message": "Hindi sapat ang balanse"
  },
  "notEnoughGas": {
    "message": "Hindi Sapat ang Gas"
  },
  "note": {
    "message": "Tala"
  },
  "notePlaceholder": {
    "message": "Makikita ng nag-apruba ang tala na ito kapag inaprubahan ang transaksyon sa custodian."
  },
  "notificationTransactionFailedMessage": {
    "message": "Nabigo ang transaksyon $1! $2",
    "description": "Content of the browser notification that appears when a transaction fails"
  },
  "notificationTransactionFailedMessageMMI": {
    "message": "Nabigo ang transaksyon! $1",
    "description": "Content of the browser notification that appears when a transaction fails in MMI"
  },
  "notificationTransactionFailedTitle": {
    "message": "Nabigong transaksyon",
    "description": "Title of the browser notification that appears when a transaction fails"
  },
  "notificationTransactionSuccessMessage": {
    "message": "Nakumpirma ang transaksyon $1!",
    "description": "Content of the browser notification that appears when a transaction is confirmed"
  },
  "notificationTransactionSuccessTitle": {
    "message": "Nakumpirmang transaksyon",
    "description": "Title of the browser notification that appears when a transaction is confirmed"
  },
  "notificationTransactionSuccessView": {
    "message": "Tingnan sa $1",
    "description": "Additional content in browser notification that appears when a transaction is confirmed and has a block explorer URL"
  },
  "notifications": {
    "message": "Mga Abiso"
  },
  "notifications10ActionText": {
    "message": "Bisitahin sa mga setting",
    "description": "The 'call to action' on the button, or link, of the 'Visit in Settings' notification. Upon clicking, users will be taken to Settings page."
  },
  "notifications10DescriptionOne": {
    "message": "Ang pinahusay na pagtukoy ng token ay kasalukuyang magagamit sa Ethereum Mainnet, Polygon, BSC, at mga Avalanche network. Marami pang darating!"
  },
  "notifications10DescriptionThree": {
    "message": "NAKA-OFF bilang default ang tampok na pagtukoy ng token. Maaari mo itong paganahin mula sa Mga Setting."
  },
  "notifications10DescriptionTwo": {
    "message": "Kinuha namin ang mga token mula sa mga listahan ng mga token ng third party. Ang mga token na nakalista sa higit sa dalawang listahan ay awtomatikong matutukoy."
  },
  "notifications10Title": {
    "message": "Narito ang pinahusay na pagtukoy ng token"
  },
  "notifications11Description": {
    "message": "Ang mga token ay maaaring likhain ng sinuman at maaaring magkaroon ng mga kaparehong pangalan. Kung makakita ka ng token na lumalabas na hindi mo pinagkakatiwalaan o hindi ka nakikipag-ugnayan - mas ligtas na huwag magtiwala dito."
  },
  "notifications11Title": {
    "message": "Mga panganib sa scam at seguridad"
  },
  "notifications12ActionText": {
    "message": "Paganahin ang dark mode"
  },
  "notifications12Description": {
    "message": "Nandito na sa wakas ang dark mode sa Extension! Upang i-on ito, pumunta sa Mga Setting -> Eksperimental at pumili ng isa sa mga opsyon sa pagpapakita: Light, Dark, System."
  },
  "notifications12Title": {
    "message": "Wen dark mode? Ngayon dark mode! 🕶️🦊"
  },
  "notifications13ActionText": {
    "message": "Ipakita ang listahan ng custom na network"
  },
  "notifications13Description": {
    "message": "Madali mo na ngayong maidagdag ang mga sumusunod na sikat na custom na network: Arbitrum, Avalanche, Binance Smart Chain, Fantom, Harmony, Optimism, Palm at Polygon! Para i-enable ang feature na ito, pumunta sa Mga Setting -> Experimental at i-on ang \"Ipakita ang listahan ng custom na network\"!",
    "description": "Description of a notification in the 'See What's New' popup. Describes popular network feature."
  },
  "notifications13Title": {
    "message": "Magdagdag ng mga Sikat na Network"
  },
  "notifications14ActionText": {
    "message": "Ipakita ang mga backup na setting"
  },
  "notifications14Description": {
    "message": "Inaalis na namin ang aming tampok na 3Box data sa unang bahagi ng Oktubre. Upang i-backup at i-restore nang manu-mano ang iyong wallet, gamitin ang button na \"I-backup ngayon\" sa Mga Advanced na Setting.",
    "description": "Description of a notification in the 'See What's New' popup. Describes 3box deprecation."
  },
  "notifications14Title": {
    "message": "Pagtutol sa 3Box"
  },
  "notifications15Description": {
    "message": "Walang kinakailangang aksyon mula sa iyo, kaya patuloy na gamitin ang iyong wallet gaya ng dati. Magkaroon ng kamalayan sa mga potensyal na scam sa paligid ng Merge.",
    "description": "Description of a notification in the 'See What's New' popup. Advises users about the ethereum merge (https://ethereum.org/en/upgrades/merge/#main-content) and potential scams."
  },
  "notifications15Title": {
    "message": "Narito na ang Ethereum Merge!"
  },
  "notifications18ActionText": {
    "message": "Paganahin ang mga alerto sa seguridad"
  },
  "notifications18DescriptionOne": {
    "message": "Makakuha ng mga alerto mula sa mga third party kapag maaaring nakatanggap ka ng kahina-hinalang kahilingan.",
    "description": "Description of a notification in the 'See What's New' popup. Describes Opensea Security Provider feature."
  },
  "notifications18DescriptionThree": {
    "message": "Laging siguraduhin na gawin ang iyong sariling makatwirang pagsusuri bago aprubahan ang anumang mga kahilingan.",
    "description": "Description of a notification in the 'See What's New' popup. Describes Opensea Security Provider feature."
  },
  "notifications18DescriptionTwo": {
    "message": "Ang OpenSea ay ang unang provider para sa tampok na ito. Marami pang mga provider ang paparating!",
    "description": "Description of a notification in the 'See What's New' popup. Describes Opensea Security Provider feature."
  },
  "notifications18Title": {
    "message": "Manatiling ligtas sa mga alerto sa seguridad"
  },
  "notifications19ActionText": {
    "message": "Paganahin ang NFT autodetection"
  },
  "notifications19DescriptionOne": {
    "message": "Dalawang paraan upang makapagsimula:",
    "description": "Description of a notification in the 'See What's New' popup. Describes NFT autodetection feature."
  },
  "notifications19DescriptionThree": {
    "message": "Sinusuportahan lang namin ang ERC-721 sa ngayon.",
    "description": "Description of a notification in the 'See What's New' popup. Describes NFT autodetection feature."
  },
  "notifications19DescriptionTwo": {
    "message": "Manu-manong idagdag ang iyong mga NFT, o i-on ang autodetection ng NFT sa Mga Setting > Eksperimento.",
    "description": "Description of a notification in the 'See What's New' popup. Describes NFT autodetection feature."
  },
  "notifications19Title": {
    "message": "Tingnan ang iyong mga NFT nang hindi tulad ng dati"
  },
  "notifications1Description": {
    "message": "Ang mga user ng MetaMask Mobile ay maaari na ngayong mag-swap ng mga token sa loob ng kanilang mobile wallet. I-scan ang QR code para makuha ang mobile app at magsimulang mag-swap.",
    "description": "Description of a notification in the 'See What's New' popup. Describes the swapping on mobile feature."
  },
  "notifications1Title": {
    "message": "Narito ang pag-swap sa mobile!",
    "description": "Title for a notification in the 'See What's New' popup. Tells users that they can now use MetaMask Swaps on Mobile."
  },
  "notifications20ActionText": {
    "message": "Matuto pa",
    "description": "The 'call to action' on the button, or link, of the 'Stay secure' notification. Upon clicking, users will be taken to a ledger page to resolve the U2F connection issue."
  },
  "notifications20Description": {
    "message": "Kung ikaw ay nasa pinakabagong bersyon ng Firefox, maaari kang makaranas ng isyu na nauugnay sa Firefox dropping U2F support.",
    "description": "Description of a notification in the 'See What's New' popup. Describes the U2F support being dropped by firefox and that it affects ledger users."
  },
  "notifications20Title": {
    "message": "Ang mga User ng Ledger at Firefox ay Nakakaranas ng Isyu sa Koneksyon",
    "description": "Title for a notification in the 'See What's New' popup. Tells users that latest firefox users using U2F may experience connection issues."
  },
  "notifications21ActionText": {
    "message": "Subukan ito"
  },
  "notifications21Description": {
    "message": "In-update namin ang mga Swap sa MetaMask extension para maging mas madali at mas mabilis na gamitin.",
    "description": "Description of a notification in the 'See What's New' popup. Describes NFT autodetection feature."
  },
  "notifications21Title": {
    "message": "Ipinapakilala ang bago at ni-refresh na mga Swap!"
  },
  "notifications22ActionText": {
    "message": "Nakuha ko"
  },
  "notifications22Description": {
    "message": "💡 I-click lang ang pandaigdigang menu o account menu para mahanap ang mga iyon!"
  },
  "notifications22Title": {
    "message": "Naghahanap ka ba ng mga detalye ng account o i-block ang explorer URL?"
  },
  "notifications23ActionText": {
    "message": "Pinapagana ang mga alerto sa seguridad"
  },
  "notifications23DescriptionOne": {
    "message": "Iniiwasan ang mga kilalang scam habang pinapanatili pa rin ang pagpapanatili ng iyong privacy gamit ang mga alerto ng seguridad na pinatatakbo ng Blockaid."
  },
  "notifications23DescriptionThree": {
    "message": "Kung pinagana mo ang mga alerto ng seguridad mula sa OpenSea, inilipat ka namin sa feature na ito."
  },
  "notifications23DescriptionTwo": {
    "message": "Palaging gumawa ng sarili mong pagsusuri bago aprubahan ang mga kahilingan."
  },
  "notifications23Title": {
    "message": "Manatiling ligtas gamit ang mga alerto ng seguridad"
  },
  "notifications3ActionText": {
    "message": "Magbasa pa",
    "description": "The 'call to action' on the button, or link, of the 'Stay secure' notification. Upon clicking, users will be taken to a page about security on the metamask support website."
  },
  "notifications3Description": {
    "message": "Manatiling may alam sa pinakamagagandang kasanayan sa seguridad ng MetaMask at kunin ang pinakabagong tips ng seguridad mula sa opisyal na suporta ng MetaMask.",
    "description": "Description of a notification in the 'See What's New' popup. Describes the information they can get on security from the linked support page."
  },
  "notifications3Title": {
    "message": "Manatiling ligtas",
    "description": "Title for a notification in the 'See What's New' popup. Encourages users to consider security."
  },
  "notifications4ActionText": {
    "message": "Simulan ang pag-swap",
    "description": "The 'call to action' on the button, or link, of the 'Swap on Binance Smart Chain!' notification. Upon clicking, users will be taken to a page where then can swap tokens on Binance Smart Chain."
  },
  "notifications4Description": {
    "message": "Kunin ang pinakamagagandang papremyo sa pag-swap ng token sa loob ng iyong wallet. Ikinokonekta ka na ngayon ng MetaMask sa maraming decentralized exchange aggregator at mga propesyonal na market maker sa Binance Smart Chain.",
    "description": "Description of a notification in the 'See What's New' popup."
  },
  "notifications4Title": {
    "message": "Mag-swap sa Binance Smart Chain",
    "description": "Title for a notification in the 'See What's New' popup. Encourages users to do swaps on Binance Smart Chain."
  },
  "notifications5Description": {
    "message": "Ang iyong \"Seed Phrase\" ay tinatawag na ngayon na iyong \"Secret Recovery Phrase.\"",
    "description": "Description of a notification in the 'See What's New' popup. Describes the seed phrase wording update."
  },
  "notifications6DescriptionOne": {
    "message": "Simula sa Chrome version 91, ang API na nagpapagana ng aming Ledger support (U2F) ay hindi na sumusuporta sa mga hardware wallet. Ang MetaMask ay nagpatupad ng bagong Ledger Live support na nagpapahintulot sa iyo na magpatuloy na kumonekta sa iyong Ledger device sa pamamgitan ng Ledger Live desktop app.",
    "description": "Description of a notification in the 'See What's New' popup. Describes the Ledger support update."
  },
  "notifications6DescriptionThree": {
    "message": "Kapag ginagamit ang iyong Ledger account sa MetaMask, ang bagong tab ay magbubukas at hihilingin sa iyo ng buksan ang Ledger Live app.  Kapag nabuksan na ang app, hihilingin sa iyo na payagan ang koneksyon ng WebSocket sa iyong MetaMask account.  Ganun lang!",
    "description": "Description of a notification in the 'See What's New' popup. Describes the Ledger support update."
  },
  "notifications6DescriptionTwo": {
    "message": "Maaari mong paganahin ang Ledger Live support sa pamamagitan ng pag-click sa Settings > Advanced > Gamitin ang Ledger Live.",
    "description": "Description of a notification in the 'See What's New' popup. Describes the Ledger support update."
  },
  "notifications6Title": {
    "message": "Update ng Ledger Support para sa mga User ng Chrome",
    "description": "Title for a notification in the 'See What's New' popup. Lets users know about the Ledger support update"
  },
  "notifications7DescriptionOne": {
    "message": "Isinama ng MetaMask v10.1.0 ang bagong support para sa mga transaksyong EIP-1559 kapag gumagamit ng mga Ledger device.",
    "description": "Description of a notification in the 'See What's New' popup. Describes changes for ledger and EIP1559 in v10.1.0"
  },
  "notifications7DescriptionTwo": {
    "message": "Para makumpleto ang mga transaksyon sa Ethereum Mainnet, siguruhin na ang iyong Ledger device ay may pinakabagong firmware.",
    "description": "Description of a notification in the 'See What's New' popup. Describes the need to update ledger firmware."
  },
  "notifications7Title": {
    "message": "Update ng Ledger firmware",
    "description": "Title for a notification in the 'See What's New' popup. Notifies ledger users of the need to update firmware."
  },
  "notifications8ActionText": {
    "message": "Magpunta sa Advanced Settings",
    "description": "Description on an action button that appears in the What's New popup. Tells the user that if they click it, they will go to our Advanced settings page."
  },
  "notifications8DescriptionOne": {
    "message": "Para sa MetaMask v10.4.0, hindi mo na kailangang ikonekta ang Ledger Live sa iyong Ledger device sa MetaMask.",
    "description": "Description of a notification in the 'See What's New' popup. Describes changes for how Ledger Live is no longer needed to connect the device."
  },
  "notifications8DescriptionTwo": {
    "message": "Para sa mas madali at mas matatag na karanasan sa ledger, magpunta sa Advanced tab ng settings at ilipat sa 'Napiling Uri ng Koneksyon ng Ledger' sa 'WebHID'.",
    "description": "Description of a notification in the 'See What's New' popup. Describes how the user can turn off the Ledger Live setting."
  },
  "notifications8Title": {
    "message": "Pagpapabuti ng koneksyon ng ledger",
    "description": "Title for a notification in the 'See What's New' popup. Notifies ledger users that there is an improvement in how they can connect their device."
  },
  "notifications9DescriptionOne": {
    "message": "Binibigyan namin kayo ngayon ng mas maraming kaalaman sa tab na'Data' kapag kinukumpirma ang mga transaksyon ng smart contract."
  },
  "notifications9DescriptionTwo": {
    "message": "Mas maiintindihan mo na ngayon ang mga detalye ng transaksyon bago kumpirmahin, at mas madaling makakapagdagdag ng mga address ng transaksyon sa iyong address book, na nakaakatulong sa iyo na maging ligtas at malaman ang mga desisyon."
  },
  "notifications9Title": {
    "message": "👓 Pinadadali naming mabasa ang mga transaksyon."
  },
  "notificationsEmptyText": {
    "message": "Walang makikita dito."
  },
  "notificationsHeader": {
    "message": "Mga Abiso"
  },
  "notificationsInfos": {
    "message": "$1 mula $2",
    "description": "$1 is the date at which the notification has been dispatched and $2 is the link to the snap that dispatched the notification."
  },
  "notificationsMarkAllAsRead": {
    "message": "Markahan ang lahat bilang nabasa na"
  },
  "numberOfNewTokensDetectedPlural": {
    "message": "$1 (na) bagong token ang nakita sa account na ito",
    "description": "$1 is the number of new tokens detected"
  },
  "numberOfNewTokensDetectedSingular": {
    "message": "1 bagong token ang nakita sa account na ito"
  },
  "ofTextNofM": {
    "message": "ng"
  },
  "off": {
    "message": "Naka-off"
  },
  "offlineForMaintenance": {
    "message": "Offline para sa pagmamantini"
  },
  "ok": {
    "message": "Ok"
  },
  "on": {
    "message": "Naka-on"
  },
  "onboardingAdvancedPrivacyIPFSDescription": {
    "message": "Ginagawang posible ng IPFS gateway na ma-access at makita ang datos na pinangangasiwaan ng mga third party. Maaari kang magdagdag ng custom na IPFS gateway o magpatuloy sa paggamit ng default."
  },
  "onboardingAdvancedPrivacyIPFSInvalid": {
    "message": "Pakilagay ang tamang URL"
  },
  "onboardingAdvancedPrivacyIPFSTitle": {
    "message": "Magdagdag ng custom na IPFS Gateway"
  },
  "onboardingAdvancedPrivacyIPFSValid": {
    "message": "Ang URL ng IPFS gateway ay wasto"
  },
  "onboardingAdvancedPrivacyNetworkButton": {
    "message": "Magdagdag ng custom na network"
  },
  "onboardingAdvancedPrivacyNetworkDescription": {
    "message": "Gumagamit kami ng Infura bilang aming provider ng remote procedure call (RPC) para mag-alok ng pinakamaaasahan at pribadong access sa Ethereum data na kaya namin. Maaari kang pumili ng iyong sariling RPC, ngunit tandaan na ang anumang RPC ay makakatanggap ng iyong IP address at Ethereum wallet upang gumawa ng mga transaksyon. Basahin ang aming $1 para matuto pa tungkol sa kung paano pinangangasiwaan ng Infura ang datos."
  },
  "onboardingAdvancedPrivacyNetworkTitle": {
    "message": "Piliin ang iyong network"
  },
  "onboardingCreateWallet": {
    "message": "Gumawa ng bagong wallet"
  },
  "onboardingImportWallet": {
    "message": "Mag-import ng umiiral na wallet"
  },
  "onboardingMetametricsAgree": {
    "message": "Sumasang-ayon ako"
  },
  "onboardingMetametricsAllowOptOut": {
    "message": "Palagi kang pinapayagan na mag-opt out sa pamamagitan ng mga Setting"
  },
  "onboardingMetametricsDataTerms": {
    "message": "Ang datos na ito ay pinagsama-sama at samakatuwid ay hindi nagpapakilala para sa mga layunin ng General Data Protection Regulation (EU) 2016/679."
  },
  "onboardingMetametricsDescription": {
    "message": "Nais ng MetaMask na mangalap ng datos ng paggamit upang mas maunawaan kung paano nakikipag-ugnayan ang aming mga user sa MetaMask. Gagamitin ang datos na ito upang ibigay ang serbisyo, na kinabibilangan ng pagpapabuti ng serbisyo batay sa iyong paggamit."
  },
  "onboardingMetametricsDescription2": {
    "message": "Ang MetaMask ay..."
  },
  "onboardingMetametricsDisagree": {
    "message": "Salamat nalang"
  },
  "onboardingMetametricsInfuraTerms": {
    "message": "* Kapag ginamit mo ang Infura bilang iyong default na provider ng RPC sa MetaMask, kukunin ng Infura ang iyong IP address at ang iyong Ethereum wallet address kapag nagpadala ka ng transaksyon. Hindi namin iniimbak ang impormasyong ito sa paraan na nagpapahintulot sa aming mga system na iugnay ang dalawang piraso ng datos na iyon. Para sa higit pang impormasyon kung paano nakikipag-ugnayan ang MetaMask at Infura mula sa pananaw ng pagkolekta ng datos, tingnan ang aming update $1. Para sa higit pang impormasyon sa aming mga kasanayan sa pagkapribado sa pangkalahatan, tingnan ang aming $2.",
    "description": "$1 represents `onboardingMetametricsInfuraTermsPolicyLink`, $2 represents `onboardingMetametricsInfuraTermsPolicy`"
  },
  "onboardingMetametricsInfuraTermsPolicy": {
    "message": "Patakaran sa Pagkapribado dito"
  },
  "onboardingMetametricsInfuraTermsPolicyLink": {
    "message": "dito"
  },
  "onboardingMetametricsModalTitle": {
    "message": "Magdagdag ng custom na network"
  },
  "onboardingMetametricsNeverCollect": {
    "message": "Kinokolekta ng $1 ang impormasyon na hindi namin kailangan para ibigay ang serbisyo (tulad ng mga key, address, hash ng transaksyon, o balanse)",
    "description": "$1 represents `onboardingMetametricsNeverEmphasis`"
  },
  "onboardingMetametricsNeverCollectIP": {
    "message": "Kinokolekta ng $1 ang iyong buong IP address*",
    "description": "$1 represents `onboardingMetametricsNeverEmphasis`"
  },
  "onboardingMetametricsNeverEmphasis": {
    "message": "Hindi kailanman"
  },
  "onboardingMetametricsNeverSellData": {
    "message": "Ang $1 ay nagbebenta ng datos.  Kailanman!",
    "description": "$1 represents `onboardingMetametricsNeverEmphasis`"
  },
  "onboardingMetametricsSendAnonymize": {
    "message": "Magpapadala ng mga anonymous na kaganapang pag-click at pagtingin sa page"
  },
  "onboardingMetametricsTitle": {
    "message": "Tulungan kaming mapahusay ang MetaMask"
  },
  "onboardingPinExtensionBillboardAccess": {
    "message": "Buong Access"
  },
  "onboardingPinExtensionBillboardDescription": {
    "message": "Makikita ang mga extension na ito at mababago ang impormasyon"
  },
  "onboardingPinExtensionBillboardDescription2": {
    "message": "sa site na ito."
  },
  "onboardingPinExtensionBillboardTitle": {
    "message": "Mga extension"
  },
  "onboardingPinExtensionChrome": {
    "message": "Mag-click sa con ng browser extension"
  },
  "onboardingPinExtensionDescription": {
    "message": "I-pin ang MetaMask sa iyong browser para madali itong ma-access at madaling makita ang mga kumpirmasyon ng transaksyon."
  },
  "onboardingPinExtensionDescription2": {
    "message": "Maaari mong buksan ang MetaMask sa pamamagitan ng pag-click sa extension at pag-accesss sa wallet mo sa 1 click lang."
  },
  "onboardingPinExtensionDescription3": {
    "message": "Mag-click sa icon ng browser extension para agad itong ma-access"
  },
  "onboardingPinExtensionLabel": {
    "message": "I-pin ang MetaMask"
  },
  "onboardingPinExtensionStep1": {
    "message": "1"
  },
  "onboardingPinExtensionStep2": {
    "message": "2"
  },
  "onboardingPinExtensionTitle": {
    "message": "Ang pag-install ng iyong MetaMask ay kumpleto na!"
  },
  "onboardingUsePhishingDetectionDescription": {
    "message": "Ang mga alerto sa pagtuklas ng phishing ay umaasa sa komunikasyon sa $1. Ang jsDeliver ay magkakaroon ng access sa iyong IP address. Tingnan ang $2.",
    "description": "The $1 is the word 'jsDeliver', from key 'jsDeliver' and $2 is the words Privacy Policy from key 'privacyMsg', both separated here so that it can be wrapped as a link"
  },
  "onlyAddTrustedNetworks": {
    "message": "Ang isang malisyosong network provider ay maaaring magsinungaling tungkol sa estado ng blockchain at itala ang iyong aktibidad sa network. Magdagdag lamang ng mga custom na network na pinagkakatiwalaan mo."
  },
  "onlyConnectTrust": {
    "message": "Kumonekta lang sa mga site na pinagkakatiwalaan mo."
  },
  "openFullScreenForLedgerWebHid": {
    "message": "Pumunta sa full screen para ikonekta ang iyong Ledger.",
    "description": "Shown to the user on the confirm screen when they are viewing MetaMask in a popup window but need to connect their ledger via webhid."
  },
  "openInBlockExplorer": {
    "message": "Buksan sa block explorer"
  },
  "openSea": {
    "message": "OpenSea + Blockaid (Beta)"
  },
  "openSeaNew": {
    "message": "OpenSea"
  },
  "operationFailed": {
    "message": "Bigo ang Operasyon"
  },
  "optional": {
    "message": "Opsyonal"
  },
  "optionalWithParanthesis": {
    "message": "(Opsyonal)"
  },
  "options": {
    "message": "Mga pagpipilian"
  },
  "or": {
    "message": "o"
  },
  "origin": {
    "message": "Pinagmulan"
  },
  "osTheme": {
    "message": "Sistema"
  },
  "otherSnaps": {
    "message": "iba pang mga snap",
    "description": "Used in the 'permission_rpc' message."
  },
  "outdatedBrowserNotification": {
    "message": "Hindi na updated ang iyong browser. Kapag hindi mo inupdate ang iyong browser, hindi ka makakakuha ng mga security patch at bagong tampok mula sa MetaMask."
  },
  "padlock": {
    "message": "Padlock"
  },
  "parameters": {
    "message": "Mga Parameter"
  },
  "participateInMetaMetrics": {
    "message": "Sumali sa MetaMetrics"
  },
  "participateInMetaMetricsDescription": {
    "message": "Sumali sa MetaMetrics para mas mapahusay namin ang MetaMask"
  },
  "password": {
    "message": "Password"
  },
  "passwordNotLongEnough": {
    "message": "Hindi sapat ang haba ng password"
  },
  "passwordSetupDetails": {
    "message": "Ang password na ito ay magbubukas lamang ng iyong MetaMask wallet sa device na ito. Hindi matatakpan ng MetaMask ang password na ito."
  },
  "passwordStrength": {
    "message": "Tibay ng password: $1",
    "description": "Return password strength to the user when user wants to create password."
  },
  "passwordStrengthDescription": {
    "message": "Mapapabuti ng matibay na password ang seguridad ng iyong wallet kung sakaling manakaw o makompromiso ang iyong device."
  },
  "passwordTermsWarning": {
    "message": "Nauunawaan ko na hindi matatakpan ng MetaMask ang password na ito para sa akin. $1"
  },
  "passwordsDontMatch": {
    "message": "Hindi Magkatugma ang Mga Password"
  },
  "pasteJWTToken": {
    "message": "I-paste o i-drop ang iyong token dito:"
  },
  "pastePrivateKey": {
    "message": "I-paste ang string ng iyong pribadong key dito:",
    "description": "For importing an account from a private key"
  },
  "pending": {
    "message": "Nakabinbin"
  },
  "pendingTransactionInfo": {
    "message": "Hindi mapoproseso ang transaksyon na ito hangga't hindi nakukumpleto ang isang iyon."
  },
  "pendingTransactionMultiple": {
    "message": "Mayroon kang ($1) nakabinbin na mga transaksyon."
  },
  "pendingTransactionSingle": {
    "message": "Mayroon kang ($1) nakabinbin na transaksyon.",
    "description": "$1 is count of pending transactions"
  },
  "permissionRequest": {
    "message": "Kahilingan sa pahintulot"
  },
  "permissionRequestCapitalized": {
    "message": "Kahilingan sa Pahintulot"
  },
  "permissionRequested": {
    "message": "Ni-request ngayon"
  },
  "permissionRevoked": {
    "message": "Pinawalang-bisa sa update na ito"
  },
  "permission_accessNamedSnap": {
    "message": "Kumonekta sa $1.",
    "description": "The description for the `wallet_snap` permission. $1 is the human-readable name of the snap."
  },
  "permission_accessNetwork": {
    "message": "I-access ang Internet.",
    "description": "The description of the `endowment:network-access` permission."
  },
  "permission_accessNetworkDescription": {
    "message": "Payagan ang snap na ma-access ang internet. Maaari itong gamitin para magpadala at tumanggap ng datos gamit ang mga third-party server.",
    "description": "An extended description of the `endowment:network-access` permission."
  },
  "permission_accessSnap": {
    "message": "Kumonekta sa $1 snap.",
    "description": "The description for the `wallet_snap` permission. $1 is the name of the snap."
  },
  "permission_accessSnapDescription": {
    "message": "Payagan ang website o snap na makipag-ugnayan sa $1.",
    "description": "The description for the `wallet_snap_*` permission. $1 is the name of the Snap."
  },
  "permission_cronjob": {
    "message": "Mag-iskedyul at magsagawa ng mga pana-panahong mga aksyon.",
    "description": "The description for the `snap_cronjob` permission"
  },
  "permission_cronjobDescription": {
    "message": "Payagan ang snap na isagawa ang mga aksyon na madalas paganahin sa hindi nababagong oras, petsa, o agwat. Maaari itong gamitin para ma-trigger ang mga pakikipag-ugnayan o abiso na sensitibo sa oras.",
    "description": "An extended description for the `snap_cronjob` permission"
  },
  "permission_dialog": {
    "message": "Ipakita ang mga dialog window sa MetaMask.",
    "description": "The description for the `snap_dialog` permission"
  },
  "permission_dialogDescription": {
    "message": "Payagan ang snap na ipakita ang mga MetaMask popup na may custom text, input field, at mga button upang maaprubahan o matanggihan ang aksyon.\nMaaaring gamitin para lumikha hal. ng mga alerto, kumpirmasyon, at opt-in flow para sa snap.",
    "description": "An extended description for the `snap_dialog` permission"
  },
  "permission_ethereumAccounts": {
    "message": "Tingnan ang mga address, balanse ng account, aktibidad at simulan ang iyong mga transaksyon",
    "description": "The description for the `eth_accounts` permission"
  },
  "permission_ethereumProvider": {
    "message": "I-access ang provider ng Ethereum.",
    "description": "The description for the `endowment:ethereum-provider` permission"
  },
  "permission_ethereumProviderDescription": {
    "message": "Payagan ang snap na makipag-usap nang direkta sa MetaMask, para mabasa nito ang datos mula sa blockchain at magmungkahi ng mga mensahe at transaksyon.",
    "description": "An extended description for the `endowment:ethereum-provider` permission"
  },
  "permission_getEntropy": {
    "message": "Kumuha ng mga arbitrary key na natatangi sa snap na ito.",
    "description": "The description for the `snap_getEntropy` permission"
  },
  "permission_getEntropyDescription": {
    "message": "Payagan ang snap na makuha ang mga arbitraryong key na natatangi sa snap na ito, nang hindi sila ibinubunyag. Ang mga key na ito ay hiwalay mula sa iyong (mga) account sa MetaMask at hindi nauugnay sa iyong mga pribadong key o Secret Recovery Phrase. Ang ibang mga snap ay hindi maa-access ang impormasyong ito.",
    "description": "An extended description for the `snap_getEntropy` permission"
  },
  "permission_lifecycleHooks": {
    "message": "Gumagamit ng mga lifecycle hook.",
    "description": "The description for the `endowment:lifecycle-hooks` permission"
  },
  "permission_lifecycleHooksDescription": {
    "message": "Pinapayagan ang snap na gumamit ng mga lifecycle hook para paganahin ang code sa mga espisipikong panahon sa oras ng lifecycle nito.",
    "description": "An extended description for the `endowment:lifecycle-hooks` permission"
  },
  "permission_longRunning": {
    "message": "Patakbuhin ng walang katapusan.",
    "description": "The description for the `endowment:long-running` permission"
  },
  "permission_longRunningDescription": {
    "message": "Payagan a ng snap para paganahin nang walang katiyakan, halimbawa, nagpoproseso ng malaking halaga ng datos.",
    "description": "An extended description for the `endowment:long-running` permission"
  },
  "permission_manageAccounts": {
    "message": "Magdagdag at kontrolin ang mga Ethereum account",
    "description": "The description for `snap_manageAccounts` permission"
  },
  "permission_manageBip32Keys": {
    "message": "Kontrolin ang iyong mga account at asset sa ilalim ng $1 ($2).",
    "description": "The description for the `snap_getBip32Entropy` permission. $1 is a derivation path, e.g. 'm/44'/0'/0''. $2 is the elliptic curve name, e.g. 'secp256k1'."
  },
  "permission_manageBip32KeysDescription": {
    "message": "Payagan ang snap na kunin ang pares ng BIP-32 key batay sa iyong Secret Recovery Phrase nang hindi ito ibinubunyag. Magbibigay ito ng buong access sa lahat ng account at asset sa $1.\nGamit ang kapangyarihang pamahalaan ang mga key, ang snap ay maaaring sumuporta sa iba't ibang protocol ng blockchain higit sa Ethereum (mga EVM).",
    "description": "An extended description for the `snap_getBip32Entropy` permission. $1 is a derivation path (name)"
  },
  "permission_manageBip44Keys": {
    "message": "Kontrolin ang iyong mga account at asset sa $1.",
    "description": "The description for the `snap_getBip44Entropy` permission. $1 is the name of a protocol, e.g. 'Filecoin'."
  },
  "permission_manageBip44KeysDescription": {
    "message": "Payagan ang snap na kunin ang mga pares ng BIP-44 key sa iyong Secret Recovery Phrase nang hindi ito ibinubunyag. Nagbibigay ito ng buong access sa lahat ng account at asset sa $1.\nGamit ang kapangyarihang pamahalaan ang mga key, ang snap ay maaaring sumuporta sa iba't ibang protocol ng blockchain higit sa Ethereum (mga EVM).",
    "description": "An extended description for the `snap_getBip44Entropy` permission. $1 is the name of a protocol, e.g., 'Filecoin'."
  },
  "permission_manageNamedBip32Keys": {
    "message": "Kontrolin ang iyong $1 na mga account at asset.",
    "description": "The description for the `snap_getBip32Entropy` permission. $1 is a name for the derivation path, e.g., 'Ethereum accounts'. $2 is the plain derivation path, e.g. 'm/44'/0'/0''."
  },
  "permission_manageState": {
    "message": "Iimbak at pamahalaan ang datos nito sa iyong device.",
    "description": "The description for the `snap_manageState` permission"
  },
  "permission_manageStateDescription": {
    "message": "Payagan ang snap na mag-imbak, mag-update, at bawiin ang mga datos nang ligtas gamit ang pag-encrypt. Ang ibang mga snap ay hindi maa-access ang impormasyong ito.",
    "description": "An extended description for the `snap_manageState` permission"
  },
  "permission_notifications": {
    "message": "Ipakita ang mga notipikasyon.",
    "description": "The description for the `snap_notify` permission"
  },
  "permission_notificationsDescription": {
    "message": "Payagan ang snap na ipakita ang mga abiso sa loob ng MetaMask. Ang maikling text ng abiso ay maaaring ma-trigger sa pamamagitan ng snap para sa impormasyong naaaksyunan o sensitibo sa oras.",
    "description": "An extended description for the `snap_notify` permission"
  },
  "permission_rpc": {
    "message": "Payagan ang $1 na direktang makipag-usap sa snap na ito.",
    "description": "The description for the `endowment:rpc` permission. $1 is 'other snaps' or 'websites'."
  },
  "permission_rpcDescription": {
    "message": "Payagan ang $1 na magpadala ng mga mensahe sa snap at tumanggap ng mga tugon mula sa snap.",
    "description": "An extended description for the `endowment:rpc` permission. $1 is 'other snaps' or 'websites'."
  },
  "permission_transactionInsight": {
    "message": "Kunin at ipakita ang mga insight sa transaksyon.",
    "description": "The description for the `endowment:transaction-insight` permission"
  },
  "permission_transactionInsightDescription": {
    "message": "Payagan ang snap na mag-decode ng mga transaksyon at ipakita ang mga insight sa loob ng MetaMask UI. Magagamit ito para sa mga solusyon sa anti-phishing at seguridad.",
    "description": "An extended description for the `endowment:transaction-insight` permission"
  },
  "permission_transactionInsightOrigin": {
    "message": "Tingnan ang pinagmulan ng mga website na nagmumungkahi ng mga transaksyon",
    "description": "The description for the `transactionOrigin` caveat, to be used with the `endowment:transaction-insight` permission"
  },
  "permission_transactionInsightOriginDescription": {
    "message": "Payagan ang snap na makita ang orihinal (URI) ng mga website na nagmumungkahi ng mga transaksyon. Magagamit ito para sa mga solusyon sa anti-phishing at seguridad.",
    "description": "An extended description for the `transactionOrigin` caveat, to be used with the `endowment:transaction-insight` permission"
  },
  "permission_unknown": {
    "message": "Hindi kilalang pahintulot: $1",
    "description": "$1 is the name of a requested permission that is not recognized."
  },
  "permission_viewBip32PublicKeys": {
    "message": "Tingnan ang iyong pampublikong key para sa $1 ($2).",
    "description": "The description for the `snap_getBip32PublicKey` permission. $1 is a derivation path, e.g. 'm/44'/0'/0''. $2 is the elliptic curve name, e.g. 'secp256k1'."
  },
  "permission_viewBip32PublicKeysDescription": {
    "message": "Payagan ang snap na makita ang iyong mga pampublikong key (at mga address) para sa $1. Hindi ito nagbibigay ng anumang kontrol ng mga account o asset.",
    "description": "An extended description for the `snap_getBip32PublicKey` permission. $1 is a derivation path (name)"
  },
  "permission_viewNamedBip32PublicKeys": {
    "message": "Tingnan ang iyong pampublikong key para sa $1.",
    "description": "The description for the `snap_getBip32PublicKey` permission. $1 is a name for the derivation path, e.g., 'Ethereum accounts'."
  },
  "permission_webAssembly": {
    "message": "Suporta para sa WebAssembly.",
    "description": "The description of the `endowment:webassembly` permission."
  },
  "permission_webAssemblyDescription": {
    "message": "Payagan ang snap na ma-access ang mababang antas ng mga kapaligiran ng pagpapatupad sa pamamagitan ng WebAssembly.",
    "description": "An extended description of the `endowment:webassembly` permission."
  },
  "permissions": {
    "message": "Mga Pahintulot"
  },
  "permissionsTitle": {
    "message": "Mga Pahintulot"
  },
  "permissionsTourDescription": {
    "message": "Hanapin ang mga nakakonekta mong account at pamahalaan ang mga pahintulot dito"
  },
  "personalAddressDetected": {
    "message": "Natukoy ang personal na address. Ilagay ang address ng kontrata ng token."
  },
  "pleaseConfirm": {
    "message": "Pakikumpirma"
  },
  "plusXMore": {
    "message": "+ $1 pa",
    "description": "$1 is a number of additional but unshown items in a list- this message will be shown in place of those items"
  },
  "popularCustomNetworks": {
    "message": "Mga sikat na custom na network"
  },
  "portfolio": {
    "message": "Portfolio"
  },
  "portfolioDashboard": {
    "message": "Dashboard ng Portfolio"
  },
  "preferredLedgerConnectionType": {
    "message": "Napiling Uri ng Ledger Connection",
    "description": "A header for a dropdown in Settings > Advanced. Appears above the ledgerConnectionPreferenceDescription message"
  },
  "preparingSwap": {
    "message": "Inihahanda ang pagpapalit..."
  },
  "prev": {
    "message": "Nakaraan"
  },
  "primaryCurrencySetting": {
    "message": "Pangunahing Currency"
  },
  "primaryCurrencySettingDescription": {
    "message": "Piliin ang native para maisapriyoridad ang pagpapakita ng mga value sa native na currency ng chain (hal. ETH). Piliin ang Fiat para maisapriyoridad ang pagpapakita ng mga value sa napili mong fiat currency."
  },
  "priorityFee": {
    "message": "Priority fee"
  },
  "priorityFeeProperCase": {
    "message": "Priority Fee"
  },
  "privacy": {
    "message": "Pagkapribado"
  },
  "privacyMsg": {
    "message": "Patakaran sa Pagkapribado"
  },
  "privateKey": {
    "message": "Pribadong Key",
    "description": "select this type of file to use to import an account"
  },
  "privateKeyCopyWarning": {
    "message": "Private key para sa $1",
    "description": "$1 represents the account name"
  },
  "privateKeyWarning": {
    "message": "Babala: Huwag ipaalam ang key na ito. Ang sinumang mayroon ng iyong mga pribadong key ay maaaring magnakaw ng anumang asset sa iyong account."
  },
  "privateNetwork": {
    "message": "Pribadong Network"
  },
  "proceedWithTransaction": {
    "message": "Gusto ko pa ring magpatuloy"
  },
  "proposedApprovalLimit": {
    "message": "Iminumungkahing Limitasyon sa Pag-apruba"
  },
  "provide": {
    "message": "Ibigay"
  },
  "publicAddress": {
    "message": "Pampublikong Address"
  },
  "queued": {
    "message": "Naka-queue"
  },
  "quoteRate": {
    "message": "Quote rate"
  },
  "reAddAccounts": {
    "message": "idagdag muli ang anumang ibang mga account"
  },
  "reAdded": {
    "message": "idagdag muli"
  },
  "readdToken": {
    "message": "Puwede mong ibalik ang token na ito sa hinaharap sa pamamagitan ng pagpunta sa “Magdagdag ng token” sa menu ng mga opsyon sa iyong account."
  },
  "receive": {
    "message": "Tumanggap"
  },
  "recipientAddressPlaceholder": {
    "message": "Maghanap, pampublikong address (0x), o ENS"
  },
  "recommendedGasLabel": {
    "message": "Nirekomenda"
  },
  "recoveryPhraseReminderBackupStart": {
    "message": "Magsimula rito"
  },
  "recoveryPhraseReminderConfirm": {
    "message": "Nakuha ko"
  },
  "recoveryPhraseReminderHasBackedUp": {
    "message": "Palaging panatilihin ang iyong Secret Recovery Phrase sa isang ligtas at sikretong lugar"
  },
  "recoveryPhraseReminderHasNotBackedUp": {
    "message": "Kailangang i-backup muli ang iyong Secret Recovery Phrase?"
  },
  "recoveryPhraseReminderItemOne": {
    "message": "Huwag kailanman ibahagi ang iyong Secret Recovery Phrase sa sinuman"
  },
  "recoveryPhraseReminderItemTwo": {
    "message": "Hindi kailanman hihingin ng MetaMask team ang iyong Secret Recovery Phrase"
  },
  "recoveryPhraseReminderSubText": {
    "message": "Kinokontrol ng iyong Secret Recovery Phrase ang lahat ng iyong account."
  },
  "recoveryPhraseReminderTitle": {
    "message": "Protektahan ang iyong pondo"
  },
  "refreshList": {
    "message": "I-refresh ang listahan"
  },
  "reject": {
    "message": "Tanggihan"
  },
  "rejectAll": {
    "message": "Tanggihan Lahat"
  },
  "rejectRequestsDescription": {
    "message": "Maramihan mong tatanggihan ang $1 na kahilingan."
  },
  "rejectRequestsN": {
    "message": "Tanggihan ang $1 na kahilingan"
  },
  "rejectTxsDescription": {
    "message": "Maramihan mong tatanggihan ang $1 transaksyon."
  },
  "rejectTxsN": {
    "message": "Tanggihan ang $1 transaksyon"
  },
  "rejected": {
    "message": "Tinanggihan"
  },
  "remember": {
    "message": "Tandaan:"
  },
  "remove": {
    "message": "Tanggalin"
  },
  "removeAccount": {
    "message": "Tanggalin ang account"
  },
  "removeAccountDescription": {
    "message": "Tatanggalin ang account na ito sa iyong wallet. Tiyaking nasa iyo ang orihinal na Secret Recovery Phrase o private key para sa na-import na account na ito bago magpatuloy. Puwede kang mag-import o gumawa ulit ng mga account mula sa drop-down ng account. "
  },
  "removeJWT": {
    "message": "Tangggalin ang custodian token"
  },
  "removeJWTDescription": {
    "message": "Sigurado ka ba na gusto mong tanggalin ang token na ito? Ang lahat ng account na itinalaga sa token na ito ay tatanggalin din mula sa ekstensyon: "
  },
  "removeNFT": {
    "message": "Tanggalin ang NFT"
  },
  "removeNftMessage": {
    "message": "Matagumpay na naalis ang NFT!"
  },
  "removeSnap": {
    "message": "Alisin ang snap"
  },
  "removeSnapConfirmation": {
    "message": "Sigurado ka bang nais mong tanggalin ang $1?",
    "description": "$1 represents the name of the snap"
  },
  "removeSnapDescription": {
    "message": "Tatanggalin ng aksyon na ito ang snap, ang datos nito at babawiin ang ibinigay mong mga pahintulot."
  },
  "replace": {
    "message": "palitan"
  },
  "requestFlaggedAsMaliciousFallbackCopyReason": {
    "message": "Ang tagapagbigay ng seguridad ay hindi nagbahagi ng mga karagdagang detalye"
  },
  "requestFlaggedAsMaliciousFallbackCopyReasonTitle": {
    "message": "Na-flag ang kahilingan bilang malisyoso"
  },
  "requestMayNotBeSafe": {
    "message": "Maaaring hindi ligtas ang kahilingan"
  },
  "requestMayNotBeSafeError": {
    "message": "Ang tagapagbigay ng seguridad ay walang nakitang anumang kilalang nakakahamak na aktibidad, ngunit maaaring hindi pa rin ito ligtas para magpatuloy."
  },
  "requestNotVerified": {
    "message": "Hindi na-verify ang kahilingan"
  },
  "requestNotVerifiedError": {
    "message": "Dahil sa isang error, ang kahilingang ito ay hindi na-verify ng tagapagbigay ng seguridad. Magpatuloy nang may pag-iingat."
  },
  "requestsAwaitingAcknowledgement": {
    "message": "mga request na hinihintay na tanggapin"
  },
  "required": {
    "message": "Kinakailangan"
  },
  "reset": {
    "message": "I-reset"
  },
  "resetWallet": {
    "message": "I-reset ang Wallet"
  },
  "resetWalletSubHeader": {
    "message": "Hindi nagpapanatili ang MetaMask ng kopya ng iyong password. Kung nagkakaproblema ka sa pag-unlock ng iyong account, kakailanganin mong i-reset ang iyong wallet. Magagawa mo ito sa pamamagitan ng pagbibigay ng Secret Recovery Phrase na ginamit mo noong mag-set up ka ng iyong wallet."
  },
  "resetWalletUsingSRP": {
    "message": "Tatanggalin ng aksyong ito mula sa iyong device ang iyong kasalukuyang wallet at Secret Recovery Phrase, kasama ang listahan ng mga account na iyong isinaayos. Pagkatapos i-reset ang Secret Recovery Phrase, makikita mo ang listahan ng mga account batay sa Secret Recovery Phrase na iyong ginamit para mag-reset. Awtomatikong kasama sa bagong listahan na ito ang mga account na may balanse. Magagawa mo rin ang $1 na nilikha dati. Ang mga custom account na iyong na-import ay kinakailangang $2, at ang alinmang mga custom token na iyong idinagdag sa account ay kailangan $3 din."
  },
  "resetWalletWarning": {
    "message": "Tiyakin na ginagamit mo ang wastong Secret Recovery Phrase bago magpatuloy. Hindi mo na ito maaaring pawalang-bisa."
  },
  "restartMetamask": {
    "message": "I-restart ang MetaMask"
  },
  "restore": {
    "message": "I-restore"
  },
  "restoreFailed": {
    "message": "Hindi ma-restore ang iyong datos mula sa file na ibinigay"
  },
  "restoreSuccessful": {
    "message": "Ang iyong datos ay matagumpay na naibalik"
  },
  "restoreUserData": {
    "message": "Ibalik ang datos ng user"
  },
  "restoreUserDataDescription": {
    "message": "Maaari mong ibalik ang mga setting ng user na naglalaman ng mga kagustuhan at mga address ng account mula sa isang dating na-back up na JSON file."
  },
  "resultPageError": {
    "message": "Error"
  },
  "resultPageErrorDefaultMessage": {
    "message": "Nabigo ang operasyon."
  },
  "resultPageSuccess": {
    "message": "Tagumpay"
  },
  "resultPageSuccessDefaultMessage": {
    "message": "Matagumpay na nakumpleto ang operasyon."
  },
  "retryTransaction": {
    "message": "Subukan Ulit ang Transaksyon"
  },
  "reusedTokenNameWarning": {
    "message": "Ang isang token dito ay muling ginagamit ang isang simbolo mula sa ibang token na tinitingnan mo, maaari itong maging nakakalito."
  },
  "revealSeedWords": {
    "message": "Ipakita ang Secret Recovery Phrase"
  },
  "revealSeedWordsDescription1": {
    "message": "Ang $1 ay nagbibigay ng $2",
    "description": "This is a sentence consisting of link using 'revealSeedWordsSRPName' as $1 and bolded text using 'revealSeedWordsDescription3' as $2."
  },
  "revealSeedWordsDescription2": {
    "message": "Ang MetaMask ay isang $1. Nangangahulugan iyon na ikaw ang may-ari ng iyong SRP.",
    "description": "$1 is text link with the message from 'revealSeedWordsNonCustodialWallet'"
  },
  "revealSeedWordsDescription3": {
    "message": "buong access sa iyong wallet at pondo.\n"
  },
  "revealSeedWordsNonCustodialWallet": {
    "message": "non-custodial wallet"
  },
  "revealSeedWordsQR": {
    "message": "QR"
  },
  "revealSeedWordsSRPName": {
    "message": "Secret Recovery Phrase (SRP)"
  },
  "revealSeedWordsText": {
    "message": "Text"
  },
  "revealSeedWordsWarning": {
    "message": "Tiyaking walang tumitingin sa iyong screen. $1",
    "description": "$1 is bolded text using the message from 'revealSeedWordsWarning2'"
  },
  "revealSeedWordsWarning2": {
    "message": "Hindi ito kailanman hihingin ng MetaMask Support.",
    "description": "The bolded texted in the second part of 'revealSeedWordsWarning'"
  },
  "revealTheSeedPhrase": {
    "message": "Ipakita ang seed phrase"
  },
  "revokeAllTokensTitle": {
    "message": "Bawiin ang pahintulot na i-access at ilipat ang lahat ng iyong $1?",
    "description": "$1 is the symbol of the token for which the user is revoking approval"
  },
  "revokeAllTokensTitleWithoutSymbol": {
    "message": "Bawiin ang pahintulot na i-access at ilipat ang lahat ng iyong NFT mula sa $1?",
    "description": "$1 is a link to contract on the block explorer when we're not able to retrieve a erc721 or erc1155 name"
  },
  "revokeApproveForAllDescription": {
    "message": "Binawi nito ang pahintulot para sa isang third party na i-access at ilipat ang lahat ng iyong $1 nang walang karagdagang abiso.",
    "description": "$1 is either a string or link of a given token symbol or name"
  },
  "revokeApproveForAllDescriptionWithoutSymbol": {
    "message": "Binabawi nito ang pahintulot para sa isang third party na i-access at ilipat ang lahat ng iyong NFT mula sa $1 nang walang karagdagang abiso.",
    "description": "$1 is a link to contract on the block explorer when we're not able to retrieve a erc721 or erc1155 name"
  },
  "revokePermission": {
    "message": "Bawiin ang pahintulot"
  },
  "revokeSpendingCap": {
    "message": "Bawiin ang limitasyon sa paggastos para sa iyong $1",
    "description": "$1 is a token symbol"
  },
  "revokeSpendingCapTooltipText": {
    "message": "Ang third party na ito ay hindi na makakagastos pa sa iyong kasalukuyan o hinaharap na mga token."
  },
  "rpcUrl": {
    "message": "Bagong RPC URL"
  },
  "safeTransferFrom": {
    "message": "Ligtas Na Paglilipat Mula"
  },
  "save": {
    "message": "I-save"
  },
  "scanInstructions": {
    "message": "Itapat ang QR code sa iyong camera"
  },
  "scanQrCode": {
    "message": "Mag-scan ng QR Code"
  },
  "scrollDown": {
    "message": "Mag-scroll pababa"
  },
  "search": {
    "message": "Maghanap"
  },
  "searchAccounts": {
    "message": "Maghanap ng Account"
  },
  "searchResults": {
    "message": "Mga Resulta ng Paghahanap"
  },
  "secretRecoveryPhrase": {
    "message": "Lihim na recovery phrase"
  },
  "secureWallet": {
    "message": "Secure Wallet"
  },
  "security": {
    "message": "Seguridad"
  },
  "securityAlert": {
    "message": "Alerto ng seguridad mula sa $1 at $2"
  },
  "securityAlerts": {
    "message": "Mga alerto sa seguridad"
  },
  "securityAlertsDescription1": {
    "message": "Ang feature na ito ay nagbibigay ng alerto sa iyo sa malisyosong aktibidad sa pamamagitan ng lokal na pagsusuri sa iyong mga transaksyon at kahilingan sa pagpirma. Ang iyong data ay hindi ibinabahagi sa mga third party na nagbibigay ng serbisyong ito. Palaging gumawa ng sarili mong pagsusuri bago aprubahan ang anumang mga kahilingan. Walang garantiya na made-detect ng feature na ito ang lahat ng malisyosong aktibidad."
  },
  "securityAlertsDescription2": {
    "message": "Laging tiyakin na isasagawa ang sariling pagsusuri bago pahintulutan ang anumang kahilingan. Walang garantiya na ang lahat ng malisyosong aktibidad ay matutuklasan ng feature na ito."
  },
  "securityAndPrivacy": {
    "message": "Seguridad at Pagkapribado"
  },
  "securityProviderAdviceBy": {
    "message": "Abiso sa seguridad ng $1",
    "description": "The security provider that is providing data"
  },
  "seeDetails": {
    "message": "Tingnan ang mga detalye"
  },
  "seedPhraseConfirm": {
    "message": "Kumpirmahin ang Secret Recovery Phrase"
  },
  "seedPhraseEnterMissingWords": {
    "message": "Kumpirmahin ang Secret Recovery Phrase"
  },
  "seedPhraseIntroNotRecommendedButtonCopy": {
    "message": "Ipaalala sa amin sa ibang pagkakataon (hindi nirerekomenda)"
  },
  "seedPhraseIntroRecommendedButtonCopy": {
    "message": "I-secure ang aking wallet (nirerekomenda)"
  },
  "seedPhraseIntroSidebarBulletFour": {
    "message": "Isulat at itago sa maraming sikretong lugar."
  },
  "seedPhraseIntroSidebarBulletOne": {
    "message": "I-save sa password manager"
  },
  "seedPhraseIntroSidebarBulletThree": {
    "message": "Itago sa safe-deposit box."
  },
  "seedPhraseIntroSidebarCopyOne": {
    "message": "Ang iyong Secret Recovery Phrase ay isang 12 salitang parirala na \"master key\" sa iyong wallet at sa iyong pondo"
  },
  "seedPhraseIntroSidebarCopyThree": {
    "message": "Kung may humingi ng iyong recovery phrase, malamang na sinusubukan ka nilang i-scam at nakawin ang mga pondo ng iyong wallet"
  },
  "seedPhraseIntroSidebarCopyTwo": {
    "message": "Huwag kailanman ibahagi ang iyong Secret Recovery Phrase, kahit sa MetaMask!"
  },
  "seedPhraseIntroSidebarTitleOne": {
    "message": "Ano ang Secret Recovery Phrase?"
  },
  "seedPhraseIntroSidebarTitleThree": {
    "message": "Maaari ko bang ibahagi ang aking Secret Recovery Phrase?"
  },
  "seedPhraseIntroSidebarTitleTwo": {
    "message": "Paano ko masi-save ang aking Secret Recovery Phrase?"
  },
  "seedPhraseIntroTitle": {
    "message": "I-secure ang wallet mo"
  },
  "seedPhraseIntroTitleCopy": {
    "message": "Bago magsimula, panoorin ang maikling video na ito upang malaman ang tungkol sa iyong Secret Recovery Phrase at paano mapapanatiling ligtas ang wallet mo."
  },
  "seedPhraseReq": {
    "message": "Ang mga Secret Recovery Phrase ay naglalaman ng 12, 15, 18, 21, o 24 na salita"
  },
  "seedPhraseWriteDownDetails": {
    "message": "Isulat ang 12 salitang Secret Recovery Phrase at i-save sa lugar na pinagkakatiwalaan mo at ikaw ang makaka-access."
  },
  "seedPhraseWriteDownHeader": {
    "message": "Isulat ang iyong Secret Recovery Phrase"
  },
  "select": {
    "message": "Piliin ang"
  },
  "selectAccounts": {
    "message": "Pumili ng (mga) account"
  },
  "selectAccountsForSnap": {
    "message": "Piliin ang (mga) account para gamitin ang snap na ito"
  },
  "selectAll": {
    "message": "Piliin lahat"
  },
  "selectAllAccounts": {
    "message": "Piliin ang lahat ng mga account"
  },
  "selectAnAccount": {
    "message": "Pumili ng Account"
  },
  "selectAnAccountAlreadyConnected": {
    "message": "Ang acount na ito ay nakakonekta na sa MetaMask"
  },
  "selectAnAccountHelp": {
    "message": "Piliin ang mga custodian account para gamitin sa MetaMask Institutional."
  },
  "selectHdPath": {
    "message": "Pumili ng HD Path"
  },
  "selectJWT": {
    "message": "Pumili ng token"
  },
  "selectNFTPrivacyPreference": {
    "message": "I-on ang pag-detect ng NFT sa Settings"
  },
  "selectPathHelp": {
    "message": "Kung hindi mo makita ang mga account na inaasahan mo, subukang ilipat sa HD path."
  },
  "selectProvider": {
    "message": "Pumili ng mga provider:"
  },
  "selectType": {
    "message": "Pumili ng Uri"
  },
  "selectingAllWillAllow": {
    "message": "Kapag pinili lahat, mabibigyang-daan ang site na ito na makita ang lahat ng kasalukuyan mong account. Tiyaking pinagkakatiwalaan mo ang site na ito."
  },
  "send": {
    "message": "Magpadala"
  },
  "sendBugReport": {
    "message": "Padalhan kami ng ulat ng bug."
  },
  "sendSpecifiedTokens": {
    "message": "Magpadala ng $1",
    "description": "Symbol of the specified token"
  },
  "sendTo": {
    "message": "Ipadala kay"
  },
  "sendTokens": {
    "message": "Magpadala ng Mga Token"
  },
  "sendingDisabled": {
    "message": "Ang pagpapadala ng mga asset na ERC-1155 NFT ay hindi pa suportado."
  },
  "sendingNativeAsset": {
    "message": "Nagpapadala ng $1",
    "description": "$1 represents the native currency symbol for the current network (e.g. ETH or BNB)"
  },
  "sendingToTokenContractWarning": {
    "message": "Babala: magpapadala ka sa isang kontrata ng token na maaaring magresulta sa pagkawala ng mga pondo. $1",
    "description": "$1 is a clickable link with text defined by the 'learnMoreUpperCase' key. The link will open to a support article regarding the known contract address warning"
  },
  "sepolia": {
    "message": "Sepolia test network"
  },
  "setAdvancedPrivacySettingsDetails": {
    "message": "Ginagamit ng MetaMask ang mga pinagkakatiwalaang serbisyo ng third-party na ito para mapahusay ang kakayahang magamit at kaligtasan ng produkto."
  },
  "setApprovalForAll": {
    "message": "Itakda ang Pag-apruba para sa Lahat"
  },
  "setApprovalForAllTitle": {
    "message": "Aprubahan ang $1 nang walang limitasyon sa paggastos",
    "description": "The token symbol that is being approved"
  },
<<<<<<< HEAD
=======
  "settingAddSnapAccount": {
    "message": "Magdagdag ng snap account"
  },
>>>>>>> 877e184b
  "settings": {
    "message": "Mga Setting"
  },
  "settingsSearchMatchingNotFound": {
    "message": "Walang nakitang katugmang resulta."
  },
  "show": {
    "message": "Ipakita"
  },
  "showFiatConversionInTestnets": {
    "message": "Ipakita ang Conversion sa Testnets"
  },
  "showFiatConversionInTestnetsDescription": {
    "message": "Piliin ito para ipakita ang fiat conversion sa Testnets"
  },
  "showHexData": {
    "message": "Ipakita ang Hex Data"
  },
  "showHexDataDescription": {
    "message": "Piliin ito para ipakita ang field ng hex data sa screen ng pagpapadala"
  },
  "showIncomingTransactions": {
    "message": "Ipakita ang Mga Papasok na Transaksyon"
  },
  "showIncomingTransactionsDescription": {
    "message": "Piliin ito para gamitin ang Etherscan sa pagpapakita ng mga papasok na transaksyon sa listahan ng mga transaksyon",
    "description": "$1 is the link to etherscan url and $2 is the link to the privacy policy of consensys APIs"
  },
  "showIncomingTransactionsInformation": {
    "message": "Umaasa ito sa bawat network na magkakaroon ng access sa iyong Ethereum address at sa iyong IP address."
  },
  "showMore": {
    "message": "Ipakita ang iba pa"
  },
  "showNft": {
    "message": "Ipakita ang NFT"
  },
  "showPermissions": {
    "message": "Ipakita ang mga pahintulot"
  },
  "showPrivateKey": {
    "message": "Ipakita ang private key"
  },
  "showTestnetNetworks": {
    "message": "Ipakita ang mga test networks"
  },
  "showTestnetNetworksDescription": {
    "message": "Piliin ito upang ipakita ang mga test networks sa listahan ng network"
  },
  "sigRequest": {
    "message": "Request na Paglagda"
  },
  "sign": {
    "message": "Lumagda"
  },
  "signatureRequest": {
    "message": "Request na Paglagda"
  },
  "signatureRequestGuidance": {
    "message": "Pirmahan lamang ang mensaheng ito kung ganap mong nauunawaan ang nilalaman at nagtitiwala sa site na humihiling."
  },
  "signatureRequestWarning": {
    "message": "Ang pagpirma sa mensaheng ito ay maaaring mapanganib. Maaari kang magbigay ng buong kontrol ng iyong account at mga asset sa partido sa kabilang dulo ng mensaheng ito. Nangangahulugan iyon na maaari nitong ubusin ang laman ng iyong account anumang oras. Magpatuloy nang may pag-iingat. $1."
  },
  "signed": {
    "message": "Nilagdaan"
  },
  "signin": {
    "message": "Mag-sign In"
  },
  "simulationErrorMessageV2": {
    "message": "Hindi namin nagawang tantyahin ang gas. Maaaring may error sa kontrata at maaaring mabigo ang transaksyong ito."
  },
  "skip": {
    "message": "Laktawan"
  },
  "skipAccountSecurity": {
    "message": "Laktawan ang Account Security?"
  },
  "skipAccountSecurityDetails": {
    "message": "Nauunawaan ko na hanggang sa i-back up ko ang aking Secret Recovery Phrase, maaari kong maiwala ang aking mga account at lahat ng kanilang mga asset."
  },
  "smartContracts": {
    "message": "Mga smart contract"
  },
  "smartSwap": {
    "message": "Smart swap"
  },
  "smartSwapsAreHere": {
    "message": "Nandito na ang mga Smart Swap!"
  },
  "smartSwapsDescription": {
    "message": "Mas humusay pa ang mga MetaMask Swap! Ang pag-enable sa mga Smart Swap ay magbibigay-daan sa MetaMask na i-optimize ang iyong Swap gamit ang program para makatulong na:"
  },
  "smartSwapsErrorNotEnoughFunds": {
    "message": "Hindi sapat ang pondo para sa smart swap."
  },
  "smartSwapsErrorUnavailable": {
    "message": "Pansamantalang hindi available ang mga Smart Swap."
  },
  "smartSwapsSubDescription": {
    "message": "* Susubukan ng mga Smart Swap na isumite nang pribado ang iyong transaksyon, maraming beses. Kapag nabigo ang lahat ng pagsubok, ipapakita sa publiko ang transaksyon upang matiyak na ang Swap ay naging matagupay."
  },
  "snapConfigure": {
    "message": "I-configure"
  },
  "snapConnectionWarning": {
    "message": "Gustong kumonekta ng $1 sa $2. Magpatuloy lang kung pinagkakatiwalaan mo ang website na ito.",
    "description": "$2 is the snap and $1 is the dapp requesting connection to the snap."
  },
  "snapContent": {
    "message": "Ang nilalamang ito ay nagmumula sa $1",
    "description": "This is shown when a snap shows transaction insight information in the confirmation UI. $1 is a link to the snap's settings page with the link text being the name of the snap."
  },
  "snapCreateAccountSubtitle": {
    "message": "Piliin kung paano gawing ligtas ang iyong bagong account gamit ang mga MetaMask Snap."
  },
  "snapCreateAccountTitle": {
    "message": "Gumawa ng $1 account",
    "description": "Title of the Create Snap Account Page, $1 is the text using a different color"
  },
  "snapCreateAccountTitle2": {
    "message": "snap",
    "description": "$1 of the snapCreateAccountTitle"
  },
  "snapCreatedByMetaMask": {
    "message": "Sa pamamagitan ng MetaMask"
  },
  "snapDetailAudits": {
    "message": "I-audit"
  },
  "snapDetailDeveloper": {
    "message": "Developer"
  },
  "snapDetailLastUpdated": {
    "message": "In-update"
  },
  "snapDetailManageSnap": {
    "message": "Pamahalaan ang snap"
  },
  "snapDetailTags": {
    "message": "Mga Tag"
  },
  "snapDetailVersion": {
    "message": "Bersyon"
  },
  "snapDetailWebsite": {
    "message": "Website"
  },
  "snapDetailsCreateASnapAccount": {
    "message": "Gumawa ng Snap Account"
  },
  "snapDetailsInstalled": {
    "message": "Na-install"
  },
  "snapError": {
    "message": "Snap Error: '$1'. Error Code: '$2'",
    "description": "This is shown when a snap encounters an error. $1 is the error message from the snap, and $2 is the error code."
  },
  "snapInstall": {
    "message": "I-install ang snap"
  },
  "snapInstallRequest": {
    "message": "Ang pag-install ng $1 ay nagbibigay dito ng mga sumusunod na pahintulot. Magpatuloy lang kung pinagkakatiwalaan mo ang $1.",
    "description": "$1 is the snap name."
  },
  "snapInstallSuccess": {
    "message": "Tapos na ang pag-install"
  },
  "snapInstallWarningCheck": {
    "message": "Para kumpirmahing naunawaan mo, tsekan lahat.",
    "description": "Warning message used in popup displayed on snap install. $1 is the snap name."
  },
  "snapInstallWarningCheckPlural": {
    "message": "Para kumpirmahin na naiintindihan mo, lagyan ng tsek ang lahat ng kahon.",
    "description": "Warning message used in popup displayed on snap install when having multiple permissions. $1 is the snap name."
  },
  "snapInstallWarningHeading": {
    "message": "Magpatuloy nang may pag-iingat"
  },
  "snapInstallWarningKeyAccess": {
    "message": "Binibigyan mo ang $2 ng key access sa snap na \"$1\". Hindi na ito mababawi at nagbibigay ito sa \"$1\" ng kontrol sa iyong mga $2 account at asset. Tiyaking pinagkakatiwalaan mo ang \"$1\" bago magpatuloy.",
    "description": "The first parameter is the name of the snap and the second one is the protocol"
  },
  "snapInstallWarningPublicKeyAccess": {
    "message": "Bigyan ang $2 ng access sa pampublikong key sa $1",
    "description": "The first parameter is the name of the snap and the second one is the protocol"
  },
  "snapInstallationErrorDescription": {
    "message": "Hindi ma-install ang $1.",
    "description": "Error description used when snap installation fails. $1 is the snap name."
  },
  "snapInstallationErrorTitle": {
    "message": "Nabigo ang pag-install",
    "description": "Error title used when snap installation fails."
  },
  "snapIsAudited": {
    "message": "In-audit"
  },
  "snapResultError": {
    "message": "Error"
  },
  "snapResultSuccess": {
    "message": "Tagumpay"
  },
  "snapResultSuccessDescription": {
    "message": "Handa nang gamitin ang $1"
  },
  "snapUpdate": {
    "message": "I-update ang snap"
  },
  "snapUpdateAvailable": {
    "message": "Available ang update"
  },
  "snapUpdateErrorDescription": {
    "message": "Hindi ma-update ang $1.",
    "description": "Error description used when snap update fails. $1 is the snap name."
  },
  "snapUpdateErrorTitle": {
    "message": "Nabigo ang pag-update",
    "description": "Error title used when snap update fails."
  },
  "snapUpdateRequest": {
    "message": "Gustong i-update ng $1 ang $2 papuntang $3 na nagbibigay dito ng mga sumusunod na pahintulot. Magpatuloy lang kung pinagkakatiwalaan mo ang $2.",
    "description": "$1 is the dApp origin requesting the snap, $2 is the snap name and $3 is the snap version."
  },
  "snapUpdateSuccess": {
    "message": "Tapos na ang pag-update"
  },
  "snaps": {
    "message": "Mga Snap"
  },
  "snapsInsightLoading": {
    "message": "Naglo-load ng insight sa transaksyon..."
  },
  "snapsInvalidUIError": {
    "message": "Ang UI na tinukoy ng snap ay hindi wasto."
  },
  "snapsNoInsight": {
    "message": "Ang snap ay hindi nagbalik ng anumang insight"
  },
  "snapsPrivacyWarningFirstMessage": {
    "message": "Kinikilala mo na ang snap na ii-install mo ay isang Serbisyo ng Third Party gaya ng tinukoy sa $1 ng Consensys. Ang iyong paggamit ng mga Serbisyo ng Third Party ay pinapamahalaan ng hiwalay na mga tuntunin at kundisyon na itinakda ng tagapagbigay ng Serbisyo ng Third Party. Ina-access, pinagbabatayan, o ginagamit mo ang Serbisyo ng Third Party sa sarili mong pananganib. Itinatanggi ng Consensys ang lahat ng responsibilidad at pananagutan para sa anumang pagkalugi sa account dahil sa iyong paggamit ng mga Serbisyo ng Third Party.",
    "description": "First part of a message in popup modal displayed when installing a snap for the first time. $1 is terms of use link."
  },
  "snapsPrivacyWarningSecondMessage": {
    "message": "Ang anumang impormasyong ibinabahagi mo sa mga Serbisyo ng Third Party ay direktang kokolektahin ng mga Serbisyo ng Third Party na iyon alinsunod sa kanilang mga patakaran sa pagkapribado. Pakitingnan ang kanilang mga patakaran sa pagkapribado para sa higit pang impormasyon.",
    "description": "Second part of a message in popup modal displayed when installing a snap for the first time."
  },
  "snapsPrivacyWarningThirdMessage": {
    "message": "Walang access ang Consensys sa impormasyong ibinabahagi mo sa mga third party na ito.",
    "description": "Third part of a message in popup modal displayed when installing a snap for the first time."
  },
  "snapsSettingsDescription": {
    "message": "Pamahalaan ang iyong mga Snap"
  },
  "snapsTermsOfUse": {
    "message": "Mga Tuntunin ng Paggamit"
  },
  "snapsToggle": {
    "message": "Tatakbo lamang ang snap kapag pinagana ito"
  },
  "snapsUIError": {
    "message": "Makipag-ugnayan sa mga tagalikha ng $1 para sa karagdagang suporta.",
    "description": "This is shown when the insight snap throws an error. $1 is the snap name"
  },
  "someNetworksMayPoseSecurity": {
    "message": "Maaaring magdulot ang ilang network ng mga panganib sa seguridad at/o pagkapribado. Unawain ang mga panganib bago idagdag o gamitin ang isang network."
  },
  "somethingIsWrong": {
    "message": "May nangyaring mali. Subukang muling i-load ang pahina."
  },
  "somethingWentWrong": {
    "message": "Oops! Nagkaproblema."
  },
  "speedUp": {
    "message": "Pabilisin"
  },
  "speedUpCancellation": {
    "message": "Pabilisin ang pagkanselang ito"
  },
  "speedUpExplanation": {
    "message": "Na-update na namin ang bayad sa gas batay sa kasalukuyang kundisyon ng network at tinaasan namin ito ng hindi bababa sa 10% (kinakailangan ng network)."
  },
  "speedUpPopoverTitle": {
    "message": "Pabilisin ang transaksyon"
  },
  "speedUpTooltipText": {
    "message": "Bagong gas fee"
  },
  "speedUpTransaction": {
    "message": "Pabilisin ang transaksyong ito"
  },
  "spendLimitInsufficient": {
    "message": "Hindi sapat ang limitasyon sa paggastos"
  },
  "spendLimitInvalid": {
    "message": "Hindi valid ang limitasyon sa paggastos; dapat ay positibong numero"
  },
  "spendLimitPermission": {
    "message": "Pahintulot sa limitasyon sa paggastos"
  },
  "spendLimitRequestedBy": {
    "message": "Limitasyon sa paggastos ayon sa inire-request ng $1",
    "description": "Origin of the site requesting the spend limit"
  },
  "spendLimitTooLarge": {
    "message": "Masyadong malaki ang limitasyon sa paggastos"
  },
  "spendingCap": {
    "message": "Limitasyon sa paggastos"
  },
  "spendingCapError": {
    "message": "Error: Maglagay lamang ng mga numero"
  },
  "spendingCapErrorDescription": {
    "message": "Maglagay lamang ng numero na komportable kang i-access ng $1 ngayon o sa hinaharap. Palagi mong madadagdagan ang limitasyon ng token sa ibang pagkakataon.",
    "description": "$1 is origin of the site requesting the token limit"
  },
  "spendingCapRequest": {
    "message": "Hiniling na cap sa paggamit para sa iyong $1"
  },
  "srpInputNumberOfWords": {
    "message": "Mayroon akong word phrase ng $1",
    "description": "This is the text for each option in the dropdown where a user selects how many words their secret recovery phrase has during import. The $1 is the number of words (either 12, 15, 18, 21, or 24)."
  },
  "srpPasteFailedTooManyWords": {
    "message": "Nabigong i-paste dahil naglalaman ito ng higit sa 24 na salita. Ang secret recovery phrase ay mayroong hanggang 24 na salita lamang.",
    "description": "Description of SRP paste error when the pasted content has too many words"
  },
  "srpPasteTip": {
    "message": "Maaari mong i-paste ang iyong buong secret recovery phrase sa alinmang patlang",
    "description": "Our secret recovery phrase input is split into one field per word. This message explains to users that they can paste their entire secrete recovery phrase into any field, and we will handle it correctly."
  },
  "srpSecurityQuizGetStarted": {
    "message": "Magsimula"
  },
  "srpSecurityQuizImgAlt": {
    "message": "Isang mata na may susian sa sentro, at tatlong lumulutang na password field"
  },
  "srpSecurityQuizIntroduction": {
    "message": "Upang ipakita ang iyong Secret Recovery Phrase, kailangan mong sagutin nang tama ang dalawang tanong"
  },
  "srpSecurityQuizQuestionOneQuestion": {
    "message": "Kung mawala mo ang iyong Secret Recovery Phrase, ang MetaMask ay..."
  },
  "srpSecurityQuizQuestionOneRightAnswer": {
    "message": "Hindi ka matutulungan"
  },
  "srpSecurityQuizQuestionOneRightAnswerDescription": {
    "message": "Isulat ito, iukit sa metal, o itago ito sa maraming lihim na lugar upang hindi ito mawala. Kung nawala mo ito, wala na ito ng tuluyan."
  },
  "srpSecurityQuizQuestionOneRightAnswerTitle": {
    "message": "Tama! Walang makakatulong na maibalik ang iyong Secret Recovery Phrase"
  },
  "srpSecurityQuizQuestionOneWrongAnswer": {
    "message": "Maaari itong ibalik para sa iyo"
  },
  "srpSecurityQuizQuestionOneWrongAnswerDescription": {
    "message": "Kung nawala mo ang iyong Secret Recovery Phrase mawawala na ito nang tuluyan. Walang makakatulong sa iyo na maibalik ito, anuman ang maaaring sabihin nila."
  },
  "srpSecurityQuizQuestionOneWrongAnswerTitle": {
    "message": "Mali! Walang makakatulong na maibalik ang iyong Secret Recovery Phrase"
  },
  "srpSecurityQuizQuestionTwoQuestion": {
    "message": "Kung sinuman, kahit isang ahente ng suporta, ay humingi ng iyong Secret Recovery Phrase..."
  },
  "srpSecurityQuizQuestionTwoRightAnswer": {
    "message": "Niloloko ka"
  },
  "srpSecurityQuizQuestionTwoRightAnswerDescription": {
    "message": "Sinumang nagsasabing nangangailangan ng iyong Secret Recovery Phrase ay nagsisinungaling sa iyo. Kung ibabahagi mo ito sa kanila, nanakawin nila ng iyong mga ari-arian."
  },
  "srpSecurityQuizQuestionTwoRightAnswerTitle": {
    "message": "Tama! Ang pagbabahagi ng iyong Secret Recovery Phrase ay hindi kailanman isang magandang ideya"
  },
  "srpSecurityQuizQuestionTwoWrongAnswer": {
    "message": "Dapat mong ibigay sa kanila"
  },
  "srpSecurityQuizQuestionTwoWrongAnswerDescription": {
    "message": "Sinumang nagsasabing nangangailangan ng iyong Secret Recovery Phrase ay nagsisinungaling sa iyo. Kung ibabahagi mo ito sa kanila, nanakawin nila ng iyong mga ari-arian."
  },
  "srpSecurityQuizQuestionTwoWrongAnswerTitle": {
    "message": "Hindi! Huwag kailanman ibahagi ang iyong Secret Recovery Phrase sa sinuman, kailanman"
  },
  "srpSecurityQuizTitle": {
    "message": "Pagsusulit sa seguridad"
  },
  "srpToggleShow": {
    "message": "Ipakita/Itago ang salitang ito ng secret recovery phrase",
    "description": "Describes a toggle that is used to show or hide a single word of the secret recovery phrase"
  },
  "srpWordHidden": {
    "message": "Itinago ang salitang ito",
    "description": "Explains that a word in the secret recovery phrase is hidden"
  },
  "srpWordShown": {
    "message": "Ipinapakita ang salitang ito",
    "description": "Explains that a word in the secret recovery phrase is being shown"
  },
  "stable": {
    "message": "Stable"
  },
  "stableLowercase": {
    "message": "stable"
  },
  "stake": {
    "message": "Mag-stake"
  },
  "stateLogError": {
    "message": "Error sa pagkuha ng mga log ng estado."
  },
  "stateLogFileName": {
    "message": "Mga Log ng Estado ng MetaMask"
  },
  "stateLogs": {
    "message": "Mga Log ng Estado"
  },
  "stateLogsDescription": {
    "message": "Naglalaman ang mga log ng estado ng iyong mga address ng pampublikong account at ipinadalang transaksyon."
  },
  "status": {
    "message": "Istado"
  },
  "statusNotConnected": {
    "message": "Hindi konektado"
  },
  "statusNotConnectedAccount": {
    "message": "Walang mga account na konektado"
  },
  "step1LatticeWallet": {
    "message": "Ikonekta ang iyong Lattice1"
  },
  "step1LatticeWalletMsg": {
    "message": "Maaari mong ikonekta ang MetaMask sa iyong Lattice1 device kapag na-set up na ito at online. I-unlock ang iyong device at ihanda ang iyong Device ID.",
    "description": "$1 represents the `hardwareWalletSupportLinkConversion` localization key"
  },
  "step1LedgerWallet": {
    "message": "Mag-download ng Ledger app"
  },
  "step1LedgerWalletMsg": {
    "message": "Mag-download, mag-set up, at maglagay ng password para ma-unlock ang $1.",
    "description": "$1 represents the `ledgerLiveApp` localization value"
  },
  "step1TrezorWallet": {
    "message": "Ikonekta ang iyong Trezor"
  },
  "step1TrezorWalletMsg": {
    "message": "Direktang ikonekta ang iyong Trezor sa iyong computer at i-unlock ito. Tiyaking ginagamit mo ang tamang passphrase.",
    "description": "$1 represents the `hardwareWalletSupportLinkConversion` localization key"
  },
  "step2LedgerWallet": {
    "message": "Ikonekta ang iyong Ledger"
  },
  "step2LedgerWalletMsg": {
    "message": "Direktang ikonekta ang iyong Ledger sa iyong computer, pagkatapos ay i-unlock ito at buksan ang Ethereum app.",
    "description": "$1 represents the `hardwareWalletSupportLinkConversion` localization key"
  },
  "stillGettingMessage": {
    "message": "Nakukuha pa rin ang mensaheng ito?"
  },
  "strong": {
    "message": "Mahirap"
  },
  "stxBenefit1": {
    "message": "Bawasan ang mga gastos sa transaksyon"
  },
  "stxBenefit2": {
    "message": "Nabigo ang pagbawas sa transaksyon"
  },
  "stxBenefit3": {
    "message": "Alisin ang mga hindi umuusad na transaksyon"
  },
  "stxBenefit4": {
    "message": "Pigilan ang front-running"
  },
  "stxCancelled": {
    "message": "Maaaring nabigo ang pagpapalit"
  },
  "stxCancelledDescription": {
    "message": "Maaaring nabigo at kinansela ang transaksyon para protektahan ka mula sa pagbabayad ng mga hindi kinakilangang bayad sa gas."
  },
  "stxCancelledSubDescription": {
    "message": "Subukan muli ang iyong pagpapalit. Narito kami para protektahan ka sa mga katulad na panganib sa susunod."
  },
  "stxFailure": {
    "message": "Hindi matagumpay ang pag-swap"
  },
  "stxFailureDescription": {
    "message": "Ang biglaang pagbabago sa merkado ay maaaring maging sanhi ng pagkabigo. Kung magpatuloy ang problema, makipag-ugnyan sa $1.",
    "description": "This message is shown to a user if their swap fails. The $1 will be replaced by support.metamask.io"
  },
  "stxPendingPrivatelySubmittingSwap": {
    "message": "Pribadong isinusumite ang iyong Swap..."
  },
  "stxPendingPubliclySubmittingSwap": {
    "message": "Pampublikong isinusumite ang iyong Swap..."
  },
  "stxSuccess": {
    "message": "Nakumpleto ang pagpapalit!"
  },
  "stxSuccessDescription": {
    "message": "Ang iyong $1 ay available na ngayon.",
    "description": "$1 is a token symbol, e.g. ETH"
  },
  "stxSwapCompleteIn": {
    "message": "Matatapos ang Swap sa <",
    "description": "'<' means 'less than', e.g. Swap will complete in < 2:59"
  },
  "stxTooltip": {
    "message": "Gayahin ang mga transaksyon bago isumite upang bumaba ang gastos sa transaksyon at mabawasan ang mga pagkabigo."
  },
  "stxTryingToCancel": {
    "message": "Sinusubukang kanselahin ang iyong transaksyon..."
  },
  "stxUnknown": {
    "message": "Hindi alam ang lagay"
  },
  "stxUnknownDescription": {
    "message": "Naging matagumpay ang transaksyon pero hindi kami sigurado kung ano ito. Dahil siguro ito sa pagsusumite ng isa pang transaksyon habang pinoproseso ang pagpapalit na ito."
  },
  "stxUserCancelled": {
    "message": "Kinansela ang pagpapalit"
  },
  "stxUserCancelledDescription": {
    "message": "Kinansela ang iyong transaksyon at hindi ka nagbayad para sa anumang mga hindi kinakailangang gas."
  },
  "stxYouCanOptOut": {
    "message": "Maaari kang mag-opt-out sa mga advanced setting anumang oras."
  },
  "submit": {
    "message": "Isumite"
  },
  "submitted": {
    "message": "Isinumite"
  },
  "support": {
    "message": "Humingi ng Tulong"
  },
  "supportCenter": {
    "message": "Bisitahin ang aming Support Center"
  },
  "swap": {
    "message": "I-swap"
  },
  "swapAggregator": {
    "message": "Aggregator"
  },
  "swapAllowSwappingOf": {
    "message": "Payagan ang pag-swap ng $1",
    "description": "Shows a user that they need to allow a token for swapping on their hardware wallet"
  },
  "swapAmountReceived": {
    "message": "Garantisadong halaga"
  },
  "swapAmountReceivedInfo": {
    "message": "Ito ang minimum na halagang matatanggap mo. Maaari kang makatanggap ng mas malaki depende sa slippage."
  },
  "swapAnyway": {
    "message": "I-swap pa rin"
  },
  "swapApproval": {
    "message": "Aprubahan ang $1 para sa mga pagpapalit",
    "description": "Used in the transaction display list to describe a transaction that is an approve call on a token that is to be swapped.. $1 is the symbol of a token that has been approved."
  },
  "swapApproveNeedMoreTokens": {
    "message": "Kailangan mo ng $1 pa $2 para makumpleto ang pag-swap na ito",
    "description": "Tells the user how many more of a given token they need for a specific swap. $1 is an amount of tokens and $2 is the token symbol."
  },
  "swapAreYouStillThere": {
    "message": "Nandyan ka pa ba?"
  },
  "swapAreYouStillThereDescription": {
    "message": "Handa kaming ipakita sa iyo ang mga pinakabagong quote kapag gusto mo ng magpatuloy"
  },
  "swapBuildQuotePlaceHolderText": {
    "message": "Walang available na token na tumutugma sa $1",
    "description": "Tells the user that a given search string does not match any tokens in our token lists. $1 can be any string of text"
  },
  "swapConfirmWithHwWallet": {
    "message": "Kumpirmahin gamit ang iyong hardware wallet"
  },
  "swapContinueSwapping": {
    "message": "Ituloy ang pag-swap"
  },
  "swapContractDataDisabledErrorDescription": {
    "message": "Sa Ethereum app sa iyong Ledger, magpunta sa \"Settings\" at payagan ang contract data. Pagkatapos ay subukan muli ang iyong pag-swap."
  },
  "swapContractDataDisabledErrorTitle": {
    "message": "Ang data ng contract ay hindi pinagagana sa iyong Ledger"
  },
  "swapCustom": {
    "message": "custom"
  },
  "swapDecentralizedExchange": {
    "message": "Decentralized na palitan"
  },
  "swapDirectContract": {
    "message": "Direktang contract"
  },
  "swapEditLimit": {
    "message": "I-edit ang limitasyon"
  },
  "swapEnableDescription": {
    "message": "Kinakailangan ito at nagbibigay ito ng pahintulot sa MetaMask na i-swap ang iyong $1.",
    "description": "Gives the user info about the required approval transaction for swaps. $1 will be the symbol of a token being approved for swaps."
  },
  "swapEnableTokenForSwapping": {
    "message": "Ito ay $1 para sa pag-swap",
    "description": "$1 is for the 'enableToken' key, e.g. 'enable ETH'"
  },
  "swapEnterAmount": {
    "message": "Ilagay ang halaga"
  },
  "swapEstimatedNetworkFees": {
    "message": "Mga tinatayang bayarin sa network"
  },
  "swapEstimatedNetworkFeesInfo": {
    "message": "Ito ay pagtatantya ng bayarin sa network na gagamitin para kumpletuhin ang iyong pag-swap. Maaaring magbago ang aktuwal na halaga ayon sa mga kundisyon ng network."
  },
  "swapFailedErrorDescriptionWithSupportLink": {
    "message": "Nangyayari ang mga pagkabigo sa transaksyon at narito kami upang tumulong. Kung magpapatuloy ang isyung ito, maaari kapag makipag-ugnay sa aming suporta sa customer sa $1 para sa karagdagang tulong.",
    "description": "This message is shown to a user if their swap fails. The $1 will be replaced by support.metamask.io"
  },
  "swapFailedErrorTitle": {
    "message": "Hindi matagumpay ang pag-swap"
  },
  "swapFetchingQuote": {
    "message": "Kinukuha ang mga quote"
  },
  "swapFetchingQuoteNofN": {
    "message": "Kinukuha ang quote $1 ng $2",
    "description": "A count of possible quotes shown to the user while they are waiting for quotes to be fetched. $1 is the number of quotes already loaded, and $2 is the total number of resources that we check for quotes. Keep in mind that not all resources will have a quote for a particular swap."
  },
  "swapFetchingQuotes": {
    "message": "Kinukuha ang mga quote"
  },
  "swapFetchingQuotesErrorDescription": {
    "message": "Hmmm... nagkaproblema. Subukan ulit, o kung magpapatuloy ang mga error, makipag-ugnayan sa customer support."
  },
  "swapFetchingQuotesErrorTitle": {
    "message": "Nagka-error sa pagkuha ng mga quote"
  },
  "swapFetchingTokens": {
    "message": "Kinukuha ang mga token..."
  },
  "swapFromTo": {
    "message": "Ang swap ng $1 hanggang $2",
    "description": "Tells a user that they need to confirm on their hardware wallet a swap of 2 tokens. $1 is a source token and $2 is a destination token"
  },
  "swapGasFeesDetails": {
    "message": "Ang mga bayarin sa gas ay tinatantya at magbabago batay sa trapiko sa network at pagiging kumplikado ng transaksyon."
  },
  "swapGasFeesLearnMore": {
    "message": "Alamin pa ang tungkol sa mga gas fee"
  },
  "swapGasFeesSplit": {
    "message": "Ang mga gas fee sa nakaraang screen ay hinati sa dalawang transaksyon."
  },
  "swapGasFeesSummary": {
    "message": "Ang mga gas fee ay binabayaran sa mga crypto miner na nagpoproseso ng mga transaksyon sa $1 na network. Ang MetaMask ay hindi kumikita mula sa mga gas fee.",
    "description": "$1 is the selected network, e.g. Ethereum or BSC"
  },
  "swapHighSlippageWarning": {
    "message": "Napakataas ng halaga ng slippage."
  },
  "swapIncludesMMFee": {
    "message": "Kasama ang $1% MetaMask fee.",
    "description": "Provides information about the fee that metamask takes for swaps. $1 is a decimal number."
  },
  "swapIncludesMetaMaskFeeViewAllQuotes": {
    "message": "Kabilang ang $1% na bayad sa MetaMask – $2",
    "description": "Provides information about the fee that metamask takes for swaps. $1 is a decimal number and $2 is a link to view all quotes."
  },
  "swapLearnMore": {
    "message": "Alamin pa ang tungkol sa mga Swap"
  },
  "swapLowSlippageError": {
    "message": "Maaaring hindi magtagumpay ang transaksyon, masyadong mababa ang max na slippage."
  },
  "swapMaxSlippage": {
    "message": "Max na slippage"
  },
  "swapMetaMaskFee": {
    "message": "Bayarin sa MetaMask"
  },
  "swapMetaMaskFeeDescription": {
    "message": "Ang bayad na $1% ay awtomatikong isinasali sa quote na ito. Babayaran mo ito bilang kapalit ng isang lisensya para gamitin ang software ng pagsasama-sama ng impormasyon ng tagapagbigay ng liquidity ng MetaMask.",
    "description": "Provides information about the fee that metamask takes for swaps. $1 is a decimal number."
  },
  "swapNQuotesWithDot": {
    "message": "$1 quote.",
    "description": "$1 is the number of quotes that the user can select from when opening the list of quotes on the 'view quote' screen"
  },
  "swapNewQuoteIn": {
    "message": "Mga bagong quote sa $1",
    "description": "Tells the user the amount of time until the currently displayed quotes are update. $1 is a time that is counting down from 1:00 to 0:00"
  },
  "swapNoTokensAvailable": {
    "message": "Walang available na mga token na tumutugma sa $1",
    "description": "Tells the user that a given search string does not match any tokens in our token lists. $1 can be any string of text"
  },
  "swapOnceTransactionHasProcess": {
    "message": "Idaragdag ang iyong $1 sa account mo sa oras na maiproseso ang transaksyong ito.",
    "description": "This message communicates the token that is being transferred. It is shown on the awaiting swap screen. The $1 will be a token symbol."
  },
  "swapPriceDifference": {
    "message": "Gagawin mo na ang pag-swap ng $1 $2 (~$3) para sa $4 $5 (~$6).",
    "description": "This message represents the price slippage for the swap.  $1 and $4 are a number (ex: 2.89), $2 and $5 are symbols (ex: ETH), and $3 and $6 are fiat currency amounts."
  },
  "swapPriceDifferenceTitle": {
    "message": "Deperensya ng presyo ng ~$1%",
    "description": "$1 is a number (ex: 1.23) that represents the price difference."
  },
  "swapPriceImpactTooltip": {
    "message": "Ang price impact ay ang pagkakaiba sa pagitan ng kasalukuyang market price at ang halagang natanggap sa panahon ng pagpapatupad ng transaksyon. Ang price impact ay isang function ng laki ng iyong trade kaugnay sa laki ng liquidity pool."
  },
  "swapPriceUnavailableDescription": {
    "message": "Hindi matukoy ang price impact dahil sa kakulangan ng data ng market price. Pakikumpirma na komportable ka sa dami ng mga token na matatanggap mo bago mag-swap."
  },
  "swapPriceUnavailableTitle": {
    "message": "Tingnan ang iyong rate bago magpatuloy"
  },
  "swapProcessing": {
    "message": "Pagproseso"
  },
  "swapQuoteDetails": {
    "message": "Mga detalye ng quote"
  },
  "swapQuoteNofM": {
    "message": "$1 ng $2",
    "description": "A count of possible quotes shown to the user while they are waiting for quotes to be fetched. $1 is the number of quotes already loaded, and $2 is the total number of resources that we check for quotes. Keep in mind that not all resources will have a quote for a particular swap."
  },
  "swapQuoteSource": {
    "message": "Pinagkunan ng quote"
  },
  "swapQuotesExpiredErrorDescription": {
    "message": "Mag-request ng mga bagong quote para makuha ang mga pinakabagong rate."
  },
  "swapQuotesExpiredErrorTitle": {
    "message": "Pag-timeout ng mga quote"
  },
  "swapQuotesNotAvailableDescription": {
    "message": "Bawasan ang laki ng iyong trade o gumamit ng ibang token."
  },
  "swapQuotesNotAvailableErrorDescription": {
    "message": "Subukang i-adjust ang halaga o mga setting ng slippage at subukan ulit."
  },
  "swapQuotesNotAvailableErrorTitle": {
    "message": "Walang available na quote"
  },
  "swapRate": {
    "message": "Singil"
  },
  "swapReceiving": {
    "message": "Pagtanggap"
  },
  "swapReceivingInfoTooltip": {
    "message": "Isang itong pagtatantya. Ang eksaktong halaga ay nakadepende sa slippage."
  },
  "swapRequestForQuotation": {
    "message": "Mag-request ng quotation"
  },
  "swapReviewSwap": {
    "message": "I-review ang Pag-swap"
  },
  "swapSearchNameOrAddress": {
    "message": "Hanapin ang pangalan o i-paste ang address"
  },
  "swapSelect": {
    "message": "Piliin"
  },
  "swapSelectAQuote": {
    "message": "Pumili ng quote"
  },
  "swapSelectAToken": {
    "message": "Pumili ng token"
  },
  "swapSelectQuotePopoverDescription": {
    "message": "Makikita sa ibaba ang lahat ng quote na nakuha mula sa maraming pinagkukunan ng liquidity."
  },
  "swapSelectToken": {
    "message": "Pumili ng token"
  },
  "swapShowLatestQuotes": {
    "message": "Ipakita ang mga pinakabagong quote"
  },
  "swapSlippageNegative": {
    "message": "Ang slippage ay dapat mas malaki o katumbas ng zero"
  },
  "swapSlippageNegativeDescription": {
    "message": "Dapat na mas malaki o katumbas ng zero ang slippage"
  },
  "swapSlippageNegativeTitle": {
    "message": "Dagdagan ang slippage para magpatuloy"
  },
  "swapSlippageOverLimitDescription": {
    "message": "Dapat na 15% o mas mababa ang slippage tolerance. Ang anumang mas mataas ay magreresulta sa hindi magandang rate."
  },
  "swapSlippageOverLimitTitle": {
    "message": "Bawasan ang slippage para magpatuloy"
  },
  "swapSlippagePercent": {
    "message": "$1%",
    "description": "$1 is the amount of % for slippage"
  },
  "swapSlippageTooltip": {
    "message": "Kung magbabago ang presyo sa pagitan ng oras na nailagay at nakumpirma ang iyong order, tinatawag itong \"slippage\". Awtomatikong makakansela ang iyong swap kung lalampas ang slippage sa iyong setting ng “pagpapahintulot sa slippage”."
  },
  "swapSlippageZeroDescription": {
    "message": "Kakaunti ang mga tagapagbigay ng zero-slippage quote at maaari itong magresulta sa hindi gaanong mapagkumpitensyang quote."
  },
  "swapSlippageZeroTitle": {
    "message": "Nagso-source ng mga tagapagbigay ng zero-slippage"
  },
  "swapSource": {
    "message": "Pinagkunan ng liquidity"
  },
  "swapSourceInfo": {
    "message": "Naghahanap kami ng maraming pinagkukunan ng liquidity (mga exchange, aggregator at propesyonal na market maker) para mahanap ang mga pinakasulit na rate at pinakamababang bayarin sa network."
  },
  "swapSuggested": {
    "message": "Minungkahing pag-swap"
  },
  "swapSuggestedGasSettingToolTipMessage": {
    "message": "Ang mga swap ay kumplikado at sensitibo sa oras na mga transaksyon. Nirerekomenda namin ang gas fee na ito para sa magandang balanse sa pagitan ng halaga at kumpiyansa ng matagumpay na Pag-swap."
  },
  "swapSwapFrom": {
    "message": "Ipalit mula sa"
  },
  "swapSwapSwitch": {
    "message": "Mga token na papalitan o ipapalit"
  },
  "swapSwapTo": {
    "message": "Palitan ng"
  },
  "swapToConfirmWithHwWallet": {
    "message": "para kumpirmahin gamit ang iyong hardware wallet"
  },
  "swapTokenAddedManuallyDescription": {
    "message": "I-verify ang token na ito sa $1 at siguraduhing ito ang token na gusto mong i-trade.",
    "description": "$1 points the user to etherscan as a place they can verify information about a token. $1 is replaced with the translation for \"etherscan\""
  },
  "swapTokenAddedManuallyTitle": {
    "message": "Mano-manong idinagdag ang token"
  },
  "swapTokenAvailable": {
    "message": "Naidagdag na ang $1 sa iyong account.",
    "description": "This message is shown after a swap is successful and communicates the exact amount of tokens the user has received for a swap. The $1 is a decimal number of tokens followed by the token symbol."
  },
  "swapTokenBalanceUnavailable": {
    "message": "Hindi namin nabawi ang iyong $1 na balanse",
    "description": "This message communicates to the user that their balance of a given token is currently unavailable. $1 will be replaced by a token symbol"
  },
  "swapTokenToToken": {
    "message": "I-swap ang $1 sa $2",
    "description": "Used in the transaction display list to describe a swap. $1 and $2 are the symbols of tokens in involved in a swap."
  },
  "swapTokenVerificationAddedManually": {
    "message": "Manwal na naidagdag ang token na ito."
  },
  "swapTokenVerificationMessage": {
    "message": "Palaging kumpirmahin ang token address sa $1.",
    "description": "Points the user to Etherscan as a place they can verify information about a token. $1 is replaced with the translation for \"Etherscan\" followed by an info icon that shows more info on hover."
  },
  "swapTokenVerificationOnlyOneSource": {
    "message": "Na-verify lamang sa 1 source."
  },
  "swapTokenVerificationSources": {
    "message": "Na-verify sa $1 na source.",
    "description": "Indicates the number of token information sources that recognize the symbol + address. $1 is a decimal number."
  },
  "swapTokenVerifiedOn1SourceDescription": {
    "message": "Na-verify lang ang $1 sa 1 source. Isaalang-alang na i-verify ito sa $2 bago magpatuloy.",
    "description": "$1 is a token name, $2 points the user to etherscan as a place they can verify information about a token. $1 is replaced with the translation for \"etherscan\""
  },
  "swapTokenVerifiedOn1SourceTitle": {
    "message": "Potensyal na hindi tunay na token"
  },
  "swapTooManyDecimalsError": {
    "message": "Ang $1 ay nagpapahintulot sa hanggang $2 na decimal",
    "description": "$1 is a token symbol and $2 is the max. number of decimals allowed for the token"
  },
  "swapTransactionComplete": {
    "message": "Nakumpleto ang transaksyon"
  },
  "swapTwoTransactions": {
    "message": "2 transaksyon"
  },
  "swapUnknown": {
    "message": "Hindi Alam"
  },
  "swapVerifyTokenExplanation": {
    "message": "Maaaring gamitin ng maraming token ang iisang pangalan at simbolo. Suriin ang $1 para ma-verify na ito ang token na hinahanap mo.",
    "description": "This appears in a tooltip next to the verifyThisTokenOn message. It gives the user more information about why they should check the token on a block explorer. $1 will be the name or url of the block explorer, which will be the translation of 'etherscan' or a block explorer url specified for a custom network."
  },
  "swapYourTokenBalance": {
    "message": "Available ang $1 $2 na i-swap",
    "description": "Tells the user how much of a token they have in their balance. $1 is a decimal number amount of tokens, and $2 is a token symbol"
  },
  "swapZeroSlippage": {
    "message": "0% Slippage"
  },
  "swapsAdvancedOptions": {
    "message": "Mga Advanced na Opsyon"
  },
  "swapsExcessiveSlippageWarning": {
    "message": "Masyadong mataas ang halaga ng slippage at magreresulta sa masamang rate. Mangyaring bawasan ang iyong slippage tolerance sa halagang mas mababa sa 15%."
  },
  "swapsMaxSlippage": {
    "message": "Max na slippage"
  },
  "swapsNotEnoughForTx": {
    "message": "Hindi sapat ang $1 para makumpleto ang transaksyong ito",
    "description": "Tells the user that they don't have enough of a token for a proposed swap. $1 is a token symbol"
  },
  "swapsNotEnoughToken": {
    "message": "Hindi sapat ang $1",
    "description": "Tells the user that they don't have enough of a token for a proposed swap. $1 is a token symbol"
  },
  "swapsViewInActivity": {
    "message": "Tingnan sa aktibidad"
  },
  "switch": {
    "message": "Lumipat"
  },
  "switchEthereumChainConfirmationDescription": {
    "message": "Maglilipat ito sa napiling network sa loob ng MetaMask sa dating idinagdag na network:"
  },
  "switchEthereumChainConfirmationTitle": {
    "message": "Payagan ang site na ito para lumipat ng network?"
  },
  "switchNetwork": {
    "message": "Lumipat ng network"
  },
  "switchNetworks": {
    "message": "Lumipat ng Network"
  },
  "switchToNetwork": {
    "message": "Lumipat sa $1",
    "description": "$1 represents the custom network that has previously been added"
  },
  "switchToThisAccount": {
    "message": "Lumipat sa account na ito"
  },
  "switchedTo": {
    "message": "Lumipat ka sa"
  },
  "switcherTitle": {
    "message": "Network switcher"
  },
  "switcherTourDescription": {
    "message": "I-click ang icon para ilipat ang mga network o magdagdag ng bagong network"
  },
  "switchingNetworksCancelsPendingConfirmations": {
    "message": "Ang paglipat ng mga network ay magkakansela ng lahat ng nakabinbin na mga kumpirmasyon"
  },
  "symbol": {
    "message": "Simbolo"
  },
  "symbolBetweenZeroTwelve": {
    "message": "Dapat ay 11 character o mas kaunti ang simbolo."
  },
  "tenPercentIncreased": {
    "message": "10% na dagdag"
  },
  "terms": {
    "message": "Mga Tuntunin ng Paggamit"
  },
  "termsOfService": {
    "message": "Mga Tuntunin ng Serbisyo"
  },
  "termsOfUse": {
    "message": "mga tuntunin ng paggamit"
  },
  "termsOfUseAgreeText": {
    "message": " Sumasang-ayon ako sa Mga Tuntunin sa Paggamit, na nalalapat sa aking paggamit ng MetaMask at lahat ng mga tampok nito"
  },
  "termsOfUseFooterText": {
    "message": "Mag-scroll upang basahin ang lahat ng seksyon"
  },
  "termsOfUseTitle": {
    "message": "Na-update ang aming Mga Tuntunin sa Paggamit"
  },
  "testNetworks": {
    "message": "Suriin ang mga network"
  },
  "theme": {
    "message": "Tema"
  },
  "themeDescription": {
    "message": "Piliin ang mas gusto mong tema ng MetaMask."
  },
  "thingsToKeep": {
    "message": "Mga bagay na dapat tandaan:"
  },
  "thirdPartySoftware": {
    "message": "Paunawa ng third-party na software",
    "description": "Title of a popup modal displayed when installing a snap for the first time."
  },
  "thisCollection": {
    "message": "koleksyong ito"
  },
  "thisServiceIsExperimental": {
    "message": "Ang serbisyong ito ay pang-eksperimento. Sa pamamagitan ng pagpapagana ng tampok na ito, sumasang-ayon ka sa $1 ng OpenSea.",
    "description": "$1 is link to open sea terms of use"
  },
  "time": {
    "message": "Oras"
  },
  "tips": {
    "message": "Mga Tip"
  },
  "to": {
    "message": "Para kay/sa"
  },
  "toAddress": {
    "message": "Para kay/sa: $1",
    "description": "$1 is the address to include in the To label. It is typically shortened first using shortenAddress"
  },
  "toggleEthSignBannerDescription": {
    "message": "Nanganganib ka sa mga phishing na pag-atake. Protektahan ang sarili mo sa pamamagitan ng pag-off sa eth_sign."
  },
  "toggleEthSignDescriptionField": {
    "message": "Kung papaganahin mo ang setting na ito, maaari kang makakuha ng mga kahilingan sa lagda na hindi nababasa. Sa pamamagitan ng pagpirma sa isang mensahe na hindi mo naiintindihan, maaari kang sumang-ayon na ibigay ang iyong mga pondo at NFT."
  },
  "toggleEthSignField": {
    "message": "Mga kahilingan sa Eth_sign"
  },
  "toggleEthSignModalBannerBoldText": {
    "message": " baka ma-scam ka"
  },
  "toggleEthSignModalBannerText": {
    "message": "Kung hiniling sa iyo na i-on ang setting na ito,"
  },
  "toggleEthSignModalCheckBox": {
    "message": "Nauunawaan ko na maaaring mawala ang aking pondo at mga NFT kapag pinagana ko ang mga kahilingan sa eth-sign. "
  },
  "toggleEthSignModalDescription": {
    "message": "Ang pagbibigay ng pahintulot sa mga kahilingan ng eth_sign ay magpapahina sa iyo upang atakehin ng phishing. Palaging i-review ang URL a t mag-ingat kapag nagsa-sign ng mga mensahe na naglalaman ng code."
  },
  "toggleEthSignModalFormError": {
    "message": "Mali ang text"
  },
  "toggleEthSignModalFormLabel": {
    "message": "Ilagay ang “pipirmahan ko lang kung ano ang nauunawaan ko” para magpatuloy"
  },
  "toggleEthSignModalFormValidation": {
    "message": "Pipirmahan ko lang kung ano ang nauunawaan ko"
  },
  "toggleEthSignModalTitle": {
    "message": "Gamitin sa sarili mong pananagutan"
  },
  "toggleEthSignOff": {
    "message": "I-OFF (Nirerekomenda)"
  },
  "toggleEthSignOn": {
    "message": "I-ON (Hindi nirerekomenda)"
  },
  "token": {
    "message": "Token"
  },
  "tokenAddress": {
    "message": "Address ng token"
  },
  "tokenAlreadyAdded": {
    "message": "Naidagdag na ang token."
  },
  "tokenAutoDetection": {
    "message": "Awtomatikong pagtuklas ng token"
  },
  "tokenContractAddress": {
    "message": "Address ng Kontrata ng Token"
  },
  "tokenDecimalFetchFailed": {
    "message": "Kailangan ng token decimal."
  },
  "tokenDecimalTitle": {
    "message": "Mga Decimal ng Katumpakan:"
  },
  "tokenDetails": {
    "message": "Mga detalye ng token"
  },
  "tokenFoundTitle": {
    "message": "1 bagong token ang nakita"
  },
  "tokenId": {
    "message": "Token ID"
  },
  "tokenList": {
    "message": "Mga listahan ng token:"
  },
  "tokenScamSecurityRisk": {
    "message": "mga scam sa token at panganib sa seguridad"
  },
  "tokenShowUp": {
    "message": "Maaaring hindi awtomatikong lumabas ang iyong mga token sa iyong wallet."
  },
  "tokenSymbol": {
    "message": "Simbolo ng Token"
  },
  "tokens": {
    "message": "Mga Token"
  },
  "tokensFoundTitle": {
    "message": "$1 bagong token ang nakita",
    "description": "$1 is the number of new tokens detected"
  },
  "tooltipApproveButton": {
    "message": "Nauunawaan ko"
  },
  "tooltipSatusConnected": {
    "message": "konektado"
  },
  "tooltipSatusNotConnected": {
    "message": "hindi konektado"
  },
  "total": {
    "message": "Kabuuan"
  },
  "transaction": {
    "message": "transaksyon"
  },
  "transactionCancelAttempted": {
    "message": "Sinubukang kanselahin ang transaksyon sa bayarin sa gas na $1 sa $2"
  },
  "transactionCancelSuccess": {
    "message": "Matagumpay na nakansela ang transaksyon sa $2"
  },
  "transactionConfirmed": {
    "message": "Nakumpirma ang transaksyon sa $2."
  },
  "transactionCreated": {
    "message": "Nagawa ang transaksyon na nagkakahalagang $1 sa $2."
  },
  "transactionData": {
    "message": "Data ng transaksyon"
  },
  "transactionDecodingAccreditationDecoded": {
    "message": "Na-decode ng Truffle"
  },
  "transactionDecodingAccreditationVerified": {
    "message": "Na-verify na contract sa $1"
  },
  "transactionDecodingUnsupportedNetworkError": {
    "message": "Ang pag-decode ng transaksyon ay hindi available para sa chainId $1"
  },
  "transactionDetailDappGasMoreInfo": {
    "message": "Minungkahing site"
  },
  "transactionDetailDappGasTooltip": {
    "message": "I-edit upang gamitin ang nirerekomendang gas fee ng MetaMask batay sa pinakabagong block."
  },
  "transactionDetailGasHeading": {
    "message": "Tinantiyang gas fee"
  },
  "transactionDetailGasInfoV2": {
    "message": "tinantiya"
  },
  "transactionDetailGasTooltipConversion": {
    "message": "Alamin pa ang tungkol sa mga gas fee"
  },
  "transactionDetailGasTooltipExplanation": {
    "message": "Ang mga gas fee ay itinakda ng network at nagbabago-bago batay sa network traffic at pagiging kumplikado ng transaksyon."
  },
  "transactionDetailGasTooltipIntro": {
    "message": "Ang mga gas fee ay binabayaran sa mga crypto miner na nagpoproseso ng mga transaksyon sa $1 na network. Ang MetaMask ay hindi kumikita mula sa mga gas fee."
  },
  "transactionDetailGasTotalSubtitle": {
    "message": "Halaga + gas fee"
  },
  "transactionDetailLayer2GasHeading": {
    "message": "Layer 2 gas fee"
  },
  "transactionDetailMultiLayerTotalSubtitle": {
    "message": "Halaga + fees"
  },
  "transactionDropped": {
    "message": "Tinanggihan ang transaksyon sa $2."
  },
  "transactionError": {
    "message": "Error sa Transaksyon. Nagkaroon ng exception sa code ng kontrata."
  },
  "transactionErrorNoContract": {
    "message": "Sinusubukang i-call ang isang function sa isang address na hindi kontrata."
  },
  "transactionErrored": {
    "message": "Nagkaroon ng error sa transaksyon."
  },
  "transactionFailed": {
    "message": "Bigo ang Transaksyon"
  },
  "transactionFee": {
    "message": "Bayarin sa Transaksyon"
  },
  "transactionHistoryBaseFee": {
    "message": "Base Fee (GWEI)"
  },
  "transactionHistoryL1GasLabel": {
    "message": "Kabuuang L1 Gas Fee"
  },
  "transactionHistoryL2GasLimitLabel": {
    "message": "L2 Gas Limit"
  },
  "transactionHistoryL2GasPriceLabel": {
    "message": "L2 Gas Price"
  },
  "transactionHistoryMaxFeePerGas": {
    "message": "Max Fee Bawat Gas"
  },
  "transactionHistoryPriorityFee": {
    "message": "Priority Fee (GWEI)"
  },
  "transactionHistoryTotalGasFee": {
    "message": "Kabuuang Gas Fee"
  },
  "transactionNote": {
    "message": "Tala ng transaksyon"
  },
  "transactionResubmitted": {
    "message": "Isinumite ulit ang transaksyon nang may bayarin sa gas na tumaas at naging $1 sa $2"
  },
  "transactionSecurityCheck": {
    "message": "Paganahin ang mga alerto sa seguridad"
  },
  "transactionSecurityCheckDescription": {
    "message": "Gumagamit kami ng mga third-party na API para tumuklas at ipakita ang mga panganib na kasangkot sa hindi nalagdaang mga kahilingan sa transaksyon at lagda bago mo lagdaan ang mga ito. Ang mga serbisyong ito ay magkakaroon ng access sa iyong hindi pa napirmahang kahilingan sa transaksyon at lagda, address ng iyong account, at iyong nais na wika."
  },
  "transactionSettings": {
    "message": "Mga setting ng transaksyon"
  },
  "transactionSubmitted": {
    "message": "Isinumite ang transaksyon nang may bayarin sa gas na $1 sa $2."
  },
  "transactionUpdated": {
    "message": "Na-update ang transaksyon sa $2."
  },
  "transactions": {
    "message": "Mga Transaksyon"
  },
  "transfer": {
    "message": "Mag-transfer"
  },
  "transferFrom": {
    "message": "Mag-transfer Mula Kay/Sa"
  },
  "troubleConnectingToLedgerU2FOnFirefox": {
    "message": "Nagkakaproblema kami sa pagkonekta ng iyong Ledger. $1",
    "description": "$1 is a link to the wallet connection guide;"
  },
  "troubleConnectingToLedgerU2FOnFirefox2": {
    "message": "I-review ang gabay sa pagkonekta ng ming hardware wallet at subukan muli.",
    "description": "$1 of the ledger wallet connection guide"
  },
  "troubleConnectingToLedgerU2FOnFirefoxLedgerSolution": {
    "message": "Kung ikaw ay nasa pinakabagong bersyon ng Firefox, maaari kang makaranas ng isyu na nauugnay sa Firefox dropping U2F support. Alamin kung paano aayusin ang isyung ito $1.",
    "description": "It is a link to the ledger website for the workaround."
  },
  "troubleConnectingToLedgerU2FOnFirefoxLedgerSolution2": {
    "message": "dito",
    "description": "Second part of the error message; It is a link to the ledger website for the workaround."
  },
  "troubleConnectingToWallet": {
    "message": "Nagkaproblema kami sa pagkonekta sa iyong $1, subukang suriin ang $2 at subukan ulit.",
    "description": "$1 is the wallet device name; $2 is a link to wallet connection guide"
  },
  "troubleStarting": {
    "message": "Nagkaproblema ang MetaMask sa pagsisimula. Maaaring paulit-ulit ang error na ito, kaya subukang i-restart ang extension."
  },
  "trustSiteApprovePermission": {
    "message": "Sa pamamagitan ng pagbibigay ng pahintulot, pinapayagan mo ang sumusunod na $1 para ma-access ang pondo mo"
  },
  "tryAgain": {
    "message": "Subukan ulit"
  },
  "turnOnTokenDetection": {
    "message": "I-on ang pinahusay na pag-detect ng token"
  },
  "tutorial": {
    "message": "Tutorial"
  },
  "twelveHrTitle": {
    "message": "12 oras:"
  },
  "txInsightsNotSupported": {
    "message": "Hindi magagamit ang mga pag-alam sa transaksyon para sa contract na ito sa oras na ito."
  },
  "typeYourSRP": {
    "message": "I-type ang iyong Secret Recovery Phrase"
  },
  "u2f": {
    "message": "U2F",
    "description": "A name on an API for the browser to interact with devices that support the U2F protocol. On some browsers we use it to connect MetaMask to Ledger devices."
  },
  "unapproved": {
    "message": "Hindi inaprubahan"
  },
  "units": {
    "message": "mga unit"
  },
  "unknown": {
    "message": "Hindi Alam"
  },
  "unknownCameraError": {
    "message": "Nagkaroon ng error habang sinusubukang i-access ang iyong camera. Pakisubukan ulit..."
  },
  "unknownCameraErrorTitle": {
    "message": "Ooops! Nagkaproblema...."
  },
  "unknownCollection": {
    "message": "Walang pangalang koleksyon"
  },
  "unknownNetwork": {
    "message": "Hindi Alam na Pribadong Network"
  },
  "unknownQrCode": {
    "message": "Error: Hindi namin matukoy ang QR code na iyon"
  },
  "unlimited": {
    "message": "Walang Limitasyon"
  },
  "unlock": {
    "message": "I-unlock"
  },
  "unlockMessage": {
    "message": "Naghihintay ang decentralized web"
  },
  "unrecognizedChain": {
    "message": "Hindi nakikilala ang custom network na ito. Nirerekomenda namin na ikaw ay $1 bago magpatuloy",
    "description": "$1 is a clickable link with text defined by the 'unrecognizedChanLinkText' key. The link will open to instructions for users to validate custom network details."
  },
  "unrecognizedProtocol": {
    "message": "$1 (Hindi nakikilalang protocol)",
    "description": "Shown when the protocol is unknown by the extension. $1 is the protocol code."
  },
  "unsendableAsset": {
    "message": "Ang pagpapadala ng mga token ng NFT (ERC-721) ay kasalukuyang hindi suportado",
    "description": "This is an error message we show the user if they attempt to send an NFT asset type, for which currently don't support sending"
  },
  "unverifiedContractAddressMessage": {
    "message": "Hindi namin ma-verify ang kontratang ito. Tiyaking pinagkakatiwalaan mo ang address na ito."
  },
  "upArrow": {
    "message": "arrow pataas"
  },
  "update": {
    "message": "I-update"
  },
  "updatedWithDate": {
    "message": "Na-update noong $1"
  },
  "urlErrorMsg": {
    "message": "Kinakailangan ng mga URL ang naaangkop na HTTP/HTTPS prefix."
  },
  "urlExistsErrorMsg": {
    "message": "Nasa kasalukuyang listahan ng mga network na ang URL."
  },
<<<<<<< HEAD
=======
  "use4ByteResolution": {
    "message": "I-decode ang mga smart contract"
  },
  "use4ByteResolutionDescription": {
    "message": "Upang mapabuti ang karanasan ng user, kino-customize namin ang tab ng mga aktibidad gamit ang mga mensahe ayon sa mga smart contract kung saan ka nakikipag-ugnayan. Gumagamit ang MetaMask ng serbisyong tinatawag na 4byte.directory para i-decode ang datos at ipakita sa iyo ang bersyon ng smart contact na mas madaling basahin. Tumutulong ito na bawasan ang pagkakataon na aprubahan mo ang mga malisyosong aksyon sa smart contract, ngunit maaaring magresulta sa pagbabahagi ng iyong IP address."
  },
>>>>>>> 877e184b
  "useMultiAccountBalanceChecker": {
    "message": "Mga kahilingan sa balanse ng batch account"
  },
  "useMultiAccountBalanceCheckerSettingDescription": {
    "message": "Kumuha ng mas mabilis ng update ng balanse sa pamamagitan ng pagba-batch ng mga kahilingan sa balanse. Nagpapahintulot ito sa amin na makuha nang sama-sama ang iyong balanse ng account, para makakuha ka ng mas mabilis na mga update para sa inaprubahang kasanayan. Kapag nakasara ang feature na ito, posibleng hindi maiugnay ng mga third party ang iyong mga account sa isa't isa."
  },
  "useNftDetection": {
    "message": "Awtomatikong tuklasin ang mga NFT"
  },
  "useNftDetectionDescription": {
    "message": "Gumagamit kami ng mga third-party na API upang matukoy ang mga NFT sa iyong wallet, na nangangahulugang ang iyong IP address ay maaaring malantad sa mga sentralisadong server. May ilang bagay na dapat maging maingat kapag pinapagana ang tampok na ito."
  },
  "useNftDetectionDescriptionLine2": {
    "message": "Ang address ng iyong account ay makikita ng mga third-party na API."
  },
  "useNftDetectionDescriptionLine3": {
    "message": "Ang NFT metadata ay maaaring maglaman ng mga link sa mga scam o phishing site."
  },
  "useNftDetectionDescriptionLine4": {
    "message": "Kahit sino ay maaaring mag-airdrop ng mga NFT sa iyong account. Maaaring kabilang dito ang nakakapanakit na nilalaman na maaaring awtomatikong ipakita sa iyong wallet."
  },
  "useNftDetectionDescriptionLine5": {
    "message": "Iwanan ang tampok na ito na naka-off kung ayaw mong makuha ng app ang datos mula sa mga serbisyong iyon."
  },
  "usePhishingDetection": {
    "message": "Gumamit ng phishing detection"
  },
  "usePhishingDetectionDescription": {
    "message": "Magpakita ng babala para sa mga phishing domain na nagta-target sa mga user ng Ethereum"
  },
  "useSiteSuggestion": {
    "message": "Gamitin ang mungkahi ng site"
  },
  "useTokenDetectionPrivacyDesc": {
    "message": "Awtomatikong ipinapakita ang mga token na ipinadala sa iyong account na nakapaloob sa komunikasyon ng mga server ng third party para makuha ang mga larawan ng token. Ang mga server na iyon ay magkakaroon ng access sa iyong IP address."
  },
  "usedByClients": {
    "message": "Ginagamit ng iba't ibang client"
  },
  "userName": {
    "message": "Username"
  },
  "verifyContractDetails": {
    "message": "I-verify ang mga detalye ng third-party"
  },
  "verifyThisTokenDecimalOn": {
    "message": "Ang token decimal ay maaaring matagpuan sa $1",
    "description": "Points the user to etherscan as a place they can verify information about a token. $1 is replaced with the translation for \"etherscan\""
  },
  "verifyThisTokenOn": {
    "message": "I-verify ang token na ito sa $1",
    "description": "Points the user to etherscan as a place they can verify information about a token. $1 is replaced with the translation for \"etherscan\""
  },
  "verifyThisUnconfirmedTokenOn": {
    "message": "I-verify ang token na ito sa $1 at siguruhin na ito ang token na gusto mong i-trade.",
    "description": "Points the user to etherscan as a place they can verify information about a token. $1 is replaced with the translation for \"etherscan\""
  },
  "version": {
    "message": "Bersyon"
  },
  "view": {
    "message": "Tingnan"
  },
  "viewAllDetails": {
    "message": "Tingnan ang lahat ng detalye"
  },
  "viewAllQuotes": {
    "message": "tingnan ang lahat ng quote"
  },
  "viewContact": {
    "message": "Tingnan ang Contact"
  },
  "viewDetails": {
    "message": "Tingnan ang mga detalye"
  },
  "viewFullTransactionDetails": {
    "message": "Tingnan ang buong detalye ng transaksyon"
  },
  "viewMore": {
    "message": "Tingnan Pa"
  },
  "viewOnBlockExplorer": {
    "message": "Tingnan sa block explorer"
  },
  "viewOnCustomBlockExplorer": {
    "message": "Tingnan ang $1 sa $2",
    "description": "$1 is the action type. e.g (Account, Transaction, Swap) and $2 is the Custom Block Exporer URL"
  },
  "viewOnEtherscan": {
    "message": "Tingnan ang $1 sa Etherscan",
    "description": "$1 is the action type. e.g (Account, Transaction, Swap)"
  },
  "viewOnExplorer": {
    "message": "Tingnan sa explorer"
  },
  "viewOnOpensea": {
    "message": "Tingnan sa Opensea"
  },
  "viewPortfolioDashboard": {
    "message": "Tingnan ang Dashboard ng Portfolio"
  },
  "viewinCustodianApp": {
    "message": "Tingnan sa app custodian"
  },
  "viewinExplorer": {
    "message": "Tingnan ang $1 sa Explorer",
    "description": "$1 is the action type. e.g (Account, Transaction, Swap)"
  },
  "visitWebSite": {
    "message": "Bisitahin ang aming website"
  },
  "walletConnectionGuide": {
    "message": "ang aming gabay sa pagkonekta ng hardware wallet"
  },
  "walletCreationSuccessDetail": {
    "message": "Tagumpay mong naprotektahan ang iyong wallet. Panatilihing ligtas ang iyong Secret Recovery Phrase at sikreto - pananagutan mo ito!"
  },
  "walletCreationSuccessReminder1": {
    "message": "Di mababawi ng MetaMask ang iyong Secret Recovery Phrase."
  },
  "walletCreationSuccessReminder2": {
    "message": "Kailanman ay hindi hihingin ng MetaMask ang iyong Secret Recovery Phrase."
  },
  "walletCreationSuccessReminder3": {
    "message": "$1 sa sinuman o panganib na manakaw ang iyong pondo",
    "description": "$1 is separated as walletCreationSuccessReminder3BoldSection so that we can bold it"
  },
  "walletCreationSuccessReminder3BoldSection": {
    "message": "Huwag kailanman ibahagi ang iyong Secret Recovery Phrase",
    "description": "This string is localized separately from walletCreationSuccessReminder3 so that we can bold it"
  },
  "walletCreationSuccessTitle": {
    "message": "Matagumpay ang paggawa ng wallet"
  },
  "wantToAddThisNetwork": {
    "message": "Gusto mo bang idagdag ang network na ito?"
  },
  "wantsToAddThisAsset": {
    "message": "Gustong idagdag ng $1 ang asset na ito sa iyong wallet",
    "description": "$1 is the name of the website that wants to add an asset to your wallet"
  },
  "warning": {
    "message": "Babala"
  },
  "warningTooltipText": {
    "message": "$1 Maaaring gastusin ng third party ang iyong buong balanse ng token nang walang karagdagang abiso o pahintulot. Protektahan ang iyong sarili sa pamamagitan ng pag-customize ng mas mababang limitasyon sa paggastos.",
    "description": "$1 is a warning icon with text 'Be careful' in 'warning' colour"
  },
  "weak": {
    "message": "Madali"
  },
  "web3ShimUsageNotification": {
    "message": "Napansin namin na sinubukan ng kasalukuyang website na gamitin ang inalis na window.web3 API. Kung mukhang sira ang site, paki-click ang $1 para sa karagdagang impormasyon.",
    "description": "$1 is a clickable link."
  },
  "webhid": {
    "message": "WebHID",
    "description": "Refers to a interface for connecting external devices to the browser. Used for connecting ledger to the browser. Read more here https://developer.mozilla.org/en-US/docs/Web/API/WebHID_API"
  },
  "websites": {
    "message": "mga website",
    "description": "Used in the 'permission_rpc' message."
  },
  "welcomeBack": {
    "message": "Maligayang Pagbabalik!"
  },
  "welcomeExploreDescription": {
    "message": "Mag-imbak, magpadala at gumastos ng mga cryto currency at asset."
  },
  "welcomeExploreTitle": {
    "message": "Magsaliksik sa mga decentralized app"
  },
  "welcomeLoginDescription": {
    "message": "Gamitin ang iyong MetaMask para mag-login sa mga decentralized app, hindi na kailangang mag-sign up."
  },
  "welcomeLoginTitle": {
    "message": "Mag-hello sa iyong wallet"
  },
  "welcomeToMetaMask": {
    "message": "Magsimula na tayo"
  },
  "welcomeToMetaMaskIntro": {
    "message": "Ang MetaMask na pinagkakatiwalaan ng milyun-milyon ay isang ligtas na wallet na ginagawang accessible ang mundo ng web3 para sa lahat."
  },
  "whatsNew": {
    "message": "Ano'ng bago",
    "description": "This is the title of a popup that gives users notifications about new features and updates to MetaMask."
  },
  "whatsThis": {
    "message": "Ano ito?"
  },
  "xOfY": {
    "message": "$1 ng $2",
    "description": "$1 and $2 are intended to be two numbers, where $2 is a total, and $1 is a count towards that total"
  },
  "xOfYPending": {
    "message": "$1 ng $2 ang nakabinbin",
    "description": "$1 and $2 are intended to be two numbers, where $2 is a total number of pending confirmations, and $1 is a count towards that total"
  },
  "yes": {
    "message": "Oo"
  },
  "youHaveAddedAll": {
    "message": "Idinagdag mo ang lahat ng sikat na network. Maaari kang makatuklas ng higit pang mga network $1 O maaari kang",
    "description": "$1 is a link with the text 'here' and $2 is a button with the text 'add more networks manually'"
  },
  "youNeedToAllowCameraAccess": {
    "message": "Kailangan mong payagan ang pag-access sa camera para magamit ang feature na ito."
  },
  "youSign": {
    "message": "Nilalagdaan mo ang"
  },
  "yourAccounts": {
    "message": "Mga account mo"
  },
  "yourFundsMayBeAtRisk": {
    "message": "Maaaring nasa panganib ang iyong pondo"
  },
  "yourNFTmayBeAtRisk": {
    "message": "Maaaring nasa panganib ang iyong NFT"
  },
  "yourPrivateSeedPhrase": {
    "message": "Ang Iyong Secret Recovery Phrase"
  },
  "zeroGasPriceOnSpeedUpError": {
    "message": "Walang presyo ng gas sa pagpapabilis"
  }
}<|MERGE_RESOLUTION|>--- conflicted
+++ resolved
@@ -3804,12 +3804,9 @@
     "message": "Aprubahan ang $1 nang walang limitasyon sa paggastos",
     "description": "The token symbol that is being approved"
   },
-<<<<<<< HEAD
-=======
   "settingAddSnapAccount": {
     "message": "Magdagdag ng snap account"
   },
->>>>>>> 877e184b
   "settings": {
     "message": "Mga Setting"
   },
@@ -5167,15 +5164,12 @@
   "urlExistsErrorMsg": {
     "message": "Nasa kasalukuyang listahan ng mga network na ang URL."
   },
-<<<<<<< HEAD
-=======
   "use4ByteResolution": {
     "message": "I-decode ang mga smart contract"
   },
   "use4ByteResolutionDescription": {
     "message": "Upang mapabuti ang karanasan ng user, kino-customize namin ang tab ng mga aktibidad gamit ang mga mensahe ayon sa mga smart contract kung saan ka nakikipag-ugnayan. Gumagamit ang MetaMask ng serbisyong tinatawag na 4byte.directory para i-decode ang datos at ipakita sa iyo ang bersyon ng smart contact na mas madaling basahin. Tumutulong ito na bawasan ang pagkakataon na aprubahan mo ang mga malisyosong aksyon sa smart contract, ngunit maaaring magresulta sa pagbabahagi ng iyong IP address."
   },
->>>>>>> 877e184b
   "useMultiAccountBalanceChecker": {
     "message": "Mga kahilingan sa balanse ng batch account"
   },
