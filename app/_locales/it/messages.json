--- conflicted
+++ resolved
@@ -232,14 +232,6 @@
   "advancedGasPriceTitle": {
     "message": "Prezzo gas"
   },
-<<<<<<< HEAD
-  "advancedOptions": {
-    "message": "Opzioni Avanzate"
-=======
-  "advancedPriorityFeeToolTip": {
-    "message": "La commissione di priorità avanzata (nota anche come \"suggerimento del minatore\") va direttamente ai minatori e li incentiva a dare la priorità alla tua commissione di transazione."
->>>>>>> 90d2ca07
-  },
   "advancedPriorityFeeToolTip": {
     "message": "La commissione di priorità avanzata (nota anche come \"suggerimento del minatore\") va direttamente ai minatori e li incentiva a dare la priorità alla tua commissione di transazione."
   },
@@ -953,36 +945,9 @@
   "editContact": {
     "message": "Modifica contatto"
   },
-<<<<<<< HEAD
-  "editGasEducationButtonText": {
-    "message": "Come devo scegliere?"
-  },
-  "editGasEducationHighExplanation": {
-    "message": "Questo è il migliore per le transazioni sensibili al tempo (come gli swap) in quanto aumenta la probabilità di una transazione riuscita. Se uno Swap impiega troppo tempo per l'elaborazione, potrebbe non riuscire e comportare la perdita di parte della tariffa del gas."
-  },
-  "editGasEducationLowExplanation": {
-    "message": "Una tariffa gas inferiore dovrebbe essere utilizzata solo quando il tempo di elaborazione è meno importante. Commissioni più basse rendono difficile prevedere quando (o se) la tua transazione avrà esito positivo."
-  },
-  "editGasEducationMediumExplanation": {
-    "message": "Una commissione gas media va bene per l'invio, il prelievo o altre transazioni non sensibili al fattore tempo. Molto spesso questa impostazione risulterà in una transazione riuscita."
-  },
-  "editGasEducationModalIntro": {
-    "message": "La scelta della giusta commissione per il gas dipende dal tipo di transazione e da quanto è importante per te."
-  },
-  "editGasEducationModalTitle": {
-    "message": "Come scegliere?"
-  },
   "editGasFeeModalTitle": {
     "message": "Modificare la tariffa del gas"
   },
-  "editGasHigh": {
-    "message": "Alta"
-  },
-=======
-  "editGasFeeModalTitle": {
-    "message": "Modificare la tariffa del gas"
-  },
->>>>>>> 90d2ca07
   "editGasLimitOutOfBounds": {
     "message": "Il limite di gas deve essere almeno $1"
   },
@@ -993,12 +958,6 @@
   "editGasLimitTooltip": {
     "message": "Il limite del gas è l'unità massima di gas che sei disposto a utilizzare. Le unità di gas sono un moltiplicatore per “Commissione massima priorità“ e “Commissione massima“."
   },
-<<<<<<< HEAD
-  "editGasLow": {
-    "message": "Bassa"
-  },
-=======
->>>>>>> 90d2ca07
   "editGasMaxBaseFeeGWEIImbalance": {
     "message": "La tariffa base massima non può essere inferiore alla tariffa prioritaria"
   },
