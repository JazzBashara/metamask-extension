--- conflicted
+++ resolved
@@ -3804,12 +3804,9 @@
     "message": "使用限度額なしで $1 を承認",
     "description": "The token symbol that is being approved"
   },
-<<<<<<< HEAD
-=======
   "settingAddSnapAccount": {
     "message": "スナップアカウントを追加"
   },
->>>>>>> 877e184b
   "settings": {
     "message": "設定"
   },
@@ -5167,15 +5164,12 @@
   "urlExistsErrorMsg": {
     "message": "このURLは現在$1ネットワークで使用されています。"
   },
-<<<<<<< HEAD
-=======
   "use4ByteResolution": {
     "message": "スマートコントラクトのデコード"
   },
   "use4ByteResolutionDescription": {
     "message": "ユーザーエクスペリエンスの向上のため、ユーザーがやり取りするスマートコントラクトに応じたメッセージで、アクティビティタブをカスタマイズします。MetaMaskは、4byte.directoryと呼ばれるサービスを利用してデータをデコードし、より読みやすいバージョンのスマートコントラクトを表示します。これにより、悪質なスマートコントラクトの操作を承認する可能性は減りますが、IPアドレスが公開されます。"
   },
->>>>>>> 877e184b
   "useMultiAccountBalanceChecker": {
     "message": "アカウント残高の一括リクエスト"
   },
