--- conflicted
+++ resolved
@@ -1023,13 +1023,6 @@
   "ethGasPriceFetchWarning": {
     "message": "Biaya gas cadangan diberikan karena layanan estimasi gas utama saat ini tidak tersedia."
   },
-<<<<<<< HEAD
-=======
-  "eth_accounts": {
-    "message": "Lihat alamat, saldo akun, aktivitas, dan mulai transaksi",
-    "description": "The description for the `eth_accounts` permission"
-  },
->>>>>>> 0a443251
   "ethereumPublicAddress": {
     "message": "Alamat Publik Ethereum"
   },
@@ -2110,7 +2103,7 @@
     "message": "Permohonan izin"
   },
   "permission_ethereumAccounts": {
-    "message": "Lihat alamat akun Anda yang diizinkan (wajib)",
+    "message": "Lihat alamat, saldo akun, aktivitas, dan mulai transaksi",
     "description": "The description for the `eth_accounts` permission"
   },
   "permissions": {
