--- conflicted
+++ resolved
@@ -377,13 +377,6 @@
     "message": "Autoriser l’accès et le transfert de vos $1 ?",
     "description": "$1 is the symbol of the token for which the user is granting approval"
   },
-  "approveTokenDescription": {
-    "message": "Tant que vous n’aurez pas révoqué cette autorisation, l’autre partie pourra accéder à votre portefeuille et transférer sans préavis les NFT suivants."
-  },
-  "approveTokenTitle": {
-    "message": "Autoriser l’accès et le transfert de vos $1 ?",
-    "description": "$1 is the symbol of the token for which the user is granting approval"
-  },
   "approved": {
     "message": "Approuvé"
   },
@@ -481,38 +474,11 @@
   },
   "beta": {
     "message": "Bêta"
-<<<<<<< HEAD
   },
   "betaHeaderText": {
     "message": "Il s’agit d’une version bêta. Veuillez signaler les bogues $1",
     "description": "$1 represents the word 'here' in a hyperlink"
   },
-  "betaMetamaskDescription": {
-    "message": "MetaMask est un portefeuille sécurisé utilisé par des millions de personnes qui rend l’univers du web3 accessible à toutes et à tous."
-  },
-  "betaMetamaskDescriptionDisclaimerHeading": {
-    "message": "Avis de non-responsabilité relatif à la version bêta"
-  },
-  "betaMetamaskDescriptionExplanation": {
-    "message": "Cette version vous permet de tester les fonctionnalités à venir avant leur sortie, ce qui contribue à rendre MetaMask encore meilleur. Comme avec toutes les versions bêta, il peut y avoir un risque accru de bugs. MetaMask Beta est soumis à nos $1 ainsi qu’à nos $2.",
-    "description": "$1 represents localization item betaMetamaskDescriptionExplanationTermsLinkText.  $2 represents localization item betaMetamaskDescriptionExplanationBetaTermsLinkText"
-  },
-  "betaMetamaskDescriptionExplanation2": {
-    "message": "En continuant, vous confirmez que vous avez pris connaissance des risques et que vous acceptez les $1 et les $2.",
-    "description": "$1 represents localization item betaMetamaskDescriptionExplanationTermsLinkText.  $2 represents localization item betaMetamaskDescriptionExplanation2BetaTermsLinkText"
-  },
-  "betaMetamaskDescriptionExplanation2BetaTermsLinkText": {
-    "message": "Conditions générales d’utilisation de la version bêta"
-  },
-  "betaMetamaskDescriptionExplanationBetaTermsLinkText": {
-    "message": "Conditions bêta supplémentaires"
-=======
->>>>>>> 7e97ff2b
-  },
-  "betaHeaderText": {
-    "message": "Il s’agit d’une version bêta. Veuillez signaler les bogues $1",
-    "description": "$1 represents the word 'here' in a hyperlink"
-  },
   "betaMetamaskVersion": {
     "message": "Version MetaMask Beta"
   },
@@ -527,12 +493,6 @@
   },
   "betaWalletCreationSuccessReminder2": {
     "message": "La version bêta de MetaMask ne vous demandera jamais votre phrase secrète de récupération."
-<<<<<<< HEAD
-  },
-  "betaWelcome": {
-    "message": "Bienvenue sur MetaMask Bêta"
-=======
->>>>>>> 7e97ff2b
   },
   "blockExplorerAccountAction": {
     "message": "Compte",
@@ -1089,12 +1049,6 @@
   },
   "downloadNow": {
     "message": "Télécharger maintenant"
-<<<<<<< HEAD
-  },
-  "downloadSecretBackup": {
-    "message": "Téléchargez cette phrase de sauvegarde secrète et conservez-la en lieu sûr sur un disque dur ou un support de stockage externe chiffré."
-=======
->>>>>>> 7e97ff2b
   },
   "downloadStateLogs": {
     "message": "Télécharger les journaux d’événements"
@@ -1657,12 +1611,6 @@
     "message": "Importé",
     "description": "status showing that an account has been fully loaded into the keyring"
   },
-  "improvedTokenAllowance": {
-    "message": "Amélioration du processus d’approbation des jetons"
-  },
-  "improvedTokenAllowanceDescription": {
-    "message": "Activez cette option si vous voulez lancer le processus amélioré d’approbation des jetons chaque fois qu’une dApp demande l’approbation de jetons ERC20"
-  },
   "inYourSettings": {
     "message": "dans vos paramètres"
   },
@@ -2331,18 +2279,6 @@
   "notifications15Title": {
     "message": "La fusion Ethereum est en marche !"
   },
-<<<<<<< HEAD
-  "notifications16ActionText": {
-    "message": "Essayez-le"
-  },
-  "notifications16Description": {
-    "message": "Nous avons amélioré le processus d’approbation des jetons pour vous aider à prendre des décisions plus éclairées."
-  },
-  "notifications16Title": {
-    "message": "Amélioration du processus d’approbation des jetons"
-  },
-=======
->>>>>>> 7e97ff2b
   "notifications17ActionText": {
     "message": "Afficher les paramètres de sécurité et de confidentialité"
   },
@@ -3019,10 +2955,6 @@
     "message": "Supprimez le plafond des dépenses pour vos $1",
     "description": "$1 is a token symbol"
   },
-  "revokeSpendingCap": {
-    "message": "Supprimez le plafond des dépenses pour vos $1",
-    "description": "$1 is a token symbol"
-  },
   "revokeSpendingCapTooltipText": {
     "message": "L’autre partie à ce contrat ne pourra plus dépenser vos jetons actuels ou futurs."
   },
@@ -4019,9 +3951,6 @@
   "tokenList": {
     "message": "Listes de tokens :"
   },
-  "tokenNftAutoDetection": {
-    "message": "Détection automatique des jetons et des NFT"
-  },
   "tokenScamSecurityRisk": {
     "message": "les arnaques et les risques de piratage informatique"
   },
@@ -4406,12 +4335,6 @@
   "websites": {
     "message": "sites Web",
     "description": "Used in the 'permission_rpc' message."
-<<<<<<< HEAD
-  },
-  "welcome": {
-    "message": "Bienvenue dans MetaMask"
-=======
->>>>>>> 7e97ff2b
   },
   "welcomeBack": {
     "message": "Nous sommes heureux de vous revoir !"
