<<<<<<< HEAD
<!DOCTYPE html>
<html style="width: 357px; height: 600px" dir="ltr">
=======
<!doctype html>
<html style="width:357px; height:600px;" dir="ltr">
>>>>>>> 338d5042
  <head>
    <meta charset="utf-8" />
    <meta
      name="viewport"
      content="width=device-width, initial-scale=1 user-scalable=no"
    />
    <title>MetaMask</title>
<<<<<<< HEAD
    {{ @if (it.isSnowing) }}
      <script src="@lavamoat/snow/snow.prod.js" defer></script>
      <script src="./scripts/use-snow.js" defer></script>
    {{/if}}
    <link rel="stylesheet" href="../ui/css/index.scss" />
=======
    <link rel="stylesheet" type="text/css" href="./index.css">
>>>>>>> 338d5042
  </head>
  <body style="width: 357px; height: 600px">
    <div id="app-content">
      <img
        class="loading-logo"
        src="./images/logo/metamask-fox.svg"
        alt=""
        loading="lazy"
      />
      <img
        class="loading-spinner"
        src="./images/spinner.gif"
        alt=""
        loading="lazy"
      />
    </div>
    <div id="popover-content"></div>
    <script src="./scripts/load-ui.ts" async></script>
  </body>
</html><|MERGE_RESOLUTION|>--- conflicted
+++ resolved
@@ -1,10 +1,5 @@
-<<<<<<< HEAD
-<!DOCTYPE html>
-<html style="width: 357px; height: 600px" dir="ltr">
-=======
 <!doctype html>
 <html style="width:357px; height:600px;" dir="ltr">
->>>>>>> 338d5042
   <head>
     <meta charset="utf-8" />
     <meta
@@ -12,15 +7,11 @@
       content="width=device-width, initial-scale=1 user-scalable=no"
     />
     <title>MetaMask</title>
-<<<<<<< HEAD
     {{ @if (it.isSnowing) }}
       <script src="@lavamoat/snow/snow.prod.js" defer></script>
       <script src="./scripts/use-snow.js" defer></script>
     {{/if}}
     <link rel="stylesheet" href="../ui/css/index.scss" />
-=======
-    <link rel="stylesheet" type="text/css" href="./index.css">
->>>>>>> 338d5042
   </head>
   <body style="width: 357px; height: 600px">
     <div id="app-content">
