--- conflicted
+++ resolved
@@ -59,9 +59,6 @@
 
 # This file is used to authenticate with the GitHub Package registry, to
 # enable the use of @metamask preview builds.
-<<<<<<< HEAD
-.npmrc
-=======
 .npmrc
 #yarn
 .yarn/*
@@ -69,5 +66,4 @@
 !.yarn/plugins
 !.yarn/releases
 !.yarn/sdks
-!.yarn/versions
->>>>>>> 90d2ca07
+!.yarn/versions