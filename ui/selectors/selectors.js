--- conflicted
+++ resolved
@@ -428,31 +428,12 @@
 export const getMetaMaskAccountsOrdered = createSelector(
   getInternalAccountsSortedByKeyring,
   getMetaMaskAccounts,
-<<<<<<< HEAD
   (internalAccounts, accounts) => {
     return internalAccounts.map((internalAccount) => ({
       ...internalAccount,
       ...accounts[internalAccount.address],
     }));
   },
-=======
-  getInternalAccounts,
-  (keyrings, identities, accounts, internalAccounts) =>
-    keyrings
-      .reduce((list, keyring) => list.concat(keyring.accounts), [])
-      .filter((address) => Boolean(identities[address]))
-      .map((address) => {
-        const internalAccount = internalAccounts.find((account) =>
-          isEqualCaseInsensitive(account.address, address),
-        );
-
-        return {
-          ...identities[address],
-          ...internalAccount,
-          ...accounts[address],
-        };
-      }),
->>>>>>> f3815593
 );
 
 export const getMetaMaskAccountsConnected = createSelector(
@@ -576,13 +557,8 @@
 }
 
 export function getAccountsWithLabels(state) {
-<<<<<<< HEAD
-  const result = getMetaMaskAccountsOrdered(state).map((account) => {
+  return getMetaMaskAccountsOrdered(state).map((account) => {
     const {
-=======
-  return getMetaMaskAccountsOrdered(state).map(
-    ({ address, balance, metadata: { name } }) => ({
->>>>>>> f3815593
       address,
       metadata: { name },
       balance,
@@ -598,7 +574,6 @@
       balance,
     };
   });
-  return result;
 }
 
 export function getCurrentAccountWithSendEtherInfo(state) {
