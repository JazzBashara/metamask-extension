--- conflicted
+++ resolved
@@ -683,7 +683,6 @@
   );
 }
 
-<<<<<<< HEAD
 /**
  * To retrieve the name of the new Network added using add network form
  * @param {*} state
@@ -703,7 +702,8 @@
 
 export function getFrequentRpcListDetail(state) {
   return state.metamask.frequentRpcListDetail;
-=======
+}
+
 export function getIsOptimism(state) {
   return (
     getCurrentChainId(state) === OPTIMISM_CHAIN_ID ||
@@ -717,5 +717,4 @@
 
 export function getIsMultiLayerFeeNetwork(state) {
   return getIsOptimism(state);
->>>>>>> f20cce1f
 }