--- conflicted
+++ resolved
@@ -295,65 +295,35 @@
  * Get MetaMask accounts, including account name and balance.
  */
 export const getMetaMaskAccounts = createSelector(
-<<<<<<< HEAD
   getInternalAccounts,
-  getMetaMaskAccountsRaw,
+  getMetaMaskAccountBalances,
   getMetaMaskCachedBalances,
-  (internalAccounts, currentAccounts, cachedBalances) => {
+  (internalAccounts, balances, cachedBalances) => {
     return internalAccounts.reduce((selectedAccounts, account) => {
-      if (
-        currentAccounts[account.address]?.balance === null ||
-        currentAccounts[account.address]?.balance === undefined
-      ) {
+      // TODO: consolidating this selector with `accountsWithSendEtherInfoSelector`
+
+      if (balances[account.address]?.balance) {
         return {
           ...selectedAccounts,
           [account.id]: {
             ...account,
-            ...currentAccounts[account.address],
-            balance: cachedBalances && cachedBalances[account.address],
+            ...balances[account.address],
+            balance: balances[account.address]?.balance,
           },
         };
       }
+
+      // use cache balance if it is not in balances
       return {
         ...selectedAccounts,
         [account.id]: {
           ...account,
-          ...currentAccounts[account.address],
-          balance: currentAccounts[account.address].balance,
+          ...balances[account.address],
+          balance: cachedBalances && cachedBalances[account.address],
         },
       };
     }, {});
   },
-=======
-  getMetaMaskIdentities,
-  getMetaMaskAccountBalances,
-  getMetaMaskCachedBalances,
-  (identities, balances, cachedBalances) =>
-    Object.keys(identities).reduce((accounts, address) => {
-      // TODO: mix in the identity state here as well, consolidating this
-      // selector with `accountsWithSendEtherInfoSelector`
-      let account = {};
-
-      if (balances[address]) {
-        account = {
-          ...account,
-          ...balances[address],
-        };
-      }
-
-      if (account.balance === null || account.balance === undefined) {
-        account = {
-          ...account,
-          balance: cachedBalances && cachedBalances[address],
-        };
-      }
-
-      return {
-        ...accounts,
-        [address]: account,
-      };
-    }, {}),
->>>>>>> 3044aa0e
 );
 
 export function getSelectedAddress(state) {
@@ -367,7 +337,7 @@
 
 export function getSelectedInternalAccountWithBalance(state) {
   const selectedAccount = getSelectedInternalAccount(state);
-  const rawAccount = getMetaMaskAccountsRaw(state)[selectedAccount.address];
+  const rawAccount = getMetaMaskAccountBalances(state)[selectedAccount.address];
 
   const selectedAccountWithBalance = {
     ...selectedAccount,
@@ -418,19 +388,6 @@
   return state.metamask.keyrings;
 }
 
-<<<<<<< HEAD
-export function getMetaMaskAccountsRaw(state) {
-=======
-/**
- * Get identity state.
- *
- * @param {object} state - Redux state
- * @returns {object} A map of account addresses to identities (which includes the account name)
- */
-export function getMetaMaskIdentities(state) {
-  return state.metamask.identities;
-}
-
 /**
  * Get account balances state.
  *
@@ -438,7 +395,6 @@
  * @returns {object} A map of account addresses to account objects (which includes the account balance)
  */
 export function getMetaMaskAccountBalances(state) {
->>>>>>> 3044aa0e
   return state.metamask.accounts;
 }
 
@@ -476,13 +432,8 @@
 );
 
 export function isBalanceCached(state) {
-<<<<<<< HEAD
   const { balance: selectedAccountBalance } =
     getSelectedInternalAccountWithBalance(state);
-=======
-  const selectedAccountBalance =
-    getMetaMaskAccountBalances(state)[getSelectedAddress(state)]?.balance;
->>>>>>> 3044aa0e
   const cachedBalance = getSelectedAccountCachedBalance(state);
 
   return Boolean(!selectedAccountBalance && cachedBalance);
