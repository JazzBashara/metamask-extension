///: BEGIN:ONLY_INCLUDE_IN(snaps)
import { SubjectType } from '@metamask/subject-metadata-controller';
///: END:ONLY_INCLUDE_IN
import { ApprovalType } from '@metamask/controller-utils';
import {
  createSelector,
  createSelectorCreator,
  defaultMemoize,
} from 'reselect';
import {
  ///: BEGIN:ONLY_INCLUDE_IN(snaps)
  memoize,
  ///: END:ONLY_INCLUDE_IN
  isEqual,
} from 'lodash';
import { addHexPrefix } from '../../app/scripts/lib/util';
import {
  TEST_CHAINS,
  NATIVE_CURRENCY_TOKEN_IMAGE_MAP,
  BUYABLE_CHAINS_MAP,
  MAINNET_DISPLAY_NAME,
  BSC_DISPLAY_NAME,
  POLYGON_DISPLAY_NAME,
  AVALANCHE_DISPLAY_NAME,
  AURORA_DISPLAY_NAME,
  CHAIN_ID_TO_RPC_URL_MAP,
  CHAIN_IDS,
  NETWORK_TYPES,
  NetworkStatus,
  SEPOLIA_DISPLAY_NAME,
  GOERLI_DISPLAY_NAME,
  ETH_TOKEN_IMAGE_URL,
  LINEA_GOERLI_DISPLAY_NAME,
  CURRENCY_SYMBOLS,
  TEST_NETWORK_TICKER_MAP,
  LINEA_GOERLI_TOKEN_IMAGE_URL,
  LINEA_MAINNET_DISPLAY_NAME,
  LINEA_MAINNET_TOKEN_IMAGE_URL,
} from '../../shared/constants/network';
import {
  WebHIDConnectedStatuses,
  LedgerTransportTypes,
  HardwareTransportStates,
} from '../../shared/constants/hardware-wallets';
import { KeyringType } from '../../shared/constants/keyring';
import { MESSAGE_TYPE } from '../../shared/constants/app';

import { TRUNCATED_NAME_CHAR_LIMIT } from '../../shared/constants/labels';

import {
  SWAPS_CHAINID_DEFAULT_TOKEN_MAP,
  ALLOWED_PROD_SWAPS_CHAIN_IDS,
  ALLOWED_DEV_SWAPS_CHAIN_IDS,
} from '../../shared/constants/swaps';

import {
  ALLOWED_BRIDGE_CHAIN_IDS,
  ALLOWED_BRIDGE_TOKEN_ADDRESSES,
} from '../../shared/constants/bridge';

import {
  shortenAddress,
  getAccountByAddress,
  getURLHostName,
  ///: BEGIN:ONLY_INCLUDE_IN(snaps)
  removeSnapIdPrefix,
  getSnapName,
  ///: END:ONLY_INCLUDE_IN
} from '../helpers/utils/util';

import { TEMPLATED_CONFIRMATION_APPROVAL_TYPES } from '../pages/confirmation/templates';
import { STATIC_MAINNET_TOKEN_LIST } from '../../shared/constants/tokens';
import { DAY } from '../../shared/constants/time';
import { TERMS_OF_USE_LAST_UPDATED } from '../../shared/constants/terms';
import {
  getNativeCurrency,
  getProviderConfig,
  getConversionRate,
  isNotEIP1559Network,
  isEIP1559Network,
  getLedgerTransportType,
  isAddressLedger,
  findKeyringForAddress,
} from '../ducks/metamask/metamask';
import {
  getLedgerWebHidConnectedStatus,
  getLedgerTransportStatus,
} from '../ducks/app/app';
import { isEqualCaseInsensitive } from '../../shared/modules/string-utils';
import { TransactionStatus } from '../../shared/constants/transaction';
import {
  getValueFromWeiHex,
  hexToDecimal,
} from '../../shared/modules/conversion.utils';
import { BackgroundColor } from '../helpers/constants/design-system';
///: BEGIN:ONLY_INCLUDE_IN(snaps)
import { SNAPS_VIEW_ROUTE } from '../helpers/constants/routes';
import { getPermissionSubjects } from './permissions';
///: END:ONLY_INCLUDE_IN

/**
 * Returns true if the currently selected network is inaccessible or whether no
 * provider has been set yet for the currently selected network.
 *
 * @param {object} state - Redux state object.
 */
export function isNetworkLoading(state) {
  const selectedNetworkClientId = getSelectedNetworkClientId(state);
  return (
    selectedNetworkClientId &&
    state.metamask.networksMetadata[selectedNetworkClientId].status !==
      NetworkStatus.Available
  );
}

export function getSelectedNetworkClientId(state) {
  return state.metamask.selectedNetworkClientId;
}

export function getNetworkIdentifier(state) {
  const { type, nickname, rpcUrl } = getProviderConfig(state);

  return nickname || rpcUrl || type;
}

export function getCurrentChainId(state) {
  const { chainId } = getProviderConfig(state);
  return chainId;
}

export function getMetaMetricsId(state) {
  const { metaMetricsId } = state.metamask;
  return metaMetricsId;
}

export function isCurrentProviderCustom(state) {
  const provider = getProviderConfig(state);
  return (
    provider.type === NETWORK_TYPES.RPC &&
    !Object.values(CHAIN_IDS).includes(provider.chainId)
  );
}

export function getCurrentQRHardwareState(state) {
  const { qrHardware } = state.metamask;
  return qrHardware || {};
}

export function hasUnsignedQRHardwareTransaction(state) {
  const { txParams } = state.confirmTransaction.txData;
  if (!txParams) {
    return false;
  }
  const { from } = txParams;
  const { keyrings } = state.metamask;
  const qrKeyring = keyrings.find((kr) => kr.type === KeyringType.qr);
  if (!qrKeyring) {
    return false;
  }
  return Boolean(
    qrKeyring.accounts.find(
      (account) => account.toLowerCase() === from.toLowerCase(),
    ),
  );
}

export function hasUnsignedQRHardwareMessage(state) {
  const { type, msgParams } = state.confirmTransaction.txData;
  if (!type || !msgParams) {
    return false;
  }
  const { from } = msgParams;
  const { keyrings } = state.metamask;
  const qrKeyring = keyrings.find((kr) => kr.type === KeyringType.qr);
  if (!qrKeyring) {
    return false;
  }
  switch (type) {
    case MESSAGE_TYPE.ETH_SIGN_TYPED_DATA:
    case MESSAGE_TYPE.ETH_SIGN:
    case MESSAGE_TYPE.PERSONAL_SIGN:
      return Boolean(
        qrKeyring.accounts.find(
          (account) => account.toLowerCase() === from.toLowerCase(),
        ),
      );
    default:
      return false;
  }
}

export function getCurrentKeyring(state) {
  const identity = getSelectedIdentity(state);

  if (!identity) {
    return null;
  }

  const keyring = findKeyringForAddress(state, identity.address);

  return keyring;
}

/**
 * The function returns true if network and account details are fetched and
 * both of them support EIP-1559.
 *
 * @param state
 */
export function checkNetworkAndAccountSupports1559(state) {
  const networkSupports1559 = isEIP1559Network(state);
  return networkSupports1559;
}

/**
 * The function returns true if network and account details are fetched and
 * either of them do not support EIP-1559.
 *
 * @param state
 */
export function checkNetworkOrAccountNotSupports1559(state) {
  const networkNotSupports1559 = isNotEIP1559Network(state);
  return networkNotSupports1559;
}

/**
 * Checks if the current wallet is a hardware wallet.
 *
 * @param {object} state
 * @returns {boolean}
 */
export function isHardwareWallet(state) {
  const keyring = getCurrentKeyring(state);
  return Boolean(keyring?.type?.includes('Hardware'));
}

/**
 * Get a HW wallet type, e.g. "Ledger Hardware"
 *
 * @param {object} state
 * @returns {string | undefined}
 */
export function getHardwareWalletType(state) {
  const keyring = getCurrentKeyring(state);
  return isHardwareWallet(state) ? keyring.type : undefined;
}

export function getAccountType(state) {
  const currentKeyring = getCurrentKeyring(state);
  return getAccountTypeForKeyring(currentKeyring);
}

export function getAccountTypeForKeyring(keyring) {
  if (!keyring) {
    return '';
  }

  const { type } = keyring;

  ///: BEGIN:ONLY_INCLUDE_IN(build-mmi)
  if (type.startsWith('Custody')) {
    return 'custody';
  }
  ///: END:ONLY_INCLUDE_IN

  switch (type) {
    case KeyringType.trezor:
    case KeyringType.ledger:
    case KeyringType.lattice:
    case KeyringType.qr:
      return 'hardware';
    case KeyringType.imported:
      return 'imported';
    default:
      return 'default';
  }
}

/**
 * get the currently selected networkId which will be 'loading' when the
 * network changes. The network id should not be used in most cases,
 * instead use chainId in most situations. There are a limited number of
 * use cases to use this method still, such as when comparing transaction
 * metadata that predates the switch to using chainId.
 *
 * @deprecated - use getCurrentChainId instead
 * @param {object} state - redux state object
 */
export function deprecatedGetCurrentNetworkId(state) {
  return state.metamask.networkId ?? 'loading';
}

/**
 * Get MetaMask accounts, including account name and balance.
 */
export const getMetaMaskAccounts = createSelector(
  getMetaMaskIdentities,
  getMetaMaskAccountBalances,
  getMetaMaskCachedBalances,
  (identities, balances, cachedBalances) =>
    Object.keys(identities).reduce((accounts, address) => {
      // TODO: mix in the identity state here as well, consolidating this
      // selector with `accountsWithSendEtherInfoSelector`
      let account = {};

      if (balances[address]) {
        account = {
          ...account,
          ...balances[address],
        };
      }

      if (account.balance === null || account.balance === undefined) {
        account = {
          ...account,
          balance: cachedBalances && cachedBalances[address],
        };
      }

      return {
        ...accounts,
        [address]: account,
      };
    }, {}),
);

export function getSelectedAddress(state) {
  return state.metamask.selectedAddress;
}

export function getSelectedIdentity(state) {
  const selectedAddress = getSelectedAddress(state);
  const { identities } = state.metamask;

  return identities[selectedAddress];
}

export function getNumberOfTokens(state) {
  const { tokens } = state.metamask;
  return tokens ? tokens.length : 0;
}

export function getMetaMaskKeyrings(state) {
  return state.metamask.keyrings;
}

/**
 * Get identity state.
 *
 * @param {object} state - Redux state
 * @returns {object} A map of account addresses to identities (which includes the account name)
 */
export function getMetaMaskIdentities(state) {
  return state.metamask.identities;
}

/**
 * Get account balances state.
 *
 * @param {object} state - Redux state
 * @returns {object} A map of account addresses to account objects (which includes the account balance)
 */
export function getMetaMaskAccountBalances(state) {
  return state.metamask.accounts;
}

export function getMetaMaskCachedBalances(state) {
  const chainId = getCurrentChainId(state);

  // Fallback to fetching cached balances from network id
  // this can eventually be removed
  const network = deprecatedGetCurrentNetworkId(state);

  return (
    state.metamask.cachedBalances[chainId] ??
    state.metamask.cachedBalances[network]
  );
}

/**
 * Get ordered (by keyrings) accounts with identity and balance
 */
export const getMetaMaskAccountsOrdered = createSelector(
  getMetaMaskKeyrings,
  getMetaMaskIdentities,
  getMetaMaskAccounts,
  (keyrings, identities, accounts) =>
    keyrings
      .reduce((list, keyring) => list.concat(keyring.accounts), [])
      .filter((address) => Boolean(identities[address]))
      .map((address) => ({ ...identities[address], ...accounts[address] })),
);

export const getMetaMaskAccountsConnected = createSelector(
  getMetaMaskAccountsOrdered,
  (connectedAccounts) =>
    connectedAccounts.map(({ address }) => address.toLowerCase()),
);

export function isBalanceCached(state) {
  const selectedAccountBalance =
    getMetaMaskAccountBalances(state)[getSelectedAddress(state)]?.balance;
  const cachedBalance = getSelectedAccountCachedBalance(state);

  return Boolean(!selectedAccountBalance && cachedBalance);
}

export function getSelectedAccountCachedBalance(state) {
  const cachedBalances = getMetaMaskCachedBalances(state);
  const selectedAddress = getSelectedAddress(state);

  return cachedBalances && cachedBalances[selectedAddress];
}

export function getSelectedAccount(state) {
  const accounts = getMetaMaskAccounts(state);
  const selectedAddress = getSelectedAddress(state);

  return accounts[selectedAddress];
}

export function getTargetAccount(state, targetAddress) {
  const accounts = getMetaMaskAccounts(state);
  return accounts[targetAddress];
}

export const getTokenExchangeRates = (state) =>
  state.metamask.contractExchangeRates;

export function getAddressBook(state) {
  const chainId = getCurrentChainId(state);
  if (!state.metamask.addressBook[chainId]) {
    return [];
  }
  return Object.values(state.metamask.addressBook[chainId]);
}

export function getEnsResolutionByAddress(state, address) {
  if (state.metamask.ensResolutionsByAddress[address]) {
    return state.metamask.ensResolutionsByAddress[address];
  }

  const entry =
    getAddressBookEntry(state, address) ||
    Object.values(state.metamask.identities).find((identity) =>
      isEqualCaseInsensitive(identity.address, address),
    );

  return entry?.name || '';
}

export function getAddressBookEntry(state, address) {
  const addressBook = getAddressBook(state);
  const entry = addressBook.find((contact) =>
    isEqualCaseInsensitive(contact.address, address),
  );
  return entry;
}

export function getAddressBookEntryOrAccountName(state, address) {
  const entry =
    getAddressBookEntry(state, address) ||
    Object.values(state.metamask.identities).find((identity) =>
      isEqualCaseInsensitive(identity.address, address),
    );
  return entry && entry.name !== '' ? entry.name : address;
}

export function getAccountName(identities, address) {
  const entry = Object.values(identities).find((identity) =>
    isEqualCaseInsensitive(identity.address, address),
  );
  return entry && entry.name !== '' ? entry.name : '';
}

export function getMetadataContractName(state, address) {
  const tokenList = getTokenList(state);
  const entry = Object.values(tokenList).find((identity) =>
    isEqualCaseInsensitive(identity.address, address),
  );
  return entry && entry.name !== '' ? entry.name : '';
}

export function accountsWithSendEtherInfoSelector(state) {
  const accounts = getMetaMaskAccounts(state);
  const identities = getMetaMaskIdentities(state);

  const accountsWithSendEtherInfo = Object.entries(identities).map(
    ([key, identity]) => {
      return { ...identity, ...accounts[key] };
    },
  );

  return accountsWithSendEtherInfo;
}

export function getAccountsWithLabels(state) {
  return getMetaMaskAccountsOrdered(state).map(
    ({ address, name, balance }) => ({
      address,
      addressLabel: `${
        name.length < TRUNCATED_NAME_CHAR_LIMIT
          ? name
          : `${name.slice(0, TRUNCATED_NAME_CHAR_LIMIT - 1)}...`
      } (${shortenAddress(address)})`,
      label: name,
      balance,
    }),
  );
}

export function getCurrentAccountWithSendEtherInfo(state) {
  const currentAddress = getSelectedAddress(state);
  const accounts = accountsWithSendEtherInfoSelector(state);

  return getAccountByAddress(accounts, currentAddress);
}

export function getTargetAccountWithSendEtherInfo(state, targetAddress) {
  const accounts = accountsWithSendEtherInfoSelector(state);
  return getAccountByAddress(accounts, targetAddress);
}

export function getCurrentEthBalance(state) {
  return getCurrentAccountWithSendEtherInfo(state)?.balance;
}

export function getGasIsLoading(state) {
  return state.appState.gasIsLoading;
}

export function getAppIsLoading(state) {
  return state.appState.isLoading;
}

export function getCurrentCurrency(state) {
  return state.metamask.currentCurrency;
}

export function getTotalUnapprovedCount(state) {
  return state.metamask.pendingApprovalCount ?? 0;
}

export function getTotalUnapprovedMessagesCount(state) {
  const {
    unapprovedMsgCount = 0,
    unapprovedPersonalMsgCount = 0,
    unapprovedDecryptMsgCount = 0,
    unapprovedEncryptionPublicKeyMsgCount = 0,
    unapprovedTypedMessagesCount = 0,
  } = state.metamask;

  return (
    unapprovedMsgCount +
    unapprovedPersonalMsgCount +
    unapprovedDecryptMsgCount +
    unapprovedEncryptionPublicKeyMsgCount +
    unapprovedTypedMessagesCount
  );
}

export function getTotalUnapprovedSignatureRequestCount(state) {
  const {
    unapprovedMsgCount = 0,
    unapprovedPersonalMsgCount = 0,
    unapprovedTypedMessagesCount = 0,
  } = state.metamask;

  return (
    unapprovedMsgCount +
    unapprovedPersonalMsgCount +
    unapprovedTypedMessagesCount
  );
}

export function getUnapprovedTxCount(state) {
  const { unapprovedTxs = {} } = state.metamask;
  return Object.keys(unapprovedTxs).length;
}

export function getUnapprovedConfirmations(state) {
  const { pendingApprovals = {} } = state.metamask;
  return Object.values(pendingApprovals);
}

export function getUnapprovedTemplatedConfirmations(state) {
  const unapprovedConfirmations = getUnapprovedConfirmations(state);
  return unapprovedConfirmations.filter((approval) =>
    TEMPLATED_CONFIRMATION_APPROVAL_TYPES.includes(approval.type),
  );
}

export function getSuggestedTokens(state) {
  return (
    getUnapprovedConfirmations(state)?.filter(({ type, requestData }) => {
      return (
        type === ApprovalType.WatchAsset &&
        requestData?.asset?.tokenId === undefined
      );
    }) || []
  );
}

export function getSuggestedNfts(state) {
  return (
    getUnapprovedConfirmations(state)?.filter(({ requestData, type }) => {
      return (
        type === ApprovalType.WatchAsset &&
        requestData?.asset?.tokenId !== undefined
      );
    }) || []
  );
}

export function getIsMainnet(state) {
  const chainId = getCurrentChainId(state);
  return chainId === CHAIN_IDS.MAINNET;
}

export function getIsLineaMainnet(state) {
  const chainId = getCurrentChainId(state);
  return chainId === CHAIN_IDS.LINEA_MAINNET;
}

export function getIsTestnet(state) {
  const chainId = getCurrentChainId(state);
  return TEST_CHAINS.includes(chainId);
}

export function getIsNonStandardEthChain(state) {
  return !(getIsMainnet(state) || getIsTestnet(state) || process.env.IN_TEST);
}

export function getPreferences({ metamask }) {
  return metamask.preferences;
}

export function getShowTestNetworks(state) {
  const { showTestNetworks } = getPreferences(state);
  return Boolean(showTestNetworks);
}

export function getTestNetworkBackgroundColor(state) {
  const currentNetwork = state.metamask.providerConfig.ticker;
  switch (true) {
    case currentNetwork?.includes(GOERLI_DISPLAY_NAME):
      return BackgroundColor.goerli;
    case currentNetwork?.includes(SEPOLIA_DISPLAY_NAME):
      return BackgroundColor.sepolia;
    default:
      return undefined;
  }
}

export function getDisabledRpcMethodPreferences(state) {
  return state.metamask.disabledRpcMethodPreferences;
}

export function getShouldShowFiat(state) {
  const isMainNet = getIsMainnet(state);
  const isLineaMainNet = getIsLineaMainnet(state);
  const isCustomNetwork = getIsCustomNetwork(state);
  const conversionRate = getConversionRate(state);
  const useCurrencyRateCheck = getUseCurrencyRateCheck(state);
  const { showFiatInTestnets } = getPreferences(state);
  return Boolean(
    (isMainNet || isLineaMainNet || isCustomNetwork || showFiatInTestnets) &&
      useCurrencyRateCheck &&
      conversionRate,
  );
}

export function getShouldHideZeroBalanceTokens(state) {
  const { hideZeroBalanceTokens } = getPreferences(state);
  return hideZeroBalanceTokens;
}

export function getAdvancedInlineGasShown(state) {
  return Boolean(state.metamask.featureFlags.advancedInlineGas);
}

export function getUseNonceField(state) {
  return Boolean(state.metamask.useNonceField);
}

export function getCustomNonceValue(state) {
  return String(state.metamask.customNonceValue);
}

export function getSubjectMetadata(state) {
  return state.metamask.subjectMetadata;
}

///: BEGIN:ONLY_INCLUDE_IN(snaps)
/**
 * @param {string} svgString - The raw SVG string to make embeddable.
 * @returns {string} The embeddable SVG string.
 */
const getEmbeddableSvg = memoize(
  (svgString) => `data:image/svg+xml;utf8,${encodeURIComponent(svgString)}`,
);
///: END:ONLY_INCLUDE_IN

export function getTargetSubjectMetadata(state, origin) {
  const metadata = getSubjectMetadata(state)[origin];

  ///: BEGIN:ONLY_INCLUDE_IN(snaps)
  if (metadata?.subjectType === SubjectType.Snap) {
    const { svgIcon, ...remainingMetadata } = metadata;
    return {
      ...remainingMetadata,
      iconUrl: svgIcon ? getEmbeddableSvg(svgIcon) : null,
    };
  }
  ///: END:ONLY_INCLUDE_IN
  return metadata;
}

export function getRpcPrefsForCurrentProvider(state) {
  const { rpcPrefs } = getProviderConfig(state);
  return rpcPrefs || {};
}

export function getKnownMethodData(state, data) {
  if (!data) {
    return null;
  }
  const prefixedData = addHexPrefix(data);
  const fourBytePrefix = prefixedData.slice(0, 10);
  const { knownMethodData, use4ByteResolution } = state.metamask;
  // If 4byte setting is off, we do not want to return the knownMethodData
  return use4ByteResolution && knownMethodData?.[fourBytePrefix];
}

export function getFeatureFlags(state) {
  return state.metamask.featureFlags;
}

export function getOriginOfCurrentTab(state) {
  return state.activeTab.origin;
}

export function getIpfsGateway(state) {
  return state.metamask.ipfsGateway;
}

export function getInfuraBlocked(state) {
  return Boolean(state.metamask.infuraBlocked);
}

export function getUSDConversionRate(state) {
  return state.metamask.usdConversionRate;
}

export function getWeb3ShimUsageStateForOrigin(state, origin) {
  return state.metamask.web3ShimUsageOrigins[origin];
}

/**
 * @typedef {object} SwapsEthToken
 * @property {string} symbol - The symbol for ETH, namely "ETH"
 * @property {string} name - The name of the ETH currency, "Ether"
 * @property {string} address - A substitute address for the metaswap-api to
 * recognize the ETH token
 * @property {string} decimals - The number of ETH decimals, i.e. 18
 * @property {string} balance - The user's ETH balance in decimal wei, with a
 * precision of 4 decimal places
 * @property {string} string - The user's ETH balance in decimal ETH
 */

/**
 * Swaps related code uses token objects for various purposes. These objects
 * always have the following properties: `symbol`, `name`, `address`, and
 * `decimals`.
 *
 * When available for the current account, the objects can have `balance` and
 * `string` properties.
 * `balance` is the users token balance in decimal values, denominated in the
 * minimal token units (according to its decimals).
 * `string` is the token balance in a readable format, ready for rendering.
 *
 * Swaps treats the selected chain's currency as a token, and we use the token constants
 * in the SWAPS_CHAINID_DEFAULT_TOKEN_MAP to set the standard properties for
 * the token. The getSwapsDefaultToken selector extends that object with
 * `balance` and `string` values of the same type as in regular ERC-20 token
 * objects, per the above description.
 *
 * @param {object} state - the redux state object
 * @returns {SwapsEthToken} The token object representation of the currently
 * selected account's ETH balance, as expected by the Swaps API.
 */

export function getSwapsDefaultToken(state) {
  const selectedAccount = getSelectedAccount(state);
  const balance = selectedAccount?.balance;
  const chainId = getCurrentChainId(state);
  const defaultTokenObject = SWAPS_CHAINID_DEFAULT_TOKEN_MAP[chainId];

  return {
    ...defaultTokenObject,
    balance: hexToDecimal(balance),
    string: getValueFromWeiHex({
      value: balance,
      numberOfDecimals: 4,
      toDenomination: 'ETH',
    }),
  };
}

export function getIsSwapsChain(state) {
  const chainId = getCurrentChainId(state);
  const isNotDevelopment =
    process.env.METAMASK_ENVIRONMENT !== 'development' &&
    process.env.METAMASK_ENVIRONMENT !== 'testing';
  return isNotDevelopment
    ? ALLOWED_PROD_SWAPS_CHAIN_IDS.includes(chainId)
    : ALLOWED_DEV_SWAPS_CHAIN_IDS.includes(chainId);
}

export function getIsBridgeChain(state) {
  const chainId = getCurrentChainId(state);
  return ALLOWED_BRIDGE_CHAIN_IDS.includes(chainId);
}

export const getIsBridgeToken = (tokenAddress) => (state) => {
  const chainId = getCurrentChainId(state);
  const isBridgeChain = getIsBridgeChain(state);
  return (
    isBridgeChain &&
    ALLOWED_BRIDGE_TOKEN_ADDRESSES[chainId].includes(tokenAddress.toLowerCase())
  );
};

export function getIsBuyableChain(state) {
  const chainId = getCurrentChainId(state);
  return Object.keys(BUYABLE_CHAINS_MAP).includes(chainId);
}
export function getNativeCurrencyImage(state) {
  const nativeCurrency = getNativeCurrency(state)?.toUpperCase();
  return NATIVE_CURRENCY_TOKEN_IMAGE_MAP[nativeCurrency];
}

export function getNextSuggestedNonce(state) {
  return Number(state.metamask.nextNonce);
}

export function getShowWhatsNewPopup(state) {
  return state.appState.showWhatsNewPopup;
}

const createDeepEqualSelector = createSelectorCreator(defaultMemoize, isEqual);

export const getMemoizedMetaMaskIdentities = createDeepEqualSelector(
  getMetaMaskIdentities,
  (identities) => identities,
);

export const getMemoizedAddressBook = createDeepEqualSelector(
  getAddressBook,
  (addressBook) => addressBook,
);

export const getMemoizedMetadataContractName = createDeepEqualSelector(
  getTokenList,
  (_tokenList, address) => address,
  (tokenList, address) => {
    const entry = Object.values(tokenList).find((identity) =>
      isEqualCaseInsensitive(identity.address, address),
    );
    return entry && entry.name !== '' ? entry.name : '';
  },
);

export const getUnapprovedTransactions = (state) =>
  state.metamask.unapprovedTxs;

export const getCurrentNetworkTransactionList = (state) =>
  state.metamask.currentNetworkTxList;

export const getTxData = (state) => state.confirmTransaction.txData;

export const getUnapprovedTransaction = createDeepEqualSelector(
  getUnapprovedTransactions,
  (_, transactionId) => transactionId,
  (unapprovedTxs, transactionId) => {
    return (
      Object.values(unapprovedTxs).find(({ id }) => id === transactionId) || {}
    );
  },
);

export const getTransaction = createDeepEqualSelector(
  getCurrentNetworkTransactionList,
  (_, transactionId) => transactionId,
  (unapprovedTxs, transactionId) => {
    return (
      Object.values(unapprovedTxs).find(({ id }) => id === transactionId) || {}
    );
  },
);

export const getFullTxData = createDeepEqualSelector(
  getTxData,
  (state, transactionId, status) => {
    if (status === TransactionStatus.unapproved) {
      return getUnapprovedTransaction(state, transactionId);
    }
    return getTransaction(state, transactionId);
  },
  (_state, _transactionId, _status, customTxParamsData) => customTxParamsData,
  (txData, transaction, customTxParamsData) => {
    let fullTxData = { ...txData, ...transaction };
    if (transaction && transaction.simulationFails) {
      fullTxData.simulationFails = { ...transaction.simulationFails };
    }
    if (customTxParamsData) {
      fullTxData = {
        ...fullTxData,
        txParams: {
          ...fullTxData.txParams,
          data: customTxParamsData,
        },
      };
    }
    return fullTxData;
  },
);

///: BEGIN:ONLY_INCLUDE_IN(snaps)
export function getSnaps(state) {
  return state.metamask.snaps;
}

export const getSnap = createDeepEqualSelector(
  getSnaps,
  (_, snapId) => snapId,
  (snaps, snapId) => {
    return snaps[snapId];
  },
);

export const getInsightSnaps = createDeepEqualSelector(
  getSnaps,
  getPermissionSubjects,
  (snaps, subjects) => {
    return Object.values(snaps).filter(
      ({ id }) => subjects[id]?.permissions['endowment:transaction-insight'],
    );
  },
);

export const getSnapsRouteObjects = createSelector(getSnaps, (snaps) => {
  return Object.values(snaps).map((snap) => {
    return {
      id: snap.id,
      tabMessage: () => snap.manifest.proposedName,
      descriptionMessage: () => snap.manifest.description,
      sectionMessage: () => snap.manifest.description,
      route: `${SNAPS_VIEW_ROUTE}/${encodeURIComponent(snap.id)}`,
      icon: 'fa fa-flask',
    };
  });
});

/**
 * @typedef {object} Notification
 * @property {string} id - A unique identifier for the notification
 * @property {string} origin - A string identifing the snap origin
 * @property {EpochTimeStamp} createdDate - A date in epochTimeStramps, identifying when the notification was first committed
 * @property {EpochTimeStamp} readDate - A date in epochTimeStramps, identifying when the notification was read by the user
 * @property {string} message - A string containing the notification message
 */

/**
 * Notifications are managed by the notification controller and referenced by
 * `state.metamask.notifications`. This function returns a list of notifications
 * the can be shown to the user.
 *
 * The returned notifications are sorted by date.
 *
 * @param {object} state - the redux state object
 * @returns {Notification[]} An array of notifications that can be shown to the user
 */

export function getNotifications(state) {
  const notifications = Object.values(state.metamask.notifications);

  const notificationsSortedByDate = notifications.sort(
    (a, b) => new Date(b.createdDate) - new Date(a.createdDate),
  );
  return notificationsSortedByDate;
}

export function getUnreadNotifications(state) {
  const notifications = getNotifications(state);

  const unreadNotificationCount = notifications.filter(
    (notification) => notification.readDate === null,
  );

  return unreadNotificationCount;
}

export const getUnreadNotificationsCount = createSelector(
  getUnreadNotifications,
  (notifications) => notifications.length,
);
///: END:ONLY_INCLUDE_IN

/**
 * Get an object of announcement IDs and if they are allowed or not.
 *
 * @param {object} state
 * @returns {object}
 */
function getAllowedAnnouncementIds(state) {
  const currentKeyring = getCurrentKeyring(state);
  const currentKeyringIsLedger = currentKeyring?.type === KeyringType.ledger;
  const supportsWebHid = window.navigator.hid !== undefined;
  const currentlyUsingLedgerLive =
    getLedgerTransportType(state) === LedgerTransportTypes.live;
  const isFirefox = window.navigator.userAgent.includes('Firefox');
  const isSwapsChain = getIsSwapsChain(state);

  return {
    1: false,
    2: false,
    3: false,
    4: false,
    5: false,
    6: false,
    7: false,
    8: supportsWebHid && currentKeyringIsLedger && currentlyUsingLedgerLive,
    9: false,
    10: false,
    11: false,
    12: false,
    13: false,
    14: false,
    15: false,
    16: false,
    17: false,
    18: false,
    19: false,
    20: currentKeyringIsLedger && isFirefox,
    21: isSwapsChain,
    22: true,
<<<<<<< HEAD
=======
    ///: BEGIN:ONLY_INCLUDE_IN(blockaid)
    23: true,
    ///: END:ONLY_INCLUDE_IN
>>>>>>> 83b1f171
    24: state.metamask.hadAdvancedGasFeesSetPriorToMigration92_3 === true,
  };
}

/**
 * @typedef {object} Announcement
 * @property {number} id - A unique identifier for the announcement
 * @property {string} date - A date in YYYY-MM-DD format, identifying when the notification was first committed
 */

/**
 * Announcements are managed by the announcement controller and referenced by
 * `state.metamask.announcements`. This function returns a list of announcements
 * the can be shown to the user. This list includes all announcements that do not
 * have a truthy `isShown` property.
 *
 * The returned announcements are sorted by date.
 *
 * @param {object} state - the redux state object
 * @returns {Announcement[]} An array of announcements that can be shown to the user
 */

export function getSortedAnnouncementsToShow(state) {
  const announcements = Object.values(state.metamask.announcements);
  const allowedAnnouncementIds = getAllowedAnnouncementIds(state);
  const announcementsToShow = announcements.filter(
    (announcement) =>
      !announcement.isShown && allowedAnnouncementIds[announcement.id],
  );
  const announcementsSortedByDate = announcementsToShow.sort(
    (a, b) => new Date(b.date) - new Date(a.date),
  );
  return announcementsSortedByDate;
}

export function getShowRecoveryPhraseReminder(state) {
  const {
    recoveryPhraseReminderLastShown,
    recoveryPhraseReminderHasBeenShown,
  } = state.metamask;

  const currentTime = new Date().getTime();
  const frequency = recoveryPhraseReminderHasBeenShown ? DAY * 90 : DAY * 2;

  return currentTime - recoveryPhraseReminderLastShown >= frequency;
}

export function getShowTermsOfUse(state) {
  const { termsOfUseLastAgreed } = state.metamask;

  if (!termsOfUseLastAgreed) {
    return true;
  }
  return (
    new Date(termsOfUseLastAgreed).getTime() <
    new Date(TERMS_OF_USE_LAST_UPDATED).getTime()
  );
}

export function getShowOutdatedBrowserWarning(state) {
  const { outdatedBrowserWarningLastShown } = state.metamask;
  if (!outdatedBrowserWarningLastShown) {
    return true;
  }
  const currentTime = new Date().getTime();
  return currentTime - outdatedBrowserWarningLastShown >= DAY * 2;
}

export function getShowBetaHeader(state) {
  return state.metamask.showBetaHeader;
}

export function getShowProductTour(state) {
  return state.metamask.showProductTour;
}
/**
 * To get the useTokenDetection flag which determines whether a static or dynamic token list is used
 *
 * @param {*} state
 * @returns Boolean
 */
export function getUseTokenDetection(state) {
  return Boolean(state.metamask.useTokenDetection);
}

/**
 * To get the useNftDetection flag which determines whether we autodetect NFTs
 *
 * @param {*} state
 * @returns Boolean
 */
export function getUseNftDetection(state) {
  return Boolean(state.metamask.useNftDetection);
}

/**
 * To get the useBlockie flag which determines whether we show blockies or Jazzicons
 *
 * @param {*} state
 * @returns Boolean
 */
export function getUseBlockie(state) {
  return Boolean(state.metamask.useBlockie);
}

/**
 * To get the openSeaEnabled flag which determines whether we use OpenSea's API
 *
 * @param {*} state
 * @returns Boolean
 */
export function getOpenSeaEnabled(state) {
  return Boolean(state.metamask.openSeaEnabled);
}

/**
 * To get the `theme` value which determines which theme is selected
 *
 * @param {*} state
 * @returns Boolean
 */
export function getTheme(state) {
  return state.metamask.theme;
}

/**
 * To retrieve the token list for use throughout the UI. Will return the remotely fetched list
 * from the tokens controller if token detection is enabled, or the static list if not.
 *
 * @param {*} state
 * @returns {object}
 */
export function getTokenList(state) {
  const isTokenDetectionInactiveOnMainnet =
    getIsTokenDetectionInactiveOnMainnet(state);
  const caseInSensitiveTokenList = isTokenDetectionInactiveOnMainnet
    ? STATIC_MAINNET_TOKEN_LIST
    : state.metamask.tokenList;
  return caseInSensitiveTokenList;
}

export function doesAddressRequireLedgerHidConnection(state, address) {
  const addressIsLedger = isAddressLedger(state, address);
  const transportTypePreferenceIsWebHID =
    getLedgerTransportType(state) === LedgerTransportTypes.webhid;
  const webHidIsNotConnected =
    getLedgerWebHidConnectedStatus(state) !== WebHIDConnectedStatuses.connected;
  const ledgerTransportStatus = getLedgerTransportStatus(state);
  const transportIsNotSuccessfullyCreated =
    ledgerTransportStatus !== HardwareTransportStates.verified;

  return (
    addressIsLedger &&
    transportTypePreferenceIsWebHID &&
    (webHidIsNotConnected || transportIsNotSuccessfullyCreated)
  );
}

export function getNewNftAddedMessage(state) {
  return state.appState.newNftAddedMessage;
}

export function getRemoveNftMessage(state) {
  return state.appState.removeNftMessage;
}

/**
 * To retrieve the name of the new Network added using add network form
 *
 * @param {*} state
 * @returns string
 */
export function getNewNetworkAdded(state) {
  return state.appState.newNetworkAddedName;
}

export function getNetworksTabSelectedNetworkConfigurationId(state) {
  return state.appState.selectedNetworkConfigurationId;
}

export function getNetworkConfigurations(state) {
  return state.metamask.networkConfigurations;
}

export function getCurrentNetwork(state) {
  const allNetworks = getAllNetworks(state);
  const providerConfig = getProviderConfig(state);

  const filter =
    providerConfig.type === 'rpc'
      ? (network) => network.id === providerConfig.id
      : (network) => network.id === providerConfig.type;
  return allNetworks.find(filter);
}

export function getAllEnabledNetworks(state) {
  const nonTestNetworks = getNonTestNetworks(state);
  const allNetworks = getAllNetworks(state);
  const showTestnetNetworks = getShowTestNetworks(state);

  return showTestnetNetworks ? allNetworks : nonTestNetworks;
}

export function getTestNetworks(state) {
  const networkConfigurations = getNetworkConfigurations(state) || {};

  return [
    {
      chainId: CHAIN_IDS.GOERLI,
      nickname: GOERLI_DISPLAY_NAME,
      rpcUrl: CHAIN_ID_TO_RPC_URL_MAP[CHAIN_IDS.GOERLI],
      providerType: NETWORK_TYPES.GOERLI,
      ticker: TEST_NETWORK_TICKER_MAP[NETWORK_TYPES.GOERLI],
      id: NETWORK_TYPES.GOERLI,
      removable: false,
    },
    {
      chainId: CHAIN_IDS.SEPOLIA,
      nickname: SEPOLIA_DISPLAY_NAME,
      rpcUrl: CHAIN_ID_TO_RPC_URL_MAP[CHAIN_IDS.SEPOLIA],
      providerType: NETWORK_TYPES.SEPOLIA,
      ticker: TEST_NETWORK_TICKER_MAP[NETWORK_TYPES.SEPOLIA],
      id: NETWORK_TYPES.SEPOLIA,
      removable: false,
    },
    {
      chainId: CHAIN_IDS.LINEA_GOERLI,
      nickname: LINEA_GOERLI_DISPLAY_NAME,
      rpcUrl: CHAIN_ID_TO_RPC_URL_MAP[CHAIN_IDS.LINEA_GOERLI],
      rpcPrefs: {
        imageUrl: LINEA_GOERLI_TOKEN_IMAGE_URL,
      },
      providerType: NETWORK_TYPES.LINEA_GOERLI,
      ticker: TEST_NETWORK_TICKER_MAP[NETWORK_TYPES.LINEA_GOERLI],
      id: NETWORK_TYPES.LINEA_GOERLI,
      removable: false,
    },
    // Localhosts
    ...Object.values(networkConfigurations)
      .filter(({ chainId }) => chainId === CHAIN_IDS.LOCALHOST)
      .map((network) => ({ ...network, removable: true })),
  ];
}

export function getNonTestNetworks(state) {
  const networkConfigurations = getNetworkConfigurations(state) || {};

  return [
    // Mainnet always first
    {
      chainId: CHAIN_IDS.MAINNET,
      nickname: MAINNET_DISPLAY_NAME,
      rpcUrl: CHAIN_ID_TO_RPC_URL_MAP[CHAIN_IDS.MAINNET],
      rpcPrefs: {
        imageUrl: ETH_TOKEN_IMAGE_URL,
      },
      providerType: NETWORK_TYPES.MAINNET,
      ticker: CURRENCY_SYMBOLS.ETH,
      id: NETWORK_TYPES.MAINNET,
      removable: false,
    },
    {
      chainId: CHAIN_IDS.LINEA_MAINNET,
      nickname: LINEA_MAINNET_DISPLAY_NAME,
      rpcUrl: CHAIN_ID_TO_RPC_URL_MAP[CHAIN_IDS.LINEA_MAINNET],
      rpcPrefs: {
        imageUrl: LINEA_MAINNET_TOKEN_IMAGE_URL,
      },
      providerType: NETWORK_TYPES.LINEA_MAINNET,
      ticker: TEST_NETWORK_TICKER_MAP[NETWORK_TYPES.LINEA_MAINNET],
      id: NETWORK_TYPES.LINEA_MAINNET,
      removable: false,
    },
    // Custom networks added by the user
    ...Object.values(networkConfigurations)
      .filter(({ chainId }) => ![CHAIN_IDS.LOCALHOST].includes(chainId))
      .map((network) => ({ ...network, removable: true })),
  ];
}

export function getAllNetworks(state) {
  const networks = [
    // Mainnet and custom networks
    ...getNonTestNetworks(state),
    // Test networks
    ...getTestNetworks(state),
  ];

  return networks;
}

export function getIsOptimism(state) {
  return (
    getCurrentChainId(state) === CHAIN_IDS.OPTIMISM ||
    getCurrentChainId(state) === CHAIN_IDS.OPTIMISM_TESTNET
  );
}

export function getIsBase(state) {
  return (
    getCurrentChainId(state) === CHAIN_IDS.BASE ||
    getCurrentChainId(state) === CHAIN_IDS.BASE_TESTNET
  );
}

export function getIsOpStack(state) {
  return getIsOptimism(state) || getIsBase(state);
}

export function getIsMultiLayerFeeNetwork(state) {
  return getIsOpStack(state);
}
/**
 *  To retrieve the maxBaseFee and priorityFee the user has set as default
 *
 * @param {*} state
 * @returns {{maxBaseFee: string, priorityFee: string} | undefined}
 */
export function getAdvancedGasFeeValues(state) {
  // This will not work when we switch to supporting multi-chain.
  // There are four non-test files that use this selector.
  // advanced-gas-fee-defaults
  // base-fee-input
  // priority-fee-input
  // useGasItemFeeDetails
  // The first three are part of the AdvancedGasFeePopover
  // The latter is used by the EditGasPopover
  // Both of those are used in Confirmations as well as transaction-list-item
  // All of the call sites have access to the GasFeeContext, which has a
  // transaction object set on it, but there are currently no guarantees that
  // the transaction has a chainId associated with it. To have this method
  // support multichain we'll need a reliable way for the chainId of the
  // transaction being modified to be available to all callsites and either
  // pass it in to the selector as a second parameter, or access it at the
  // callsite.
  return state.metamask.advancedGasFee[getCurrentChainId(state)];
}

/**
 * To get the name of the network that support token detection based in chainId.
 *
 * @param state
 * @returns string e.g. ethereum, bsc or polygon
 */
export const getTokenDetectionSupportNetworkByChainId = (state) => {
  const chainId = getCurrentChainId(state);
  switch (chainId) {
    case CHAIN_IDS.MAINNET:
      return MAINNET_DISPLAY_NAME;
    case CHAIN_IDS.BSC:
      return BSC_DISPLAY_NAME;
    case CHAIN_IDS.POLYGON:
      return POLYGON_DISPLAY_NAME;
    case CHAIN_IDS.AVALANCHE:
      return AVALANCHE_DISPLAY_NAME;
    case CHAIN_IDS.AURORA:
      return AURORA_DISPLAY_NAME;
    default:
      return '';
  }
};
/**
 * To check if the chainId supports token detection,
 * currently it returns true for Ethereum Mainnet, Polygon, BSC, Avalanche and Aurora
 *
 * @param {*} state
 * @returns Boolean
 */
export function getIsDynamicTokenListAvailable(state) {
  const chainId = getCurrentChainId(state);
  return [
    CHAIN_IDS.MAINNET,
    CHAIN_IDS.BSC,
    CHAIN_IDS.POLYGON,
    CHAIN_IDS.AVALANCHE,
    CHAIN_IDS.AURORA,
  ].includes(chainId);
}

/**
 * To retrieve the list of tokens detected and saved on the state to detectedToken object.
 *
 * @param {*} state
 * @returns list of token objects
 */
export function getDetectedTokensInCurrentNetwork(state) {
  const currentChainId = getCurrentChainId(state);
  const selectedAddress = getSelectedAddress(state);
  return state.metamask.allDetectedTokens?.[currentChainId]?.[selectedAddress];
}

/**
 * To fetch the name of the tokens that are imported from tokens found page
 *
 * @param {*} state
 * @returns
 */
export function getNewTokensImported(state) {
  return state.appState.newTokensImported;
}

/**
 * To check if the token detection is OFF and the network is Mainnet
 * so that the user can skip third party token api fetch
 * and use the static tokenlist from contract-metadata
 *
 * @param {*} state
 * @returns Boolean
 */
export function getIsTokenDetectionInactiveOnMainnet(state) {
  const isMainnet = getIsMainnet(state);
  const useTokenDetection = getUseTokenDetection(state);

  return !useTokenDetection && isMainnet;
}

/**
 * To check for the chainId that supports token detection ,
 * currently it returns true for Ethereum Mainnet, Polygon, BSC, Avalanche and Aurora
 *
 * @param {*} state
 * @returns Boolean
 */
export function getIsTokenDetectionSupported(state) {
  const useTokenDetection = getUseTokenDetection(state);
  const isDynamicTokenListAvailable = getIsDynamicTokenListAvailable(state);

  return useTokenDetection && isDynamicTokenListAvailable;
}

/**
 * To check if the token detection is OFF for the token detection supported networks
 * and the network is not Mainnet
 *
 * @param {*} state
 * @returns Boolean
 */
export function getIstokenDetectionInactiveOnNonMainnetSupportedNetwork(state) {
  const useTokenDetection = getUseTokenDetection(state);
  const isMainnet = getIsMainnet(state);
  const isDynamicTokenListAvailable = getIsDynamicTokenListAvailable(state);

  return isDynamicTokenListAvailable && !useTokenDetection && !isMainnet;
}

/**
 * To get the `transactionSecurityCheckEnabled` value which determines whether we use the transaction security check
 *
 * @param {*} state
 * @returns Boolean
 */
export function getIsTransactionSecurityCheckEnabled(state) {
  return state.metamask.transactionSecurityCheckEnabled;
}

///: BEGIN:ONLY_INCLUDE_IN(blockaid)
/**
 * To get the `getIsSecurityAlertsEnabled` value which determines whether security check is enabled
 *
 * @param {*} state
 * @returns Boolean
 */
export function getIsSecurityAlertsEnabled(state) {
  return state.metamask.securityAlertsEnabled;
}
///: END:ONLY_INCLUDE_IN

export function getIsCustomNetwork(state) {
  const chainId = getCurrentChainId(state);

  return !CHAIN_ID_TO_RPC_URL_MAP[chainId];
}

export function getBlockExplorerLinkText(
  state,
  accountDetailsModalComponent = false,
) {
  const isCustomNetwork = getIsCustomNetwork(state);
  const rpcPrefs = getRpcPrefsForCurrentProvider(state);

  let blockExplorerLinkText = {
    firstPart: 'addBlockExplorer',
    secondPart: '',
  };

  if (rpcPrefs.blockExplorerUrl) {
    blockExplorerLinkText = accountDetailsModalComponent
      ? {
          firstPart: 'blockExplorerView',
          secondPart: getURLHostName(rpcPrefs.blockExplorerUrl),
        }
      : {
          firstPart: 'viewinExplorer',
          secondPart: 'blockExplorerAccountAction',
        };
  } else if (isCustomNetwork === false) {
    blockExplorerLinkText = accountDetailsModalComponent
      ? { firstPart: 'etherscanViewOn', secondPart: '' }
      : {
          firstPart: 'viewOnEtherscan',
          secondPart: 'blockExplorerAccountAction',
        };
  }

  return blockExplorerLinkText;
}

export function getIsNetworkUsed(state) {
  const chainId = getCurrentChainId(state);
  const { usedNetworks } = state.metamask;

  return Boolean(usedNetworks[chainId]);
}

export function getAllAccountsOnNetworkAreEmpty(state) {
  const balances = getMetaMaskCachedBalances(state) ?? {};
  const hasNoNativeFundsOnAnyAccounts = Object.values(balances).every(
    (balance) => balance === '0x0' || balance === '0x00',
  );
  const hasNoTokens = getNumberOfTokens(state) === 0;

  return hasNoNativeFundsOnAnyAccounts && hasNoTokens;
}

export function getShouldShowSeedPhraseReminder(state) {
  const { tokens, seedPhraseBackedUp, dismissSeedBackUpReminder } =
    state.metamask;
  const accountBalance = getCurrentEthBalance(state) ?? 0;
  return (
    seedPhraseBackedUp === false &&
    (parseInt(accountBalance, 16) > 0 || tokens.length > 0) &&
    dismissSeedBackUpReminder === false
  );
}

export function getCustomTokenAmount(state) {
  return state.appState.customTokenAmount;
}

export function getOnboardedInThisUISession(state) {
  return state.appState.onboardedInThisUISession;
}

/**
 * To get the useCurrencyRateCheck flag which to check if the user prefers currency conversion
 *
 * @param {*} state
 * @returns Boolean
 */
export function getUseCurrencyRateCheck(state) {
  return Boolean(state.metamask.useCurrencyRateCheck);
}

///: BEGIN:ONLY_INCLUDE_IN(desktop)
/**
 * To get the `desktopEnabled` value which determines whether we use the desktop app
 *
 * @param {*} state
 * @returns Boolean
 */
export function getIsDesktopEnabled(state) {
  return state.metamask.desktopEnabled;
}
///: END:ONLY_INCLUDE_IN

///: BEGIN:ONLY_INCLUDE_IN(snaps)
/**
 * To get all installed snaps with proper metadata
 *
 * @param {*} state
 * @returns Boolean
 */
export function getSnapsList(state) {
  const snaps = getSnaps(state);
  return Object.entries(snaps).map(([key, snap]) => {
    const targetSubjectMetadata = getTargetSubjectMetadata(state, snap?.id);

    return {
      key,
      id: snap.id,
      packageName: removeSnapIdPrefix(snap.id),
      name: getSnapName(snap.id, targetSubjectMetadata),
    };
  });
}

/**
 * To get the state of snaps privacy warning popover.
 *
 * @param state - Redux state object.
 * @returns True if popover has been shown, false otherwise.
 */
export function getSnapsInstallPrivacyWarningShown(state) {
  const { snapsInstallPrivacyWarningShown } = state.metamask;

  if (
    snapsInstallPrivacyWarningShown === undefined ||
    snapsInstallPrivacyWarningShown === null
  ) {
    return false;
  }

  return snapsInstallPrivacyWarningShown;
}
///: END:ONLY_INCLUDE_IN
///: BEGIN:ONLY_INCLUDE_IN(keyring-snaps)
export function getsnapsAddSnapAccountModalDismissed(state) {
  const { snapsAddSnapAccountModalDismissed } = state.metamask;

  return snapsAddSnapAccountModalDismissed;
}

export function getSnapRegistry(state) {
  const { snapRegistryList } = state.metamask;
  return snapRegistryList;
}
///: END:ONLY_INCLUDE_IN<|MERGE_RESOLUTION|>--- conflicted
+++ resolved
@@ -1045,12 +1045,9 @@
     20: currentKeyringIsLedger && isFirefox,
     21: isSwapsChain,
     22: true,
-<<<<<<< HEAD
-=======
     ///: BEGIN:ONLY_INCLUDE_IN(blockaid)
     23: true,
     ///: END:ONLY_INCLUDE_IN
->>>>>>> 83b1f171
     24: state.metamask.hadAdvancedGasFeesSetPriorToMigration92_3 === true,
   };
 }
