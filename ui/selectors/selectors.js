--- conflicted
+++ resolved
@@ -88,9 +88,6 @@
   hexToDecimal,
 } from '../../shared/modules/conversion.utils';
 import { BackgroundColor } from '../helpers/constants/design-system';
-<<<<<<< HEAD
-import { NOTIFICATION_OPEN_BETA_SNAPS } from '../../shared/notifications';
-=======
 import {
   NOTIFICATION_DROP_LEDGER_FIREFOX,
   NOTIFICATION_OPEN_BETA_SNAPS,
@@ -99,7 +96,6 @@
   getCurrentNetworkTransactions,
   getUnapprovedTransactions,
 } from './transactions';
->>>>>>> ab378000
 ///: BEGIN:ONLY_INCLUDE_IN(snaps)
 // eslint-disable-next-line import/order
 import { SNAPS_VIEW_ROUTE } from '../helpers/constants/routes';
@@ -1050,11 +1046,8 @@
     23: true,
     ///: END:ONLY_INCLUDE_IN
     24: state.metamask.hadAdvancedGasFeesSetPriorToMigration92_3 === true,
-<<<<<<< HEAD
-=======
     // This syntax is unusual, but very helpful here.  It's equivalent to `unnamedObject[NOTIFICATION_DROP_LEDGER_FIREFOX] =`
     [NOTIFICATION_DROP_LEDGER_FIREFOX]: currentKeyringIsLedger && isFirefox,
->>>>>>> ab378000
     [NOTIFICATION_OPEN_BETA_SNAPS]: true,
   };
 }
