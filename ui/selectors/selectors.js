--- conflicted
+++ resolved
@@ -898,15 +898,6 @@
   return state.appState.showWhatsNewPopup;
 }
 
-<<<<<<< HEAD
-const createDeepEqualSelector = createSelectorCreator(defaultMemoize, isEqual);
-=======
-export const getMemoizedMetaMaskIdentities = createDeepEqualSelector(
-  getMetaMaskIdentities,
-  (identities) => identities,
-);
->>>>>>> 997d1359
-
 export const getMemoizedAddressBook = createDeepEqualSelector(
   getAddressBook,
   (addressBook) => addressBook,
