import { EthMethod, EthAccountType } from '@metamask/keyring-api';
import { CHAIN_IDS } from '../../shared/constants/network';
import {
  getConnectedSubjectsForSelectedAddress,
  getLastConnectedInfo,
  getOrderedConnectedAccountsForActiveTab,
  getPermissionsForActiveTab,
} from './permissions';

describe('selectors', () => {
  describe('getConnectedSubjectsForSelectedAddress', () => {
    it('should return the list of connected subjects when there is 1 connected account', () => {
      const mockState = {
        metamask: {
          selectedAddress: '0x8e5d75d60224ea0c33d0041e75de68b1c3cb6dd5',
          subjectMetadata: {
            'peepeth.com': {
              iconUrl: 'https://peepeth.com/favicon-32x32.png',
              name: 'Peepeth',
            },
            'https://remix.ethereum.org': {
              iconUrl: 'https://remix.ethereum.org/icon.png',
              name: 'Remix - Ethereum IDE',
            },
          },
          subjects: {
            'peepeth.com': {
              permissions: {
                eth_accounts: {
                  caveats: [
                    {
                      type: 'restrictReturnedAccounts',
                      value: ['0x8e5d75d60224ea0c33d0041e75de68b1c3cb6dd5'],
                    },
                  ],
                  date: 1585676177970,
                  id: '840d72a0-925f-449f-830a-1aa1dd5ce151',
                  invoker: 'peepeth.com',
                  parentCapability: 'eth_accounts',
                },
              },
            },
            'https://remix.ethereum.org': {
              permissions: {
                eth_accounts: {
                  caveats: [
                    {
                      type: 'restrictReturnedAccounts',
                      value: ['0x8e5d75d60224ea0c33d0041e75de68b1c3cb6dd5'],
                    },
                  ],
                  date: 1585685128948,
                  id: '6b9615cc-64e4-4317-afab-3c4f8ee0244a',
                  invoker: 'https://remix.ethereum.org',
                  parentCapability: 'eth_accounts',
                },
              },
            },
          },
        },
      };
      const extensionId = undefined;
      expect(getConnectedSubjectsForSelectedAddress(mockState)).toStrictEqual([
        {
          extensionId,
          iconUrl: 'https://peepeth.com/favicon-32x32.png',
          origin: 'peepeth.com',
          name: 'Peepeth',
        },
        {
          extensionId,
          name: 'Remix - Ethereum IDE',
          iconUrl: 'https://remix.ethereum.org/icon.png',
          origin: 'https://remix.ethereum.org',
        },
      ]);
    });

    it('should return the list of connected subjects when there are 2 connected accounts', () => {
      const mockState = {
        metamask: {
          selectedAddress: '0x7250739de134d33ec7ab1ee592711e15098c9d2d',
          subjectMetadata: {
            'peepeth.com': {
              iconUrl: 'https://peepeth.com/favicon-32x32.png',
              name: 'Peepeth',
            },
            'https://remix.ethereum.org': {
              iconUrl: 'https://remix.ethereum.org/icon.png',
              name: 'Remix - Ethereum IDE',
            },
          },
          subjects: {
            'peepeth.com': {
              permissions: {
                eth_accounts: {
                  caveats: [
                    {
                      type: 'restrictReturnedAccounts',
                      value: ['0x8e5d75d60224ea0c33d0041e75de68b1c3cb6dd5'],
                    },
                  ],
                  date: 1585676177970,
                  id: '840d72a0-925f-449f-830a-1aa1dd5ce151',
                  invoker: 'peepeth.com',
                  parentCapability: 'eth_accounts',
                },
              },
            },
            'https://remix.ethereum.org': {
              permissions: {
                eth_accounts: {
                  caveats: [
                    {
                      type: 'restrictReturnedAccounts',
                      value: [
                        '0x8e5d75d60224ea0c33d0041e75de68b1c3cb6dd5',
                        '0x7250739de134d33ec7ab1ee592711e15098c9d2d',
                      ],
                    },
                  ],
                  date: 1585685128948,
                  id: '6b9615cc-64e4-4317-afab-3c4f8ee0244a',
                  invoker: 'https://remix.ethereum.org',
                  parentCapability: 'eth_accounts',
                },
              },
            },
          },
        },
      };
      const extensionId = undefined;
      expect(getConnectedSubjectsForSelectedAddress(mockState)).toStrictEqual([
        {
          extensionId,
          name: 'Remix - Ethereum IDE',
          iconUrl: 'https://remix.ethereum.org/icon.png',
          origin: 'https://remix.ethereum.org',
        },
      ]);
    });
  });

  describe('getConnectedAccountsForActiveTab', () => {
    const mockState = {
      activeTab: {
        title: 'Eth Sign Tests',
        origin: 'https://remix.ethereum.org',
        protocol: 'https:',
        url: 'https://remix.ethereum.org/',
      },
      metamask: {
        providerConfig: {
          chainId: CHAIN_IDS.GOERLI,
        },
        accounts: {
          '0x7250739de134d33ec7ab1ee592711e15098c9d2d': {
            address: '0x7250739de134d33ec7ab1ee592711e15098c9d2d',
          },
          '0x8e5d75d60224ea0c33d0041e75de68b1c3cb6dd5': {
            address: '0x8e5d75d60224ea0c33d0041e75de68b1c3cb6dd5',
          },
          '0xb3958fb96c8201486ae20be1d5c9f58083df343a': {
            address: '0xb3958fb96c8201486ae20be1d5c9f58083df343a',
          },
          '0x0dcd5d886577d5081b0c52e242ef29e70be3e7bc': {
            address: '0x0dcd5d886577d5081b0c52e242ef29e70be3e7bc',
          },
          '0x617b3f8050a0bd94b6b1da02b4384ee5b4df13f4': {
            address: '0x617b3f8050a0bd94b6b1da02b4384ee5b4df13f4',
          },
        },
<<<<<<< HEAD
=======
        internalAccounts: {
          accounts: {
            'cf8dace4-9439-4bd4-b3a8-88c821c8fcb3': {
              address: '0x7250739de134d33ec7ab1ee592711e15098c9d2d',
              id: 'cf8dace4-9439-4bd4-b3a8-88c821c8fcb3',
              metadata: {
                name: 'Really Long Name That Should Be Truncated',
                keyring: {
                  type: 'HD Key Tree',
                },
              },
              options: {},
              methods: [...Object.values(EthMethod)],
              type: EthAccountType.Eoa,
            },
            '07c2cfec-36c9-46c4-8115-3836d3ac9047': {
              address: '0x8e5d75d60224ea0c33d0041e75de68b1c3cb6dd5',
              id: '07c2cfec-36c9-46c4-8115-3836d3ac9047',
              metadata: {
                name: 'Account 1',
                lastSelected: 1586359844192,
                lastActive: 1586359844192,
                keyring: {
                  type: 'HD Key Tree',
                },
              },
              options: {},
              methods: [...Object.values(EthMethod)],
              type: EthAccountType.Eoa,
            },
            '15e69915-2a1a-4019-93b3-916e11fd432f': {
              address: '0xb3958fb96c8201486ae20be1d5c9f58083df343a',
              id: '15e69915-2a1a-4019-93b3-916e11fd432f',
              metadata: {
                name: 'Account 2',
                lastActive: 1586359844192,
                lastSelected: 1586359844193,
                keyring: {
                  type: 'HD Key Tree',
                },
              },
              options: {},
              methods: [...Object.values(EthMethod)],
              type: EthAccountType.Eoa,
            },
            '784225f4-d30b-4e77-a900-c8bbce735b88': {
              address: '0x617b3f8050a0bd94b6b1da02b4384ee5b4df13f4',
              id: '784225f4-d30b-4e77-a900-c8bbce735b88',
              metadata: {
                name: 'Account 3',
                lastSelected: 1586359844192,
                lastActive: 1586359844192,
                keyring: {
                  type: 'HD Key Tree',
                },
              },
              options: {},
              methods: [...Object.values(EthMethod)],
              type: EthAccountType.Eoa,
            },
            'f9305241-c50f-4725-ad0f-cbd3f24ac7ab': {
              address: '0x0dcd5d886577d5081b0c52e242ef29e70be3e7bc',
              id: 'f9305241-c50f-4725-ad0f-cbd3f24ac7ab',
              metadata: {
                name: 'Account 4',
                keyring: {
                  type: 'HD Key Tree',
                },
              },
              options: {},
              methods: [...Object.values(EthMethod)],
              type: EthAccountType.Eoa,
            },
          },
          selectedAccount: 'cf8dace4-9439-4bd4-b3a8-88c821c8fcb3',
        },
>>>>>>> befc516a
        accountsByChainId: {},
        subjects: {
          'https://remix.ethereum.org': {
            permissions: {
              eth_accounts: {
                caveats: [
                  {
                    type: 'restrictReturnedAccounts',
                    value: [
                      '0x8e5d75d60224ea0c33d0041e75de68b1c3cb6dd5',
                      '0x7250739de134d33ec7ab1ee592711e15098c9d2d',
                      '0x617b3f8050a0bd94b6b1da02b4384ee5b4df13f4',
                      '0x0dcd5d886577d5081b0c52e242ef29e70be3e7bc',
                      '0xb3958fb96c8201486ae20be1d5c9f58083df343a',
                    ],
                  },
                ],
                date: 1586359844177,
                id: '3aa65a8b-3bcb-4944-941b-1baa5fe0ed8b',
                invoker: 'https://remix.ethereum.org',
                parentCapability: 'eth_accounts',
              },
            },
          },
          'peepeth.com': {
            permissions: {
              eth_accounts: {
                caveats: [
                  {
                    type: 'restrictReturnedAccounts',
                    value: ['0x8e5d75d60224ea0c33d0041e75de68b1c3cb6dd5'],
                  },
                ],
                date: 1585676177970,
                id: '840d72a0-925f-449f-830a-1aa1dd5ce151',
                invoker: 'peepeth.com',
                parentCapability: 'eth_accounts',
              },
            },
          },
        },
        identities: {
          '0x7250739de134d33ec7ab1ee592711e15098c9d2d': {
            address: '0x7250739de134d33ec7ab1ee592711e15098c9d2d',
            name: 'Really Long Name That Should Be Truncated',
          },
          '0x8e5d75d60224ea0c33d0041e75de68b1c3cb6dd5': {
            address: '0x8e5d75d60224ea0c33d0041e75de68b1c3cb6dd5',
            lastSelected: 1586359844192,
            name: 'Account 1',
          },
          '0xb3958fb96c8201486ae20be1d5c9f58083df343a': {
            lastSelected: 1586359844193,
            address: '0xb3958fb96c8201486ae20be1d5c9f58083df343a',
            name: 'Account 2',
          },
          '0x0dcd5d886577d5081b0c52e242ef29e70be3e7bc': {
            address: '0x0dcd5d886577d5081b0c52e242ef29e70be3e7bc',
            lastSelected: 1586359844192,
            name: 'Account 3',
          },
          '0x617b3f8050a0bd94b6b1da02b4384ee5b4df13f4': {
            address: '0x617b3f8050a0bd94b6b1da02b4384ee5b4df13f4',
            name: 'Account 4',
          },
        },
        keyrings: [
          {
            accounts: [
              '0x8e5d75d60224ea0c33d0041e75de68b1c3cb6dd5',
              '0x7250739de134d33ec7ab1ee592711e15098c9d2d',
              '0x617b3f8050a0bd94b6b1da02b4384ee5b4df13f4',
              '0x0dcd5d886577d5081b0c52e242ef29e70be3e7bc',
              '0xb3958fb96c8201486ae20be1d5c9f58083df343a',
            ],
          },
        ],
        permissionHistory: {
          'https://remix.ethereum.org': {
            eth_accounts: {
              accounts: {
                '0x7250739de134d33ec7ab1ee592711e15098c9d2d': 1586359844192,
                '0x8e5d75d60224ea0c33d0041e75de68b1c3cb6dd5': 1586359844192,
                '0x617b3f8050a0bd94b6b1da02b4384ee5b4df13f4': 1586359844192,
                '0x0dcd5d886577d5081b0c52e242ef29e70be3e7bc': 1586359844192,
                '0xb3958fb96c8201486ae20be1d5c9f58083df343a': 1586359844192,
              },
              lastApproved: 1586359844192,
            },
          },
        },
      },
    };

    it('should return connected accounts sorted by last selected, then by keyring controller order', () => {
      expect(getOrderedConnectedAccountsForActiveTab(mockState)).toStrictEqual([
        {
          lastSelected: 1586359844193,
          address: '0xb3958fb96c8201486ae20be1d5c9f58083df343a',
          name: 'Account 2',
          id: '15e69915-2a1a-4019-93b3-916e11fd432f',
          metadata: {
            name: 'Account 2',
            lastActive: 1586359844192,
            lastSelected: 1586359844193,
            keyring: {
              type: 'HD Key Tree',
            },
          },
          options: {},
          methods: [
            'personal_sign',
            'eth_sign',
            'eth_signTransaction',
            'eth_signTypedData_v1',
            'eth_signTypedData_v3',
            'eth_signTypedData_v4',
            'eth_prepareUserOperation',
            'eth_patchUserOperation',
            'eth_signUserOperation',
          ],
          type: 'eip155:eoa',
          balance: undefined,
          lastActive: 1586359844192,
        },
        {
          address: '0x8e5d75d60224ea0c33d0041e75de68b1c3cb6dd5',
          lastSelected: 1586359844192,
          name: 'Account 1',
          id: '07c2cfec-36c9-46c4-8115-3836d3ac9047',
          metadata: {
            name: 'Account 1',
            lastSelected: 1586359844192,
            lastActive: 1586359844192,
            keyring: {
              type: 'HD Key Tree',
            },
          },
          options: {},
          methods: [
            'personal_sign',
            'eth_sign',
            'eth_signTransaction',
            'eth_signTypedData_v1',
            'eth_signTypedData_v3',
            'eth_signTypedData_v4',
            'eth_prepareUserOperation',
            'eth_patchUserOperation',
            'eth_signUserOperation',
          ],
          type: 'eip155:eoa',
          balance: undefined,
          lastActive: 1586359844192,
        },
        {
          address: '0x0dcd5d886577d5081b0c52e242ef29e70be3e7bc',
          lastSelected: 1586359844192,
          name: 'Account 3',
          id: 'f9305241-c50f-4725-ad0f-cbd3f24ac7ab',
          metadata: {
            name: 'Account 4',
            keyring: {
              type: 'HD Key Tree',
            },
          },
          options: {},
          methods: [
            'personal_sign',
            'eth_sign',
            'eth_signTransaction',
            'eth_signTypedData_v1',
            'eth_signTypedData_v3',
            'eth_signTypedData_v4',
            'eth_prepareUserOperation',
            'eth_patchUserOperation',
            'eth_signUserOperation',
          ],
          type: 'eip155:eoa',
          balance: undefined,
          lastActive: 1586359844192,
        },
        {
          address: '0x7250739de134d33ec7ab1ee592711e15098c9d2d',
          name: 'Really Long Name That Should Be Truncated',
          id: 'cf8dace4-9439-4bd4-b3a8-88c821c8fcb3',
          metadata: {
            name: 'Really Long Name That Should Be Truncated',
            keyring: {
              type: 'HD Key Tree',
            },
          },
          options: {},
          methods: [
            'personal_sign',
            'eth_sign',
            'eth_signTransaction',
            'eth_signTypedData_v1',
            'eth_signTypedData_v3',
            'eth_signTypedData_v4',
            'eth_prepareUserOperation',
            'eth_patchUserOperation',
            'eth_signUserOperation',
          ],
          type: 'eip155:eoa',
          balance: undefined,
          lastActive: 1586359844192,
        },
        {
          address: '0x617b3f8050a0bd94b6b1da02b4384ee5b4df13f4',
          name: 'Account 4',
          id: '784225f4-d30b-4e77-a900-c8bbce735b88',
          metadata: {
            name: 'Account 3',
            lastSelected: 1586359844192,
            lastActive: 1586359844192,
            keyring: {
              type: 'HD Key Tree',
            },
          },
          options: {},
          methods: [
            'personal_sign',
            'eth_sign',
            'eth_signTransaction',
            'eth_signTypedData_v1',
            'eth_signTypedData_v3',
            'eth_signTypedData_v4',
            'eth_prepareUserOperation',
            'eth_patchUserOperation',
            'eth_signUserOperation',
          ],
          type: 'eip155:eoa',
          balance: undefined,
          lastActive: 1586359844192,
        },
      ]);
    });
  });

  describe('getLastConnectedInfo', () => {
    it('retrieves the last connected info', () => {
      const mockState = {
        metamask: {
          permissionHistory: {
            a: {
              foo: {},
              eth_accounts: { accounts: { 0x1: 1, 0x2: 2 } },
            },
            b: {
              foo: {},
              eth_accounts: { accounts: { 0x2: 2 } },
            },
            c: {
              foo: {},
            },
          },
        },
      };

      expect(getLastConnectedInfo(mockState)).toStrictEqual({
        a: { accounts: { 0x1: 1, 0x2: 2 } },
        b: { accounts: { 0x2: 2 } },
      });
    });
  });

  describe('getPermissionsForActiveTab', () => {
    const mockState = {
      activeTab: {
        title: 'Eth Sign Tests',
        origin: 'https://remix.ethereum.org',
        protocol: 'https:',
        url: 'https://remix.ethereum.org/',
      },
      metamask: {
        identities: {
          '0x7250739de134d33ec7ab1ee592711e15098c9d2d': {
            address: '0x7250739de134d33ec7ab1ee592711e15098c9d2d',
            name: 'Really Long Name That Should Be Truncated',
          },
          '0x8e5d75d60224ea0c33d0041e75de68b1c3cb6dd5': {
            address: '0x8e5d75d60224ea0c33d0041e75de68b1c3cb6dd5',
            name: 'Account 1',
          },
          '0xb3958fb96c8201486ae20be1d5c9f58083df343a': {
            address: '0xb3958fb96c8201486ae20be1d5c9f58083df343a',
            name: 'Account 2',
          },
        },
        subjects: {
          'https://remix.ethereum.org': {
            permissions: {
              eth_accounts: {
                caveats: [
                  {
                    type: 'restrictReturnedAccounts',
                    value: [
                      '0x8e5d75d60224ea0c33d0041e75de68b1c3cb6dd5',
                      '0x7250739de134d33ec7ab1ee592711e15098c9d2d',
                    ],
                  },
                ],
                date: 1586359844177,
                id: '3aa65a8b-3bcb-4944-941b-1baa5fe0ed8b',
                invoker: 'https://remix.ethereum.org',
                parentCapability: 'eth_accounts',
              },
            },
          },
          'peepeth.com': {
            permissions: {
              eth_accounts: {
                caveats: [
                  {
                    type: 'restrictReturnedAccounts',
                    value: ['0x8e5d75d60224ea0c33d0041e75de68b1c3cb6dd5'],
                  },
                ],
                date: 1585676177970,
                id: '840d72a0-925f-449f-830a-1aa1dd5ce151',
                invoker: 'peepeth.com',
                parentCapability: 'eth_accounts',
              },
            },
          },
          'uniswap.exchange': {
            permissions: {
              eth_accounts: {
                caveats: [
                  {
                    type: 'restrictReturnedAccounts',
                    value: ['0x8e5d75d60224ea0c33d0041e75de68b1c3cb6dd5'],
                  },
                ],
                date: 1585616816623,
                id: 'ce625215-f2e9-48e7-93ca-21ba193244ff',
                invoker: 'uniswap.exchange',
                parentCapability: 'eth_accounts',
              },
            },
          },
        },
        subjectMetadata: {
          'https://remix.ethereum.org': {
            iconUrl: 'https://remix.ethereum.org/icon.png',
            name: 'Remix - Ethereum IDE',
          },
        },
        permissionHistory: {
          'https://remix.ethereum.org': {
            eth_accounts: {
              accounts: {
                '0x7250739de134d33ec7ab1ee592711e15098c9d2d': 1586359844192,
                '0x8e5d75d60224ea0c33d0041e75de68b1c3cb6dd5': 1586359844192,
              },
              lastApproved: 1586359844192,
            },
          },
        },
      },
    };

    it('should return a list of permissions keys and values', () => {
      expect(getPermissionsForActiveTab(mockState)).toStrictEqual([
        {
          key: 'eth_accounts',
          value: {
            caveats: [
              {
                type: 'restrictReturnedAccounts',
                value: [
                  '0x8e5d75d60224ea0c33d0041e75de68b1c3cb6dd5',
                  '0x7250739de134d33ec7ab1ee592711e15098c9d2d',
                ],
              },
            ],
            date: 1586359844177,
            id: '3aa65a8b-3bcb-4944-941b-1baa5fe0ed8b',
            invoker: 'https://remix.ethereum.org',
            parentCapability: 'eth_accounts',
          },
        },
      ]);
    });
  });
});<|MERGE_RESOLUTION|>--- conflicted
+++ resolved
@@ -170,8 +170,6 @@
             address: '0x617b3f8050a0bd94b6b1da02b4384ee5b4df13f4',
           },
         },
-<<<<<<< HEAD
-=======
         internalAccounts: {
           accounts: {
             'cf8dace4-9439-4bd4-b3a8-88c821c8fcb3': {
@@ -248,7 +246,6 @@
           },
           selectedAccount: 'cf8dace4-9439-4bd4-b3a8-88c821c8fcb3',
         },
->>>>>>> befc516a
         accountsByChainId: {},
         subjects: {
           'https://remix.ethereum.org': {
