import { ApprovalType } from '@metamask/controller-utils';
import { createSelector } from 'reselect';
import {
  TransactionStatus,
  TransactionType,
} from '@metamask/transaction-controller';
import {
  PRIORITY_STATUS_HASH,
  PENDING_STATUS_HASH,
} from '../helpers/constants/transactions';
import txHelper from '../helpers/utils/tx-helper';
import { SmartTransactionStatus } from '../../shared/constants/transaction';
import { hexToDecimal } from '../../shared/modules/conversion.utils';
import { getProviderConfig } from '../ducks/metamask/metamask';
import { getCurrentChainId, getSelectedInternalAccount } from './selectors';
import { hasPendingApprovals, getApprovalRequestsByType } from './approvals';
import { createDeepEqualSelector } from './util';

const INVALID_INITIAL_TRANSACTION_TYPES = [
  TransactionType.cancel,
  TransactionType.retry,
];

export const unapprovedMsgsSelector = (state) => state.metamask.unapprovedMsgs;

export const getCurrentNetworkTransactions = createDeepEqualSelector(
  (state) => {
    const { transactions } = state.metamask ?? {};

    if (!transactions?.length) {
      return [];
    }

    const { chainId } = getProviderConfig(state);

    return transactions
      .filter((transaction) => transaction.chainId === chainId)
      .sort((a, b) => a.time - b.time); // Ascending
  },
  (transactions) => transactions,
);

export const getUnapprovedTransactions = createDeepEqualSelector(
  (state) => {
    const currentNetworkTransactions = getCurrentNetworkTransactions(state);

    return currentNetworkTransactions
      .filter(
        (transaction) => transaction.status === TransactionStatus.unapproved,
      )
      .reduce((result, transaction) => {
        result[transaction.id] = transaction;
        return result;
      }, {});
  },
  (transactions) => transactions,
);

export const incomingTxListSelector = createDeepEqualSelector(
  (state) => {
    const { incomingTransactionsPreferences } = state.metamask;
    if (!incomingTransactionsPreferences) {
      return [];
    }

    const currentNetworkTransactions = getCurrentNetworkTransactions(state);
    const { address: selectedAddress } = getSelectedInternalAccount(state);

    return currentNetworkTransactions.filter(
      (tx) =>
        tx.type === TransactionType.incoming &&
        tx.txParams.to === selectedAddress,
    );
  },
  (transactions) => transactions,
);

export const unapprovedPersonalMsgsSelector = (state) =>
  state.metamask.unapprovedPersonalMsgs;
export const unapprovedDecryptMsgsSelector = (state) =>
  state.metamask.unapprovedDecryptMsgs;
export const unapprovedEncryptionPublicKeyMsgsSelector = (state) =>
  state.metamask.unapprovedEncryptionPublicKeyMsgs;
export const unapprovedTypedMessagesSelector = (state) =>
  state.metamask.unapprovedTypedMessages;

export const smartTransactionsListSelector = (state) =>
  state.metamask.smartTransactionsState?.smartTransactions?.[
    getCurrentChainId(state)
  ]
    ?.filter((stx) => !stx.confirmed)
    .map((stx) => ({
      ...stx,
      transactionType: TransactionType.smart,
      status: stx.status?.startsWith('cancelled')
        ? SmartTransactionStatus.cancelled
        : stx.status,
    }));

export const selectedAddressTxListSelector = createSelector(
  getSelectedInternalAccount,
  getCurrentNetworkTransactions,
  smartTransactionsListSelector,
  (selectedInternalAccount, transactions = [], smTransactions = []) => {
    return transactions
<<<<<<< HEAD
      .filter(({ txParams }) => txParams.from === selectedAddress)
=======
      .filter(
        ({ txParams }) => txParams.from === selectedInternalAccount.address,
      )
>>>>>>> 93a950fa
      .filter(({ type }) => type !== TransactionType.incoming)
      .concat(smTransactions);
  },
);

export const unapprovedMessagesSelector = createSelector(
  unapprovedMsgsSelector,
  unapprovedPersonalMsgsSelector,
  unapprovedDecryptMsgsSelector,
  unapprovedEncryptionPublicKeyMsgsSelector,
  unapprovedTypedMessagesSelector,
  getCurrentChainId,
  (
    unapprovedMsgs = {},
    unapprovedPersonalMsgs = {},
    unapprovedDecryptMsgs = {},
    unapprovedEncryptionPublicKeyMsgs = {},
    unapprovedTypedMessages = {},
    chainId,
  ) =>
    txHelper(
      {},
      unapprovedMsgs,
      unapprovedPersonalMsgs,
      unapprovedDecryptMsgs,
      unapprovedEncryptionPublicKeyMsgs,
      unapprovedTypedMessages,
      chainId,
    ) || [],
);

export const transactionSubSelector = createSelector(
  unapprovedMessagesSelector,
  incomingTxListSelector,
  (unapprovedMessages = [], incomingTxList = []) => {
    return unapprovedMessages.concat(incomingTxList);
  },
);

export const transactionsSelector = createSelector(
  transactionSubSelector,
  selectedAddressTxListSelector,
  (subSelectorTxList = [], selectedAddressTxList = []) => {
    const txsToRender = selectedAddressTxList.concat(subSelectorTxList);

    return txsToRender.sort((a, b) => b.time - a.time);
  },
);

/**
 * @name insertOrderedNonce
 * @private
 * @description Inserts (mutates) a nonce into an array of ordered nonces, sorted in ascending
 * order.
 * @param {string[]} nonces - Array of nonce strings in hex
 * @param {string} nonceToInsert - Nonce string in hex to be inserted into the array of nonces.
 */
const insertOrderedNonce = (nonces, nonceToInsert) => {
  let insertIndex = nonces.length;

  for (let i = 0; i < nonces.length; i++) {
    const nonce = nonces[i];

    if (Number(hexToDecimal(nonce)) > Number(hexToDecimal(nonceToInsert))) {
      insertIndex = i;
      break;
    }
  }

  nonces.splice(insertIndex, 0, nonceToInsert);
};

/**
 * @name insertTransactionByTime
 * @private
 * @description Inserts (mutates) a transaction object into an array of ordered transactions, sorted
 * in ascending order by time.
 * @param {object[]} transactions - Array of transaction objects.
 * @param {object} transaction - Transaction object to be inserted into the array of transactions.
 */
const insertTransactionByTime = (transactions, transaction) => {
  const { time } = transaction;

  let insertIndex = transactions.length;

  for (let i = 0; i < transactions.length; i++) {
    const tx = transactions[i];

    if (tx.time > time) {
      insertIndex = i;
      break;
    }
  }

  transactions.splice(insertIndex, 0, transaction);
};

/**
 * Contains transactions and properties associated with those transactions of the same nonce.
 *
 * @typedef {object} transactionGroup
 * @property {string} nonce - The nonce that the transactions within this transactionGroup share.
 * @property {object[]} transactions - An array of transaction (txMeta) objects.
 * @property {object} initialTransaction - The transaction (txMeta) with the lowest "time".
 * @property {object} primaryTransaction - Either the latest transaction or the confirmed
 * transaction.
 * @property {boolean} hasRetried - True if a transaction in the group was a retry transaction.
 * @property {boolean} hasCancelled - True if a transaction in the group was a cancel transaction.
 */

/**
 * @name insertTransactionGroupByTime
 * @private
 * @description Inserts (mutates) a transactionGroup object into an array of ordered
 * transactionGroups, sorted in ascending order by nonce.
 * @param {transactionGroup[]} transactionGroups - Array of transactionGroup objects.
 * @param {transactionGroup} transactionGroup - transactionGroup object to be inserted into the
 * array of transactionGroups.
 */
const insertTransactionGroupByTime = (transactionGroups, transactionGroup) => {
  const { primaryTransaction: { time: groupToInsertTime } = {} } =
    transactionGroup;

  let insertIndex = transactionGroups.length;

  for (let i = 0; i < transactionGroups.length; i++) {
    const txGroup = transactionGroups[i];
    const { primaryTransaction: { time } = {} } = txGroup;

    if (time > groupToInsertTime) {
      insertIndex = i;
      break;
    }
  }

  transactionGroups.splice(insertIndex, 0, transactionGroup);
};

/**
 * @name mergeNonNonceTransactionGroups
 * @private
 * @description Inserts (mutates) transactionGroups that are not to be ordered by nonce into an array
 * of nonce-ordered transactionGroups by time.
 * @param {transactionGroup[]} orderedTransactionGroups - Array of transactionGroups ordered by
 * nonce.
 * @param {transactionGroup[]} nonNonceTransactionGroups - Array of transactionGroups not intended to be ordered by nonce,
 * but intended to be ordered by timestamp
 */
const mergeNonNonceTransactionGroups = (
  orderedTransactionGroups,
  nonNonceTransactionGroups,
) => {
  nonNonceTransactionGroups.forEach((transactionGroup) => {
    insertTransactionGroupByTime(orderedTransactionGroups, transactionGroup);
  });
};

/**
 * @name nonceSortedTransactionsSelector
 * @description Returns an array of transactionGroups sorted by nonce in ascending order.
 * @returns {transactionGroup[]}
 */
export const nonceSortedTransactionsSelector = createSelector(
  transactionsSelector,
  (transactions = []) => {
    const unapprovedTransactionGroups = [];
    const incomingTransactionGroups = [];
    const orderedNonces = [];
    const nonceToTransactionsMap = {};

    transactions.forEach((transaction) => {
      const {
        txParams: { nonce } = {},
        status,
        type,
        time: txTime,
        txReceipt,
      } = transaction;

      // Don't group transactions by nonce if:
      // 1. Tx nonce is undefined
      // 2. Tx is incoming (deposit)
      // 3. Tx is custodial (mmi specific)
      let shouldNotBeGrouped =
        typeof nonce === 'undefined' || type === TransactionType.incoming;

      ///: BEGIN:ONLY_INCLUDE_IF(build-mmi)
      shouldNotBeGrouped = shouldNotBeGrouped || Boolean(transaction.custodyId);
      ///: END:ONLY_INCLUDE_IF

      if (shouldNotBeGrouped) {
        const transactionGroup = {
          transactions: [transaction],
          initialTransaction: transaction,
          primaryTransaction: transaction,
          hasRetried: false,
          hasCancelled: false,
          nonce,
        };

        if (type === TransactionType.incoming) {
          incomingTransactionGroups.push(transactionGroup);
        } else {
          insertTransactionGroupByTime(
            unapprovedTransactionGroups,
            transactionGroup,
          );
        }
      } else if (nonce in nonceToTransactionsMap) {
        const nonceProps = nonceToTransactionsMap[nonce];
        insertTransactionByTime(nonceProps.transactions, transaction);

        const {
          primaryTransaction: { time: primaryTxTime = 0 } = {},
          initialTransaction: { time: initialTxTime = 0 } = {},
        } = nonceProps;

        // Current Transaction Logic Cases
        // --------------------------------------------------------------------
        // Current transaction: The transaction we are examining in this loop.
        // Each iteration should be in time order, but that is not guaranteed.
        // --------------------------------------------------------------------
        const currentTransaction = {
          // A on chain failure means the current transaction was submitted and
          // considered for inclusion in a block but something prevented it
          // from being included, such as slippage on gas prices and conversion
          // when doing a swap. These transactions will have a '0x0' value in
          // the txReceipt.status field.
          isOnChainFailure: txReceipt?.status === '0x0',
          // Another type of failure is a "off chain" or "network" failure,
          // where the error occurs on the JSON RPC call to the network client
          // (Like Infura). These transactions are never broadcast for
          // inclusion and the nonce associated with them is not consumed. When
          // this occurs  the next transaction will have the same nonce as the
          // current, failed transaction. A failed on chain transaction will
          // not have the FAILED status although it should (future TODO: add a
          // new FAILED_ON_CHAIN) status. I use the word "Ephemeral" here
          // because a failed transaction that does not get broadcast is not
          // known outside of the user's local MetaMask and the nonce
          // associated will be applied to the next.
          isEphemeral:
            status === TransactionStatus.failed && txReceipt?.status !== '0x0',
          // We never want to use a speed up (retry) or cancel as the initial
          // transaction in a group, regardless of time order. This is because
          // useTransactionDisplayData cannot parse a retry or cancel because
          // it lacks information on whether its a simple send, token transfer,
          // etc.
          isRetryOrCancel: INVALID_INITIAL_TRANSACTION_TYPES.includes(type),
          // Primary transactions usually are the latest transaction by time,
          // but not always. This value shows whether this transaction occurred
          // after the current primary.
          occurredAfterPrimary: txTime > primaryTxTime,
          // Priority Statuses are those that are ones either already confirmed
          // on chain, submitted to the network, or waiting for user approval.
          // These statuses typically indicate a transaction that needs to have
          // its status reflected in the UI.
          hasPriorityStatus: status in PRIORITY_STATUS_HASH,
          // A confirmed transaction is the most valid transaction status to
          // display because no other transaction of the same nonce can have a
          // more valid status.
          isConfirmed: status === TransactionStatus.confirmed,
          // Initial transactions usually are the earliest transaction by time,
          // but not always. THis value shows whether this transaction occurred
          // before the current initial.
          occurredBeforeInitial: txTime < initialTxTime,
          // We only allow users to retry the transaction in certain scenarios
          // to help shield from expensive operations and other unwanted side
          // effects. This value is used to determine if the entire transaction
          // group should be marked as having had a retry.
          isValidRetry:
            type === TransactionType.retry &&
            (status in PRIORITY_STATUS_HASH ||
              status === TransactionStatus.dropped),
          // We only allow users to cancel the transaction in certain scenarios
          // to help shield from expensive operations and other unwanted side
          // effects. This value is used to determine if the entire transaction
          // group should be marked as having had a cancel.
          isValidCancel:
            type === TransactionType.cancel &&
            (status in PRIORITY_STATUS_HASH ||
              status === TransactionStatus.dropped),
        };

        // We should never assign a retry or cancel transaction as the initial,
        // likewise an ephemeral transaction should not be initial.
        currentTransaction.eligibleForInitial =
          !currentTransaction.isRetryOrCancel &&
          !currentTransaction.isEphemeral;

        // If a transaction failed on chain or was confirmed then it should
        // always be the primary because no other transaction is more valid.
        currentTransaction.shouldBePrimary =
          currentTransaction.isConfirmed || currentTransaction.isOnChainFailure;

        // Primary Transaction Logic Cases
        // --------------------------------------------------------------------
        // Primary transaction: The transaction for any given nonce which has
        // the most valid status on the network.
        // Example:
        // 1. Submit transaction A
        // 2. Speed up Transaction A.
        // 3. This creates a new Transaction (B) with higher gas params.
        // 4. Transaction A and Transaction B are both submitted.
        // 5. We expect Transaction B to be the most valid transaction to use
        //    for the status of the transaction group because it has higher
        //    gas params and should be included first.
        // The following logic variables are used for edge cases that protect
        // against UI bugs when this breaks down.
        const previousPrimaryTransaction = {
          // As we loop through the transactions in state we may temporarily
          // assign a primaryTransaction that is an "Ephemeral" transaction,
          // which is one that failed before being broadcast for inclusion in a
          // block. When this happens, and we have another transaction to
          // consider in a nonce group, we should use the new transaction.
          isEphemeral:
            nonceProps.primaryTransaction.status === TransactionStatus.failed &&
            nonceProps.primaryTransaction?.txReceipt?.status !== '0x0',
        };

        // Initial Transaction Logic Cases
        // --------------------------------------------------------------------
        // Initial Transaction: The transaction that most likely represents the
        // user's intent when creating/approving the transaction. In most cases
        // this is the first transaction of a nonce group, by time, but this
        // breaks down in the case of users with the advanced setting enabled
        // to set their own nonces manually. In that case a user may submit two
        // completely different transactions of the same nonce and they will be
        // bundled together by this selector as the same activity entry.
        const previousInitialTransaction = {
          // As we loop through the transactions in state we may temporarily
          // assign a initialTransaction that is an "Ephemeral" transaction,
          // which is one that failed before being broadcast for inclusion in a
          // block. When this happens, and we have another transaction to
          // consider in a nonce group, we should use the new transaction.
          isEphemeral:
            nonceProps.initialTransaction.status === TransactionStatus.failed &&
            nonceProps.initialTransaction.txReceipt?.status !== '0x0',
        };

        // Check the above logic cases and assign a new primaryTransaction if
        // appropriate
        if (
          currentTransaction.shouldBePrimary ||
          previousPrimaryTransaction.isEphemeral ||
          (currentTransaction.occurredAfterPrimary &&
            currentTransaction.hasPriorityStatus)
        ) {
          nonceProps.primaryTransaction = transaction;
        }

        // Check the above logic cases and assign a new initialTransaction if
        // appropriate
        if (
          (currentTransaction.occurredBeforeInitial &&
            currentTransaction.eligibleForInitial) ||
          (previousInitialTransaction.isEphemeral &&
            currentTransaction.eligibleForInitial)
        ) {
          nonceProps.initialTransaction = transaction;
        }

        if (currentTransaction.isValidRetry) {
          nonceProps.hasRetried = true;
        }

        if (currentTransaction.isValidCancel) {
          nonceProps.hasCancelled = true;
        }
      } else {
        nonceToTransactionsMap[nonce] = {
          nonce,
          transactions: [transaction],
          initialTransaction: transaction,
          primaryTransaction: transaction,
          hasRetried:
            transaction.type === TransactionType.retry &&
            (transaction.status in PRIORITY_STATUS_HASH ||
              transaction.status === TransactionStatus.dropped),
          hasCancelled:
            transaction.type === TransactionType.cancel &&
            (transaction.status in PRIORITY_STATUS_HASH ||
              transaction.status === TransactionStatus.dropped),
        };

        insertOrderedNonce(orderedNonces, nonce);
      }
    });

    const orderedTransactionGroups = orderedNonces.map(
      (nonce) => nonceToTransactionsMap[nonce],
    );
    mergeNonNonceTransactionGroups(
      orderedTransactionGroups,
      incomingTransactionGroups,
    );
    return unapprovedTransactionGroups
      .concat(orderedTransactionGroups)
      .map((txGroup) => {
        // In the case that we have a cancel or retry as initial transaction
        // and there is a valid transaction in the group, we should reassign
        // the other valid transaction as initial. In this case validity of the
        // transaction is expanded to include off-chain failures because it is
        // valid to retry those with higher gas prices.
        if (
          INVALID_INITIAL_TRANSACTION_TYPES.includes(
            txGroup.initialTransaction?.type,
          )
        ) {
          const nonRetryOrCancel = txGroup.transactions.find(
            (tx) => !INVALID_INITIAL_TRANSACTION_TYPES.includes(tx.type),
          );
          if (nonRetryOrCancel) {
            return {
              ...txGroup,
              initialTransaction: nonRetryOrCancel,
            };
          }
        }
        return txGroup;
      });
  },
);

/**
 * @name nonceSortedPendingTransactionsSelector
 * @description Returns an array of transactionGroups where transactions are still pending sorted by
 * nonce in descending order.
 * @returns {transactionGroup[]}
 */
export const nonceSortedPendingTransactionsSelector = createSelector(
  nonceSortedTransactionsSelector,
  (transactions = []) =>
    transactions.filter(
      ({ primaryTransaction }) =>
        primaryTransaction.status in PENDING_STATUS_HASH,
    ),
);

/**
 * @name nonceSortedCompletedTransactionsSelector
 * @description Returns an array of transactionGroups where transactions are confirmed sorted by
 * nonce in descending order.
 * @returns {transactionGroup[]}
 */
export const nonceSortedCompletedTransactionsSelector = createSelector(
  nonceSortedTransactionsSelector,
  (transactions = []) =>
    transactions
      .filter(
        ({ primaryTransaction }) =>
          !(primaryTransaction.status in PENDING_STATUS_HASH),
      )
      .reverse(),
);

export const submittedPendingTransactionsSelector = createSelector(
  transactionsSelector,
  (transactions = []) =>
    transactions.filter(
      (transaction) => transaction.status === TransactionStatus.submitted,
    ),
);

const hasUnapprovedTransactionsInCurrentNetwork = (state) => {
  const unapprovedTxs = getUnapprovedTransactions(state);
  const unapprovedTxRequests = getApprovalRequestsByType(
    state,
    ApprovalType.Transaction,
  );

  const chainId = getCurrentChainId(state);

  const filteredUnapprovedTxInCurrentNetwork = unapprovedTxRequests.filter(
    ({ id }) => unapprovedTxs[id] && unapprovedTxs[id].chainId === chainId,
  );

  return filteredUnapprovedTxInCurrentNetwork.length > 0;
};

const TRANSACTION_APPROVAL_TYPES = [
  ApprovalType.EthDecrypt,
  ApprovalType.EthGetEncryptionPublicKey,
  ApprovalType.EthSign,
  ApprovalType.EthSignTypedData,
  ApprovalType.PersonalSign,
];

export function hasTransactionPendingApprovals(state) {
  return (
    hasUnapprovedTransactionsInCurrentNetwork(state) ||
    hasPendingApprovals(state, TRANSACTION_APPROVAL_TYPES)
  );
}<|MERGE_RESOLUTION|>--- conflicted
+++ resolved
@@ -103,13 +103,9 @@
   smartTransactionsListSelector,
   (selectedInternalAccount, transactions = [], smTransactions = []) => {
     return transactions
-<<<<<<< HEAD
-      .filter(({ txParams }) => txParams.from === selectedAddress)
-=======
       .filter(
         ({ txParams }) => txParams.from === selectedInternalAccount.address,
       )
->>>>>>> 93a950fa
       .filter(({ type }) => type !== TransactionType.incoming)
       .concat(smTransactions);
   },
