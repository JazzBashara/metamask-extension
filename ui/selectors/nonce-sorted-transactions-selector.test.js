import { head, last } from 'lodash';
import { CHAIN_IDS } from '../../shared/constants/network';
import {
  TransactionStatus,
  TransactionType,
} from '../../shared/constants/transaction';
import { nonceSortedTransactionsSelector } from './transactions';

const RECIPIENTS = {
  ONE: '0xRecipient1',
  TWO: '0xRecipient2',
};

const SENDERS = {
  ONE: '0xSender1',
  TWO: '0xSender2',
};

const INCOMING_TX = {
  id: '0-incoming',
  type: TransactionType.incoming,
  txParams: {
    value: '0x0',
    from: RECIPIENTS.ONE,
    to: SENDERS.ONE,
  },
};

const SIGNING_REQUEST = {
  type: TransactionType.sign,
  id: '0-signing',
  status: TransactionStatus.unapproved,
};

const SIMPLE_SEND_TX = {
  id: '0-simple',
  txParams: {
    from: SENDERS.ONE,
    to: RECIPIENTS.ONE,
  },
  type: TransactionType.simpleSend,
};

const TOKEN_SEND_TX = {
  id: '0-transfer',
  txParams: {
    from: SENDERS.ONE,
    to: RECIPIENTS.TWO,
    value: '0x0',
    data: '0xdata',
  },
  type: TransactionType.tokenMethodTransfer,
};

const RETRY_TX = {
  ...SIMPLE_SEND_TX,
  id: '0-retry',
  type: TransactionType.retry,
};

const CANCEL_TX = {
  id: '0-cancel',
  txParams: {
    value: '0x0',
    from: SENDERS.ONE,
    to: SENDERS.ONE,
  },
  type: TransactionType.cancel,
};

const getStateTree = ({
  txList = [],
  incomingTxList = [],
  unapprovedMsgs = [],
} = {}) => ({
  metamask: {
    providerConfig: {
      nickname: 'mainnet',
      chainId: CHAIN_IDS.MAINNET,
    },
    unapprovedMsgs,
    selectedAddress: SENDERS.ONE,
    featureFlags: {
      showIncomingTransactions: true,
    },
<<<<<<< HEAD
    internalAccounts: {
      accounts: {
        'cf8dace4-9439-4bd4-b3a8-88c821c8fcb3': {
          address: SENDERS.ONE,
          id: 'cf8dace4-9439-4bd4-b3a8-88c821c8fcb3',
          metadata: {
            keyring: {
              type: 'HD Key Tree',
            },
          },
          name: 'Test Account',
          options: {},
          supportedMethods: [
            'personal_sign',
            'eth_sendTransaction',
            'eth_sign',
            'eth_signTransaction',
            'eth_signTypedData',
            'eth_signTypedData_v1',
            'eth_signTypedData_v2',
            'eth_signTypedData_v3',
            'eth_signTypedData_v4',
          ],
          type: 'eip155:eoa',
        },
      },
      selectedAccount: 'cf8dace4-9439-4bd4-b3a8-88c821c8fcb3',
    },
    incomingTransactions: [...incomingTxList],
=======
    transactions: [...incomingTxList],
>>>>>>> b8525566
    currentNetworkTxList: [...txList],
  },
});

const duplicateTx = (base, overrides) => {
  const {
    nonce = '0x0',
    time = 0,
    status = TransactionStatus.confirmed,
    txReceipt,
  } = overrides ?? {};
  return {
    ...base,
    txParams: {
      ...base.txParams,
      nonce,
    },
    txReceipt,
    time,
    status,
  };
};

describe('nonceSortedTransactionsSelector', () => {
  it('should properly group a simple send that is superseded by a retry', () => {
    const txList = [
      duplicateTx(SIMPLE_SEND_TX, { status: TransactionStatus.dropped }),
      duplicateTx(RETRY_TX, { time: 1 }),
    ];

    const state = getStateTree({ txList });

    const result = nonceSortedTransactionsSelector(state);

    expect(result).toStrictEqual([
      {
        nonce: '0x0',
        transactions: txList,
        initialTransaction: head(txList),
        primaryTransaction: last(txList),
        hasRetried: true,
        hasCancelled: false,
      },
    ]);
  });

  it('should properly group a failed off-chain simple send that is superseded by a retry', () => {
    const txList = [
      duplicateTx(SIMPLE_SEND_TX, { status: TransactionStatus.failed }),
      duplicateTx(RETRY_TX, { time: 1 }),
    ];

    const state = getStateTree({ txList });

    const result = nonceSortedTransactionsSelector(state);

    expect(result).toStrictEqual([
      {
        nonce: '0x0',
        transactions: txList,
        initialTransaction: head(txList),
        primaryTransaction: last(txList),
        hasRetried: true,
        hasCancelled: false,
      },
    ]);
  });

  it('should properly group a simple send that is superseded by a cancel', () => {
    const txList = [
      duplicateTx(SIMPLE_SEND_TX, { status: TransactionStatus.dropped }),
      duplicateTx(CANCEL_TX, { time: 1 }),
    ];

    const state = getStateTree({ txList });

    const result = nonceSortedTransactionsSelector(state);

    expect(result).toStrictEqual([
      {
        nonce: '0x0',
        transactions: txList,
        initialTransaction: head(txList),
        primaryTransaction: last(txList),
        hasRetried: false,
        hasCancelled: true,
      },
    ]);
  });

  it('should properly group a simple send and retry that is superseded by a cancel', () => {
    const txList = [
      duplicateTx(SIMPLE_SEND_TX, { status: TransactionStatus.dropped }),
      duplicateTx(RETRY_TX, { time: 1, status: TransactionStatus.dropped }),
      duplicateTx(CANCEL_TX, { time: 2 }),
    ];

    const state = getStateTree({ txList });

    const result = nonceSortedTransactionsSelector(state);

    expect(result).toStrictEqual([
      {
        nonce: '0x0',
        transactions: txList,
        initialTransaction: head(txList),
        primaryTransaction: last(txList),
        hasRetried: true,
        hasCancelled: true,
      },
    ]);
  });

  it('should group transactions created by an advance user attempting to manually supersede own txs', () => {
    // We do not want this behavior longterm. This test just keeps us from
    // changing expectations from today. It will also allow us to invert this
    // test case when we move and change grouping logic.
    const txList = [
      duplicateTx(TOKEN_SEND_TX, { status: TransactionStatus.dropped }),
      duplicateTx(SIMPLE_SEND_TX, { time: 1 }),
    ];

    const state = getStateTree({ txList });

    const result = nonceSortedTransactionsSelector(state);

    expect(result).toStrictEqual([
      {
        nonce: '0x0',
        transactions: txList,
        initialTransaction: head(txList),
        primaryTransaction: last(txList),
        hasRetried: false,
        hasCancelled: false,
      },
    ]);
  });

  it('should NOT group sent and incoming tx with same nonce', () => {
    const txList = [duplicateTx(SIMPLE_SEND_TX)];
    const incomingTxList = [duplicateTx(INCOMING_TX, { time: 1 })];

    const state = getStateTree({ txList, incomingTxList });

    const result = nonceSortedTransactionsSelector(state);

    expect(result).toStrictEqual([
      {
        nonce: '0x0',
        transactions: txList,
        initialTransaction: head(txList),
        primaryTransaction: head(txList),
        hasRetried: false,
        hasCancelled: false,
      },
      {
        nonce: '0x0',
        transactions: incomingTxList,
        initialTransaction: head(incomingTxList),
        primaryTransaction: head(incomingTxList),
        hasRetried: false,
        hasCancelled: false,
      },
    ]);
  });

  it('should display a signing request', () => {
    const state = getStateTree({ unapprovedMsgs: [SIGNING_REQUEST] });

    const result = nonceSortedTransactionsSelector(state);

    expect(result).toStrictEqual([
      {
        nonce: undefined,
        transactions: [SIGNING_REQUEST],
        initialTransaction: SIGNING_REQUEST,
        primaryTransaction: SIGNING_REQUEST,
        hasRetried: false,
        hasCancelled: false,
      },
    ]);
  });

  it('should not set a failed off-chain transaction as primary, allowing additional retries', () => {
    const txList = [
      duplicateTx(SIMPLE_SEND_TX, { status: TransactionStatus.submitted }),
      duplicateTx(RETRY_TX, { status: TransactionStatus.failed, time: 1 }),
    ];

    const state = getStateTree({ txList });

    const result = nonceSortedTransactionsSelector(state);

    expect(result).toStrictEqual([
      {
        nonce: '0x0',
        transactions: txList,
        initialTransaction: head(txList),
        primaryTransaction: head(txList),
        hasRetried: false,
        hasCancelled: false,
      },
    ]);
  });

  it('should not set a failed off-chain transaction as primary or initial, regardless of tx order', () => {
    // Scenario:
    // 1. You submit transaction A.
    // 2. Transaction A fails off-chain (the network rejects it).
    // 3. You submit transaction B.
    // 4. Transaction A no longer has any visual representation in the UI.
    //    This is desired because we have no way currently to tell the intent
    //    of the transactions.
    const txList = [
      duplicateTx(SIMPLE_SEND_TX, { status: TransactionStatus.failed }),
      duplicateTx(SIMPLE_SEND_TX, {
        status: TransactionStatus.submitted,
        time: 1,
      }),
    ];

    const state = getStateTree({ txList });

    const result = nonceSortedTransactionsSelector(state);

    expect(result).toStrictEqual([
      {
        nonce: '0x0',
        transactions: txList,
        initialTransaction: last(txList),
        primaryTransaction: last(txList),
        hasRetried: false,
        hasCancelled: false,
      },
    ]);
  });

  it('should set a failed on-chain transaction as primary', () => {
    const txList = [
      duplicateTx(SIMPLE_SEND_TX, { status: TransactionStatus.submitted }),
      duplicateTx(RETRY_TX, {
        status: TransactionStatus.failed,
        txReceipt: { status: '0x0' },
        time: 1,
      }),
    ];

    const state = getStateTree({ txList });

    const result = nonceSortedTransactionsSelector(state);

    expect(result).toStrictEqual([
      {
        nonce: '0x0',
        transactions: txList,
        initialTransaction: head(txList),
        primaryTransaction: last(txList),
        hasRetried: false,
        hasCancelled: false,
      },
    ]);
  });
});<|MERGE_RESOLUTION|>--- conflicted
+++ resolved
@@ -83,7 +83,6 @@
     featureFlags: {
       showIncomingTransactions: true,
     },
-<<<<<<< HEAD
     internalAccounts: {
       accounts: {
         'cf8dace4-9439-4bd4-b3a8-88c821c8fcb3': {
@@ -112,10 +111,7 @@
       },
       selectedAccount: 'cf8dace4-9439-4bd4-b3a8-88c821c8fcb3',
     },
-    incomingTransactions: [...incomingTxList],
-=======
     transactions: [...incomingTxList],
->>>>>>> b8525566
     currentNetworkTxList: [...txList],
   },
 });
