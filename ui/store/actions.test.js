--- conflicted
+++ resolved
@@ -2077,8 +2077,6 @@
             identities: {
               '0xFirstAddress': {},
             },
-<<<<<<< HEAD
-=======
             internalAccounts: {
               accounts: {
                 '8e110453-2231-4e62-82de-29b913dfef4b': {
@@ -2102,7 +2100,6 @@
                 '0xFirstAddress': '0x0',
               },
             },
->>>>>>> befc516a
           }),
         ),
       });
