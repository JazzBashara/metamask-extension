// eslint-disable-next-line @typescript-eslint/ban-ts-comment
// @ts-nocheck `redux-thunk` and `@reduxjs/toolkit` are not compatible with
// TypeScript 5.3.3. We can't update them because we rely on an old version of
// @reduxjs/toolkit to be patched by our patch files. The patch is 6000+ lines.
// I don't want to try to figure that one out.
import { ReactFragment } from 'react';
import log from 'loglevel';
import { captureException } from '@sentry/browser';
import { capitalize, isEqual } from 'lodash';
import { ThunkAction } from 'redux-thunk';
import { Action, AnyAction } from 'redux';
import { ethErrors, serializeError } from 'eth-rpc-errors';
import { Hex, Json } from '@metamask/utils';
import {
  AssetsContractController,
  BalanceMap,
  Nft,
  Token,
} from '@metamask/assets-controllers';
import { PayloadAction } from '@reduxjs/toolkit';
import { GasFeeController } from '@metamask/gas-fee-controller';
import { PermissionsRequest } from '@metamask/permission-controller';
import { NonEmptyArray } from '@metamask/controller-utils';
import {
  SetNameRequest,
  UpdateProposedNamesRequest,
  UpdateProposedNamesResult,
} from '@metamask/name-controller';
import {
  TransactionMeta,
  TransactionParams,
  TransactionType,
} from '@metamask/transaction-controller';
import { NetworkClientId } from '@metamask/network-controller';
import { getMethodDataAsync } from '../helpers/utils/transactions.util';
import switchDirection from '../../shared/lib/switch-direction';
import {
  ENVIRONMENT_TYPE_NOTIFICATION,
  ORIGIN_METAMASK,
  POLLING_TOKEN_ENVIRONMENT_TYPES,
} from '../../shared/constants/app';
import { getEnvironmentType, addHexPrefix } from '../../app/scripts/lib/util';
import {
  getMetaMaskAccounts,
  getPermittedAccountsForCurrentTab,
  hasTransactionPendingApprovals,
  getApprovalFlows,
  getCurrentNetworkTransactions,
  getIsSigningQRHardwareTransaction,
  ///: BEGIN:ONLY_INCLUDE_IF(snaps)
  getNotifications,
  ///: END:ONLY_INCLUDE_IF
  ///: BEGIN:ONLY_INCLUDE_IF(keyring-snaps)
  getPermissionSubjects,
  getFirstSnapInstallOrUpdateRequest,
  ///: END:ONLY_INCLUDE_IF
  getInternalAccountByAddress,
  getSelectedInternalAccount,
} from '../selectors';
import {
  computeEstimatedGasLimit,
  initializeSendState,
  resetSendState,
  // NOTE: Until the send duck is typescript that this is importing a typedef
  // that does not have an explicit export statement. lets see if it breaks the
  // compiler
  DraftTransaction,
} from '../ducks/send';
import { switchedToUnconnectedAccount } from '../ducks/alerts/unconnected-account';
import {
  getProviderConfig,
  getUnconnectedAccountAlertEnabledness,
} from '../ducks/metamask/metamask';
import { toChecksumHexAddress } from '../../shared/modules/hexstring-utils';
import {
  HardwareDeviceNames,
  LedgerTransportTypes,
  LEDGER_USB_VENDOR_ID,
} from '../../shared/constants/hardware-wallets';
import {
  MetaMetricsEventCategory,
  MetaMetricsEventFragment,
  MetaMetricsEventOptions,
  MetaMetricsEventPayload,
  MetaMetricsPageObject,
  MetaMetricsPageOptions,
  MetaMetricsPagePayload,
  MetaMetricsReferrerObject,
} from '../../shared/constants/metametrics';
import { parseSmartTransactionsError } from '../pages/swaps/swaps.util';
import { isEqualCaseInsensitive } from '../../shared/modules/string-utils';
///: BEGIN:ONLY_INCLUDE_IF(snaps)
import { NOTIFICATIONS_EXPIRATION_DELAY } from '../helpers/constants/notifications';
///: END:ONLY_INCLUDE_IF
import {
  fetchLocale,
  loadRelativeTimeFormatLocaleData,
} from '../../shared/modules/i18n';
import { decimalToHex } from '../../shared/modules/conversion.utils';
import { TxGasFees, PriorityLevels } from '../../shared/constants/gas';
import { NetworkType, RPCDefinition } from '../../shared/constants/network';
import { EtherDenomination } from '../../shared/constants/common';
import {
  isErrorWithMessage,
  logErrorWithMessage,
} from '../../shared/modules/error';
import { ThemeType } from '../../shared/constants/preferences';
import * as actionConstants from './actionConstants';
///: BEGIN:ONLY_INCLUDE_IF(build-mmi)
import { updateCustodyState } from './institutional/institution-actions';
///: END:ONLY_INCLUDE_IF
import {
  generateActionId,
  callBackgroundMethod,
  submitRequestToBackground,
} from './background-connection';
import {
  MetaMaskReduxDispatch,
  MetaMaskReduxState,
  TemporaryMessageDataType,
} from './store';

type CustomGasSettings = {
  gas?: string;
  gasPrice?: string;
  maxFeePerGas?: string;
  maxPriorityFeePerGas?: string;
};

export function goHome() {
  return {
    type: actionConstants.GO_HOME,
  };
}
// async actions

export function tryUnlockMetamask(
  password: string,
): ThunkAction<void, MetaMaskReduxState, unknown, AnyAction> {
  return (dispatch: MetaMaskReduxDispatch) => {
    dispatch(showLoadingIndication());
    dispatch(unlockInProgress());
    log.debug(`background.submitPassword`);

    return new Promise<void>((resolve, reject) => {
      callBackgroundMethod('submitPassword', [password], (error) => {
        if (error) {
          reject(error);
          return;
        }

        resolve();
      });
    })
      .then(() => {
        dispatch(unlockSucceeded());
        return forceUpdateMetamaskState(dispatch);
      })
      .then(() => {
        dispatch(hideLoadingIndication());
      })
      .catch((err) => {
        dispatch(unlockFailed(err.message));
        dispatch(hideLoadingIndication());
        return Promise.reject(err);
      });
  };
}

/**
 * Adds a new account where all data is encrypted using the given password and
 * where all addresses are generated from a given seed phrase.
 *
 * @param password - The password.
 * @param seedPhrase - The seed phrase.
 * @returns The updated state of the keyring controller.
 */
export function createNewVaultAndRestore(
  password: string,
  seedPhrase: string,
): ThunkAction<void, MetaMaskReduxState, unknown, AnyAction> {
  return (dispatch: MetaMaskReduxDispatch) => {
    dispatch(showLoadingIndication());
    log.debug(`background.createNewVaultAndRestore`);

    // Encode the secret recovery phrase as an array of integers so that it is
    // serialized as JSON properly.
    const encodedSeedPhrase = Array.from(
      Buffer.from(seedPhrase, 'utf8').values(),
    );

    // TODO: Add types for vault
    let vault: any;
    return new Promise<void>((resolve, reject) => {
      callBackgroundMethod(
        'createNewVaultAndRestore',
        [password, encodedSeedPhrase],
        (err, _vault) => {
          if (err) {
            reject(err);
            return;
          }
          vault = _vault;
          resolve();
        },
      );
    })
      .then(() => dispatch(unMarkPasswordForgotten()))
      .then(() => {
        dispatch(showAccountsPage());
        dispatch(hideLoadingIndication());
        return vault;
      })
      .catch((err) => {
        dispatch(displayWarning(err.message));
        dispatch(hideLoadingIndication());
        return Promise.reject(err);
      });
  };
}

export function createNewVaultAndGetSeedPhrase(
  password: string,
): ThunkAction<void, MetaMaskReduxState, unknown, AnyAction> {
  return async (dispatch: MetaMaskReduxDispatch) => {
    dispatch(showLoadingIndication());

    try {
      await createNewVault(password);
      const seedPhrase = await getSeedPhrase(password);
      return seedPhrase;
    } catch (error) {
      dispatch(displayWarning(error));
      if (isErrorWithMessage(error)) {
        throw new Error(error.message);
      } else {
        throw error;
      }
    } finally {
      dispatch(hideLoadingIndication());
    }
  };
}

export function unlockAndGetSeedPhrase(
  password: string,
): ThunkAction<void, MetaMaskReduxState, unknown, AnyAction> {
  return async (dispatch: MetaMaskReduxDispatch) => {
    dispatch(showLoadingIndication());

    try {
      await submitPassword(password);
      const seedPhrase = await getSeedPhrase(password);
      await forceUpdateMetamaskState(dispatch);
      return seedPhrase;
    } catch (error) {
      dispatch(displayWarning(error));
      if (isErrorWithMessage(error)) {
        throw new Error(error.message);
      } else {
        throw error;
      }
    } finally {
      dispatch(hideLoadingIndication());
    }
  };
}

export function submitPassword(password: string): Promise<void> {
  return new Promise((resolve, reject) => {
    callBackgroundMethod('submitPassword', [password], (error) => {
      if (error) {
        reject(error);
        return;
      }

      resolve();
    });
  });
}

export function createNewVault(password: string): Promise<boolean> {
  return new Promise((resolve, reject) => {
    callBackgroundMethod('createNewVaultAndKeychain', [password], (error) => {
      if (error) {
        reject(error);
        return;
      }

      resolve(true);
    });
  });
}

export function verifyPassword(password: string): Promise<boolean> {
  return new Promise((resolve, reject) => {
    callBackgroundMethod('verifyPassword', [password], (error) => {
      if (error) {
        reject(error);
        return;
      }

      resolve(true);
    });
  });
}

export async function getSeedPhrase(password: string) {
  const encodedSeedPhrase = await submitRequestToBackground<string>(
    'getSeedPhrase',
    [password],
  );
  return Buffer.from(encodedSeedPhrase).toString('utf8');
}

export function requestRevealSeedWords(
  password: string,
): ThunkAction<void, MetaMaskReduxState, unknown, AnyAction> {
  return async (dispatch: MetaMaskReduxDispatch) => {
    dispatch(showLoadingIndication());
    log.debug(`background.verifyPassword`);

    try {
      await verifyPassword(password);
      const seedPhrase = await getSeedPhrase(password);
      return seedPhrase;
    } finally {
      dispatch(hideLoadingIndication());
    }
  };
}

export function tryReverseResolveAddress(
  address: string,
): ThunkAction<void, MetaMaskReduxState, unknown, AnyAction> {
  return () => {
    return new Promise<void>((resolve) => {
      callBackgroundMethod('tryReverseResolveAddress', [address], (err) => {
        if (err) {
          logErrorWithMessage(err);
        }
        resolve();
      });
    });
  };
}

export function resetAccount(): ThunkAction<
  Promise<string>,
  MetaMaskReduxState,
  unknown,
  AnyAction
> {
  return (dispatch: MetaMaskReduxDispatch) => {
    dispatch(showLoadingIndication());

    return new Promise<string>((resolve, reject) => {
      callBackgroundMethod<string>('resetAccount', [], (err, account) => {
        dispatch(hideLoadingIndication());
        if (err) {
          if (isErrorWithMessage(err)) {
            dispatch(displayWarning(err.message));
          }
          reject(err);
          return;
        }

        log.info(`Transaction history reset for ${account}`);
        dispatch(showAccountsPage());
        resolve(account as string);
      });
    });
  };
}

export function removeAccount(
  address: string,
): ThunkAction<void, MetaMaskReduxState, unknown, AnyAction> {
  return async (dispatch: MetaMaskReduxDispatch) => {
    dispatch(showLoadingIndication());

    try {
      await new Promise((resolve, reject) => {
        callBackgroundMethod('removeAccount', [address], (error, account) => {
          if (error) {
            reject(error);
            return;
          }
          resolve(account);
        });
      });
      await forceUpdateMetamaskState(dispatch);
    } catch (error) {
      dispatch(displayWarning(error));
      throw error;
    } finally {
      dispatch(hideLoadingIndication());
    }

    log.info(`Account removed: ${address}`);
    dispatch(showAccountsPage());
  };
}

export function importNewAccount(
  strategy: string,
  args: any[],
  loadingMessage: ReactFragment,
): ThunkAction<
  Promise<MetaMaskReduxState['metamask']>,
  MetaMaskReduxState,
  unknown,
  AnyAction
> {
  return async (dispatch: MetaMaskReduxDispatch) => {
    let newState;

    dispatch(showLoadingIndication(loadingMessage));

    try {
      log.debug(`background.importAccountWithStrategy`);
      await submitRequestToBackground('importAccountWithStrategy', [
        strategy,
        args,
      ]);
      log.debug(`background.getState`);
      newState = await submitRequestToBackground<
        MetaMaskReduxState['metamask']
      >('getState');
    } finally {
      dispatch(hideLoadingIndication());
    }

    dispatch(updateMetamaskState(newState));
    return newState;
  };
}

export function addNewAccount(): ThunkAction<
  void,
  MetaMaskReduxState,
  unknown,
  AnyAction
> {
  log.debug(`background.addNewAccount`);
  return async (dispatch, getState) => {
    const oldIdentities = getState().metamask.identities;
    dispatch(showLoadingIndication());

    let addedAccountAddress;
    try {
      addedAccountAddress = await submitRequestToBackground('addNewAccount', [
        Object.keys(oldIdentities).length,
      ]);
    } catch (error) {
      dispatch(displayWarning(error));
      throw error;
    } finally {
      dispatch(hideLoadingIndication());
    }

    await forceUpdateMetamaskState(dispatch);
    return addedAccountAddress;
  };
}

export function checkHardwareStatus(
  deviceName: HardwareDeviceNames,
  hdPath: string,
): ThunkAction<Promise<boolean>, MetaMaskReduxState, unknown, AnyAction> {
  log.debug(`background.checkHardwareStatus`, deviceName, hdPath);
  return async (dispatch: MetaMaskReduxDispatch) => {
    dispatch(showLoadingIndication());

    let unlocked = false;
    try {
      unlocked = await submitRequestToBackground<boolean>(
        'checkHardwareStatus',
        [deviceName, hdPath],
      );
    } catch (error) {
      logErrorWithMessage(error);
      dispatch(displayWarning(error));
      throw error;
    } finally {
      dispatch(hideLoadingIndication());
    }

    await forceUpdateMetamaskState(dispatch);
    return unlocked;
  };
}

export function forgetDevice(
  deviceName: HardwareDeviceNames,
): ThunkAction<void, MetaMaskReduxState, unknown, AnyAction> {
  log.debug(`background.forgetDevice`, deviceName);
  return async (dispatch: MetaMaskReduxDispatch) => {
    dispatch(showLoadingIndication());
    try {
      await submitRequestToBackground('forgetDevice', [deviceName]);
    } catch (error) {
      logErrorWithMessage(error);
      dispatch(displayWarning(error));
      throw error;
    } finally {
      dispatch(hideLoadingIndication());
    }

    await forceUpdateMetamaskState(dispatch);
  };
}

// TODO: Define an Account Type for the return type of this method and anywhere
// else dealing with accounts.
export function connectHardware(
  deviceName: HardwareDeviceNames,
  page: string,
  hdPath: string,
  t: (key: string) => string,
): ThunkAction<
  Promise<{ address: string }[]>,
  MetaMaskReduxState,
  unknown,
  AnyAction
> {
  log.debug(`background.connectHardware`, deviceName, page, hdPath);
  return async (dispatch, getState) => {
    const { ledgerTransportType } = getState().metamask;

    dispatch(
      showLoadingIndication(`Looking for your ${capitalize(deviceName)}...`),
    );

    let accounts: { address: string }[];
    try {
      if (
        deviceName === HardwareDeviceNames.ledger &&
        ledgerTransportType === LedgerTransportTypes.webhid
      ) {
        const connectedDevices = await window.navigator.hid.requestDevice({
          // The types for web hid were provided by @types/w3c-web-hid and may
          // not be fully formed or correct, because LEDGER_USB_VENDOR_ID is a
          // string and this integration with Navigator.hid works before
          // TypeScript. As a note, on the next declaration we convert the
          // LEDGER_USB_VENDOR_ID to a number for a different API so....
          // TODO: Get David Walsh's opinion here
          filters: [{ vendorId: LEDGER_USB_VENDOR_ID as unknown as number }],
        });
        const userApprovedWebHidConnection = connectedDevices.some(
          (device) => device.vendorId === Number(LEDGER_USB_VENDOR_ID),
        );
        if (!userApprovedWebHidConnection) {
          throw new Error(t('ledgerWebHIDNotConnectedErrorMessage'));
        }
      }

      accounts = await submitRequestToBackground<{ address: string }[]>(
        'connectHardware',
        [deviceName, page, hdPath],
      );
    } catch (error) {
      logErrorWithMessage(error);
      if (
        deviceName === HardwareDeviceNames.ledger &&
        ledgerTransportType === LedgerTransportTypes.webhid &&
        isErrorWithMessage(error) &&
        error.message.match('Failed to open the device')
      ) {
        dispatch(displayWarning(t('ledgerDeviceOpenFailureMessage')));
        throw new Error(t('ledgerDeviceOpenFailureMessage'));
      } else {
        if (deviceName !== HardwareDeviceNames.qr) {
          dispatch(displayWarning(error));
        }
        throw error;
      }
    } finally {
      dispatch(hideLoadingIndication());
    }

    await forceUpdateMetamaskState(dispatch);
    return accounts;
  };
}

export function unlockHardwareWalletAccounts(
  indexes: string[],
  deviceName: HardwareDeviceNames,
  hdPath: string,
  hdPathDescription: string,
): ThunkAction<Promise<undefined>, MetaMaskReduxState, unknown, AnyAction> {
  log.debug(
    `background.unlockHardwareWalletAccount`,
    indexes,
    deviceName,
    hdPath,
    hdPathDescription,
  );
  return async (dispatch: MetaMaskReduxDispatch) => {
    dispatch(showLoadingIndication());

    for (const index of indexes) {
      try {
        await submitRequestToBackground('unlockHardwareWalletAccount', [
          index,
          deviceName,
          hdPath,
          hdPathDescription,
        ]);
      } catch (err) {
        logErrorWithMessage(err);
        dispatch(displayWarning(err));
        dispatch(hideLoadingIndication());
        throw err;
      }
    }

    dispatch(hideLoadingIndication());
    return undefined;
  };
}

export function showQrScanner(): ThunkAction<
  void,
  MetaMaskReduxState,
  unknown,
  AnyAction
> {
  return (dispatch: MetaMaskReduxDispatch) => {
    dispatch(
      showModal({
        name: 'QR_SCANNER',
      }),
    );
  };
}

export function setCurrentCurrency(
  currencyCode: string,
): ThunkAction<void, MetaMaskReduxState, unknown, AnyAction> {
  return async (dispatch: MetaMaskReduxDispatch) => {
    dispatch(showLoadingIndication());
    log.debug(`background.setCurrentCurrency`);
    try {
      await submitRequestToBackground('setCurrentCurrency', [currencyCode]);
      await forceUpdateMetamaskState(dispatch);
    } catch (error) {
      logErrorWithMessage(error);
      dispatch(displayWarning(error));
      return;
    } finally {
      dispatch(hideLoadingIndication());
    }
  };
}

export function decryptMsgInline(
  decryptedMsgData: TemporaryMessageDataType['msgParams'],
): ThunkAction<
  Promise<TemporaryMessageDataType>,
  MetaMaskReduxState,
  unknown,
  AnyAction
> {
  log.debug('action - decryptMsgInline');
  return async (dispatch: MetaMaskReduxDispatch) => {
    log.debug(`actions calling background.decryptMessageInline`);

    let newState;
    try {
      newState = await submitRequestToBackground<
        MetaMaskReduxState['metamask']
      >('decryptMessageInline', [decryptedMsgData]);
    } catch (error) {
      logErrorWithMessage(error);
      dispatch(displayWarning(error));
      throw error;
    }

    dispatch(updateMetamaskState(newState));
    return newState.unapprovedDecryptMsgs[decryptedMsgData.metamaskId];
  };
}

export function decryptMsg(
  decryptedMsgData: TemporaryMessageDataType['msgParams'],
): ThunkAction<
  Promise<TemporaryMessageDataType['msgParams']>,
  MetaMaskReduxState,
  unknown,
  AnyAction
> {
  log.debug('action - decryptMsg');
  return async (dispatch: MetaMaskReduxDispatch) => {
    dispatch(showLoadingIndication());
    log.debug(`actions calling background.decryptMessage`);

    let newState: MetaMaskReduxState['metamask'];
    try {
      newState = await submitRequestToBackground<
        MetaMaskReduxState['metamask']
      >('decryptMessage', [decryptedMsgData]);
    } catch (error) {
      logErrorWithMessage(error);
      dispatch(displayWarning(error));
      throw error;
    } finally {
      dispatch(hideLoadingIndication());
    }

    dispatch(updateMetamaskState(newState));
    dispatch(completedTx(decryptedMsgData.metamaskId));
    dispatch(closeCurrentNotificationWindow());
    return decryptedMsgData;
  };
}

export function encryptionPublicKeyMsg(
  msgData: TemporaryMessageDataType['msgParams'],
): ThunkAction<
  Promise<TemporaryMessageDataType['msgParams']>,
  MetaMaskReduxState,
  unknown,
  AnyAction
> {
  log.debug('action - encryptionPublicKeyMsg');
  return async (dispatch: MetaMaskReduxDispatch) => {
    dispatch(showLoadingIndication());
    log.debug(`actions calling background.encryptionPublicKey`);

    let newState: MetaMaskReduxState['metamask'];
    try {
      newState = await submitRequestToBackground<
        MetaMaskReduxState['metamask']
      >('encryptionPublicKey', [msgData]);
    } catch (error) {
      logErrorWithMessage(error);
      dispatch(displayWarning(error));
      throw error;
    } finally {
      dispatch(hideLoadingIndication());
    }

    dispatch(updateMetamaskState(newState));
    dispatch(completedTx(msgData.metamaskId));
    dispatch(closeCurrentNotificationWindow());
    return msgData;
  };
}

export function updateCustomNonce(value: string) {
  return {
    type: actionConstants.UPDATE_CUSTOM_NONCE,
    value,
  };
}

const updateMetamaskStateFromBackground = (): Promise<
  MetaMaskReduxState['metamask']
> => {
  log.debug(`background.getState`);

  return new Promise((resolve, reject) => {
    callBackgroundMethod<MetaMaskReduxState['metamask']>(
      'getState',
      [],
      (error, newState) => {
        if (error) {
          reject(error);
          return;
        }

        resolve(newState as MetaMaskReduxState['metamask']);
      },
    );
  });
};

/**
 * TODO: update previousGasParams to use typed gas params object
 * TODO: codeword: NOT_A_THUNK @brad-decker
 *
 * @param txId - MetaMask internal transaction id
 * @param previousGasParams - Object of gas params to set as previous
 */
export function updatePreviousGasParams(
  txId: string,
  previousGasParams: Record<string, any>,
): ThunkAction<
  Promise<TransactionMeta>,
  MetaMaskReduxState,
  unknown,
  AnyAction
> {
  return async () => {
    let updatedTransaction: TransactionMeta;
    try {
      updatedTransaction = await submitRequestToBackground(
        'updatePreviousGasParams',
        [txId, previousGasParams],
      );
    } catch (error) {
      logErrorWithMessage(error);
      throw error;
    }

    return updatedTransaction;
  };
}

export function updateEditableParams(
  txId: string,
  editableParams: Partial<TransactionParams>,
): ThunkAction<
  Promise<TransactionMeta>,
  MetaMaskReduxState,
  unknown,
  AnyAction
> {
  return async (dispatch: MetaMaskReduxDispatch) => {
    let updatedTransaction: TransactionMeta;
    try {
      updatedTransaction = await submitRequestToBackground(
        'updateEditableParams',
        [txId, editableParams],
      );
    } catch (error) {
      logErrorWithMessage(error);
      throw error;
    }
    await forceUpdateMetamaskState(dispatch);
    return updatedTransaction;
  };
}

/**
 * Appends new send flow history to a transaction
 * TODO: codeword: NOT_A_THUNK @brad-decker
 *
 * @param txId - the id of the transaction to update
 * @param currentSendFlowHistoryLength - sendFlowHistory entries currently
 * @param sendFlowHistory - the new send flow history to append to the
 * transaction
 * @returns
 */
export function updateTransactionSendFlowHistory(
  txId: string,
  currentSendFlowHistoryLength: number,
  sendFlowHistory: DraftTransaction['history'],
): ThunkAction<
  Promise<TransactionMeta>,
  MetaMaskReduxState,
  unknown,
  AnyAction
> {
  return async () => {
    let updatedTransaction: TransactionMeta;
    try {
      updatedTransaction = await submitRequestToBackground(
        'updateTransactionSendFlowHistory',
        [txId, currentSendFlowHistoryLength, sendFlowHistory],
      );
    } catch (error) {
      logErrorWithMessage(error);
      throw error;
    }

    return updatedTransaction;
  };
}

export async function backupUserData(): Promise<{
  filename: string;
  data: string;
}> {
  let backedupData;
  try {
    backedupData = await submitRequestToBackground<{
      filename: string;
      data: string;
    }>('backupUserData');
  } catch (error) {
    logErrorWithMessage(error);
    throw error;
  }

  return backedupData;
}

export async function restoreUserData(jsonString: Json): Promise<true> {
  try {
    await submitRequestToBackground('restoreUserData', [jsonString]);
  } catch (error) {
    logErrorWithMessage(error);
    throw error;
  }

  return true;
}

// TODO: codeword: NOT_A_THUNK @brad-decker
export function updateTransactionGasFees(
  txId: string,
  txGasFees: Partial<TxGasFees>,
): ThunkAction<
  Promise<TransactionMeta>,
  MetaMaskReduxState,
  unknown,
  AnyAction
> {
  return async () => {
    let updatedTransaction: TransactionMeta;
    try {
      updatedTransaction = await submitRequestToBackground(
        'updateTransactionGasFees',
        [txId, txGasFees],
      );
    } catch (error) {
      logErrorWithMessage(error);
      throw error;
    }

    return updatedTransaction;
  };
}

export function updateTransaction(
  txMeta: TransactionMeta,
  dontShowLoadingIndicator: boolean,
): ThunkAction<
  Promise<TransactionMeta>,
  MetaMaskReduxState,
  unknown,
  AnyAction
> {
  return async (dispatch: MetaMaskReduxDispatch) => {
    !dontShowLoadingIndicator && dispatch(showLoadingIndication());

    try {
      await submitRequestToBackground('updateTransaction', [txMeta]);
    } catch (error) {
      dispatch(updateTransactionParams(txMeta.id, txMeta.txParams));
      dispatch(hideLoadingIndication());
      dispatch(goHome());
      logErrorWithMessage(error);
      throw error;
    }

    try {
      dispatch(updateTransactionParams(txMeta.id, txMeta.txParams));
      const newState = await updateMetamaskStateFromBackground();
      dispatch(updateMetamaskState(newState));
      dispatch(showConfTxPage({ id: txMeta.id }));
      return txMeta;
    } finally {
      dispatch(hideLoadingIndication());
    }
  };
}

/**
 * Action to create a new transaction in the controller and route to the
 * confirmation page. Returns the newly created txMeta in case additional logic
 * should be applied to the transaction after creation.
 *
 * @param txParams - The transaction parameters
 * @param options
 * @param options.sendFlowHistory - The history of the send flow at time of creation.
 * @param options.type - The type of the transaction being added.
 * @returns
 */
export function addTransactionAndRouteToConfirmationPage(
  txParams: TransactionParams,
  options?: {
    sendFlowHistory?: DraftTransaction['history'];
    type?: TransactionType;
  },
): ThunkAction<
  Promise<TransactionMeta | null>,
  MetaMaskReduxState,
  unknown,
  AnyAction
> {
  return async (dispatch: MetaMaskReduxDispatch) => {
    const actionId = generateActionId();

    try {
      log.debug('background.addTransaction');

      const transactionMeta = await submitRequestToBackground<TransactionMeta>(
        'addTransaction',
        [txParams, { ...options, actionId, origin: ORIGIN_METAMASK }],
      );

      dispatch(showConfTxPage());
      return transactionMeta;
    } catch (error) {
      dispatch(hideLoadingIndication());
      dispatch(displayWarning(error));
    }
    return null;
  };
}

/**
 * Wrapper around the promisifedBackground to create a new unapproved
 * transaction in the background and return the newly created txMeta.
 * This method does not show errors or route to a confirmation page and is
 * used primarily for swaps functionality.
 *
 * @param txParams - the transaction parameters
 * @param options - Additional options for the transaction.
 * @param options.method
 * @param options.requireApproval - Whether the transaction requires approval.
 * @param options.swaps - Options specific to swaps transactions.
 * @param options.swaps.hasApproveTx - Whether the swap required an approval transaction.
 * @param options.swaps.meta - Additional transaction metadata required by swaps.
 * @param options.type
 * @returns
 */
export async function addTransactionAndWaitForPublish(
  txParams: TransactionParams,
  options: {
    method?: string;
    requireApproval?: boolean;
    swaps?: { hasApproveTx?: boolean; meta?: Record<string, unknown> };
    type?: TransactionType;
  },
): Promise<TransactionMeta> {
  log.debug('background.addTransactionAndWaitForPublish');

  const actionId = generateActionId();

  return await submitRequestToBackground<TransactionMeta>(
    'addTransactionAndWaitForPublish',
    [
      txParams,
      {
        ...options,
        origin: ORIGIN_METAMASK,
        actionId,
      },
    ],
  );
}

export function updateAndApproveTx(
  txMeta: TransactionMeta,
  dontShowLoadingIndicator: boolean,
  loadingIndicatorMessage: string,
): ThunkAction<
  Promise<TransactionMeta | null>,
  MetaMaskReduxState,
  unknown,
  AnyAction
> {
  return (dispatch: MetaMaskReduxDispatch) => {
    !dontShowLoadingIndicator &&
      dispatch(showLoadingIndication(loadingIndicatorMessage));
    return new Promise((resolve, reject) => {
      const actionId = generateActionId();
      callBackgroundMethod(
        'resolvePendingApproval',
        [String(txMeta.id), { txMeta, actionId }, { waitForResult: true }],
        (err) => {
          dispatch(updateTransactionParams(txMeta.id, txMeta.txParams));
          dispatch(resetSendState());

          if (err) {
            dispatch(goHome());
            logErrorWithMessage(err);
            reject(err);
            return;
          }

          resolve(txMeta);
        },
      );
    })
      .then(() => updateMetamaskStateFromBackground())
      .then((newState) => dispatch(updateMetamaskState(newState)))
      .then(() => {
        dispatch(resetSendState());
        dispatch(completedTx(txMeta.id));
        dispatch(hideLoadingIndication());
        dispatch(updateCustomNonce(''));
        ///: BEGIN:ONLY_INCLUDE_IF(build-main,build-beta,build-flask)
        dispatch(closeCurrentNotificationWindow());
        ///: END:ONLY_INCLUDE_IF
        return txMeta;
      })
      .catch((err) => {
        dispatch(hideLoadingIndication());
        return Promise.reject(err);
      });
  };
}

export async function getTransactions(
  filters: {
    filterToCurrentNetwork?: boolean;
    searchCriteria?: Partial<TransactionMeta> & Partial<TransactionParams>;
  } = {},
): Promise<TransactionMeta[]> {
  return await submitRequestToBackground<TransactionMeta[]>('getTransactions', [
    filters,
  ]);
}

export function completedTx(
  txId: string,
): ThunkAction<void, MetaMaskReduxState, unknown, AnyAction> {
  return (dispatch: MetaMaskReduxDispatch) => {
    dispatch({
      type: actionConstants.COMPLETED_TX,
      value: {
        id: txId,
      },
    });
  };
}

export function updateTransactionParams(
  txId: string,
  txParams: TransactionParams,
) {
  return {
    type: actionConstants.UPDATE_TRANSACTION_PARAMS,
    id: txId,
    value: txParams,
  };
}

///: BEGIN:ONLY_INCLUDE_IF(snaps)
export function disableSnap(
  snapId: string,
): ThunkAction<void, MetaMaskReduxState, unknown, AnyAction> {
  return async (dispatch: MetaMaskReduxDispatch) => {
    await submitRequestToBackground('disableSnap', [snapId]);
    await forceUpdateMetamaskState(dispatch);
  };
}

export function enableSnap(
  snapId: string,
): ThunkAction<void, MetaMaskReduxState, unknown, AnyAction> {
  return async (dispatch: MetaMaskReduxDispatch) => {
    await submitRequestToBackground('enableSnap', [snapId]);
    await forceUpdateMetamaskState(dispatch);
  };
}

export function updateSnap(
  origin: string,
  snap: { [snapId: string]: { version: string } },
): ThunkAction<void, MetaMaskReduxState, unknown, AnyAction> {
  return async (dispatch: MetaMaskReduxDispatch, getState) => {
    await submitRequestToBackground('updateSnap', [origin, snap]);
    await forceUpdateMetamaskState(dispatch);

    const state = getState();

    const approval = getFirstSnapInstallOrUpdateRequest(state);

    return approval?.metadata.id;
  };
}

export async function getPhishingResult(website: string) {
  return await submitRequestToBackground('getPhishingResult', [website]);
}
///: END:ONLY_INCLUDE_IF

// TODO: Clean this up.
///: BEGIN:ONLY_INCLUDE_IF(snaps)
export function removeSnap(
  snapId: string,
): ThunkAction<Promise<void>, MetaMaskReduxState, unknown, AnyAction> {
  return async (
    dispatch: MetaMaskReduxDispatch,
    ///: END:ONLY_INCLUDE_IF
    ///: BEGIN:ONLY_INCLUDE_IF(keyring-snaps)
    getState,
    ///: END:ONLY_INCLUDE_IF
    ///: BEGIN:ONLY_INCLUDE_IF(snaps)
  ) => {
    dispatch(showLoadingIndication());
    ///: END:ONLY_INCLUDE_IF
    ///: BEGIN:ONLY_INCLUDE_IF(keyring-snaps)
    const subjects = getPermissionSubjects(getState()) as {
      [k: string]: { permissions: Record<string, any> };
    };

    const isAccountsSnap =
      subjects[snapId]?.permissions?.snap_manageAccounts !== undefined;
    ///: END:ONLY_INCLUDE_IF

    ///: BEGIN:ONLY_INCLUDE_IF(snaps)
    try {
      ///: END:ONLY_INCLUDE_IF
      ///: BEGIN:ONLY_INCLUDE_IF(keyring-snaps)
      if (isAccountsSnap) {
        const addresses: string[] = await submitRequestToBackground(
          'getAccountsBySnapId',
          [snapId],
        );
        for (const address of addresses) {
          await submitRequestToBackground('removeAccount', [address]);
        }
      }
      ///: END:ONLY_INCLUDE_IF
      ///: BEGIN:ONLY_INCLUDE_IF(snaps)

      await submitRequestToBackground('removeSnap', [snapId]);
      await forceUpdateMetamaskState(dispatch);
    } catch (error) {
      dispatch(displayWarning(error));
      throw error;
    } finally {
      dispatch(hideLoadingIndication());
    }
  };
}

export async function handleSnapRequest(args: {
  snapId: string;
  origin: string;
  handler: string;
  request: {
    id?: string;
    jsonrpc: '2.0';
    method: string;
    params?: Record<string, any>;
  };
}): Promise<void> {
  return submitRequestToBackground('handleSnapRequest', [args]);
}

export function dismissNotifications(
  ids: string[],
): ThunkAction<void, MetaMaskReduxState, unknown, AnyAction> {
  return async (dispatch: MetaMaskReduxDispatch) => {
    await submitRequestToBackground('dismissNotifications', [ids]);
    await forceUpdateMetamaskState(dispatch);
  };
}

export function deleteExpiredNotifications(): ThunkAction<
  void,
  MetaMaskReduxState,
  unknown,
  AnyAction
> {
  return async (dispatch, getState) => {
    const state = getState();
    const notifications = getNotifications(state);

    const notificationIdsToDelete = notifications
      .filter((notification) => {
        const expirationTime = new Date(
          Date.now() - NOTIFICATIONS_EXPIRATION_DELAY,
        );

        return Boolean(
          notification.readDate &&
            new Date(notification.readDate) < expirationTime,
        );
      })
      .map(({ id }) => id);
    if (notificationIdsToDelete.length) {
      await submitRequestToBackground('dismissNotifications', [
        notificationIdsToDelete,
      ]);
      await forceUpdateMetamaskState(dispatch);
    }
  };
}

export function markNotificationsAsRead(
  ids: string[],
): ThunkAction<void, MetaMaskReduxState, unknown, AnyAction> {
  return async (dispatch: MetaMaskReduxDispatch) => {
    await submitRequestToBackground('markNotificationsAsRead', [ids]);
    await forceUpdateMetamaskState(dispatch);
  };
}

export function revokeDynamicSnapPermissions(
  snapId: string,
  permissionNames: string[],
): ThunkAction<void, MetaMaskReduxState, unknown, AnyAction> {
  return async (dispatch: MetaMaskReduxDispatch) => {
    await submitRequestToBackground('revokeDynamicSnapPermissions', [
      snapId,
      permissionNames,
    ]);
    await forceUpdateMetamaskState(dispatch);
  };
}

/**
 * Disconnects a given origin from a snap.
 *
 * This revokes the permission granted to the origin
 * that provides the capability to communicate with a snap.
 *
 * @param origin - The origin.
 * @param snapId - The snap ID.
 */
export function disconnectOriginFromSnap(
  origin: string,
  snapId: string,
): ThunkAction<void, MetaMaskReduxState, unknown, AnyAction> {
  return async (dispatch: MetaMaskReduxDispatch) => {
    await submitRequestToBackground('disconnectOriginFromSnap', [
      origin,
      snapId,
    ]);
    await forceUpdateMetamaskState(dispatch);
  };
}

///: END:ONLY_INCLUDE_IF
///: BEGIN:ONLY_INCLUDE_IF(desktop)

export function setDesktopEnabled(desktopEnabled: boolean) {
  return async () => {
    try {
      await submitRequestToBackground('setDesktopEnabled', [desktopEnabled]);
    } catch (error) {
      log.error(error);
    }
  };
}

export async function generateDesktopOtp() {
  return await submitRequestToBackground('generateDesktopOtp');
}

export async function testDesktopConnection() {
  return await submitRequestToBackground('testDesktopConnection');
}

export async function disableDesktop() {
  return await submitRequestToBackground('disableDesktop');
}
///: END:ONLY_INCLUDE_IF

export function cancelDecryptMsg(
  msgData: TemporaryMessageDataType,
): ThunkAction<
  Promise<TemporaryMessageDataType>,
  MetaMaskReduxState,
  unknown,
  AnyAction
> {
  return async (dispatch: MetaMaskReduxDispatch) => {
    dispatch(showLoadingIndication());

    let newState;
    try {
      newState = await submitRequestToBackground<
        MetaMaskReduxState['metamask']
      >('cancelDecryptMessage', [msgData.id]);
    } finally {
      dispatch(hideLoadingIndication());
    }

    dispatch(updateMetamaskState(newState));
    dispatch(completedTx(msgData.id));
    dispatch(closeCurrentNotificationWindow());
    return msgData;
  };
}

export function cancelEncryptionPublicKeyMsg(
  msgData: TemporaryMessageDataType,
): ThunkAction<
  Promise<TemporaryMessageDataType>,
  MetaMaskReduxState,
  unknown,
  AnyAction
> {
  return async (dispatch: MetaMaskReduxDispatch) => {
    dispatch(showLoadingIndication());

    let newState;
    try {
      newState = await submitRequestToBackground<
        MetaMaskReduxState['metamask']
      >('cancelEncryptionPublicKey', [msgData.id]);
    } finally {
      dispatch(hideLoadingIndication());
    }

    dispatch(updateMetamaskState(newState));
    dispatch(completedTx(msgData.id));
    dispatch(closeCurrentNotificationWindow());
    return msgData;
  };
}

export function cancelTx(
  txMeta: TransactionMeta,
  _showLoadingIndication = true,
): ThunkAction<
  Promise<TransactionMeta>,
  MetaMaskReduxState,
  unknown,
  AnyAction
> {
  return (dispatch: MetaMaskReduxDispatch) => {
    _showLoadingIndication && dispatch(showLoadingIndication());
    return new Promise<void>((resolve, reject) => {
      callBackgroundMethod(
        'rejectPendingApproval',
        [
          String(txMeta.id),
          ethErrors.provider.userRejectedRequest().serialize(),
        ],
        (error) => {
          if (error) {
            reject(error);
            return;
          }

          resolve();
        },
      );
    })
      .then(() => updateMetamaskStateFromBackground())
      .then((newState) => dispatch(updateMetamaskState(newState)))
      .then(() => {
        dispatch(resetSendState());
        dispatch(completedTx(txMeta.id));
        dispatch(hideLoadingIndication());
        dispatch(closeCurrentNotificationWindow());

        return txMeta;
      })
      .catch((error) => {
        dispatch(hideLoadingIndication());
        throw error;
      });
  };
}

/**
 * Cancels all of the given transactions
 *
 * @param txMetaList
 * @returns
 */
export function cancelTxs(
  txMetaList: TransactionMeta[],
): ThunkAction<void, MetaMaskReduxState, unknown, AnyAction> {
  return async (dispatch: MetaMaskReduxDispatch) => {
    dispatch(showLoadingIndication());

    try {
      const txIds = txMetaList.map(({ id }) => id);
      const cancellations = txIds.map(
        (id) =>
          new Promise<void>((resolve, reject) => {
            callBackgroundMethod(
              'rejectPendingApproval',
              [
                String(id),
                ethErrors.provider.userRejectedRequest().serialize(),
              ],
              (err) => {
                if (err) {
                  reject(err);
                  return;
                }

                resolve();
              },
            );
          }),
      );

      await Promise.all(cancellations);

      const newState = await updateMetamaskStateFromBackground();
      dispatch(updateMetamaskState(newState));
      dispatch(resetSendState());

      txIds.forEach((id) => {
        dispatch(completedTx(id));
      });
    } finally {
      if (getEnvironmentType() === ENVIRONMENT_TYPE_NOTIFICATION) {
        closeNotificationPopup();
      } else {
        dispatch(hideLoadingIndication());
      }
    }
  };
}

export function markPasswordForgotten(): ThunkAction<
  void,
  MetaMaskReduxState,
  unknown,
  AnyAction
> {
  return async (dispatch: MetaMaskReduxDispatch) => {
    try {
      await new Promise<void>((resolve, reject) => {
        callBackgroundMethod('markPasswordForgotten', [], (error) => {
          if (error) {
            reject(error);
            return;
          }
          resolve();
        });
      });
    } finally {
      // TODO: handle errors
      dispatch(hideLoadingIndication());
      await forceUpdateMetamaskState(dispatch);
    }
  };
}

export function unMarkPasswordForgotten(): ThunkAction<
  void,
  MetaMaskReduxState,
  unknown,
  AnyAction
> {
  return (dispatch: MetaMaskReduxDispatch) => {
    return new Promise<void>((resolve) => {
      callBackgroundMethod('unMarkPasswordForgotten', [], () => {
        resolve();
      });
    }).then(() => forceUpdateMetamaskState(dispatch));
  };
}

export function closeWelcomeScreen() {
  return {
    type: actionConstants.CLOSE_WELCOME_SCREEN,
  };
}

//
// unlock screen
//

export function unlockInProgress() {
  return {
    type: actionConstants.UNLOCK_IN_PROGRESS,
  };
}

export function unlockFailed(message?: string) {
  return {
    type: actionConstants.UNLOCK_FAILED,
    value: message,
  };
}

export function unlockSucceeded(message?: string) {
  return {
    type: actionConstants.UNLOCK_SUCCEEDED,
    value: message,
  };
}

export function updateMetamaskState(
  newState: MetaMaskReduxState['metamask'],
): ThunkAction<void, MetaMaskReduxState, unknown, AnyAction> {
  return (dispatch, getState) => {
    const state = getState();
    const providerConfig = getProviderConfig(state);
    const { metamask: currentState } = state;

    const { currentLocale } = currentState;
    const currentInternalAccount = getSelectedInternalAccount(state);
    const selectedAddress = currentInternalAccount?.address;
    const { currentLocale: newLocale, providerConfig: newProviderConfig } =
      newState;
    const newInternalAccount = getSelectedInternalAccount({
      metamask: newState,
    });
    const newSelectedAddress = newInternalAccount?.address;

    if (currentLocale && newLocale && currentLocale !== newLocale) {
      dispatch(updateCurrentLocale(newLocale));
    }

    if (selectedAddress !== newSelectedAddress) {
      dispatch({ type: actionConstants.SELECTED_ADDRESS_CHANGED });
    }

    const newAddressBook =
      newState.addressBook?.[newProviderConfig?.chainId] ?? {};
    const oldAddressBook =
      currentState.addressBook?.[providerConfig?.chainId] ?? {};
    const newAccounts: { [address: string]: Record<string, any> } =
      getMetaMaskAccounts({ metamask: newState });
    const oldAccounts: { [address: string]: Record<string, any> } =
      getMetaMaskAccounts({ metamask: currentState });
    const newSelectedAccount = newAccounts[newSelectedAddress];
    const oldSelectedAccount = newAccounts[selectedAddress];
    // dispatch an ACCOUNT_CHANGED for any account whose balance or other
    // properties changed in this update
    Object.entries(oldAccounts).forEach(([address, oldAccount]) => {
      if (!isEqual(oldAccount, newAccounts[address])) {
        dispatch({
          type: actionConstants.ACCOUNT_CHANGED,
          payload: { account: newAccounts[address] },
        });
      }
    });

    // Also emit an event for the selected account changing, either due to a
    // property update or if the entire account changes.
    if (isEqual(oldSelectedAccount, newSelectedAccount) === false) {
      dispatch({
        type: actionConstants.SELECTED_ACCOUNT_CHANGED,
        payload: { account: newSelectedAccount },
      });
    }
    // We need to keep track of changing address book entries
    if (isEqual(oldAddressBook, newAddressBook) === false) {
      dispatch({
        type: actionConstants.ADDRESS_BOOK_UPDATED,
        payload: { addressBook: newAddressBook },
      });
    }

    // track when gasFeeEstimates change
    if (
      isEqual(currentState.gasFeeEstimates, newState.gasFeeEstimates) === false
    ) {
      dispatch({
        type: actionConstants.GAS_FEE_ESTIMATES_UPDATED,
        payload: {
          gasFeeEstimates: newState.gasFeeEstimates,
          gasEstimateType: newState.gasEstimateType,
        },
      });
    }
    dispatch({
      type: actionConstants.UPDATE_METAMASK_STATE,
      value: newState,
    });
    if (providerConfig.chainId !== newProviderConfig.chainId) {
      dispatch({
        type: actionConstants.CHAIN_CHANGED,
        payload: newProviderConfig.chainId,
      });
      // We dispatch this action to ensure that the send state stays up to date
      // after the chain changes. This async thunk will fail gracefully in the
      // event that we are not yet on the send flow with a draftTransaction in
      // progress.

      dispatch(initializeSendState({ chainHasChanged: true }));
    }

    ///: BEGIN:ONLY_INCLUDE_IF(build-mmi)
    updateCustodyState(dispatch, newState, getState());
    ///: END:ONLY_INCLUDE_IF
  };
}

const backgroundSetLocked = (): Promise<void> => {
  return new Promise<void>((resolve, reject) => {
    callBackgroundMethod('setLocked', [], (error) => {
      if (error) {
        reject(error);
        return;
      }
      resolve();
    });
  });
};

export function lockMetamask(): ThunkAction<
  void,
  MetaMaskReduxState,
  unknown,
  AnyAction
> {
  log.debug(`background.setLocked`);

  return (dispatch: MetaMaskReduxDispatch) => {
    dispatch(showLoadingIndication());

    return backgroundSetLocked()
      .then(() => updateMetamaskStateFromBackground())
      .catch((error) => {
        dispatch(displayWarning(error.message));
        return Promise.reject(error);
      })
      .then((newState) => {
        dispatch(updateMetamaskState(newState));
        dispatch(hideLoadingIndication());
        dispatch({ type: actionConstants.LOCK_METAMASK });
      })
      .catch(() => {
        dispatch(hideLoadingIndication());
        dispatch({ type: actionConstants.LOCK_METAMASK });
      });
  };
}

async function _setSelectedAddress(address: string): Promise<void> {
  log.debug(`background.setSelectedAddress`);
  await submitRequestToBackground('setSelectedAddress', [address]);
}

export function setSelectedAddress(
  address: string,
): ThunkAction<void, MetaMaskReduxState, unknown, AnyAction> {
  return async (dispatch: MetaMaskReduxDispatch) => {
    dispatch(showLoadingIndication());
    log.debug(`background.setSelectedAddress`);
    try {
      await _setSelectedAddress(address);
    } catch (error) {
      dispatch(displayWarning(error));
      return;
    } finally {
      dispatch(hideLoadingIndication());
    }
  };
}

async function _setSelectedInternalAccount(accountId: string): Promise<void> {
  log.debug(`background.setSelectedInternalAccount`);
  await submitRequestToBackground('setSelectedInternalAccount', [accountId]);
}

/**
 * Sets the selected internal account.
 *
 * @param accountId - The ID of the account to set as selected.
 * @returns A thunk action that dispatches loading and warning indications.
 */
export function setSelectedInternalAccount(
  accountId: string,
): ThunkAction<void, MetaMaskReduxState, unknown, AnyAction> {
  return async (dispatch: MetaMaskReduxDispatch) => {
    dispatch(showLoadingIndication());
    log.debug(`background.setSelectedInternalAccount`);
    try {
      await _setSelectedInternalAccount(accountId);
    } catch (error) {
      dispatch(displayWarning(error));
      return;
    } finally {
      dispatch(hideLoadingIndication());
    }
  };
}

export function setSelectedAccount(
  address: string,
): ThunkAction<void, MetaMaskReduxState, unknown, AnyAction> {
  return async (dispatch, getState) => {
    dispatch(showLoadingIndication());
    log.debug(`background.setSelectedAddress`);

    const state = getState();
    const unconnectedAccountAccountAlertIsEnabled =
      getUnconnectedAccountAlertEnabledness(state);
    const activeTabOrigin = state.activeTab.origin;
    const internalAccount = getInternalAccountByAddress(state, address);
    const permittedAccountsForCurrentTab =
      getPermittedAccountsForCurrentTab(state);
    const currentTabIsConnectedToPreviousAddress =
      Boolean(activeTabOrigin) &&
      permittedAccountsForCurrentTab.includes(internalAccount.address);
    const currentTabIsConnectedToNextAddress =
      Boolean(activeTabOrigin) &&
      permittedAccountsForCurrentTab.includes(address);
    const switchingToUnconnectedAddress =
      currentTabIsConnectedToPreviousAddress &&
      !currentTabIsConnectedToNextAddress;

    try {
      await _setSelectedAddress(address);
      await _setSelectedInternalAccount(internalAccount.id);
      await forceUpdateMetamaskState(dispatch);
    } catch (error) {
      dispatch(displayWarning(error));
      return;
    } finally {
      dispatch(hideLoadingIndication());
    }

    if (
      unconnectedAccountAccountAlertIsEnabled &&
      switchingToUnconnectedAddress
    ) {
      dispatch(switchedToUnconnectedAccount());
      await setUnconnectedAccountAlertShown(activeTabOrigin);
    }
  };
}

export function addPermittedAccount(
  origin: string,
  address: string,
): ThunkAction<void, MetaMaskReduxState, unknown, AnyAction> {
  return async (dispatch: MetaMaskReduxDispatch) => {
    await new Promise<void>((resolve, reject) => {
      callBackgroundMethod(
        'addPermittedAccount',
        [origin, address],
        (error) => {
          if (error) {
            reject(error);
            return;
          }
          resolve();
        },
      );
    });
    await forceUpdateMetamaskState(dispatch);
  };
}

export function removePermittedAccount(
  origin: string,
  address: string,
): ThunkAction<void, MetaMaskReduxState, unknown, AnyAction> {
  return async (dispatch: MetaMaskReduxDispatch) => {
    await new Promise<void>((resolve, reject) => {
      callBackgroundMethod(
        'removePermittedAccount',
        [origin, address],
        (error) => {
          if (error) {
            reject(error);
            return;
          }
          resolve();
        },
      );
    });
    await forceUpdateMetamaskState(dispatch);
  };
}

export function showAccountsPage() {
  return {
    type: actionConstants.SHOW_ACCOUNTS_PAGE,
  };
}

export function showConfTxPage({ id }: Partial<TransactionMeta> = {}) {
  return {
    type: actionConstants.SHOW_CONF_TX_PAGE,
    id,
  };
}

export function addToken(
  {
    address,
    symbol,
    decimals,
    image,
    networkClientId,
  }: {
    address?: string;
    symbol?: string;
    decimals?: number;
    image?: string;
    networkClientId?: NetworkClientId;
  },
  dontShowLoadingIndicator?: boolean,
): ThunkAction<void, MetaMaskReduxState, unknown, AnyAction> {
  return async (dispatch: MetaMaskReduxDispatch) => {
    if (!address) {
      throw new Error('MetaMask - Cannot add token without address');
    }
    if (!dontShowLoadingIndicator) {
      dispatch(showLoadingIndication());
    }
    try {
      await submitRequestToBackground('addToken', [
        {
          address,
          symbol,
          decimals,
          image,
          networkClientId,
        },
      ]);
    } catch (error) {
      logErrorWithMessage(error);
      dispatch(displayWarning(error));
    } finally {
      await forceUpdateMetamaskState(dispatch);
      dispatch(hideLoadingIndication());
    }
  };
}

/**
 * To add the tokens user selected to state
 *
 * @param tokensToImport
 * @param networkClientId
 */
export function addImportedTokens(
  tokensToImport: Token[],
  networkClientId?: NetworkClientId,
): ThunkAction<void, MetaMaskReduxState, unknown, AnyAction> {
  return async (dispatch: MetaMaskReduxDispatch) => {
    try {
      await submitRequestToBackground('addImportedTokens', [
        tokensToImport,
        networkClientId,
      ]);
    } catch (error) {
      logErrorWithMessage(error);
    } finally {
      await forceUpdateMetamaskState(dispatch);
    }
  };
}

/**
 * To add ignored token addresses to state
 *
 * @param options
 * @param options.tokensToIgnore
 * @param options.dontShowLoadingIndicator
 */
export function ignoreTokens({
  tokensToIgnore,
  dontShowLoadingIndicator = false,
}: {
  tokensToIgnore: string[];
  dontShowLoadingIndicator: boolean;
}): ThunkAction<void, MetaMaskReduxState, unknown, AnyAction> {
  const _tokensToIgnore = Array.isArray(tokensToIgnore)
    ? tokensToIgnore
    : [tokensToIgnore];

  return async (dispatch: MetaMaskReduxDispatch) => {
    if (!dontShowLoadingIndicator) {
      dispatch(showLoadingIndication());
    }
    try {
      await submitRequestToBackground('ignoreTokens', [_tokensToIgnore]);
    } catch (error) {
      logErrorWithMessage(error);
      dispatch(displayWarning(error));
    } finally {
      await forceUpdateMetamaskState(dispatch);
      dispatch(hideLoadingIndication());
    }
  };
}

/**
 * To fetch the ERC20 tokens with non-zero balance in a single call
 *
 * @param tokens
 */
export async function getBalancesInSingleCall(
  tokens: string[],
): Promise<BalanceMap> {
  return await submitRequestToBackground('getBalancesInSingleCall', [tokens]);
}

export function addNft(
  address: string,
  tokenID: string,
  dontShowLoadingIndicator: boolean,
): ThunkAction<void, MetaMaskReduxState, unknown, AnyAction> {
  return async (dispatch: MetaMaskReduxDispatch) => {
    if (!address) {
      throw new Error('MetaMask - Cannot add NFT without address');
    }
    if (!tokenID) {
      throw new Error('MetaMask - Cannot add NFT without tokenID');
    }
    if (!dontShowLoadingIndicator) {
      dispatch(showLoadingIndication());
    }
    try {
      await submitRequestToBackground('addNft', [address, tokenID]);
    } catch (error) {
      logErrorWithMessage(error);
      dispatch(displayWarning(error));
    } finally {
      await forceUpdateMetamaskState(dispatch);
      dispatch(hideLoadingIndication());
    }
  };
}

export function addNftVerifyOwnership(
  address: string,
  tokenID: string,
  dontShowLoadingIndicator: boolean,
): ThunkAction<void, MetaMaskReduxState, unknown, AnyAction> {
  return async (dispatch: MetaMaskReduxDispatch) => {
    if (!address) {
      throw new Error('MetaMask - Cannot add NFT without address');
    }
    if (!tokenID) {
      throw new Error('MetaMask - Cannot add NFT without tokenID');
    }
    if (!dontShowLoadingIndicator) {
      dispatch(showLoadingIndication());
    }
    try {
      await submitRequestToBackground('addNftVerifyOwnership', [
        address,
        tokenID,
      ]);
    } catch (error) {
      if (
        isErrorWithMessage(error) &&
        (error.message.includes('This NFT is not owned by the user') ||
          error.message.includes('Unable to verify ownership'))
      ) {
        throw error;
      } else {
        logErrorWithMessage(error);
        dispatch(displayWarning(error));
      }
    } finally {
      await forceUpdateMetamaskState(dispatch);
      dispatch(hideLoadingIndication());
    }
  };
}

export function removeAndIgnoreNft(
  address: string,
  tokenID: string,
  dontShowLoadingIndicator: boolean,
): ThunkAction<void, MetaMaskReduxState, unknown, AnyAction> {
  return async (dispatch: MetaMaskReduxDispatch) => {
    if (!address) {
      throw new Error('MetaMask - Cannot ignore NFT without address');
    }
    if (!tokenID) {
      throw new Error('MetaMask - Cannot ignore NFT without tokenID');
    }
    if (!dontShowLoadingIndicator) {
      dispatch(showLoadingIndication());
    }
    try {
      await submitRequestToBackground('removeAndIgnoreNft', [address, tokenID]);
    } catch (error) {
      logErrorWithMessage(error);
      dispatch(displayWarning(error));
    } finally {
      await forceUpdateMetamaskState(dispatch);
      dispatch(hideLoadingIndication());
    }
  };
}

export function removeNft(
  address: string,
  tokenID: string,
  dontShowLoadingIndicator: boolean,
): ThunkAction<void, MetaMaskReduxState, unknown, AnyAction> {
  return async (dispatch: MetaMaskReduxDispatch) => {
    if (!address) {
      throw new Error('MetaMask - Cannot remove NFT without address');
    }
    if (!tokenID) {
      throw new Error('MetaMask - Cannot remove NFT without tokenID');
    }
    if (!dontShowLoadingIndicator) {
      dispatch(showLoadingIndication());
    }
    try {
      await submitRequestToBackground('removeNft', [address, tokenID]);
    } catch (error) {
      logErrorWithMessage(error);
      dispatch(displayWarning(error));
    } finally {
      await forceUpdateMetamaskState(dispatch);
      dispatch(hideLoadingIndication());
    }
  };
}

export async function checkAndUpdateAllNftsOwnershipStatus() {
  await submitRequestToBackground('checkAndUpdateAllNftsOwnershipStatus');
}

export async function isNftOwner(
  ownerAddress: string,
  nftAddress: string,
  nftId: string,
): Promise<boolean> {
  return await submitRequestToBackground('isNftOwner', [
    ownerAddress,
    nftAddress,
    nftId,
  ]);
}

export async function checkAndUpdateSingleNftOwnershipStatus(nft: Nft) {
  await submitRequestToBackground('checkAndUpdateSingleNftOwnershipStatus', [
    nft,
    false,
  ]);
}
// When we upgrade to TypeScript 4.5 this is part of the language. It will get
// the underlying type of a Promise generic type. So Awaited<Promise<void>> is
// void.
type Awaited<T> = T extends PromiseLike<infer U> ? U : T;

export async function getTokenStandardAndDetails(
  address: string,
  userAddress: string,
  tokenId: string,
): Promise<
  Awaited<
    ReturnType<AssetsContractController['getTokenStandardAndDetails']>
  > & { balance?: string }
> {
  return await submitRequestToBackground('getTokenStandardAndDetails', [
    address,
    userAddress,
    tokenId,
  ]);
}

export async function getTokenSymbol(address: string): Promise<string | null> {
  return await submitRequestToBackground('getTokenSymbol', [address]);
}

export function clearPendingTokens(): Action {
  return {
    type: actionConstants.CLEAR_PENDING_TOKENS,
  };
}

export function abortTransactionSigning(
  transactionId: string,
): ThunkAction<Promise<void>, MetaMaskReduxState, any, AnyAction> {
  return async (dispatch: MetaMaskReduxDispatch) => {
    try {
      await submitRequestToBackground('abortTransactionSigning', [
        transactionId,
      ]);
    } catch (error) {
      dispatch(displayWarning(error));
    }
  };
}

export function createCancelTransaction(
  txId: string,
  customGasSettings: CustomGasSettings,
  options: { estimatedBaseFee?: string } = {},
): ThunkAction<void, MetaMaskReduxState, unknown, AnyAction> {
  log.debug('background.cancelTransaction');
  let newTxId: string;

  return (dispatch: MetaMaskReduxDispatch) => {
    const actionId = generateActionId();
    return new Promise<MetaMaskReduxState['metamask']>((resolve, reject) => {
      callBackgroundMethod<MetaMaskReduxState['metamask']>(
        'createCancelTransaction',
        [txId, customGasSettings, { ...options, actionId }],
        (err, newState) => {
          if (err) {
            dispatch(displayWarning(err));
            reject(err);
            return;
          }
          if (newState) {
            const currentNetworkTxList = getCurrentNetworkTransactions({
              metamask: newState,
            });
            const { id } =
              currentNetworkTxList[currentNetworkTxList.length - 1];
            newTxId = id;
            resolve(newState);
          }
        },
      );
    })
      .then((newState) => dispatch(updateMetamaskState(newState)))
      .then(() => newTxId);
  };
}

export function createSpeedUpTransaction(
  txId: string,
  customGasSettings: CustomGasSettings,
  options: { estimatedBaseFee?: string } = {},
): ThunkAction<void, MetaMaskReduxState, unknown, AnyAction> {
  log.debug('background.createSpeedUpTransaction');
  let newTx: TransactionMeta;

  return (dispatch: MetaMaskReduxDispatch) => {
    const actionId = generateActionId();
    return new Promise<MetaMaskReduxState['metamask']>((resolve, reject) => {
      callBackgroundMethod<MetaMaskReduxState['metamask']>(
        'createSpeedUpTransaction',
        [txId, customGasSettings, { ...options, actionId }],
        (err, newState) => {
          if (err) {
            dispatch(displayWarning(err));
            reject(err);
            return;
          }

          if (newState) {
            const currentNetworkTxList =
              getCurrentNetworkTransactions(newState);
            newTx = currentNetworkTxList[currentNetworkTxList.length - 1];
            resolve(newState);
          }
        },
      );
    })
      .then((newState) => dispatch(updateMetamaskState(newState)))
      .then(() => newTx);
  };
}

export function createRetryTransaction(
  txId: string,
  customGasSettings: CustomGasSettings,
): ThunkAction<void, MetaMaskReduxState, unknown, AnyAction> {
  let newTx: TransactionMeta;

  return (dispatch: MetaMaskReduxDispatch) => {
    return new Promise<MetaMaskReduxState['metamask']>((resolve, reject) => {
      const actionId = generateActionId();
      callBackgroundMethod<MetaMaskReduxState['metamask']>(
        'createSpeedUpTransaction',
        [txId, customGasSettings, { actionId }],
        (err, newState) => {
          if (err) {
            dispatch(displayWarning(err));
            reject(err);
            return;
          }
          if (newState) {
            const currentNetworkTxList =
              getCurrentNetworkTransactions(newState);
            newTx = currentNetworkTxList[currentNetworkTxList.length - 1];
            resolve(newState);
          }
        },
      );
    })
      .then((newState) => dispatch(updateMetamaskState(newState)))
      .then(() => newTx);
  };
}

//
// config
//

export function setProviderType(
  type: NetworkType,
): ThunkAction<void, MetaMaskReduxState, unknown, AnyAction> {
  return async (dispatch: MetaMaskReduxDispatch) => {
    log.debug(`background.setProviderType`, type);
    try {
      await submitRequestToBackground('setProviderType', [type]);
    } catch (error) {
      logErrorWithMessage(error);
      dispatch(displayWarning('Had a problem changing networks!'));
    }
  };
}

export function upsertNetworkConfiguration(
  {
    rpcUrl,
    chainId,
    nickname,
    rpcPrefs,
    ticker = EtherDenomination.ETH,
  }: {
    rpcUrl: string;
    chainId: string;
    nickname: string;
    rpcPrefs: RPCDefinition['rpcPrefs'];
    ticker: string;
  },
  {
    setActive,
    source,
  }: {
    setActive: boolean;
    source: string;
  },
): ThunkAction<void, MetaMaskReduxState, unknown, AnyAction> {
  return async (dispatch) => {
    log.debug(
      `background.upsertNetworkConfiguration: ${rpcUrl} ${chainId} ${ticker} ${nickname}`,
    );
    let networkConfigurationId;
    try {
      networkConfigurationId = await submitRequestToBackground(
        'upsertNetworkConfiguration',
        [
          { rpcUrl, chainId, ticker, nickname: nickname || rpcUrl, rpcPrefs },
          { setActive, source, referrer: ORIGIN_METAMASK },
        ],
      );
    } catch (error) {
      log.error(error);
      dispatch(displayWarning('Had a problem adding network!'));
    }
    return networkConfigurationId;
  };
}

export function editAndSetNetworkConfiguration(
  {
    networkConfigurationId,
    rpcUrl,
    chainId,
    nickname,
    rpcPrefs,
    ticker = EtherDenomination.ETH,
  }: {
    networkConfigurationId: string;
    rpcUrl: string;
    chainId: string;
    nickname: string;
    rpcPrefs: RPCDefinition['rpcPrefs'];
    ticker: string;
  },
  { source }: { source: string },
): ThunkAction<void, MetaMaskReduxState, unknown, AnyAction> {
  return async (dispatch) => {
    log.debug(
      `background.removeNetworkConfiguration: ${networkConfigurationId}`,
    );
    try {
      await submitRequestToBackground('removeNetworkConfiguration', [
        networkConfigurationId,
      ]);
    } catch (error) {
      logErrorWithMessage(error);
      dispatch(displayWarning('Had a problem removing network!'));
      return;
    }

    try {
      await submitRequestToBackground('upsertNetworkConfiguration', [
        {
          rpcUrl,
          chainId,
          ticker,
          nickname: nickname || rpcUrl,
          rpcPrefs,
        },
        { setActive: true, referrer: ORIGIN_METAMASK, source },
      ]);
    } catch (error) {
      logErrorWithMessage(error);
      dispatch(displayWarning('Had a problem changing networks!'));
    }
  };
}

export function setActiveNetwork(
  networkConfigurationId: string,
): ThunkAction<void, MetaMaskReduxState, unknown, AnyAction> {
  return async (dispatch) => {
    log.debug(`background.setActiveNetwork: ${networkConfigurationId}`);
    try {
      await submitRequestToBackground('setActiveNetwork', [
        networkConfigurationId,
      ]);
    } catch (error) {
      logErrorWithMessage(error);
      dispatch(displayWarning('Had a problem changing networks!'));
    }
  };
}

export function rollbackToPreviousProvider(): ThunkAction<
  void,
  MetaMaskReduxState,
  unknown,
  AnyAction
> {
  return async (dispatch: MetaMaskReduxDispatch) => {
    try {
      await submitRequestToBackground('rollbackToPreviousProvider');
    } catch (error) {
      logErrorWithMessage(error);
      dispatch(displayWarning('Had a problem changing networks!'));
    }
  };
}

export function removeNetworkConfiguration(
  networkConfigurationId: string,
): ThunkAction<Promise<void>, MetaMaskReduxState, unknown, AnyAction> {
  return (dispatch) => {
    log.debug(
      `background.removeNetworkConfiguration: ${networkConfigurationId}`,
    );
    return new Promise((resolve, reject) => {
      callBackgroundMethod(
        'removeNetworkConfiguration',
        [networkConfigurationId],
        (err) => {
          if (err) {
            logErrorWithMessage(err);
            dispatch(displayWarning('Had a problem removing network!'));
            reject(err);
            return;
          }
          resolve();
        },
      );
    });
  };
}

// Calls the addressBookController to add a new address.
export function addToAddressBook(
  recipient: string,
  nickname = '',
  memo = '',
): ThunkAction<void, MetaMaskReduxState, unknown, AnyAction> {
  log.debug(`background.addToAddressBook`);

  return async (dispatch, getState) => {
    const { chainId } = getProviderConfig(getState());

    let set;
    try {
      set = await submitRequestToBackground('setAddressBook', [
        toChecksumHexAddress(recipient),
        nickname,
        chainId,
        memo,
      ]);
    } catch (error) {
      logErrorWithMessage(error);
      dispatch(displayWarning('Address book failed to update'));
      throw error;
    }
    if (!set) {
      dispatch(displayWarning('Address book failed to update'));
    }
  };
}

/**
 * @description Calls the addressBookController to remove an existing address.
 * @param chainId
 * @param addressToRemove - Address of the entry to remove from the address book
 */
export function removeFromAddressBook(
  chainId: string,
  addressToRemove: string,
): ThunkAction<void, MetaMaskReduxState, unknown, AnyAction> {
  log.debug(`background.removeFromAddressBook`);

  return async () => {
    await submitRequestToBackground('removeFromAddressBook', [
      chainId,
      toChecksumHexAddress(addressToRemove),
    ]);
  };
}

export function showNetworkDropdown(): Action {
  return {
    type: actionConstants.NETWORK_DROPDOWN_OPEN,
  };
}

export function hideNetworkDropdown() {
  return {
    type: actionConstants.NETWORK_DROPDOWN_CLOSE,
  };
}

export function showImportTokensModal(): Action {
  return {
    type: actionConstants.IMPORT_TOKENS_POPOVER_OPEN,
  };
}

export function hideImportTokensModal(): Action {
  return {
    type: actionConstants.IMPORT_TOKENS_POPOVER_CLOSE,
  };
}

type ModalPayload = { name: string } & Record<string, any>;

export function showModal(payload: ModalPayload): PayloadAction<ModalPayload> {
  return {
    type: actionConstants.MODAL_OPEN,
    payload,
  };
}

export function hideModal(): Action {
  return {
    type: actionConstants.MODAL_CLOSE,
  };
}

export function showImportNftsModal(payload: {
  tokenAddress?: string;
  tokenId?: string;
  ignoreErc20Token?: boolean;
}) {
  return {
    type: actionConstants.IMPORT_NFTS_MODAL_OPEN,
    payload,
  };
}

export function hideImportNftsModal(): Action {
  return {
    type: actionConstants.IMPORT_NFTS_MODAL_CLOSE,
  };
}

export function setConfirmationExchangeRates(value: Record<string, any>) {
  return {
    type: actionConstants.SET_CONFIRMATION_EXCHANGE_RATES,
    value,
  };
}

export function showIpfsModal(): Action {
  return {
    type: actionConstants.SHOW_IPFS_MODAL_OPEN,
  };
}

export function hideIpfsModal(): Action {
  return {
    type: actionConstants.SHOW_IPFS_MODAL_CLOSE,
  };
}

export function closeCurrentNotificationWindow(): ThunkAction<
  void,
  MetaMaskReduxState,
  unknown,
  AnyAction
> {
  return (_, getState) => {
    const state = getState();
    const approvalFlows = getApprovalFlows(state);
    if (
      getEnvironmentType() === ENVIRONMENT_TYPE_NOTIFICATION &&
      !hasTransactionPendingApprovals(state) &&
      !getIsSigningQRHardwareTransaction(state) &&
      approvalFlows.length === 0
    ) {
      closeNotificationPopup();
    }
  };
}

export function showAlert(msg: string): PayloadAction<string> {
  return {
    type: actionConstants.ALERT_OPEN,
    payload: msg,
  };
}

export function hideAlert(): Action {
  return {
    type: actionConstants.ALERT_CLOSE,
  };
}

/**
 * TODO: this should be moved somewhere else when it makese sense to do so
 */
interface NftDropDownState {
  [address: string]: {
    [chainId: string]: {
      [nftAddress: string]: boolean;
    };
  };
}

export function updateNftDropDownState(
  value: NftDropDownState,
): ThunkAction<void, MetaMaskReduxState, unknown, AnyAction> {
  return async (dispatch: MetaMaskReduxDispatch) => {
    await submitRequestToBackground('updateNftDropDownState', [value]);
    await forceUpdateMetamaskState(dispatch);
  };
}

interface QrCodeData {
  // Address when a Ethereum Address has been detected
  type?: 'address' | string;
  // contains an address key when Ethereum Address detected
  values?: { address?: string } & Json;
}

/**
 * This action will receive two types of values via qrCodeData
 * an object with the following structure {type, values}
 * or null (used to clear the previous value)
 *
 * @param qrCodeData
 */
export function qrCodeDetected(
  qrCodeData: QrCodeData,
): ThunkAction<void, MetaMaskReduxState, unknown, AnyAction> {
  return async (dispatch: MetaMaskReduxDispatch) => {
    await dispatch({
      type: actionConstants.QR_CODE_DETECTED,
      value: qrCodeData,
    });

    // If on the send page, the send slice will listen for the QR_CODE_DETECTED
    // action and update its state. Address changes need to recompute gasLimit
    // so we fire this method so that the send page gasLimit can be recomputed
    dispatch(computeEstimatedGasLimit());
  };
}

export function showLoadingIndication(
  message?: string | ReactFragment,
): PayloadAction<string | ReactFragment | undefined> {
  return {
    type: actionConstants.SHOW_LOADING,
    payload: message,
  };
}

export function setHardwareWalletDefaultHdPath({
  device,
  path,
}: {
  device: HardwareDeviceNames;
  path: string;
}): PayloadAction<{ device: HardwareDeviceNames; path: string }> {
  return {
    type: actionConstants.SET_HARDWARE_WALLET_DEFAULT_HD_PATH,
    payload: { device, path },
  };
}

export function hideLoadingIndication(): Action {
  return {
    type: actionConstants.HIDE_LOADING,
  };
}

/**
 * An action creator for display a warning to the user in various places in the
 * UI. It will not be cleared until a new warning replaces it or `hideWarning`
 * is called.
 *
 * @deprecated This way of displaying a warning is confusing for users and
 * should no longer be used.
 * @param payload - The warning to show.
 * @returns The action to display the warning.
 */
export function displayWarning(payload: unknown): PayloadAction<string> {
  if (isErrorWithMessage(payload)) {
    return {
      type: actionConstants.DISPLAY_WARNING,
      payload: payload.message,
    };
  } else if (typeof payload === 'string') {
    return {
      type: actionConstants.DISPLAY_WARNING,
      payload,
    };
  }
  return {
    type: actionConstants.DISPLAY_WARNING,
    payload: `${payload}`,
  };
}

export function hideWarning() {
  return {
    type: actionConstants.HIDE_WARNING,
  };
}

export function exportAccount(
  password: string,
  address: string,
  setPrivateKey: (key: string) => void,
  setShowHoldToReveal: (show: boolean) => void,
): ThunkAction<void, MetaMaskReduxState, unknown, AnyAction> {
  return function (dispatch) {
    dispatch(showLoadingIndication());

    log.debug(`background.verifyPassword`);
    return new Promise<string>((resolve, reject) => {
      callBackgroundMethod('verifyPassword', [password], function (err) {
        if (err) {
          log.error('Error in verifying password.');
          dispatch(hideLoadingIndication());
          dispatch(displayWarning('Incorrect Password.'));
          reject(err);
          return;
        }
        log.debug(`background.exportAccount`);
        callBackgroundMethod<string>(
          'exportAccount',
          [address, password],
          function (err2, result) {
            dispatch(hideLoadingIndication());

            if (err2) {
              logErrorWithMessage(err2);
              dispatch(displayWarning('Had a problem exporting the account.'));
              reject(err2);
              return;
            }

            setPrivateKey(result as string);
            setShowHoldToReveal(true);
            resolve(result as string);
          },
        );
      });
    });
  };
}

export function exportAccounts(
  password: string,
  addresses: string[],
): ThunkAction<Promise<string[]>, MetaMaskReduxState, unknown, AnyAction> {
  return function (dispatch) {
    log.debug(`background.verifyPassword`);
    return new Promise<string[]>((resolve, reject) => {
      callBackgroundMethod('verifyPassword', [password], function (err) {
        if (err) {
          log.error('Error in submitting password.');
          reject(err);
          return;
        }
        log.debug(`background.exportAccounts`);
        const accountPromises = addresses.map(
          (address) =>
            new Promise<string>((resolve2, reject2) =>
              callBackgroundMethod<string>(
                'exportAccount',
                [address, password],
                function (err2, result) {
                  if (err2) {
                    logErrorWithMessage(err2);
                    dispatch(
                      displayWarning('Had a problem exporting the account.'),
                    );
                    reject2(err2);
                    return;
                  }
                  resolve2(result as string);
                },
              ),
            ),
        );
        resolve(Promise.all(accountPromises));
      });
    });
  };
}

export function showPrivateKey(key: string): PayloadAction<string> {
  return {
    type: actionConstants.SHOW_PRIVATE_KEY,
    payload: key,
  };
}

export function setAccountLabel(
  account: string,
  label: string,
): ThunkAction<Promise<string>, MetaMaskReduxState, unknown, AnyAction> {
  return (dispatch: MetaMaskReduxDispatch) => {
    dispatch(showLoadingIndication());
    log.debug(`background.setAccountLabel`);

    return new Promise((resolve, reject) => {
      callBackgroundMethod('setAccountLabel', [account, label], (err) => {
        dispatch(hideLoadingIndication());

        if (err) {
          dispatch(displayWarning(err));
          reject(err);
          return;
        }

        dispatch({
          type: actionConstants.SET_ACCOUNT_LABEL,
          value: { account, label },
        });
        resolve(account);
      });
    });
  };
}

export function clearAccountDetails(): Action {
  return {
    type: actionConstants.CLEAR_ACCOUNT_DETAILS,
  };
}

export function showSendTokenPage(): Action {
  return {
    type: actionConstants.SHOW_SEND_TOKEN_PAGE,
  };
}

// TODO: Lift to shared folder when it makes sense
interface TemporaryFeatureFlagDef {
  [feature: string]: boolean;
}
interface TemporaryPreferenceFlagDef {
  [preference: string]: boolean | object;
}

export function setFeatureFlag(
  feature: string,
  activated: boolean,
  notificationType: string,
): ThunkAction<
  Promise<TemporaryFeatureFlagDef>,
  MetaMaskReduxState,
  unknown,
  AnyAction
> {
  return (dispatch: MetaMaskReduxDispatch) => {
    dispatch(showLoadingIndication());
    return new Promise((resolve, reject) => {
      callBackgroundMethod<TemporaryFeatureFlagDef>(
        'setFeatureFlag',
        [feature, activated],
        (err, updatedFeatureFlags) => {
          dispatch(hideLoadingIndication());
          if (err) {
            dispatch(displayWarning(err));
            reject(err);
            return;
          }
          notificationType && dispatch(showModal({ name: notificationType }));
          resolve(updatedFeatureFlags as TemporaryFeatureFlagDef);
        },
      );
    });
  };
}

export function setPreference(
  preference: string,
  value: boolean | string | object,
): ThunkAction<
  Promise<TemporaryPreferenceFlagDef>,
  MetaMaskReduxState,
  unknown,
  AnyAction
> {
  return (dispatch: MetaMaskReduxDispatch) => {
    dispatch(showLoadingIndication());
    return new Promise<TemporaryPreferenceFlagDef>((resolve, reject) => {
      callBackgroundMethod<TemporaryPreferenceFlagDef>(
        'setPreference',
        [preference, value],
        (err, updatedPreferences) => {
          dispatch(hideLoadingIndication());
          if (err) {
            dispatch(displayWarning(err));
            reject(err);
            return;
          }
          resolve(updatedPreferences as TemporaryPreferenceFlagDef);
        },
      );
    });
  };
}

export function setDefaultHomeActiveTabName(
  value: string,
): ThunkAction<void, MetaMaskReduxState, unknown, AnyAction> {
  return async (dispatch: MetaMaskReduxDispatch) => {
    await submitRequestToBackground('setDefaultHomeActiveTabName', [value]);
    await forceUpdateMetamaskState(dispatch);
  };
}

export function setUseNativeCurrencyAsPrimaryCurrencyPreference(
  value: boolean,
) {
  return setPreference('useNativeCurrencyAsPrimaryCurrency', value);
}

export function setHideZeroBalanceTokens(value: boolean) {
  return setPreference('hideZeroBalanceTokens', value);
}

export function setShowFiatConversionOnTestnetsPreference(value: boolean) {
  return setPreference('showFiatInTestnets', value);
}

export function setShowTestNetworks(value: boolean) {
  return setPreference('showTestNetworks', value);
}

<<<<<<< HEAD
=======
export function setPetnamesEnabled(value: boolean) {
  return setPreference('petnamesEnabled', value);
}

>>>>>>> befc516a
export function setShowExtensionInFullSizeView(value: boolean) {
  return setPreference('showExtensionInFullSizeView', value);
}

export function setAutoLockTimeLimit(value: boolean) {
  return setPreference('autoLockTimeLimit', value);
}

export function setIncomingTransactionsPreferences(
  chainId: string,
  value: boolean,
): ThunkAction<void, MetaMaskReduxState, unknown, AnyAction> {
  return async (dispatch: MetaMaskReduxDispatch) => {
    dispatch(showLoadingIndication());
    log.debug(`background.setIncomingTransactionsPreferences`);
    await submitRequestToBackground('setIncomingTransactionsPreferences', [
      chainId,
      value,
    ]);
    dispatch(hideLoadingIndication());
  };
}

export function setCompletedOnboarding(): ThunkAction<
  void,
  MetaMaskReduxState,
  unknown,
  AnyAction
> {
  return async (dispatch: MetaMaskReduxDispatch) => {
    dispatch(showLoadingIndication());

    try {
      await submitRequestToBackground('completeOnboarding');
      dispatch(completeOnboarding());
    } catch (err) {
      dispatch(displayWarning(err));
      throw err;
    } finally {
      dispatch(hideLoadingIndication());
    }
  };
}

export function completeOnboarding() {
  return {
    type: actionConstants.COMPLETE_ONBOARDING,
  };
}

export async function forceUpdateMetamaskState(
  dispatch: MetaMaskReduxDispatch,
) {
  log.debug(`background.getState`);

  let newState;
  try {
    newState = await submitRequestToBackground<MetaMaskReduxState['metamask']>(
      'getState',
    );
  } catch (error) {
    dispatch(displayWarning(error));
    throw error;
  }

  dispatch(updateMetamaskState(newState));
  return newState;
}

export function toggleAccountMenu() {
  return {
    type: actionConstants.TOGGLE_ACCOUNT_MENU,
  };
}

export function toggleNetworkMenu() {
  return {
    type: actionConstants.TOGGLE_NETWORK_MENU,
  };
}

export function setAccountDetailsAddress(address: string) {
  return {
    type: actionConstants.SET_ACCOUNT_DETAILS_ADDRESS,
    payload: address,
  };
}

export function setParticipateInMetaMetrics(
  participationPreference: boolean,
): ThunkAction<
  Promise<[boolean, string]>,
  MetaMaskReduxState,
  unknown,
  AnyAction
> {
  return (dispatch: MetaMaskReduxDispatch) => {
    log.debug(`background.setParticipateInMetaMetrics`);
    return new Promise((resolve, reject) => {
      callBackgroundMethod<string>(
        'setParticipateInMetaMetrics',
        [participationPreference],
        (err, metaMetricsId) => {
          log.debug(err);
          if (err) {
            dispatch(displayWarning(err));
            reject(err);
            return;
          }
          /**
           * We need to inform sentry that the user's optin preference may have
           * changed. The logic to determine which way to toggle is in the
           * toggleSession handler in setupSentry.js.
           */
          window.sentry?.toggleSession();

          dispatch({
            type: actionConstants.SET_PARTICIPATE_IN_METAMETRICS,
            value: participationPreference,
          });
          resolve([participationPreference, metaMetricsId as string]);
        },
      );
    });
  };
}

export function setUseBlockie(
  val: boolean,
): ThunkAction<void, MetaMaskReduxState, unknown, AnyAction> {
  return (dispatch: MetaMaskReduxDispatch) => {
    dispatch(showLoadingIndication());
    log.debug(`background.setUseBlockie`);
    callBackgroundMethod('setUseBlockie', [val], (err) => {
      dispatch(hideLoadingIndication());
      if (err) {
        dispatch(displayWarning(err));
      }
    });
  };
}

export function setUseNonceField(
  val: boolean,
): ThunkAction<void, MetaMaskReduxState, unknown, AnyAction> {
  return async (dispatch: MetaMaskReduxDispatch) => {
    dispatch(showLoadingIndication());
    log.debug(`background.setUseNonceField`);
    try {
      await submitRequestToBackground('setUseNonceField', [val]);
    } catch (error) {
      dispatch(displayWarning(error));
    }
    dispatch(hideLoadingIndication());
  };
}

export function setUsePhishDetect(
  val: boolean,
): ThunkAction<void, MetaMaskReduxState, unknown, AnyAction> {
  return (dispatch: MetaMaskReduxDispatch) => {
    dispatch(showLoadingIndication());
    log.debug(`background.setUsePhishDetect`);
    callBackgroundMethod('setUsePhishDetect', [val], (err) => {
      dispatch(hideLoadingIndication());
      if (err) {
        dispatch(displayWarning(err));
      }
    });
  };
}

export function setUseMultiAccountBalanceChecker(
  val: boolean,
): ThunkAction<void, MetaMaskReduxState, unknown, AnyAction> {
  return (dispatch: MetaMaskReduxDispatch) => {
    dispatch(showLoadingIndication());
    log.debug(`background.setUseMultiAccountBalanceChecker`);
    callBackgroundMethod('setUseMultiAccountBalanceChecker', [val], (err) => {
      dispatch(hideLoadingIndication());
      if (err) {
        dispatch(displayWarning(err));
      }
    });
  };
}

export function setUseSafeChainsListValidation(
  val: boolean,
): ThunkAction<void, MetaMaskReduxState, unknown, AnyAction> {
  return (dispatch: MetaMaskReduxDispatch) => {
    dispatch(showLoadingIndication());
    log.debug(`background.setUseSafeChainsListValidation`);
    callBackgroundMethod('setUseSafeChainsListValidation', [val], (err) => {
      dispatch(hideLoadingIndication());
      if (err) {
        dispatch(displayWarning(err));
      }
    });
  };
}

export function setUseTokenDetection(
  val: boolean,
): ThunkAction<void, MetaMaskReduxState, unknown, AnyAction> {
  return (dispatch: MetaMaskReduxDispatch) => {
    dispatch(showLoadingIndication());
    log.debug(`background.setUseTokenDetection`);
    callBackgroundMethod('setUseTokenDetection', [val], (err) => {
      dispatch(hideLoadingIndication());
      if (err) {
        dispatch(displayWarning(err));
      }
    });
  };
}

export function setOpenSeaEnabled(
  val: boolean,
): ThunkAction<void, MetaMaskReduxState, unknown, AnyAction> {
  return async (dispatch: MetaMaskReduxDispatch) => {
    dispatch(showLoadingIndication());
    log.debug(`background.setOpenSeaEnabled`);
    try {
      await submitRequestToBackground('setOpenSeaEnabled', [val]);
    } finally {
      dispatch(hideLoadingIndication());
    }
  };
}

export function setUseNftDetection(
  val: boolean,
): ThunkAction<void, MetaMaskReduxState, unknown, AnyAction> {
  return async (dispatch: MetaMaskReduxDispatch) => {
    dispatch(showLoadingIndication());
    log.debug(`background.setUseNftDetection`);
    try {
      await submitRequestToBackground('setUseNftDetection', [val]);
    } finally {
      dispatch(hideLoadingIndication());
    }
  };
}

export function setUse4ByteResolution(
  val: boolean,
): ThunkAction<void, MetaMaskReduxState, unknown, AnyAction> {
  return async (dispatch: MetaMaskReduxDispatch) => {
    dispatch(showLoadingIndication());
    log.debug(`background.setUse4ByteResolution`);
    try {
      await submitRequestToBackground('setUse4ByteResolution', [val]);
    } catch (error) {
      dispatch(displayWarning(error));
    } finally {
      dispatch(hideLoadingIndication());
    }
  };
}

export function setUseCurrencyRateCheck(
  val: boolean,
): ThunkAction<void, MetaMaskReduxState, unknown, AnyAction> {
  return (dispatch: MetaMaskReduxDispatch) => {
    dispatch(showLoadingIndication());
    log.debug(`background.setUseCurrencyRateCheck`);
    callBackgroundMethod('setUseCurrencyRateCheck', [val], (err) => {
      dispatch(hideLoadingIndication());
      if (err) {
        dispatch(displayWarning(err));
      }
    });
  };
}

// DetectTokenController
export function detectNewTokens(): ThunkAction<
  void,
  MetaMaskReduxState,
  unknown,
  AnyAction
> {
  return async (dispatch: MetaMaskReduxDispatch) => {
    dispatch(showLoadingIndication());
    log.debug(`background.detectNewTokens`);
    await submitRequestToBackground('detectNewTokens');
    dispatch(hideLoadingIndication());
    await forceUpdateMetamaskState(dispatch);
  };
}

export function detectNfts(): ThunkAction<
  void,
  MetaMaskReduxState,
  unknown,
  AnyAction
> {
  return async (dispatch: MetaMaskReduxDispatch) => {
    dispatch(showLoadingIndication());
    log.debug(`background.detectNfts`);
    await submitRequestToBackground('detectNfts');
    dispatch(hideLoadingIndication());
    await forceUpdateMetamaskState(dispatch);
  };
}

export function setAdvancedGasFee(
  val: { chainId: Hex; maxBaseFee?: Hex; priorityFee?: Hex } | null,
): ThunkAction<void, MetaMaskReduxState, unknown, AnyAction> {
  return (dispatch: MetaMaskReduxDispatch) => {
    dispatch(showLoadingIndication());
    log.debug(`background.setAdvancedGasFee`);
    callBackgroundMethod('setAdvancedGasFee', [val], (err) => {
      dispatch(hideLoadingIndication());
      if (err) {
        dispatch(displayWarning(err));
      }
    });
  };
}

export function setTheme(
  val: ThemeType,
): ThunkAction<void, MetaMaskReduxState, unknown, AnyAction> {
  return async (dispatch: MetaMaskReduxDispatch) => {
    dispatch(showLoadingIndication());
    log.debug(`background.setTheme`);
    try {
      await submitRequestToBackground('setTheme', [val]);
    } finally {
      dispatch(hideLoadingIndication());
    }
  };
}

export function setIpfsGateway(
  val: string,
): ThunkAction<void, MetaMaskReduxState, unknown, AnyAction> {
  return (dispatch: MetaMaskReduxDispatch) => {
    log.debug(`background.setIpfsGateway`);
    callBackgroundMethod('setIpfsGateway', [val], (err) => {
      if (err) {
        dispatch(displayWarning(err));
      }
    });
  };
}

export function setIsIpfsGatewayEnabled(
  val: string,
): ThunkAction<void, MetaMaskReduxState, unknown, AnyAction> {
  return (dispatch: MetaMaskReduxDispatch) => {
    log.debug(`background.setIsIpfsGatewayEnabled`);
    callBackgroundMethod('setIsIpfsGatewayEnabled', [val], (err) => {
      if (err) {
        dispatch(displayWarning(err));
      }
    });
  };
}

export function setUseAddressBarEnsResolution(
  val: string,
): ThunkAction<void, MetaMaskReduxState, unknown, AnyAction> {
  return (dispatch: MetaMaskReduxDispatch) => {
    log.debug(`background.setUseAddressBarEnsResolution`);
    callBackgroundMethod('setUseAddressBarEnsResolution', [val], (err) => {
      if (err) {
        dispatch(displayWarning(err));
      }
    });
  };
}

export function updateCurrentLocale(
  key: string,
): ThunkAction<void, MetaMaskReduxState, unknown, AnyAction> {
  return async (dispatch: MetaMaskReduxDispatch) => {
    dispatch(showLoadingIndication());

    try {
      await loadRelativeTimeFormatLocaleData(key);
      const localeMessages = await fetchLocale(key);
      const textDirection = await submitRequestToBackground<
        'rtl' | 'ltr' | 'auto'
      >('setCurrentLocale', [key]);
      switchDirection(textDirection);
      dispatch(setCurrentLocale(key, localeMessages));
    } catch (error) {
      dispatch(displayWarning(error));
      return;
    } finally {
      dispatch(hideLoadingIndication());
    }
  };
}

export function setCurrentLocale(
  locale: string,
  messages: {
    [translationKey: string]: { message: string; description?: string };
  },
): PayloadAction<{
  locale: string;
  messages: {
    [translationKey: string]: { message: string; description?: string };
  };
}> {
  return {
    type: actionConstants.SET_CURRENT_LOCALE,
    payload: {
      locale,
      messages,
    },
  };
}

export function setPendingTokens(pendingTokens: {
  customToken?: Token;
  selectedTokens?: {
    [address: string]: Token & { isCustom?: boolean; unlisted?: boolean };
  };
  tokenAddressList: string[];
}) {
  const {
    customToken,
    selectedTokens = {},
    tokenAddressList = [],
  } = pendingTokens;
  const tokens =
    customToken?.address &&
    customToken?.symbol &&
    Boolean(customToken?.decimals >= 0 && customToken?.decimals <= 36)
      ? {
          ...selectedTokens,
          [customToken.address]: {
            ...customToken,
            isCustom: true,
          },
        }
      : selectedTokens;

  Object.keys(tokens).forEach((tokenAddress) => {
    tokens[tokenAddress].unlisted = !tokenAddressList.find((addr) =>
      isEqualCaseInsensitive(addr, tokenAddress),
    );
  });

  return {
    type: actionConstants.SET_PENDING_TOKENS,
    payload: tokens,
  };
}

// Swaps

export function setSwapsLiveness(
  swapsLiveness: boolean,
): ThunkAction<void, MetaMaskReduxState, unknown, AnyAction> {
  return async (dispatch: MetaMaskReduxDispatch) => {
    await submitRequestToBackground('setSwapsLiveness', [swapsLiveness]);
    await forceUpdateMetamaskState(dispatch);
  };
}

export function setSwapsFeatureFlags(
  featureFlags: TemporaryFeatureFlagDef,
): ThunkAction<void, MetaMaskReduxState, unknown, AnyAction> {
  return async (dispatch: MetaMaskReduxDispatch) => {
    await submitRequestToBackground('setSwapsFeatureFlags', [featureFlags]);
    await forceUpdateMetamaskState(dispatch);
  };
}

type Quotes = [
  { destinationAmount: string; decimals: number; aggregator: string },
  string,
];

export function fetchAndSetQuotes(
  fetchParams: {
    slippage: string;
    sourceToken: string;
    destinationToken: string;
    value: string;
    fromAddress: string;
    balanceError: string;
    sourceDecimals: number;
  },
  fetchParamsMetaData: {
    sourceTokenInfo: Token;
    destinationTokenInfo: Token;
    accountBalance: string;
    chainId: string;
  },
): ThunkAction<Promise<Quotes>, MetaMaskReduxState, unknown, AnyAction> {
  return async (dispatch: MetaMaskReduxDispatch) => {
    const [quotes, selectedAggId] = await submitRequestToBackground<Quotes>(
      'fetchAndSetQuotes',
      [fetchParams, fetchParamsMetaData],
    );
    await forceUpdateMetamaskState(dispatch);
    return [quotes, selectedAggId];
  };
}

export function setSelectedQuoteAggId(
  aggId: string,
): ThunkAction<void, MetaMaskReduxState, unknown, AnyAction> {
  return async (dispatch: MetaMaskReduxDispatch) => {
    await submitRequestToBackground('setSelectedQuoteAggId', [aggId]);
    await forceUpdateMetamaskState(dispatch);
  };
}

export function setSwapsTokens(
  tokens: Token[],
): ThunkAction<void, MetaMaskReduxState, unknown, AnyAction> {
  return async (dispatch: MetaMaskReduxDispatch) => {
    await submitRequestToBackground('setSwapsTokens', [tokens]);
    await forceUpdateMetamaskState(dispatch);
  };
}

export function clearSwapsQuotes(): ThunkAction<
  void,
  MetaMaskReduxState,
  unknown,
  AnyAction
> {
  return async (dispatch: MetaMaskReduxDispatch) => {
    await submitRequestToBackground('clearSwapsQuotes');
    await forceUpdateMetamaskState(dispatch);
  };
}

export function resetBackgroundSwapsState(): ThunkAction<
  void,
  MetaMaskReduxState,
  unknown,
  AnyAction
> {
  return async (dispatch: MetaMaskReduxDispatch) => {
    await submitRequestToBackground('resetSwapsState');
    await forceUpdateMetamaskState(dispatch);
  };
}

export function setCustomApproveTxData(
  data: string,
): ThunkAction<void, MetaMaskReduxState, unknown, AnyAction> {
  return async (dispatch: MetaMaskReduxDispatch) => {
    await submitRequestToBackground('setCustomApproveTxData', [data]);
    await forceUpdateMetamaskState(dispatch);
  };
}

export function setSwapsTxGasPrice(
  gasPrice: string,
): ThunkAction<void, MetaMaskReduxState, unknown, AnyAction> {
  return async (dispatch: MetaMaskReduxDispatch) => {
    await submitRequestToBackground('setSwapsTxGasPrice', [gasPrice]);
    await forceUpdateMetamaskState(dispatch);
  };
}

export function setSwapsTxGasLimit(
  gasLimit: string,
): ThunkAction<void, MetaMaskReduxState, unknown, AnyAction> {
  return async (dispatch: MetaMaskReduxDispatch) => {
    await submitRequestToBackground('setSwapsTxGasLimit', [gasLimit, true]);
    await forceUpdateMetamaskState(dispatch);
  };
}

export function updateCustomSwapsEIP1559GasParams({
  gasLimit,
  maxFeePerGas,
  maxPriorityFeePerGas,
}: {
  gasLimit: string;
  maxFeePerGas: string;
  maxPriorityFeePerGas: string;
}): ThunkAction<void, MetaMaskReduxState, unknown, AnyAction> {
  return async (dispatch: MetaMaskReduxDispatch) => {
    await Promise.all([
      submitRequestToBackground('setSwapsTxGasLimit', [gasLimit]),
      submitRequestToBackground('setSwapsTxMaxFeePerGas', [maxFeePerGas]),
      submitRequestToBackground('setSwapsTxMaxFeePriorityPerGas', [
        maxPriorityFeePerGas,
      ]),
    ]);
    await forceUpdateMetamaskState(dispatch);
  };
}

// Note that the type widening happening below will resolve when we switch gas
// constants to TypeScript, at which point we'll get better type safety.
// TODO: Remove this comment when gas constants is typescript
export function updateSwapsUserFeeLevel(
  swapsCustomUserFeeLevel: PriorityLevels,
): ThunkAction<void, MetaMaskReduxState, unknown, AnyAction> {
  return async (dispatch: MetaMaskReduxDispatch) => {
    await submitRequestToBackground('setSwapsUserFeeLevel', [
      swapsCustomUserFeeLevel,
    ]);
    await forceUpdateMetamaskState(dispatch);
  };
}

export function setSwapsQuotesPollingLimitEnabled(
  quotesPollingLimitEnabled: boolean,
): ThunkAction<void, MetaMaskReduxState, unknown, AnyAction> {
  return async (dispatch: MetaMaskReduxDispatch) => {
    await submitRequestToBackground('setSwapsQuotesPollingLimitEnabled', [
      quotesPollingLimitEnabled,
    ]);
    await forceUpdateMetamaskState(dispatch);
  };
}

export function safeRefetchQuotes(): ThunkAction<
  void,
  MetaMaskReduxState,
  unknown,
  AnyAction
> {
  return async (dispatch: MetaMaskReduxDispatch) => {
    await submitRequestToBackground('safeRefetchQuotes');
    await forceUpdateMetamaskState(dispatch);
  };
}

export function stopPollingForQuotes(): ThunkAction<
  void,
  MetaMaskReduxState,
  unknown,
  AnyAction
> {
  return async (dispatch: MetaMaskReduxDispatch) => {
    await submitRequestToBackground('stopPollingForQuotes');
    await forceUpdateMetamaskState(dispatch);
  };
}

export function setBackgroundSwapRouteState(
  routeState: '' | 'loading' | 'awaiting' | 'smartTransactionStatus',
): ThunkAction<void, MetaMaskReduxState, unknown, AnyAction> {
  return async (dispatch: MetaMaskReduxDispatch) => {
    await submitRequestToBackground('setBackgroundSwapRouteState', [
      routeState,
    ]);
    await forceUpdateMetamaskState(dispatch);
  };
}

export function resetSwapsPostFetchState(): ThunkAction<
  void,
  MetaMaskReduxState,
  unknown,
  AnyAction
> {
  return async (dispatch: MetaMaskReduxDispatch) => {
    await submitRequestToBackground('resetPostFetchState');
    await forceUpdateMetamaskState(dispatch);
  };
}

export function setSwapsErrorKey(
  errorKey: string,
): ThunkAction<void, MetaMaskReduxState, unknown, AnyAction> {
  return async (dispatch: MetaMaskReduxDispatch) => {
    await submitRequestToBackground('setSwapsErrorKey', [errorKey]);
    await forceUpdateMetamaskState(dispatch);
  };
}

export function setInitialGasEstimate(
  initialAggId: string,
): ThunkAction<void, MetaMaskReduxState, unknown, AnyAction> {
  return async (dispatch: MetaMaskReduxDispatch) => {
    await submitRequestToBackground('setInitialGasEstimate', [initialAggId]);
    await forceUpdateMetamaskState(dispatch);
  };
}

// Permissions

export function requestAccountsPermissionWithId(
  origin: string,
): ThunkAction<void, MetaMaskReduxState, unknown, AnyAction> {
  return async (dispatch: MetaMaskReduxDispatch) => {
    const id = await submitRequestToBackground(
      'requestAccountsPermissionWithId',
      [origin],
    );
    await forceUpdateMetamaskState(dispatch);
    return id;
  };
}

/**
 * Approves the permissions request.
 *
 * @param request - The permissions request to approve.
 */
export function approvePermissionsRequest(
  request: PermissionsRequest,
): ThunkAction<void, MetaMaskReduxState, unknown, AnyAction> {
  return (dispatch: MetaMaskReduxDispatch) => {
    callBackgroundMethod('approvePermissionsRequest', [request], (err) => {
      if (err) {
        dispatch(displayWarning(err));
      }
      forceUpdateMetamaskState(dispatch);
    });
  };
}

/**
 * Rejects the permissions request with the given ID.
 *
 * @param requestId - The id of the request to be rejected
 */
export function rejectPermissionsRequest(
  requestId: string,
): ThunkAction<void, MetaMaskReduxState, unknown, AnyAction> {
  return (dispatch: MetaMaskReduxDispatch) => {
    return new Promise((resolve, reject) => {
      callBackgroundMethod('rejectPermissionsRequest', [requestId], (err) => {
        if (err) {
          dispatch(displayWarning(err));
          reject(err);
          return;
        }
        forceUpdateMetamaskState(dispatch).then(resolve).catch(reject);
      });
    });
  };
}

/**
 * Clears the given permissions for the given origin.
 *
 * @param subjects
 */
export function removePermissionsFor(
  subjects: Record<string, NonEmptyArray<string>>,
): ThunkAction<void, MetaMaskReduxState, unknown, AnyAction> {
  return (dispatch: MetaMaskReduxDispatch) => {
    callBackgroundMethod('removePermissionsFor', [subjects], (err) => {
      if (err) {
        dispatch(displayWarning(err));
      }
    });
  };
}

/**
 * Updates the order of networks after drag and drop
 *
 * @param orderedNetworkList
 */
export function updateNetworksList(
  orderedNetworkList: [],
): ThunkAction<void, MetaMaskReduxState, unknown, AnyAction> {
  return async () => {
    await submitRequestToBackground('updateNetworksList', [orderedNetworkList]);
  };
}

<<<<<<< HEAD
/**
 * Updates the pinned accounts list
 *
 * @param pinnedAccountList
 */
export function updateAccountsList(
  pinnedAccountList: [],
): ThunkAction<void, MetaMaskReduxState, unknown, AnyAction> {
  return async () => {
    await submitRequestToBackground('updateAccountsList', [pinnedAccountList]);
  };
}

/**
 * Hides account in the accounts list
 *
 * @param hiddenAccountList
 */
export function updateHiddenAccountsList(
  hiddenAccountList: [],
): ThunkAction<void, MetaMaskReduxState, unknown, AnyAction> {
  return async () => {
    await submitRequestToBackground('updateHiddenAccountsList', [
      hiddenAccountList,
    ]);
  };
}

///: BEGIN:ONLY_INCLUDE_IF(snaps)
=======
>>>>>>> befc516a
/**
 * Updates the pinned accounts list
 *
 * @param pinnedAccountList
 */
export function updateAccountsList(
  pinnedAccountList: [],
): ThunkAction<void, MetaMaskReduxState, unknown, AnyAction> {
  return async () => {
    await submitRequestToBackground('updateAccountsList', [pinnedAccountList]);
  };
}

/**
 * Hides account in the accounts list
 *
 * @param hiddenAccountList
 */
export function updateHiddenAccountsList(
  hiddenAccountList: [],
): ThunkAction<void, MetaMaskReduxState, unknown, AnyAction> {
  return async () => {
    await submitRequestToBackground('updateHiddenAccountsList', [
      hiddenAccountList,
    ]);
  };
}

// Pending Approvals

/**
 * Resolves a pending approval and closes the current notification window if no
 * further approvals are pending after the background state updates.
 *
 * @param id - The pending approval id
 * @param [value] - The value required to confirm a pending approval
 */
export function resolvePendingApproval(
  id: string,
  value: unknown,
): ThunkAction<void, MetaMaskReduxState, unknown, AnyAction> {
  return async (_dispatch: MetaMaskReduxDispatch) => {
    await submitRequestToBackground('resolvePendingApproval', [id, value]);
    // Before closing the current window, check if any additional confirmations
    // are added as a result of this confirmation being accepted

    ///: BEGIN:ONLY_INCLUDE_IF(build-main,build-beta,build-flask)
    const { pendingApprovals } = await forceUpdateMetamaskState(_dispatch);
    if (Object.values(pendingApprovals).length === 0) {
      _dispatch(closeCurrentNotificationWindow());
    }
    ///: END:ONLY_INCLUDE_IF
  };
}

/**
 * Rejects a pending approval and closes the current notification window if no
 * further approvals are pending after the background state updates.
 *
 * @param id - The pending approval id
 * @param [error] - The error to throw when rejecting the approval
 */
export function rejectPendingApproval(
  id: string,
  error: unknown,
): ThunkAction<void, MetaMaskReduxState, unknown, AnyAction> {
  return async (dispatch: MetaMaskReduxDispatch) => {
    await submitRequestToBackground('rejectPendingApproval', [id, error]);
    // Before closing the current window, check if any additional confirmations
    // are added as a result of this confirmation being rejected
    const { pendingApprovals } = await forceUpdateMetamaskState(dispatch);
    if (Object.values(pendingApprovals).length === 0) {
      dispatch(closeCurrentNotificationWindow());
    }
  };
}

/**
 * Rejects all approvals for the given messages
 *
 * @param messageList - The list of messages to reject
 */
export function rejectAllMessages(
  messageList: [],
): ThunkAction<void, MetaMaskReduxState, unknown, AnyAction> {
  return async (dispatch: MetaMaskReduxDispatch) => {
    const userRejectionError = serializeError(
      ethErrors.provider.userRejectedRequest(),
    );
    await Promise.all(
      messageList.map(
        async ({ id }) =>
          await submitRequestToBackground('rejectPendingApproval', [
            id,
            userRejectionError,
          ]),
      ),
    );
    const { pendingApprovals } = await forceUpdateMetamaskState(dispatch);
    if (Object.values(pendingApprovals).length === 0) {
      dispatch(closeCurrentNotificationWindow());
    }
  };
}

export function setFirstTimeFlowType(
  type: 'create' | 'import',
): ThunkAction<void, MetaMaskReduxState, unknown, AnyAction> {
  return (dispatch: MetaMaskReduxDispatch) => {
    log.debug(`background.setFirstTimeFlowType`);
    callBackgroundMethod('setFirstTimeFlowType', [type], (err) => {
      if (err) {
        dispatch(displayWarning(err));
      }
    });
    dispatch({
      type: actionConstants.SET_FIRST_TIME_FLOW_TYPE,
      value: type,
    });
  };
}

export function setSelectedNetworkConfigurationId(
  networkConfigurationId: string,
): PayloadAction<string> {
  return {
    type: actionConstants.SET_SELECTED_NETWORK_CONFIGURATION_ID,
    payload: networkConfigurationId,
  };
}

export function setNewNetworkAdded({
  networkConfigurationId,
  nickname,
}: {
  networkConfigurationId: string;
  nickname: string;
}): PayloadAction<object> {
  return {
    type: actionConstants.SET_NEW_NETWORK_ADDED,
    payload: { networkConfigurationId, nickname },
  };
}

export function setNewNftAddedMessage(
  newNftAddedMessage: string,
): PayloadAction<string> {
  return {
    type: actionConstants.SET_NEW_NFT_ADDED_MESSAGE,
    payload: newNftAddedMessage,
  };
}

export function setRemoveNftMessage(
  removeNftMessage: string,
): PayloadAction<string> {
  return {
    type: actionConstants.SET_REMOVE_NFT_MESSAGE,
    payload: removeNftMessage,
  };
}

export function setNewTokensImported(
  newTokensImported: string,
): PayloadAction<string> {
  return {
    type: actionConstants.SET_NEW_TOKENS_IMPORTED,
    payload: newTokensImported,
  };
}

export function setNewTokensImportedError(
  newTokensImportedError: string,
): PayloadAction<string> {
  return {
    type: actionConstants.SET_NEW_TOKENS_IMPORTED_ERROR,
    payload: newTokensImportedError,
  };
}

export function setLastActiveTime(): ThunkAction<
  void,
  MetaMaskReduxState,
  unknown,
  AnyAction
> {
  return (dispatch: MetaMaskReduxDispatch) => {
    callBackgroundMethod('setLastActiveTime', [], (err) => {
      if (err) {
        dispatch(displayWarning(err));
      }
    });
  };
}

export function setDismissSeedBackUpReminder(
  value: boolean,
): ThunkAction<void, MetaMaskReduxState, unknown, AnyAction> {
  return async (dispatch: MetaMaskReduxDispatch) => {
    dispatch(showLoadingIndication());
    await submitRequestToBackground('setDismissSeedBackUpReminder', [value]);
    dispatch(hideLoadingIndication());
  };
}

export function setDisabledRpcMethodPreference(
  methodName: string,
  value: number,
): ThunkAction<void, MetaMaskReduxState, unknown, AnyAction> {
  return async (dispatch: MetaMaskReduxDispatch) => {
    dispatch(showLoadingIndication());
    await submitRequestToBackground('setDisabledRpcMethodPreference', [
      methodName,
      value,
    ]);
    dispatch(hideLoadingIndication());
  };
}

export function getRpcMethodPreferences(): ThunkAction<
  void,
  MetaMaskReduxState,
  unknown,
  AnyAction
> {
  return async (dispatch: MetaMaskReduxDispatch) => {
    dispatch(showLoadingIndication());
    await submitRequestToBackground('getRpcMethodPreferences', []);
    dispatch(hideLoadingIndication());
  };
}

export function setConnectedStatusPopoverHasBeenShown(): ThunkAction<
  void,
  MetaMaskReduxState,
  unknown,
  AnyAction
> {
  return () => {
    callBackgroundMethod('setConnectedStatusPopoverHasBeenShown', [], (err) => {
      if (isErrorWithMessage(err)) {
        throw new Error(err.message);
      }
    });
  };
}

export function setRecoveryPhraseReminderHasBeenShown() {
  return () => {
    callBackgroundMethod('setRecoveryPhraseReminderHasBeenShown', [], (err) => {
      if (isErrorWithMessage(err)) {
        throw new Error(err.message);
      }
    });
  };
}

export function setRecoveryPhraseReminderLastShown(
  lastShown: number,
): ThunkAction<void, MetaMaskReduxState, unknown, AnyAction> {
  return () => {
    callBackgroundMethod(
      'setRecoveryPhraseReminderLastShown',
      [lastShown],
      (err) => {
        if (isErrorWithMessage(err)) {
          throw new Error(err.message);
        }
      },
    );
  };
}

export function setTermsOfUseLastAgreed(lastAgreed: number) {
  return async () => {
    await submitRequestToBackground('setTermsOfUseLastAgreed', [lastAgreed]);
  };
}

export function setSurveyLinkLastClickedOrClosed(time: number) {
  return async () => {
    await submitRequestToBackground('setSurveyLinkLastClickedOrClosed', [time]);
  };
}

export function setOutdatedBrowserWarningLastShown(lastShown: number) {
  return async () => {
    await submitRequestToBackground('setOutdatedBrowserWarningLastShown', [
      lastShown,
    ]);
  };
}

export function getContractMethodData(
  data = '',
): ThunkAction<void, MetaMaskReduxState, unknown, AnyAction> {
  return async (dispatch: MetaMaskReduxDispatch, getState) => {
    const prefixedData = addHexPrefix(data);
    const fourBytePrefix = prefixedData.slice(0, 10);
    if (fourBytePrefix.length < 10) {
      return {};
    }
    const { knownMethodData, use4ByteResolution } = getState().metamask;
    if (
      knownMethodData?.[fourBytePrefix] &&
      Object.keys(knownMethodData[fourBytePrefix]).length !== 0
    ) {
      return knownMethodData[fourBytePrefix];
    }

    log.debug(`loadingMethodData`);

    const { name, params } = (await getMethodDataAsync(
      fourBytePrefix,
      use4ByteResolution,
    )) as {
      name: string;
      params: unknown;
    };

    callBackgroundMethod(
      'addKnownMethodData',
      [fourBytePrefix, { name, params }],
      (err) => {
        if (err) {
          dispatch(displayWarning(err));
        }
      },
    );
    return { name, params };
  };
}

export function setSeedPhraseBackedUp(
  seedPhraseBackupState: boolean,
): ThunkAction<void, MetaMaskReduxState, unknown, AnyAction> {
  return (dispatch: MetaMaskReduxDispatch) => {
    log.debug(`background.setSeedPhraseBackedUp`);
    return new Promise((resolve, reject) => {
      callBackgroundMethod(
        'setSeedPhraseBackedUp',
        [seedPhraseBackupState],
        (err) => {
          if (err) {
            dispatch(displayWarning(err));
            reject(err);
            return;
          }
          forceUpdateMetamaskState(dispatch).then(resolve).catch(reject);
        },
      );
    });
  };
}

export function setNextNonce(nextNonce: string): PayloadAction<string> {
  return {
    type: actionConstants.SET_NEXT_NONCE,
    payload: nextNonce,
  };
}

/**
 * This function initiates the nonceLock in the background for the given
 * address, and returns the next nonce to use. It then calls setNextNonce which
 * sets the nonce in state on the nextNonce key. NOTE: The nextNonce key is
 * actually ephemeral application state. It does not appear to be part of the
 * background state.
 *
 * TODO: move this to a different slice, MetaMask slice will eventually be
 * deprecated because it should not contain any ephemeral/app state but just
 * background state. In addition we should key nextNonce by address to prevent
 * accidental usage of a stale nonce as the call to getNextNonce only works for
 * the currently selected address.
 *
 * @returns
 */
export function getNextNonce(): ThunkAction<
  Promise<string>,
  MetaMaskReduxState,
  unknown,
  AnyAction
> {
  return async (dispatch, getState) => {
    const { address } = getSelectedInternalAccount(getState());
    let nextNonce;
    try {
      nextNonce = await submitRequestToBackground<string>('getNextNonce', [
        address,
      ]);
    } catch (error) {
      dispatch(displayWarning(error));
      throw error;
    }
    dispatch(setNextNonce(nextNonce));
    return nextNonce;
  };
}

export function setRequestAccountTabIds(requestAccountTabIds: {
  [origin: string]: string;
}): PayloadAction<{
  [origin: string]: string;
}> {
  return {
    type: actionConstants.SET_REQUEST_ACCOUNT_TABS,
    payload: requestAccountTabIds,
  };
}

export function getRequestAccountTabIds(): ThunkAction<
  void,
  MetaMaskReduxState,
  unknown,
  AnyAction
> {
  return async (dispatch: MetaMaskReduxDispatch) => {
    const requestAccountTabIds = await submitRequestToBackground<{
      [origin: string]: string;
    }>('getRequestAccountTabIds');
    dispatch(setRequestAccountTabIds(requestAccountTabIds));
  };
}

export function setOpenMetamaskTabsIDs(openMetaMaskTabIDs: {
  [tabId: string]: boolean;
}): PayloadAction<{ [tabId: string]: boolean }> {
  return {
    type: actionConstants.SET_OPEN_METAMASK_TAB_IDS,
    payload: openMetaMaskTabIDs,
  };
}

export function getOpenMetamaskTabsIds(): ThunkAction<
  void,
  MetaMaskReduxState,
  unknown,
  AnyAction
> {
  return async (dispatch: MetaMaskReduxDispatch) => {
    const openMetaMaskTabIDs = await submitRequestToBackground<{
      [tabId: string]: boolean;
    }>('getOpenMetamaskTabsIds');
    dispatch(setOpenMetamaskTabsIDs(openMetaMaskTabIDs));
  };
}

export async function attemptLedgerTransportCreation() {
  return await submitRequestToBackground('attemptLedgerTransportCreation');
}

/**
 * This method deduplicates error reports to sentry by maintaining a state
 * object 'singleExceptions' in the app slice. The only place this state object
 * is accessed from is within this method, to check if it has already seen and
 * therefore tracked this error. This is to avoid overloading sentry with lots
 * of duplicate errors.
 *
 * @param error
 * @returns
 */
export function captureSingleException(
  error: string,
): ThunkAction<void, MetaMaskReduxState, unknown, AnyAction> {
  return async (dispatch, getState) => {
    const { singleExceptions } = getState().appState;
    if (!(error in singleExceptions)) {
      dispatch({
        type: actionConstants.CAPTURE_SINGLE_EXCEPTION,
        value: error,
      });
      captureException(Error(error));
    }
  };
}

// Wrappers around promisifedBackground
/**
 * The "actions" below are not actions nor action creators. They cannot use
 * dispatch nor should they be dispatched when used. Instead they can be
 * called directly. These wrappers will be moved into their location at some
 * point in the future.
 */

export function estimateGas(params: TransactionParams): Promise<Hex> {
  return submitRequestToBackground('estimateGas', [params]);
}

export async function updateTokenType(
  tokenAddress: string,
): Promise<Token | undefined> {
  try {
    return await submitRequestToBackground('updateTokenType', [tokenAddress]);
  } catch (error) {
    logErrorWithMessage(error);
  }
  return undefined;
}

/**
 * initiates polling for gas fee estimates.
 *
 * @returns a unique identify of the polling request that can be used
 * to remove that request from consideration of whether polling needs to
 * continue.
 */
export function getGasFeeEstimatesAndStartPolling(): Promise<string> {
  return submitRequestToBackground('getGasFeeEstimatesAndStartPolling');
}

/**
 * Informs the GasFeeController that a specific token is no longer requiring
 * gas fee estimates. If all tokens unsubscribe the controller stops polling.
 *
 * @param pollToken - Poll token received from calling
 * `getGasFeeEstimatesAndStartPolling`.
 */
export function disconnectGasFeeEstimatePoller(pollToken: string) {
  return submitRequestToBackground('disconnectGasFeeEstimatePoller', [
    pollToken,
  ]);
}

export async function addPollingTokenToAppState(pollingToken: string) {
  return submitRequestToBackground('addPollingTokenToAppState', [
    pollingToken,
    POLLING_TOKEN_ENVIRONMENT_TYPES[getEnvironmentType()],
  ]);
}

export async function removePollingTokenFromAppState(pollingToken: string) {
  return submitRequestToBackground('removePollingTokenFromAppState', [
    pollingToken,
    POLLING_TOKEN_ENVIRONMENT_TYPES[getEnvironmentType()],
  ]);
}

export function getGasFeeTimeEstimate(
  maxPriorityFeePerGas: string,
  maxFeePerGas: string,
): Promise<ReturnType<GasFeeController['getTimeEstimate']>> {
  return submitRequestToBackground('getGasFeeTimeEstimate', [
    maxPriorityFeePerGas,
    maxFeePerGas,
  ]);
}

export async function closeNotificationPopup() {
  await submitRequestToBackground('markNotificationPopupAsAutomaticallyClosed');
  global.platform.closeCurrentWindow();
}

/**
 * @param payload - details of the event to track
 * @param options - options for routing/handling of event
 * @returns
 */
export function trackMetaMetricsEvent(
  payload: MetaMetricsEventPayload,
  options?: MetaMetricsEventOptions,
) {
  return submitRequestToBackground('trackMetaMetricsEvent', [
    { ...payload, actionId: generateActionId() },
    options,
  ]);
}

export function createEventFragment(
  options: MetaMetricsEventFragment,
): Promise<string> {
  const actionId = generateActionId();
  return submitRequestToBackground('createEventFragment', [
    { ...options, actionId },
  ]);
}

export function createTransactionEventFragment(
  transactionId: string,
): Promise<string> {
  const actionId = generateActionId();
  return submitRequestToBackground('createTransactionEventFragment', [
    {
      transactionId,
      actionId,
    },
  ]);
}

export function updateEventFragment(
  id: string,
  payload: MetaMetricsEventFragment,
) {
  return submitRequestToBackground('updateEventFragment', [id, payload]);
}

export function finalizeEventFragment(
  id: string,
  options?: {
    abandoned?: boolean;
    page?: MetaMetricsPageObject;
    referrer?: MetaMetricsReferrerObject;
  },
) {
  return submitRequestToBackground('finalizeEventFragment', [id, options]);
}

/**
 * @param payload - details of the page viewed
 * @param options - options for handling the page view
 */
export function trackMetaMetricsPage(
  payload: MetaMetricsPagePayload,
  options: MetaMetricsPageOptions,
) {
  return submitRequestToBackground('trackMetaMetricsPage', [
    { ...payload, actionId: generateActionId() },
    options,
  ]);
}

export function updateViewedNotifications(notificationIdViewedStatusMap: {
  [notificationId: string]: boolean;
}) {
  return submitRequestToBackground('updateViewedNotifications', [
    notificationIdViewedStatusMap,
  ]);
}

export async function setAlertEnabledness(
  alertId: string,
  enabledness: boolean,
) {
  await submitRequestToBackground('setAlertEnabledness', [
    alertId,
    enabledness,
  ]);
}

export async function setUnconnectedAccountAlertShown(origin: string) {
  await submitRequestToBackground('setUnconnectedAccountAlertShown', [origin]);
}

export async function setWeb3ShimUsageAlertDismissed(origin: string) {
  await submitRequestToBackground('setWeb3ShimUsageAlertDismissed', [origin]);
}

// Smart Transactions Controller
export async function setSmartTransactionsOptInStatus(
  optInState: boolean,
  prevOptInState: boolean,
) {
  trackMetaMetricsEvent({
    actionId: generateActionId(),
    event: 'STX OptIn',
    category: MetaMetricsEventCategory.Swaps,
    sensitiveProperties: {
      stx_enabled: true,
      current_stx_enabled: true,
      stx_user_opt_in: optInState,
      stx_prev_user_opt_in: prevOptInState,
    },
  });
  await submitRequestToBackground('setSmartTransactionsOptInStatus', [
    optInState,
  ]);
}

export function clearSmartTransactionFees() {
  submitRequestToBackground('clearSmartTransactionFees');
}

export function fetchSmartTransactionFees(
  unsignedTransaction: Partial<TransactionParams> & { chainId: string },
  approveTxParams: TransactionParams,
): ThunkAction<void, MetaMaskReduxState, unknown, AnyAction> {
  return async (dispatch: MetaMaskReduxDispatch) => {
    if (approveTxParams) {
      approveTxParams.value = '0x0';
    }
    try {
      const smartTransactionFees = await await submitRequestToBackground(
        'fetchSmartTransactionFees',
        [unsignedTransaction, approveTxParams],
      );
      dispatch({
        type: actionConstants.SET_SMART_TRANSACTIONS_ERROR,
        payload: null,
      });
      return smartTransactionFees;
    } catch (err) {
      logErrorWithMessage(err);
      if (isErrorWithMessage(err) && err.message.startsWith('Fetch error:')) {
        const errorObj = parseSmartTransactionsError(err.message);
        dispatch({
          type: actionConstants.SET_SMART_TRANSACTIONS_ERROR,
          payload: errorObj,
        });
      }
      throw err;
    }
  };
}

interface TemporarySmartTransactionGasFees {
  maxFeePerGas: string;
  maxPriorityFeePerGas: string;
  gas: string;
  value: string;
}

const createSignedTransactions = async (
  unsignedTransaction: Partial<TransactionParams> & { chainId: string },
  fees: TemporarySmartTransactionGasFees[],
  areCancelTransactions?: boolean,
): Promise<TransactionParams[]> => {
  const unsignedTransactionsWithFees = fees.map((fee) => {
    const unsignedTransactionWithFees = {
      ...unsignedTransaction,
      maxFeePerGas: decimalToHex(fee.maxFeePerGas),
      maxPriorityFeePerGas: decimalToHex(fee.maxPriorityFeePerGas),
      gas: areCancelTransactions
        ? decimalToHex(21000) // It has to be 21000 for cancel transactions, otherwise the API would reject it.
        : unsignedTransaction.gas,
      value: unsignedTransaction.value,
    };
    if (areCancelTransactions) {
      unsignedTransactionWithFees.to = unsignedTransactionWithFees.from;
      unsignedTransactionWithFees.data = '0x';
    }
    return unsignedTransactionWithFees;
  });
  const signedTransactions = await submitRequestToBackground<
    TransactionParams[]
  >('approveTransactionsWithSameNonce', [unsignedTransactionsWithFees]);
  return signedTransactions;
};

export function signAndSendSmartTransaction({
  unsignedTransaction,
  smartTransactionFees,
}: {
  unsignedTransaction: Partial<TransactionParams> & { chainId: string };
  smartTransactionFees: {
    fees: TemporarySmartTransactionGasFees[];
    cancelFees: TemporarySmartTransactionGasFees[];
  };
}): ThunkAction<Promise<string>, MetaMaskReduxState, unknown, AnyAction> {
  return async (dispatch: MetaMaskReduxDispatch) => {
    const signedTransactions = await createSignedTransactions(
      unsignedTransaction,
      smartTransactionFees.fees,
    );
    const signedCanceledTransactions = await createSignedTransactions(
      unsignedTransaction,
      smartTransactionFees.cancelFees,
      true,
    );
    try {
      const response = await submitRequestToBackground<{ uuid: string }>(
        'submitSignedTransactions',
        [
          {
            signedTransactions,
            signedCanceledTransactions,
            txParams: unsignedTransaction,
          },
        ],
      ); // Returns e.g.: { uuid: 'dP23W7c2kt4FK9TmXOkz1UM2F20' }
      return response.uuid;
    } catch (err) {
      logErrorWithMessage(err);
      if (isErrorWithMessage(err) && err.message.startsWith('Fetch error:')) {
        const errorObj = parseSmartTransactionsError(err.message);
        dispatch({
          type: actionConstants.SET_SMART_TRANSACTIONS_ERROR,
          payload: errorObj,
        });
      }
      throw err;
    }
  };
}

export function updateSmartTransaction(
  uuid: string,
  txMeta: TransactionMeta,
): ThunkAction<void, MetaMaskReduxState, unknown, AnyAction> {
  return async (dispatch: MetaMaskReduxDispatch) => {
    try {
      await submitRequestToBackground('updateSmartTransaction', [
        {
          uuid,
          ...txMeta,
        },
      ]);
    } catch (err) {
      logErrorWithMessage(err);
      if (isErrorWithMessage(err) && err.message.startsWith('Fetch error:')) {
        const errorObj = parseSmartTransactionsError(err.message);
        dispatch({
          type: actionConstants.SET_SMART_TRANSACTIONS_ERROR,
          payload: errorObj,
        });
      }
      throw err;
    }
  };
}

export function setSmartTransactionsRefreshInterval(
  refreshInterval: number,
): ThunkAction<void, MetaMaskReduxState, unknown, AnyAction> {
  return async () => {
    try {
      await submitRequestToBackground('setStatusRefreshInterval', [
        refreshInterval,
      ]);
    } catch (err) {
      logErrorWithMessage(err);
    }
  };
}

export function cancelSmartTransaction(
  uuid: string,
): ThunkAction<void, MetaMaskReduxState, unknown, AnyAction> {
  return async (dispatch: MetaMaskReduxDispatch) => {
    try {
      await submitRequestToBackground('cancelSmartTransaction', [uuid]);
    } catch (err) {
      logErrorWithMessage(err);
      if (isErrorWithMessage(err) && err.message.startsWith('Fetch error:')) {
        const errorObj = parseSmartTransactionsError(err.message);
        dispatch({
          type: actionConstants.SET_SMART_TRANSACTIONS_ERROR,
          payload: errorObj,
        });
      }
      throw err;
    }
  };
}

// TODO: codeword NOT_A_THUNK @brad-decker
export function fetchSmartTransactionsLiveness() {
  return async () => {
    try {
      await submitRequestToBackground('fetchSmartTransactionsLiveness');
    } catch (err) {
      logErrorWithMessage(err);
    }
  };
}

export function dismissSmartTransactionsErrorMessage(): Action {
  return {
    type: actionConstants.DISMISS_SMART_TRANSACTIONS_ERROR_MESSAGE,
  };
}

// App state
export function hideTestNetMessage() {
  return submitRequestToBackground('setShowTestnetMessageInDropdown', [false]);
}

export function hideBetaHeader() {
  return submitRequestToBackground('setShowBetaHeader', [false]);
}

export function hideProductTour() {
  return submitRequestToBackground('setShowProductTour', [false]);
}

export function hideAccountBanner() {
  return submitRequestToBackground('setShowAccountBanner', [false]);
}

export function hideNetworkBanner() {
  return submitRequestToBackground('setShowNetworkBanner', [false]);
}

// TODO: codeword NOT_A_THUNK @brad-decker
export function setTransactionSecurityCheckEnabled(
  transactionSecurityCheckEnabled: boolean,
): ThunkAction<void, MetaMaskReduxState, unknown, AnyAction> {
  return async () => {
    try {
      await submitRequestToBackground('setTransactionSecurityCheckEnabled', [
        transactionSecurityCheckEnabled,
      ]);
    } catch (error) {
      logErrorWithMessage(error);
    }
  };
}

///: BEGIN:ONLY_INCLUDE_IF(blockaid)
export function setSecurityAlertsEnabled(val: boolean): void {
  try {
    submitRequestToBackground('setSecurityAlertsEnabled', [val]);
  } catch (error) {
    logErrorWithMessage(error);
  }
}
///: END:ONLY_INCLUDE_IF

///: BEGIN:ONLY_INCLUDE_IF(keyring-snaps)
export async function setAddSnapAccountEnabled(value: boolean): Promise<void> {
  try {
    await submitRequestToBackground('setAddSnapAccountEnabled', [value]);
  } catch (error) {
    logErrorWithMessage(error);
  }
}

export function showKeyringSnapRemovalModal(payload: {
  snapName: string;
  result: 'success' | 'failed';
}) {
  return {
    type: actionConstants.SHOW_KEYRING_SNAP_REMOVAL_RESULT,
    payload,
  };
}

export function hideKeyringRemovalResultModal() {
  return {
    type: actionConstants.HIDE_KEYRING_SNAP_REMOVAL_RESULT,
  };
}

export async function getSnapAccountsById(snapId: string): Promise<string[]> {
  const addresses: string[] = await submitRequestToBackground(
    'getAccountsBySnapId',
    [snapId],
  );

  return addresses;
}
///: END:ONLY_INCLUDE_IF

export function setUseRequestQueue(val: boolean): void {
  try {
    submitRequestToBackground('setUseRequestQueue', [val]);
  } catch (error) {
    logErrorWithMessage(error);
  }
}

export function setUseExternalNameSources(val: boolean): void {
  try {
    submitRequestToBackground('setUseExternalNameSources', [val]);
  } catch (error) {
    logErrorWithMessage(error);
  }
}

export function setFirstTimeUsedNetwork(chainId: string) {
  return submitRequestToBackground('setFirstTimeUsedNetwork', [chainId]);
}

// QR Hardware Wallets
export async function submitQRHardwareCryptoHDKey(cbor: Hex) {
  await submitRequestToBackground('submitQRHardwareCryptoHDKey', [cbor]);
}

export async function submitQRHardwareCryptoAccount(cbor: Hex) {
  await submitRequestToBackground('submitQRHardwareCryptoAccount', [cbor]);
}

export function cancelSyncQRHardware(): ThunkAction<
  void,
  MetaMaskReduxState,
  unknown,
  AnyAction
> {
  return async (dispatch: MetaMaskReduxDispatch) => {
    dispatch(hideLoadingIndication());
    await submitRequestToBackground('cancelSyncQRHardware');
  };
}

export async function submitQRHardwareSignature(requestId: string, cbor: Hex) {
  await submitRequestToBackground('submitQRHardwareSignature', [
    requestId,
    cbor,
  ]);
}

export function cancelQRHardwareSignRequest(): ThunkAction<
  void,
  MetaMaskReduxState,
  unknown,
  AnyAction
> {
  return async (dispatch: MetaMaskReduxDispatch) => {
    dispatch(hideLoadingIndication());
    await submitRequestToBackground('cancelQRHardwareSignRequest');
  };
}

export function requestUserApproval({
  origin,
  type,
  requestData,
}: {
  origin: string;
  type: string;
  requestData: object;
}): ThunkAction<void, MetaMaskReduxState, unknown, AnyAction> {
  return async (dispatch: MetaMaskReduxDispatch) => {
    try {
      await submitRequestToBackground('requestUserApproval', [
        {
          origin,
          type,
          requestData,
        },
      ]);
    } catch (error) {
      logErrorWithMessage(error);
      dispatch(displayWarning('Had trouble requesting user approval'));
    }
  };
}

export async function getCurrentNetworkEIP1559Compatibility(): Promise<
  boolean | undefined
> {
  let networkEIP1559Compatibility;
  try {
    networkEIP1559Compatibility = await submitRequestToBackground<boolean>(
      'getCurrentNetworkEIP1559Compatibility',
    );
  } catch (error) {
    console.error(error);
  }
  return networkEIP1559Compatibility;
}

export function updateProposedNames(
  request: UpdateProposedNamesRequest,
): ThunkAction<
  UpdateProposedNamesResult,
  MetaMaskReduxState,
  unknown,
  AnyAction
> {
  return (async () => {
    const data = await submitRequestToBackground<UpdateProposedNamesResult>(
      'updateProposedNames',
      [request],
    );

    return data;
  }) as any;
}

export function setName(
  request: SetNameRequest,
): ThunkAction<void, MetaMaskReduxState, unknown, AnyAction> {
  return (async () => {
    await submitRequestToBackground<void>('setName', [request]);
  }) as any;
}

/**
 * Throw an error in the background for testing purposes.
 *
 * @param message - The error message.
 * @deprecated This is only mean to facilitiate E2E testing. We should not use
 * this for handling errors.
 */
export async function throwTestBackgroundError(message: string): Promise<void> {
  await submitRequestToBackground('throwTestError', [message]);
}

///: BEGIN:ONLY_INCLUDE_IF(snaps)
/**
 * Set status of popover warning for the first snap installation.
 *
 * @param shown - True if popover has been shown.
 * @returns Promise Resolved on successfully submitted background request.
 */
export function setSnapsInstallPrivacyWarningShownStatus(shown: boolean) {
  return async () => {
    await submitRequestToBackground(
      'setSnapsInstallPrivacyWarningShownStatus',
      [shown],
    );
  };
}
///: END:ONLY_INCLUDE_IF

///: BEGIN:ONLY_INCLUDE_IF(build-flask)
export function trackInsightSnapUsage(snapId: string) {
  return async () => {
    await submitRequestToBackground('trackInsightSnapView', [snapId]);
  };
}
///: END:ONLY_INCLUDE_IF

///: BEGIN:ONLY_INCLUDE_IF(keyring-snaps)
export async function setSnapsAddSnapAccountModalDismissed() {
  await submitRequestToBackground('setSnapsAddSnapAccountModalDismissed', [
    true,
  ]);
}
///: END:ONLY_INCLUDE_IF<|MERGE_RESOLUTION|>--- conflicted
+++ resolved
@@ -2925,13 +2925,10 @@
   return setPreference('showTestNetworks', value);
 }
 
-<<<<<<< HEAD
-=======
 export function setPetnamesEnabled(value: boolean) {
   return setPreference('petnamesEnabled', value);
 }
 
->>>>>>> befc516a
 export function setShowExtensionInFullSizeView(value: boolean) {
   return setPreference('showExtensionInFullSizeView', value);
 }
@@ -3704,38 +3701,6 @@
   };
 }
 
-<<<<<<< HEAD
-/**
- * Updates the pinned accounts list
- *
- * @param pinnedAccountList
- */
-export function updateAccountsList(
-  pinnedAccountList: [],
-): ThunkAction<void, MetaMaskReduxState, unknown, AnyAction> {
-  return async () => {
-    await submitRequestToBackground('updateAccountsList', [pinnedAccountList]);
-  };
-}
-
-/**
- * Hides account in the accounts list
- *
- * @param hiddenAccountList
- */
-export function updateHiddenAccountsList(
-  hiddenAccountList: [],
-): ThunkAction<void, MetaMaskReduxState, unknown, AnyAction> {
-  return async () => {
-    await submitRequestToBackground('updateHiddenAccountsList', [
-      hiddenAccountList,
-    ]);
-  };
-}
-
-///: BEGIN:ONLY_INCLUDE_IF(snaps)
-=======
->>>>>>> befc516a
 /**
  * Updates the pinned accounts list
  *
