--- conflicted
+++ resolved
@@ -1,11 +1,6 @@
-<<<<<<< HEAD
-// @ts-nocheck `redux-thunk` and `@reduxjs/toolkit` are not compatible with
-// TypeScript 5.3.3. We can't udpate them because we rely on an old version of
-=======
 // eslint-disable-next-line @typescript-eslint/ban-ts-comment
 // @ts-nocheck `redux-thunk` and `@reduxjs/toolkit` are not compatible with
 // TypeScript 5.3.3. We can't update them because we rely on an old version of
->>>>>>> 8e00507f
 // @reduxjs/toolkit to be patched by our patch files. The patch is 6000+ lines.
 // I don't want to try to figure that one out.
 import { ReactFragment } from 'react';
