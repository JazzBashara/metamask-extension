--- conflicted
+++ resolved
@@ -2511,15 +2511,9 @@
 /**
  * Clears the given permissions for the given origin.
  */
-<<<<<<< HEAD
-export function removePermissionsFor(domains) {
-  return (dispatch) => {
-    background.removePermissionsFor(domains, (err) => {
-=======
 export function removePermissionsFor(subjects) {
   return (dispatch) => {
     background.removePermissionsFor(subjects, (err) => {
->>>>>>> 69e27c8a
       if (err) {
         dispatch(displayWarning(err.message));
       }
