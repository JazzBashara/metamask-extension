import {
  GOERLI_DISPLAY_NAME,
  LINEA_GOERLI_DISPLAY_NAME,
  MAINNET_DISPLAY_NAME,
  SEPOLIA_DISPLAY_NAME,
} from '../../../shared/constants/network';
import { BackgroundColor } from '../constants/design-system';
import mockState from '../../../test/data/mock-state.json';
import { getAccountNameErrorMessage, getAvatarNetworkColor } from './accounts';

<<<<<<< HEAD
const mockAccounts = [
  { metadata: { name: 'Account 1' } },
  { metadata: { name: 'Account 2' } },
];
=======
const mockAccounts = Object.values(
  mockState.metamask.internalAccounts.accounts,
);
>>>>>>> eb1a477d

const mockLocalization = { t: jest.fn().mockReturnValue('Account') };

describe('Accounts', () => {
  describe('#getAccountNameErrorMessage', () => {
    it('does not allow duplicate names', () => {
      const { isValidAccountName } = getAccountNameErrorMessage(
        mockAccounts,
        mockLocalization,
        'Account 2',
        'Account 3',
      );
      expect(isValidAccountName).toBe(false);
    });

    it('does not allow reserved name patterns', () => {
      const { isValidAccountName } = getAccountNameErrorMessage(
        mockAccounts,
        mockLocalization,
        'Account 7',
        'Account 3',
      );
      expect(isValidAccountName).toBe(false);
    });

    it('does not allow reserved name patterns in lowercase', () => {
      const { isValidAccountName } = getAccountNameErrorMessage(
        mockAccounts,
        mockLocalization,
        'account 7',
        'Account 3',
      );
      expect(isValidAccountName).toBe(false);
    });

    it('allows proposed name in lowercase', () => {
      const { isValidAccountName } = getAccountNameErrorMessage(
        mockAccounts,
        mockLocalization,
        'account 3',
        'Account 3',
      );
      expect(isValidAccountName).toBe(true);
    });
  });

  describe('#getAvatarNetworkColor', () => {
    it('should return goerli', () => {
      expect(getAvatarNetworkColor(GOERLI_DISPLAY_NAME)).toStrictEqual(
        BackgroundColor.goerli,
      );
    });
    it('should return lineaGoerli', () => {
      expect(getAvatarNetworkColor(LINEA_GOERLI_DISPLAY_NAME)).toStrictEqual(
        BackgroundColor.lineaGoerli,
      );
    });
    it('should return sepolia', () => {
      expect(getAvatarNetworkColor(SEPOLIA_DISPLAY_NAME)).toStrictEqual(
        BackgroundColor.sepolia,
      );
    });
    it('should return undefined', () => {
      expect(getAvatarNetworkColor(MAINNET_DISPLAY_NAME)).toStrictEqual(
        undefined,
      );
    });
  });
});<|MERGE_RESOLUTION|>--- conflicted
+++ resolved
@@ -8,16 +8,9 @@
 import mockState from '../../../test/data/mock-state.json';
 import { getAccountNameErrorMessage, getAvatarNetworkColor } from './accounts';
 
-<<<<<<< HEAD
-const mockAccounts = [
-  { metadata: { name: 'Account 1' } },
-  { metadata: { name: 'Account 2' } },
-];
-=======
 const mockAccounts = Object.values(
   mockState.metamask.internalAccounts.accounts,
 );
->>>>>>> eb1a477d
 
 const mockLocalization = { t: jest.fn().mockReturnValue('Account') };
 
