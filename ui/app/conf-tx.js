const inherits = require('util').inherits
const Component = require('react').Component
const ReactCSSTransitionGroup = require('react-addons-css-transition-group')
const h = require('react-hyperscript')
const connect = require('react-redux').connect
const actions = require('./actions')
const NetworkIndicator = require('./components/network')
const txHelper = require('../lib/tx-helper')
const isPopupOrNotification = require('../../app/scripts/lib/is-popup-or-notification')
const ethUtil = require('ethereumjs-util')
const BN = ethUtil.BN

const PendingTx = require('./components/pending-tx')
const PendingMsg = require('./components/pending-msg')

module.exports = connect(mapStateToProps)(ConfirmTxScreen)

function mapStateToProps (state) {
  return {
    identities: state.metamask.identities,
    accounts: state.metamask.accounts,
<<<<<<< HEAD
    selectedAccount: state.metamask.selectedAccount,
    unapprovedTxs: state.metamask.unapprovedTxs,
    unapprovedMsgs: state.metamask.unapprovedMsgs,
=======
    selectedAddress: state.metamask.selectedAddress,
    unconfTxs: state.metamask.unconfTxs,
    unconfMsgs: state.metamask.unconfMsgs,
>>>>>>> 82578538
    index: state.appState.currentView.context,
    warning: state.appState.warning,
    network: state.metamask.network,
    provider: state.metamask.provider,
  }
}

inherits(ConfirmTxScreen, Component)
function ConfirmTxScreen () {
  Component.call(this)
}

ConfirmTxScreen.prototype.render = function () {
  var state = this.props

  var network = state.network
  var provider = state.provider
  var unapprovedTxs = state.unapprovedTxs
  var unapprovedMsgs = state.unapprovedMsgs

  var unconfTxList = txHelper(unapprovedTxs, unapprovedMsgs, network)
  var index = state.index !== undefined && unconfTxList[index] ? state.index : 0
  var txData = unconfTxList[index] || {}
  var txParams = txData.params || {}
  var isNotification = isPopupOrNotification() === 'notification'
  if (unconfTxList.length === 0) return null

  return (

    h('.flex-column.flex-grow', [

      // subtitle and nav
      h('.section-title.flex-row.flex-center', [
        !isNotification ? h('i.fa.fa-arrow-left.fa-lg.cursor-pointer', {
          onClick: this.goHome.bind(this),
        }) : null,
        h('h2.page-subtitle', 'Confirm Transaction'),
        isNotification ? h(NetworkIndicator, {
          network: network,
          provider: provider,
        }) : null,
      ]),

      h('h3', {
        style: {
          alignSelf: 'center',
          display: unconfTxList.length > 1 ? 'block' : 'none',
        },
      }, [
        h('i.fa.fa-arrow-left.fa-lg.cursor-pointer', {
          style: {
            display: state.index === 0 ? 'none' : 'inline-block',
          },
          onClick: () => state.dispatch(actions.previousTx()),
        }),
        ` ${state.index + 1} of ${unconfTxList.length} `,
        h('i.fa.fa-arrow-right.fa-lg.cursor-pointer', {
          style: {
            display: state.index + 1 === unconfTxList.length ? 'none' : 'inline-block',
          },
          onClick: () => state.dispatch(actions.nextTx()),
        }),
      ]),

      warningIfExists(state.warning),

      h(ReactCSSTransitionGroup, {
        className: 'css-transition-group',
        transitionName: 'main',
        transitionEnterTimeout: 300,
        transitionLeaveTimeout: 300,
      }, [

        currentTxView({
          // Properties
          txData: txData,
          key: txData.id,
          selectedAddress: state.selectedAddress,
          accounts: state.accounts,
          identities: state.identities,
          insufficientBalance: this.checkBalanceAgainstTx(txData),
          // Actions
          buyEth: this.buyEth.bind(this, txParams.from || state.selectedAddress),
          sendTransaction: this.sendTransaction.bind(this, txData),
          cancelTransaction: this.cancelTransaction.bind(this, txData),
          signMessage: this.signMessage.bind(this, txData),
          cancelMessage: this.cancelMessage.bind(this, txData),
        }),

      ]),
    ])
  )
}

function currentTxView (opts) {
  const { txData } = opts
  const { txParams, msgParams } = txData

  if (txParams) {
    // This is a pending transaction
    return h(PendingTx, opts)
  } else if (msgParams) {
    // This is a pending message to sign
    return h(PendingMsg, opts)
  }
}
ConfirmTxScreen.prototype.checkBalanceAgainstTx = function (txData) {
  if (!txData.txParams) return false
  var state = this.props
  var address = txData.txParams.from || state.selectedAddress
  var account = state.accounts[address]
  var balance = account ? account.balance : '0x0'
  var maxCost = new BN(txData.maxCost, 16)

  var balanceBn = new BN(ethUtil.stripHexPrefix(balance), 16)
  return maxCost.gt(balanceBn)
}

ConfirmTxScreen.prototype.buyEth = function (address, event) {
  event.stopPropagation()
  this.props.dispatch(actions.buyEthView(address))
}

ConfirmTxScreen.prototype.sendTransaction = function (txData, event) {
  event.stopPropagation()
  this.props.dispatch(actions.sendTx(txData))
}

ConfirmTxScreen.prototype.cancelTransaction = function (txData, event) {
  event.stopPropagation()
  this.props.dispatch(actions.cancelTx(txData))
}

ConfirmTxScreen.prototype.signMessage = function (msgData, event) {
  var params = msgData.msgParams
  params.metamaskId = msgData.id
  event.stopPropagation()
  this.props.dispatch(actions.signMsg(params))
}

ConfirmTxScreen.prototype.cancelMessage = function (msgData, event) {
  event.stopPropagation()
  this.props.dispatch(actions.cancelMsg(msgData))
}

ConfirmTxScreen.prototype.goHome = function (event) {
  event.stopPropagation()
  this.props.dispatch(actions.goHome())
}

function warningIfExists (warning) {
  if (warning &&
      // Do not display user rejections on this screen:
     warning.indexOf('User denied transaction signature') === -1) {
    return h('.error', {
      style: {
        margin: 'auto',
      },
    }, warning)
  }
}<|MERGE_RESOLUTION|>--- conflicted
+++ resolved
@@ -19,15 +19,9 @@
   return {
     identities: state.metamask.identities,
     accounts: state.metamask.accounts,
-<<<<<<< HEAD
-    selectedAccount: state.metamask.selectedAccount,
+    selectedAddress: state.metamask.selectedAddress,
     unapprovedTxs: state.metamask.unapprovedTxs,
     unapprovedMsgs: state.metamask.unapprovedMsgs,
-=======
-    selectedAddress: state.metamask.selectedAddress,
-    unconfTxs: state.metamask.unconfTxs,
-    unconfMsgs: state.metamask.unconfMsgs,
->>>>>>> 82578538
     index: state.appState.currentView.context,
     warning: state.appState.warning,
     network: state.metamask.network,
