--- conflicted
+++ resolved
@@ -32,13 +32,9 @@
         convertedPrefix: '$',
         readOnly: true,
       })
-<<<<<<< HEAD
-      : h('div.currency-display', t(this.props.localeMessages, 'loading')),
-=======
       : gasLoadingError
-        ? h('div..currency-display.currency-display--message', 'Set with the gas price customizer.')
-        : h('div.currency-display', t('loading')),
->>>>>>> fd3e240d
+        ? h('div.currency-display.currency-display--message', t(this.props.localeMessages, 'setGasPrice'))
+        : h('div.currency-display', t(this.props.localeMessages, 'loading')),
 
     h('button.sliders-icon-container', {
       onClick,
