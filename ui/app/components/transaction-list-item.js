const Component = require('react').Component
const h = require('react-hyperscript')
const inherits = require('util').inherits
const connect = require('react-redux').connect

const EthBalance = require('./eth-balance')
const addressSummary = require('../util').addressSummary
const explorerLink = require('etherscan-link').createExplorerLink
const CopyButton = require('./copyButton')
const vreme = new (require('vreme'))()
const Tooltip = require('./tooltip')
const numberToBN = require('number-to-bn')
const actions = require('../actions')
const t = require('../../i18n')

const TransactionIcon = require('./transaction-list-item-icon')
const ShiftListItem = require('./shift-list-item')

const mapDispatchToProps = dispatch => {
  return {
    retryTransaction: transactionId => dispatch(actions.retryTransaction(transactionId)),
  }
}

module.exports = connect(null, mapDispatchToProps)(TransactionListItem)

inherits(TransactionListItem, Component)
function TransactionListItem () {
  Component.call(this)
}

TransactionListItem.prototype.showRetryButton = function () {
  const { transaction = {} } = this.props
  const { status, time } = transaction
  return status === 'submitted' && Date.now() - time > 30000
}

TransactionListItem.prototype.render = function () {
  const { transaction, network, conversionRate, currentCurrency } = this.props
  const { status } = transaction
  if (transaction.key === 'shapeshift') {
    if (network === '1') return h(ShiftListItem, transaction)
  }
  var date = formatDate(transaction.time)

  let isLinkable = false
  const numericNet = parseInt(network)
  isLinkable = numericNet === 1 || numericNet === 3 || numericNet === 4 || numericNet === 42

  var isMsg = ('msgParams' in transaction)
  var isTx = ('txParams' in transaction)
  var isPending = status === 'unapproved'
  let txParams
  if (isTx) {
    txParams = transaction.txParams
  } else if (isMsg) {
    txParams = transaction.msgParams
  }

  const nonce = txParams.nonce ? numberToBN(txParams.nonce).toString(10) : ''

  const isClickable = ('hash' in transaction && isLinkable) || isPending
  return (
    h('.transaction-list-item.flex-column', {
      onClick: (event) => {
        if (isPending) {
          this.props.showTx(transaction.id)
        }
        event.stopPropagation()
        if (!transaction.hash || !isLinkable) return
        var url = explorerLink(transaction.hash, parseInt(network))
        global.platform.openWindow({ url })
      },
      style: {
        padding: '20px 0',
        alignItems: 'center',
      },
    }, [
      h(`.flex-row.flex-space-between${isClickable ? '.pointer' : ''}`, {
        style: {
          width: '100%',
        },
      }, [
        h('.identicon-wrapper.flex-column.flex-center.select-none', [
          h(TransactionIcon, { txParams, transaction, isTx, isMsg }),
        ]),

        h(Tooltip, {
          title: t('transactionNumber'),
          position: 'right',
        }, [
          h('span', {
            style: {
              display: 'flex',
              cursor: 'normal',
              flexDirection: 'column',
              alignItems: 'center',
              justifyContent: 'center',
              padding: '10px',
            },
          }, nonce),
        ]),

        h('.flex-column', {style: {width: '200px', overflow: 'hidden'}}, [
          domainField(txParams),
          h('div', date),
          recipientField(txParams, transaction, isTx, isMsg),
        ]),

        // Places a copy button if tx is successful, else places a placeholder empty div.
        transaction.hash ? h(CopyButton, { value: transaction.hash }) : h('div', {style: { display: 'flex', alignItems: 'center', width: '26px' }}),

        isTx ? h(EthBalance, {
          value: txParams.value,
          conversionRate,
          currentCurrency,
          width: '55px',
          shorten: true,
          showFiat: false,
          style: {fontSize: '15px'},
        }) : h('.flex-column'),
      ]),

      this.showRetryButton() && h('.transition-list-item__retry.grow-on-hover', {
        onClick: event => {
          event.stopPropagation()
          this.resubmit()
        },
        style: {
          height: '22px',
          borderRadius: '22px',
          color: '#F9881B',
          padding: '0 20px',
          backgroundColor: '#FFE3C9',
          display: 'flex',
          justifyContent: 'center',
          alignItems: 'center',
          fontSize: '8px',
          cursor: 'pointer',
        },
      }, [
        h('div', {
          style: {
            paddingRight: '2px',
          },
        }, t('takesTooLong')),
        h('div', {
          style: {
            textDecoration: 'underline',
          },
        }, t('retryWithMoreGas')),
      ]),
    ])
  )
}

TransactionListItem.prototype.resubmit = function () {
  const { transaction } = this.props
  this.props.retryTransaction(transaction.id)
}

function domainField (txParams) {
  return h('div', {
    style: {
      fontSize: 'x-small',
      color: '#ABA9AA',
      overflow: 'hidden',
      textOverflow: 'ellipsis',
      width: '100%',
    },
  }, [
    txParams.origin,
  ])
}

function recipientField (txParams, transaction, isTx, isMsg) {
  let message

  if (isMsg) {
    message = t('sigRequested')
  } else if (txParams.to) {
    message = addressSummary(txParams.to)
  } else {
<<<<<<< HEAD
    message = t('contractPublished')
=======
    message = 'Contract Deployment'
>>>>>>> 9762a730
  }

  return h('div', {
    style: {
      fontSize: 'x-small',
      color: '#ABA9AA',
    },
  }, [
    message,
    renderErrorOrWarning(transaction),
  ])
}

function formatDate (date) {
  return vreme.format(new Date(date), 'March 16 2014 14:30')
}

function renderErrorOrWarning (transaction) {
  const { status } = transaction

  // show rejected
  if (status === 'rejected') {
    return h('span.error', ' (' + t('rejected') + ')')
  }
  if (transaction.err || transaction.warning) {
    const { err, warning = {} } = transaction
    const errFirst = !!((err && warning) || err)

    errFirst ? err.message : warning.message

    // show error
    if (err) {
      const message = err.message || ''
      return (
          h(Tooltip, {
            title: message,
            position: 'bottom',
          }, [
            h(`span.error`, ` (` + t('failed') + `)`),
          ])
      )
    }

    // show warning
    if (warning) {
      const message = warning.message
      return h(Tooltip, {
        title: message,
        position: 'bottom',
      }, [
        h(`span.warning`, ` (` + t('warning') + `)`),
      ])
    }
  }
}<|MERGE_RESOLUTION|>--- conflicted
+++ resolved
@@ -181,11 +181,7 @@
   } else if (txParams.to) {
     message = addressSummary(txParams.to)
   } else {
-<<<<<<< HEAD
-    message = t('contractPublished')
-=======
-    message = 'Contract Deployment'
->>>>>>> 9762a730
+    message = t('contractDeployment')
   }
 
   return h('div', {
