import React from 'react';
import { fireEvent, screen } from '@testing-library/react';
import reactRouterDom from 'react-router-dom';
import configureStore from '../../../store/store';
import { renderWithProvider } from '../../../../test/jest/rendering';
import { EXPERIMENTAL_ROUTE } from '../../../helpers/constants/routes';
import { setBackgroundConnection } from '../../../../test/jest';
import NftsTab from '.';

const NFTS = [
  {
    address: '0x495f947276749Ce646f68AC8c248420045cb7b5e',
    tokenId:
      '58076532811975507823669075598676816378162417803895263482849101575514658701313',
    name: 'Punk #4',
    creator: {
      user: {
        username: null,
      },
      profile_img_url: null,
      address: '0x806627172af48bd5b0765d3449a7def80d6576ff',
      config: '',
    },
    description: 'Red Mohawk bam!',
    image:
      'https://lh3.googleusercontent.com/BdxvLseXcfl57BiuQcQYdJ64v-aI8din7WPk0Pgo3qQFhAUH-B6i-dCqqc_mCkRIzULmwzwecnohLhrcH8A9mpWIZqA7ygc52Sr81hE',
    standard: 'ERC1155',
  },
  {
    address: '0x495f947276749Ce646f68AC8c248420045cb7b5e',
    tokenId:
      '58076532811975507823669075598676816378162417803895263482849101574415147073537',
    name: 'Punk #3',
    creator: {
      user: {
        username: null,
      },
      profile_img_url: null,
      address: '0x806627172af48bd5b0765d3449a7def80d6576ff',
      config: '',
    },
    description: 'Clown PUNK!!!',
    image:
      'https://lh3.googleusercontent.com/H7VrxaalZv4PF1B8U7ADuc8AfuqTVyzmMEDQ5OXKlx0Tqu5XiwsKYj4j_pAF6wUJjLMQbSN_0n3fuj84lNyRhFW9hyrxqDfY1IiQEQ',
    standard: 'ERC1155',
  },
  {
    address: '0x495f947276749Ce646f68AC8c248420045cb7b5e',
    tokenId:
      '58076532811975507823669075598676816378162417803895263482849101573315635445761',
    name: 'Punk #2',
    creator: {
      user: {
        username: null,
      },
      profile_img_url: null,
      address: '0x806627172af48bd5b0765d3449a7def80d6576ff',
      config: '',
    },
    description: 'Got glasses and black hair!',
    image:
      'https://lh3.googleusercontent.com/CHNTSlKB_Gob-iwTq8jcag6XwBkTqBMLt_vEKeBv18Q4AoPFAEPceqK6mRzkad2s5djx6CT5zbGQwDy81WwtNzViK5dQbG60uAWv',
    standard: 'ERC1155',
  },
  {
    address: '0x495f947276749Ce646f68AC8c248420045cb7b5e',
    tokenId:
      '58076532811975507823669075598676816378162417803895263482849101572216123817985',
    name: 'Punk #1',
    creator: {
      user: {
        username: null,
      },
      profile_img_url: null,
      address: '0x806627172af48bd5b0765d3449a7def80d6576ff',
      config: '',
    },
    image:
      'https://lh3.googleusercontent.com/4jfPi-nQNWCUXD5qVNVWX7LX2UufU_elEJcvICFlsTdcBXv70asnDEOlI8oKECZxlXq1wseeIXMwmP5tLyOUxMKk',
    standard: 'ERC1155',
  },
  {
    address: '0x495f947276749Ce646f68AC8c248420045cb7b5e',
    tokenId:
      '58076532811975507823669075598676816378162417803895263482849101571116612190209',
    name: 'Punk #4651',
    creator: {
      user: {
        username: null,
      },
      profile_img_url: null,
      address: '0x806627172af48bd5b0765d3449a7def80d6576ff',
      config: '',
    },
    image:
      'https://lh3.googleusercontent.com/BdxvLseXcfl57BiuQcQYdJ64v-aI8din7WPk0Pgo3qQFhAUH-B6i-dCqqc_mCkRIzULmwzwecnohLhrcH8A9mpWIZqA7ygc52Sr81hE',
    standard: 'ERC1155',
  },
  {
    address: '0xDc7382Eb0Bc9C352A4CbA23c909bDA01e0206414',
    tokenId: '1',
    name: 'MUNK #1',
    description: null,
    image: 'ipfs://QmTSZUNt8AKyDabkyXXXP4oHWDnaVXgNdXoJGEyaYzLbeL',
    standard: 'ERC721',
  },
  {
    address: '0xDc7382Eb0Bc9C352A4CbA23c909bDA01e0206414',
    tokenId: '2',
    name: 'MUNK #2',
    description: null,
    image: 'ipfs://QmTSZUNt8AKyDabkyXXXP4oHWDnaVXgNdXoJGEyaYzLbeL',
    standard: 'ERC721',
  },
  {
    address: '0xDc7382Eb0Bc9C352A4CbA23c909bDA01e0206414',
    tokenId: '3',
    name: 'MUNK #3',
    description: null,
    image: 'ipfs://QmTSZUNt8AKyDabkyXXXP4oHWDnaVXgNdXoJGEyaYzLbeL',
    standard: 'ERC721',
  },
];

const NFTS_CONTRACTS = [
  {
    address: '0x495f947276749Ce646f68AC8c248420045cb7b5e',
    name: 'PUNKS',
    symbol: 'PNKS',
    schemaName: 'ERC1155',
  },
  {
    address: '0xDc7382Eb0Bc9C352A4CbA23c909bDA01e0206414',
    name: 'Munks',
    symbol: 'MNKS',
  },
];

const nftsDropdownState = {
  '0x495f947276749ce646f68ac8c248420045cb7b5e': true,
  '0xdc7382eb0bc9c352a4cba23c909bda01e0206414': true,
};

const ACCOUNT_1 = '0x123';
const ACCOUNT_2 = '0x456';

const render = ({
  nftContracts = [],
  nfts = [],
  selectedAddress,
  chainId = '0x1',
  useNftDetection,
}) => {
  const store = configureStore({
    metamask: {
      allNfts: {
        [ACCOUNT_1]: {
          [chainId]: nfts,
        },
      },
      allNftContracts: {
        [ACCOUNT_1]: {
          [chainId]: nftContracts,
        },
      },
      providerConfig: { chainId },
      selectedAddress,
      useNftDetection,
      nftsDropdownState,
    },
  });
  return renderWithProvider(<NftsTab />, store);
};

describe('NFT Items', () => {
  const detectNftsStub = jest.fn();
  const getStateStub = jest.fn();
  const checkAndUpdateAllNftsOwnershipStatusStub = jest.fn();
  const updateNftDropDownStateStub = jest.fn();
  setBackgroundConnection({
    detectNfts: detectNftsStub,
    getState: getStateStub,
    checkAndUpdateAllNftsOwnershipStatus:
      checkAndUpdateAllNftsOwnershipStatusStub,
    updateNftDropDownState: updateNftDropDownStateStub,
  });
  const historyPushMock = jest.fn();

  jest
    .spyOn(reactRouterDom, 'useHistory')
    .mockImplementation()
    .mockReturnValue({ push: historyPushMock });

  afterEach(() => {
    jest.clearAllMocks();
  });

  describe('NFTs Detection Notice', () => {
    it('should render the NFTs Detection Notice when currently selected network is Mainnet and currently selected account has no nfts', () => {
      render({
        selectedAddress: ACCOUNT_2,
        nfts: NFTS,
      });
      expect(screen.queryByText('New! NFT detection')).toBeInTheDocument();
    });
    it('should not render the NFTs Detection Notice when currently selected network is Mainnet and currently selected account has NFTs', () => {
      render({
        selectedAddress: ACCOUNT_1,
        nfts: NFTS,
      });
      expect(screen.queryByText('New! NFT detection')).not.toBeInTheDocument();
    });
    it('should take user to the experimental settings tab in settings when user clicks "Turn on NFT detection in Settings"', () => {
      render({
        selectedAddress: ACCOUNT_2,
        nfts: NFTS,
      });
      fireEvent.click(screen.queryByText('Turn on NFT detection in Settings'));
      expect(historyPushMock).toHaveBeenCalledTimes(1);
      expect(historyPushMock).toHaveBeenCalledWith(
        `${EXPERIMENTAL_ROUTE}#autodetect-nfts`,
      );
    });
    it('should not render the NFTs Detection Notice when currently selected network is Mainnet and currently selected account has no NFTs but use NFT autodetection preference is set to true', () => {
      render({
        selectedAddress: ACCOUNT_1,
        nfts: NFTS,
        useNftDetection: true,
      });
      expect(screen.queryByText('New! NFT detection')).not.toBeInTheDocument();
    });
    it('should not render the NFTs Detection Notice when currently selected network is Mainnet and currently selected account has no NFTs but user has dismissed the notice before', () => {
      render({
        selectedAddress: ACCOUNT_1,
        nfts: NFTS,
      });
      expect(screen.queryByText('New! NFT detection')).not.toBeInTheDocument();
    });
  });

  describe('Collections', () => {
    it('should render the name of the collections and number of NFTs in each collection if current account/chainId combination has NFTs', () => {
      render({
        selectedAddress: ACCOUNT_1,
        nfts: NFTS,
        nftContracts: NFTS_CONTRACTS,
      });
      expect(screen.queryByText('PUNKS (5)')).toBeInTheDocument();
      expect(screen.queryByText('Munks (3)')).toBeInTheDocument();
    });
    it('should not render collections if current account/chainId combination has NFTs', () => {
      render({
        selectedAddress: ACCOUNT_2,
        nfts: NFTS,
        nftContracts: NFTS_CONTRACTS,
      });
      expect(screen.queryByText('PUNKS (5)')).not.toBeInTheDocument();
      expect(screen.queryByText('Munks (3)')).not.toBeInTheDocument();
    });
  });
  describe('NFTs options', () => {
    it('should render a link "Refresh list" when some NFTs are present on mainnet and NFT auto-detection preference is set to true, which, when clicked calls methods DetectNFTs and checkAndUpdateNftsOwnershipStatus', () => {
      render({
        selectedAddress: ACCOUNT_1,
        nfts: NFTS,
        useNftDetection: true,
      });
      expect(detectNftsStub).not.toHaveBeenCalled();
      expect(checkAndUpdateAllNftsOwnershipStatusStub).not.toHaveBeenCalled();
      fireEvent.click(screen.queryByText('Refresh list'));
      expect(detectNftsStub).toHaveBeenCalled();
      expect(checkAndUpdateAllNftsOwnershipStatusStub).toHaveBeenCalled();
    });

    it('should render a link "Refresh list" when some NFTs are present on a non-mainnet chain, which, when clicked calls a method checkAndUpdateNftsOwnershipStatus', () => {
      render({
        chainId: '0x5',
        selectedAddress: ACCOUNT_1,
        nfts: NFTS,
        useNftDetection: true,
      });
      expect(checkAndUpdateAllNftsOwnershipStatusStub).not.toHaveBeenCalled();
      fireEvent.click(screen.queryByText('Refresh list'));
      expect(checkAndUpdateAllNftsOwnershipStatusStub).toHaveBeenCalled();
    });

    it('should render a link "Enable autodetect" when some NFTs are present and NFT auto-detection preference is set to false, which, when clicked sends user to the experimental tab of settings', () => {
      render({
        selectedAddress: ACCOUNT_1,
        nfts: NFTS,
      });
      expect(historyPushMock).toHaveBeenCalledTimes(0);
      fireEvent.click(screen.queryByText('Enable autodetect'));
      expect(historyPushMock).toHaveBeenCalledTimes(1);
      expect(historyPushMock).toHaveBeenCalledWith(EXPERIMENTAL_ROUTE);
    });
<<<<<<< HEAD
    it('should render a link "Import NFTs" when some NFTs are present, which, when clicked calls the passed in onAddNFT method', () => {
      const onAddNFTStub = jest.fn();
      render({
        selectedAddress: ACCOUNT_1,
        nfts: NFTS,
        onAddNFT: onAddNFTStub,
      });
      expect(onAddNFTStub).toHaveBeenCalledTimes(0);
      fireEvent.click(screen.queryByText('Import NFT'));
      expect(onAddNFTStub).toHaveBeenCalledTimes(1);
    });
=======
>>>>>>> 1277c622
  });
});<|MERGE_RESOLUTION|>--- conflicted
+++ resolved
@@ -294,19 +294,5 @@
       expect(historyPushMock).toHaveBeenCalledTimes(1);
       expect(historyPushMock).toHaveBeenCalledWith(EXPERIMENTAL_ROUTE);
     });
-<<<<<<< HEAD
-    it('should render a link "Import NFTs" when some NFTs are present, which, when clicked calls the passed in onAddNFT method', () => {
-      const onAddNFTStub = jest.fn();
-      render({
-        selectedAddress: ACCOUNT_1,
-        nfts: NFTS,
-        onAddNFT: onAddNFTStub,
-      });
-      expect(onAddNFTStub).toHaveBeenCalledTimes(0);
-      fireEvent.click(screen.queryByText('Import NFT'));
-      expect(onAddNFTStub).toHaveBeenCalledTimes(1);
-    });
-=======
->>>>>>> 1277c622
   });
 });