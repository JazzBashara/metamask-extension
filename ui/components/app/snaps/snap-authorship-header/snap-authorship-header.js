import React from 'react';
import PropTypes from 'prop-types';
import classnames from 'classnames';
import { getSnapPrefix, stripSnapPrefix } from '@metamask/snaps-utils';
import { useSelector } from 'react-redux';
import {
  BackgroundColor,
  TextColor,
  FlexDirection,
  TextVariant,
  AlignItems,
  Display,
  BlockSize,
  FontWeight,
} from '../../../../helpers/constants/design-system';
<<<<<<< HEAD
import { removeSnapIdPrefix } from '../../../../helpers/utils/util';
import {
  getSnapMetadata,
  getTargetSubjectMetadata,
} from '../../../../selectors';
=======
import { getSnapName } from '../../../../helpers/utils/util';
>>>>>>> 263f84b8

import { Text, Box } from '../../../component-library';
import SnapAvatar from '../snap-avatar';
import SnapVersion from '../snap-version/snap-version';

const SnapAuthorshipHeader = ({
  snapId,
  className,
  boxShadow = 'var(--shadow-size-lg) var(--color-shadow-default)',
}) => {
  // We're using optional chaining with snapId, because with the current implementation
  // of snap update in the snap controller, we do not have reference to snapId when an
  // update request is rejected because the reference comes from the request itself and not subject metadata
  // like it is done with snap install
  const snapPrefix = snapId && getSnapPrefix(snapId);
  const packageName = snapId && stripSnapPrefix(snapId);
  const isNPM = snapPrefix === 'npm:';

  const subjectMetadata = useSelector((state) =>
    getTargetSubjectMetadata(state, snapId),
  );

  const { name: snapName } = useSelector((state) =>
    getSnapMetadata(state, snapId),
  );

  const versionPath = subjectMetadata?.version
    ? `/v/${subjectMetadata?.version}`
    : '';

  const url = isNPM
    ? `https://www.npmjs.com/package/${packageName}${versionPath}`
    : packageName;

  return (
    <Box
      className={classnames('snaps-authorship-header', className)}
      backgroundColor={BackgroundColor.backgroundDefault}
      width={BlockSize.Full}
      alignItems={AlignItems.center}
      display={Display.Flex}
      padding={4}
      style={{
        boxShadow,
      }}
    >
      <Box>
        <SnapAvatar snapId={snapId} />
      </Box>
      <Box
        marginLeft={4}
        marginRight={4}
        display={Display.Flex}
        flexDirection={FlexDirection.Column}
        style={{ overflow: 'hidden' }}
      >
        <Text ellipsis fontWeight={FontWeight.Medium}>
          {snapName}
        </Text>
        <Text
          ellipsis
          variant={TextVariant.bodySm}
          color={TextColor.textAlternative}
        >
          {packageName}
        </Text>
      </Box>
      <Box marginLeft="auto">
        <SnapVersion version={subjectMetadata?.version} url={url} />
      </Box>
    </Box>
  );
};

SnapAuthorshipHeader.propTypes = {
  /**
   * The id of the snap
   */
  snapId: PropTypes.string,
  /**
   * The className of the SnapAuthorship
   */
  className: PropTypes.string,
  boxShadow: PropTypes.string,
};

export default SnapAuthorshipHeader;<|MERGE_RESOLUTION|>--- conflicted
+++ resolved
@@ -13,15 +13,10 @@
   BlockSize,
   FontWeight,
 } from '../../../../helpers/constants/design-system';
-<<<<<<< HEAD
-import { removeSnapIdPrefix } from '../../../../helpers/utils/util';
 import {
   getSnapMetadata,
   getTargetSubjectMetadata,
 } from '../../../../selectors';
-=======
-import { getSnapName } from '../../../../helpers/utils/util';
->>>>>>> 263f84b8
 
 import { Text, Box } from '../../../component-library';
 import SnapAvatar from '../snap-avatar';
