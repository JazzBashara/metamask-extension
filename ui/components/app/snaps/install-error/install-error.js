--- conflicted
+++ resolved
@@ -13,11 +13,6 @@
   Display,
   Severity,
 } from '../../../../helpers/constants/design-system';
-<<<<<<< HEAD
-import ActionableMessage from '../../../ui/actionable-message/actionable-message';
-import { AvatarIcon, IconSize } from '../../../component-library';
-import { Text } from '../../../component-library/text/deprecated';
-=======
 
 import {
   AvatarIcon,
@@ -26,7 +21,6 @@
   Box,
   BannerAlert,
 } from '../../../component-library';
->>>>>>> 877e184b
 
 const InstallError = ({ title, error, description, iconName }) => {
   return (
