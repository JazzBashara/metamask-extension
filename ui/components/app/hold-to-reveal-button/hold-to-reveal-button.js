import React, { useCallback, useContext, useRef, useState } from 'react';
import PropTypes from 'prop-types';
import classnames from 'classnames';
import { I18nContext } from '../../../contexts/i18n';
import { Button } from '../../component-library';
import Box from '../../ui/box';
import {
  AlignItems,
  DISPLAY,
  JustifyContent,
} from '../../../helpers/constants/design-system';
import { MetaMetricsContext } from '../../../contexts/metametrics';
import {
  MetaMetricsEventCategory,
  MetaMetricsEventKeyType,
  MetaMetricsEventName,
} from '../../../../shared/constants/metametrics';

const radius = 14;
const strokeWidth = 2;
const radiusWithStroke = radius - strokeWidth / 2;

export default function HoldToRevealButton({ buttonText, onLongPressed }) {
  const t = useContext(I18nContext);
  const isLongPressing = useRef(false);
  const [isUnlocking, setIsUnlocking] = useState(false);
  const [hasTriggeredUnlock, setHasTriggeredUnlock] = useState(false);
  const trackEvent = useContext(MetaMetricsContext);

  /**
   * Prevent animation events from propogating up
   *
   * @param e - Native animation event - React.AnimationEvent<HTMLDivElement>
   */
  const preventPropogation = (e) => {
    e.stopPropagation();
  };

  /**
   * Event for mouse click down
   */
  const onMouseDown = () => {
    isLongPressing.current = true;
    trackEvent({
      category: MetaMetricsEventCategory.Keys,
      event: MetaMetricsEventName.SrpHoldToRevealClickStarted,
      properties: {
        key_type: MetaMetricsEventKeyType.Srp,
      },
    });
  };

  /**
   * Event for mouse click up
   */
  const onMouseUp = () => {
    isLongPressing.current = false;
  };

  /**
   * 1. Progress cirle completed. Begin next animation phase (Shrink halo and show unlocked padlock)
   */
  const onProgressComplete = () => {
    isLongPressing.current && setIsUnlocking(true);
  };

  /**
   * 2. Trigger onLongPressed callback. Begin next animation phase (Shrink unlocked padlock and fade in original content)
   *
   * @param e - Native animation event - React.AnimationEvent<HTMLDivElement>
   */
  const triggerOnLongPressed = useCallback(
    (e) => {
      trackEvent({
        category: MetaMetricsEventCategory.Keys,
        event: MetaMetricsEventName.SrpHoldToRevealCompleted,
        properties: {
          key_type: MetaMetricsEventKeyType.Srp,
        },
      });
      trackEvent({
        category: MetaMetricsEventCategory.Keys,
        event: MetaMetricsEventName.SrpRevealViewed,
        properties: {
          key_type: MetaMetricsEventKeyType.Srp,
        },
      });
      onLongPressed();
      setHasTriggeredUnlock(true);
      preventPropogation(e);
    },
    [onLongPressed],
  );

  /**
   * 3. Reset animation states
   */
  const resetAnimationStates = () => {
    setIsUnlocking(false);
    setHasTriggeredUnlock(false);
  };

  const renderPreCompleteContent = useCallback(() => {
    return (
      <Box
        className={classnames('hold-to-reveal-button__absolute-fill', {
          'hold-to-reveal-button__absolute-fill': isUnlocking,
          'hold-to-reveal-button__main-icon-show': hasTriggeredUnlock,
        })}
      >
        <Box className="hold-to-reveal-button__absolute-fill">
          <svg className="hold-to-reveal-button__circle-svg">
            <circle
              className="hold-to-reveal-button__circle-background"
              cx={radius}
              cy={radius}
              r={radiusWithStroke}
            />
          </svg>
        </Box>
        <Box className="hold-to-reveal-button__absolute-fill">
          <svg className="hold-to-reveal-button__circle-svg">
            <circle
<<<<<<< HEAD
              aria-label="circle-locked"
=======
              aria-label={t('holdToRevealLockedLabel')}
>>>>>>> c2bbbb1d
              onTransitionEnd={onProgressComplete}
              className="hold-to-reveal-button__circle-foreground"
              cx={radius}
              cy={radius}
              r={radiusWithStroke}
            />
          </svg>
        </Box>
        <Box
          display={DISPLAY.FLEX}
          alignItems={AlignItems.center}
          justifyContent={JustifyContent.center}
          className="hold-to-reveal-button__lock-icon-container"
        >
          <img
            src="images/lock-icon.svg"
            alt={t('padlock')}
            className="hold-to-reveal-button__lock-icon"
          />
        </Box>
      </Box>
    );
  }, [isUnlocking, hasTriggeredUnlock, t]);

  const renderPostCompleteContent = useCallback(() => {
    return isUnlocking ? (
      <div
        className={classnames('hold-to-reveal-button__absolute-fill', {
          'hold-to-reveal-button__unlock-icon-hide': hasTriggeredUnlock,
        })}
        onAnimationEnd={resetAnimationStates}
      >
        <div
          onAnimationEnd={preventPropogation}
          className="hold-to-reveal-button__absolute-fill hold-to-reveal-button__circle-static-outer-container"
        >
          <svg className="hold-to-reveal-button__circle-svg">
            <circle
              className="hold-to-reveal-button__circle-static-outer"
              cx={14}
              cy={14}
              r={14}
            />
          </svg>
        </div>
        <div
          onAnimationEnd={preventPropogation}
          className="hold-to-reveal-button__absolute-fill hold-to-reveal-button__circle-static-inner-container"
        >
          <svg className="hold-to-reveal-button__circle-svg">
            <circle
              className="hold-to-reveal-button__circle-static-inner"
              cx={14}
              cy={14}
              r={12}
            />
          </svg>
        </div>
        <div
<<<<<<< HEAD
          aria-label="circle-unlocked"
=======
          aria-label={t('holdToRevealUnlockedLabel')}
>>>>>>> c2bbbb1d
          className="hold-to-reveal-button__unlock-icon-container"
          onAnimationEnd={triggerOnLongPressed}
        >
          <img
            src="images/unlock-icon.svg"
            alt={t('padlock')}
            className="hold-to-reveal-button__unlock-icon"
          />
        </div>
      </div>
    ) : null;
  }, [isUnlocking, hasTriggeredUnlock, triggerOnLongPressed, t]);

  return (
    <Button
      onMouseDown={onMouseDown}
      onMouseUp={onMouseUp}
      className="hold-to-reveal-button__button-hold"
      textProps={{ display: DISPLAY.FLEX, alignItems: AlignItems.center }}
    >
      <Box className="hold-to-reveal-button__icon-container" marginRight={2}>
        {renderPreCompleteContent()}
        {renderPostCompleteContent()}
      </Box>
      {buttonText}
    </Button>
  );
}

HoldToRevealButton.propTypes = {
  /**
   * Text to be displayed on the button
   */
  buttonText: PropTypes.string.isRequired,
  /**
   * Function to be called after the animation is finished
   */
  onLongPressed: PropTypes.func.isRequired,
};<|MERGE_RESOLUTION|>--- conflicted
+++ resolved
@@ -121,11 +121,7 @@
         <Box className="hold-to-reveal-button__absolute-fill">
           <svg className="hold-to-reveal-button__circle-svg">
             <circle
-<<<<<<< HEAD
-              aria-label="circle-locked"
-=======
               aria-label={t('holdToRevealLockedLabel')}
->>>>>>> c2bbbb1d
               onTransitionEnd={onProgressComplete}
               className="hold-to-reveal-button__circle-foreground"
               cx={radius}
@@ -185,11 +181,7 @@
           </svg>
         </div>
         <div
-<<<<<<< HEAD
-          aria-label="circle-unlocked"
-=======
           aria-label={t('holdToRevealUnlockedLabel')}
->>>>>>> c2bbbb1d
           className="hold-to-reveal-button__unlock-icon-container"
           onAnimationEnd={triggerOnLongPressed}
         >
