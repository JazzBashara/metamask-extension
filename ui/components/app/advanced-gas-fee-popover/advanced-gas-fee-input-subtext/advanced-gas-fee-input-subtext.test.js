import React from 'react';
import { renderWithProvider, screen } from '../../../../../test/jest';
import configureStore from '../../../../store/store';
import AdvancedGasFeeInputSubtext from './advanced-gas-fee-input-subtext';

jest.mock('../../../../store/actions', () => ({
  disconnectGasFeeEstimatePoller: jest.fn(),
  getGasFeeEstimatesAndStartPolling: jest.fn().mockResolvedValue(null),
  addPollingTokenToAppState: jest.fn(),
  removePollingTokenFromAppState: jest.fn(),
}));

const renderComponent = ({ props = {}, state = {} } = {}) => {
  const store = configureStore(state);
  return renderWithProvider(<AdvancedGasFeeInputSubtext {...props} />, store);
};

describe('AdvancedGasFeeInputSubtext', () => {
  describe('when "latest" is non-nullish', () => {
    it('should render the latest fee if given a fee', () => {
      renderComponent({
        props: {
          latest: '123.12345',
        },
      });

      expect(screen.getByText('123.12 GWEI')).toBeInTheDocument();
    });

    it('should render the latest fee range if given a fee range', () => {
      renderComponent({
        props: {
          latest: ['123.456', '456.789'],
        },
      });

      expect(screen.getByText('123.46 - 456.79 GWEI')).toBeInTheDocument();
    });

    it('should render a fee trend arrow image if given "up" as the trend', () => {
      renderComponent({
        props: {
          latest: '123.12345',
          trend: 'up',
        },
      });

<<<<<<< HEAD
      expect(screen.getByAltText('up arrow')).toBeInTheDocument();
=======
      expect(screen.getByTitle('up arrow')).toBeInTheDocument();
>>>>>>> 53006d4c
    });

    it('should render a fee trend arrow image if given "down" as the trend', () => {
      renderComponent({
        props: {
          latest: '123.12345',
          trend: 'down',
        },
      });

<<<<<<< HEAD
      expect(screen.getByAltText('down arrow')).toBeInTheDocument();
=======
      expect(screen.getByTitle('down arrow')).toBeInTheDocument();
>>>>>>> 53006d4c
    });

    it('should render a fee trend arrow image if given "level" as the trend', () => {
      renderComponent({
        props: {
          latest: '123.12345',
          trend: 'level',
        },
      });

<<<<<<< HEAD
      expect(screen.getByAltText('level arrow')).toBeInTheDocument();
=======
      expect(screen.getByTitle('level arrow')).toBeInTheDocument();
>>>>>>> 53006d4c
    });

    it('should not render a fee trend arrow image if given an invalid trend', () => {
      // Suppress warning from PropTypes, which we expect
      jest.spyOn(console, 'error').mockImplementation();

      renderComponent({
        props: {
          latest: '123.12345',
          trend: 'whatever',
        },
      });

      expect(screen.queryByTestId('fee-arrow')).not.toBeInTheDocument();
    });

    it('should not render a fee trend arrow image if given a nullish trend', () => {
      renderComponent({
        props: {
          latest: '123.12345',
          trend: null,
        },
      });

      expect(screen.queryByTestId('fee-arrow')).not.toBeInTheDocument();
    });
  });

  describe('when "latest" is nullish', () => {
    it('should not render the container for the latest fee', () => {
      renderComponent({
        props: {
          latest: null,
        },
      });

      expect(screen.queryByTestId('latest')).not.toBeInTheDocument();
    });
  });

  describe('when "historical" is not nullish', () => {
    it('should render the historical fee if given a fee', () => {
      renderComponent({
        props: {
          historical: '123.12345',
        },
      });

      expect(screen.getByText('123.12 GWEI')).toBeInTheDocument();
    });

    it('should render the historical fee range if given a fee range', () => {
      renderComponent({
        props: {
          historical: ['123.456', '456.789'],
        },
      });

      expect(screen.getByText('123.46 - 456.79 GWEI')).toBeInTheDocument();
    });
  });

  describe('when "historical" is nullish', () => {
    it('should not render the container for the historical fee', () => {
      renderComponent({
        props: {
          historical: null,
        },
      });

      expect(screen.queryByTestId('historical')).not.toBeInTheDocument();
    });
  });
});<|MERGE_RESOLUTION|>--- conflicted
+++ resolved
@@ -45,11 +45,7 @@
         },
       });
 
-<<<<<<< HEAD
-      expect(screen.getByAltText('up arrow')).toBeInTheDocument();
-=======
       expect(screen.getByTitle('up arrow')).toBeInTheDocument();
->>>>>>> 53006d4c
     });
 
     it('should render a fee trend arrow image if given "down" as the trend', () => {
@@ -60,11 +56,7 @@
         },
       });
 
-<<<<<<< HEAD
-      expect(screen.getByAltText('down arrow')).toBeInTheDocument();
-=======
       expect(screen.getByTitle('down arrow')).toBeInTheDocument();
->>>>>>> 53006d4c
     });
 
     it('should render a fee trend arrow image if given "level" as the trend', () => {
@@ -75,11 +67,7 @@
         },
       });
 
-<<<<<<< HEAD
-      expect(screen.getByAltText('level arrow')).toBeInTheDocument();
-=======
       expect(screen.getByTitle('level arrow')).toBeInTheDocument();
->>>>>>> 53006d4c
     });
 
     it('should not render a fee trend arrow image if given an invalid trend', () => {
