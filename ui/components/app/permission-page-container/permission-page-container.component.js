--- conflicted
+++ resolved
@@ -22,15 +22,9 @@
   static propTypes = {
     approvePermissionsRequest: PropTypes.func.isRequired,
     rejectPermissionsRequest: PropTypes.func.isRequired,
-<<<<<<< HEAD
     selectedAccounts: PropTypes.array,
     allAccountsSelected: PropTypes.bool,
-    ///: BEGIN:ONLY_INCLUDE_IN(snaps)
-=======
-    selectedIdentities: PropTypes.array,
-    allIdentitiesSelected: PropTypes.bool,
-    ///: BEGIN:ONLY_INCLUDE_IF(snaps)
->>>>>>> 263f84b8
+    ///: BEGIN:ONLY_INCLUDE_IF(snaps)
     currentPermissions: PropTypes.object,
     snapsInstallPrivacyWarningShown: PropTypes.bool.isRequired,
     setSnapsInstallPrivacyWarningShownStatus: PropTypes.func,
@@ -49,15 +43,9 @@
   static defaultProps = {
     request: {},
     requestMetadata: {},
-<<<<<<< HEAD
     selectedAccounts: [],
     allAccountsSelected: false,
-    ///: BEGIN:ONLY_INCLUDE_IN(snaps)
-=======
-    selectedIdentities: [],
-    allIdentitiesSelected: false,
-    ///: BEGIN:ONLY_INCLUDE_IF(snaps)
->>>>>>> 263f84b8
+    ///: BEGIN:ONLY_INCLUDE_IF(snaps)
     currentPermissions: {},
     ///: END:ONLY_INCLUDE_IF
   };
