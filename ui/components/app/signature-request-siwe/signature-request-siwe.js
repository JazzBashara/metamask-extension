import React, { useCallback, useContext, useState } from 'react';
import PropTypes from 'prop-types';
import { useSelector } from 'react-redux';
import log from 'loglevel';
import ActionableMessage from '../../ui/actionable-message';
import Popover from '../../ui/popover';
import Checkbox from '../../ui/check-box';
import { I18nContext } from '../../../contexts/i18n';
import { PageContainerFooter } from '../../ui/page-container';
import {
  accountsWithSendEtherInfoSelector,
  getSubjectMetadata,
  isHardwareWallet,
} from '../../../selectors';
import { getAccountByAddress } from '../../../helpers/utils/util';
import { formatMessageParams } from '../../../../shared/modules/siwe';
import { Icon } from '../../component-library/icon/icon';
import { IconColor } from '../../../helpers/constants/design-system';
import HardwareWalletState from '../hardware-wallet-state';

import SecurityProviderBannerMessage from '../security-provider-banner-message/security-provider-banner-message';
import { SECURITY_PROVIDER_MESSAGE_SEVERITIES } from '../security-provider-banner-message/security-provider-banner-message.constants';
import Header from './signature-request-siwe-header';
import Message from './signature-request-siwe-message';

export default function SignatureRequestSIWE({
  txData,
  cancelPersonalMessage,
  signPersonalMessage,
}) {
  const allAccounts = useSelector(accountsWithSendEtherInfoSelector);
  const subjectMetadata = useSelector(getSubjectMetadata);
  const isHdWallet = useSelector(isHardwareWallet);

  const {
    msgParams: {
      from,
      origin,
      siwe: { parsedMessage },
    },
  } = txData;

  const fromAccount = getAccountByAddress(allAccounts, from);
  const targetSubjectMetadata = subjectMetadata[origin];

  const t = useContext(I18nContext);

  const isMatchingAddress =
    from.toLowerCase() === parsedMessage.address.toLowerCase();

  const checkSIWEDomain = () => {
    let isSIWEDomainValid = false;

    if (origin) {
      const { host } = new URL(origin);
      isSIWEDomainValid = parsedMessage.domain === host;
    }
    return isSIWEDomainValid;
  };

  const isSIWEDomainValid = checkSIWEDomain();

  const [isShowingDomainWarning, setIsShowingDomainWarning] = useState(false);
  const [agreeToDomainWarning, setAgreeToDomainWarning] = useState(false);
  const [isHardwareLocked, setHardwareLocked] = useState(isHdWallet);

  const onSign = useCallback(
    async (event) => {
      try {
        await signPersonalMessage(event);
      } catch (e) {
        log.error(e);
      }
    },
    [signPersonalMessage],
  );

  const onCancel = useCallback(
    async (event) => {
      try {
        await cancelPersonalMessage(event);
      } catch (e) {
        log.error(e);
      }
    },
    [cancelPersonalMessage],
  );

  return (
    <div className="signature-request-siwe">
      <Header
        fromAccount={fromAccount}
        domain={parsedMessage.domain}
        isSIWEDomainValid={isSIWEDomainValid}
        subjectMetadata={targetSubjectMetadata}
      />
<<<<<<< HEAD
      {isHdWallet ? (
        <div className="signature-request-siwe__actionable-message">
          <HardwareWalletState
            initialStatus="unlocked"
            onUpdate={(status) => setHardwareLocked(status === 'locked')}
          />
        </div>
=======
      {(txData?.securityProviderResponse?.flagAsDangerous !== undefined &&
        txData?.securityProviderResponse?.flagAsDangerous !==
          SECURITY_PROVIDER_MESSAGE_SEVERITIES.NOT_MALICIOUS) ||
      (txData?.securityProviderResponse &&
        Object.keys(txData.securityProviderResponse).length === 0) ? (
        <SecurityProviderBannerMessage
          securityProviderResponse={txData.securityProviderResponse}
        />
>>>>>>> cb113dd2
      ) : null}
      <Message data={formatMessageParams(parsedMessage, t)} />
      {!isMatchingAddress && (
        <ActionableMessage
          className="signature-request-siwe__actionable-message"
          type="warning"
          message={t('SIWEAddressInvalid', [
            parsedMessage.address,
            fromAccount.address,
          ])}
          iconFillColor="var(--color-warning-default)"
          useIcon
          withRightButton
          icon={<Icon name="danger" color={IconColor.warningDefault} />}
        />
      )}
      {!isSIWEDomainValid && (
        <ActionableMessage
          className="signature-request-siwe__actionable-message"
          type="danger"
          message={
            <>
              <p
                className="typography--weight-bold"
                style={{ display: 'inline' }}
              >
                {t('SIWEDomainInvalidTitle')}
              </p>{' '}
              {t('SIWEDomainInvalidText')}
            </>
          }
          iconFillColor="var(--color-error-default)"
          useIcon
          withRightButton
          icon={<Icon name="danger" color={IconColor.errorDefault} />}
        />
      )}
      <PageContainerFooter
        footerClassName="signature-request-siwe__page-container-footer"
        onCancel={onCancel}
        onSubmit={
          isSIWEDomainValid ? onSign : () => setIsShowingDomainWarning(true)
        }
        cancelText={t('cancel')}
        submitText={t('signin')}
        submitButtonType={isSIWEDomainValid ? 'primary' : 'danger-primary'}
        disabled={isHardwareLocked}
      />
      {isShowingDomainWarning && (
        <Popover
          onClose={() => setIsShowingDomainWarning(false)}
          title={t('SIWEWarningTitle')}
          subtitle={t('SIWEWarningSubtitle')}
          className="signature-request-siwe__warning-popover"
          footerClassName="signature-request-siwe__warning-popover__footer"
          footer={
            <PageContainerFooter
              footerClassName="signature-request-siwe__warning-popover__footer__warning-footer"
              onCancel={() => setIsShowingDomainWarning(false)}
              cancelText={t('cancel')}
              cancelButtonType="default"
              onSubmit={onSign}
              submitText={t('confirm')}
              submitButtonType="danger-primary"
              disabled={isHardwareLocked || !agreeToDomainWarning}
            />
          }
        >
          <div className="signature-request-siwe__warning-popover__checkbox-wrapper">
            <Checkbox
              id="signature-request-siwe_domain-checkbox"
              checked={agreeToDomainWarning}
              className="signature-request-siwe__warning-popover__checkbox-wrapper__checkbox"
              onClick={() => setAgreeToDomainWarning((checked) => !checked)}
            />
            <label
              className="signature-request-siwe__warning-popover__checkbox-wrapper__label"
              htmlFor="signature-request-siwe_domain-checkbox"
            >
              {t('SIWEDomainWarningBody', [parsedMessage.domain])}
            </label>
          </div>
        </Popover>
      )}
    </div>
  );
}

SignatureRequestSIWE.propTypes = {
  /**
   * The display content of transaction data
   */
  txData: PropTypes.object.isRequired,
  /**
   * Handler for cancel button
   */
  cancelPersonalMessage: PropTypes.func.isRequired,
  /**
   * Handler for sign button
   */
  signPersonalMessage: PropTypes.func.isRequired,
};<|MERGE_RESOLUTION|>--- conflicted
+++ resolved
@@ -94,7 +94,6 @@
         isSIWEDomainValid={isSIWEDomainValid}
         subjectMetadata={targetSubjectMetadata}
       />
-<<<<<<< HEAD
       {isHdWallet ? (
         <div className="signature-request-siwe__actionable-message">
           <HardwareWalletState
@@ -102,7 +101,7 @@
             onUpdate={(status) => setHardwareLocked(status === 'locked')}
           />
         </div>
-=======
+      ) : null}
       {(txData?.securityProviderResponse?.flagAsDangerous !== undefined &&
         txData?.securityProviderResponse?.flagAsDangerous !==
           SECURITY_PROVIDER_MESSAGE_SEVERITIES.NOT_MALICIOUS) ||
@@ -111,7 +110,6 @@
         <SecurityProviderBannerMessage
           securityProviderResponse={txData.securityProviderResponse}
         />
->>>>>>> cb113dd2
       ) : null}
       <Message data={formatMessageParams(parsedMessage, t)} />
       {!isMatchingAddress && (
