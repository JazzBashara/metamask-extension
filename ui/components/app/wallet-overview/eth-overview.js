--- conflicted
+++ resolved
@@ -31,14 +31,10 @@
   getSwapsDefaultToken,
   getIsSwapsChain,
   getSelectedAccountCachedBalance,
-<<<<<<< HEAD
   getCurrentCaipChainId,
-=======
-  getCurrentChainId,
   ///: BEGIN:ONLY_INCLUDE_IN(build-main,build-beta,build-flask)
   getIsBridgeChain,
   getIsBuyableChain,
->>>>>>> 5df6a71c
   getMetaMetricsId,
   ///: END:ONLY_INCLUDE_IN
 } from '../../../selectors';
@@ -80,12 +76,7 @@
   const balance = useSelector(getSelectedAccountCachedBalance);
   const isSwapsChain = useSelector(getIsSwapsChain);
   const defaultSwapsToken = useSelector(getSwapsDefaultToken);
-<<<<<<< HEAD
   const caipChainId = useSelector(getCurrentCaipChainId);
-  const metaMetricsId = useSelector(getMetaMetricsId);
-=======
-  const chainId = useSelector(getCurrentChainId);
->>>>>>> 5df6a71c
 
   ///: BEGIN:ONLY_INCLUDE_IN(build-mmi)
   const mmiPortfolioEnabled = useSelector(getMmiPortfolioEnabled);
