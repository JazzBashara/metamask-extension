--- conflicted
+++ resolved
@@ -9,14 +9,9 @@
   BorderRadius,
 } from '../../../helpers/constants/design-system';
 import { useI18nContext } from '../../../hooks/useI18nContext';
-<<<<<<< HEAD
-import { Text } from '../../component-library/text/deprecated';
-import Box from '../../ui/box/box';
-=======
 import { ButtonLink, Box } from '../../component-library';
 import { showIpfsModal } from '../../../store/actions';
 import { getIpfsGateway } from '../../../selectors';
->>>>>>> 877e184b
 
 export default function NftDefaultImage({ className, clickable }) {
   const t = useI18nContext();
