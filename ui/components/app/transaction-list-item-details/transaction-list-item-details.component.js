--- conflicted
+++ resolved
@@ -140,11 +140,7 @@
       recipientAddress,
       tryReverseResolveAddress,
       ///: BEGIN:ONLY_INCLUDE_IF(build-mmi)
-<<<<<<< HEAD
-      selectedIdentity,
-=======
       selectedAccount,
->>>>>>> 93a950fa
       transactionGroup,
       ///: END:ONLY_INCLUDE_IF
     } = this.props;
