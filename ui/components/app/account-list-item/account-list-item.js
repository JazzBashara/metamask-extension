--- conflicted
+++ resolved
@@ -15,15 +15,9 @@
   ///: END:ONLY_INCLUDE_IN
 }) {
   const {
-<<<<<<< HEAD
-    address,
-    balance,
-    metadata: { name },
-=======
     metadata: { name },
     address,
     balance,
->>>>>>> eb1a477d
   } = account || {};
 
   let showDefaultMismatchWarning = true;
