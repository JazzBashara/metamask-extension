--- conflicted
+++ resolved
@@ -18,15 +18,7 @@
 import Chip from '../../ui/chip/chip';
 import { useI18nContext } from '../../../hooks/useI18nContext';
 import { isNetworkLoading } from '../../../selectors';
-<<<<<<< HEAD
-import {
-  Icon,
-  ICON_NAMES,
-  ICON_SIZES,
-} from '../../component-library/icon/deprecated';
-=======
 import { Icon, IconName, IconSize } from '../../component-library';
->>>>>>> b14b6ba0
 
 export default function NetworkDisplay({
   indicatorSize,
