import PropTypes from 'prop-types';
import React, { useContext } from 'react';
import withModalProps from '../../../../helpers/higher-order-components/with-modal-props';
import Box from '../../../ui/box';
import {
  Text,
  Button,
<<<<<<< HEAD
=======
  BUTTON_SIZES,
>>>>>>> c2bbbb1d
  BUTTON_VARIANT,
  ButtonIcon,
  IconName,
} from '../../../component-library';
import {
  AlignItems,
  DISPLAY,
  FLEX_DIRECTION,
  JustifyContent,
  Size,
  TextVariant,
} from '../../../../helpers/constants/design-system';
import HoldToRevealButton from '../../hold-to-reveal-button';
import { useI18nContext } from '../../../../hooks/useI18nContext';
import ZENDESK_URLS from '../../../../helpers/constants/zendesk-url';
import { MetaMetricsContext } from '../../../../contexts/metametrics';
import {
  MetaMetricsEventCategory,
  MetaMetricsEventKeyType,
  MetaMetricsEventName,
} from '../../../../../shared/constants/metametrics';

const HoldToRevealModal = ({
  onLongPressed,
  hideModal,
  willHide = true,
  holdToRevealType = 'SRP',
}) => {
  const t = useI18nContext();
<<<<<<< HEAD
=======
  const holdToRevealTitle =
    holdToRevealType === 'SRP'
      ? 'holdToRevealSRPTitle'
      : 'holdToRevealPrivateKeyTitle';

  const holdToRevealButton =
    holdToRevealType === 'SRP' ? 'holdToRevealSRP' : 'holdToRevealPrivateKey';
>>>>>>> c2bbbb1d
  const trackEvent = useContext(MetaMetricsContext);

  const unlock = () => {
    onLongPressed();
    if (willHide) {
      hideModal();
    }
  };

  const handleCancel = () => {
    hideModal();
  };

  const renderHoldToRevealPrivateKeyContent = () => {
    return (
      <Box
        display={DISPLAY.FLEX}
        flexDirection={FLEX_DIRECTION.COLUMN}
        gap={4}
        marginBottom={6}
      >
<<<<<<< HEAD
        <Text variant={TextVariant.headingSm}>{t('holdToRevealTitle')}</Text>
        <ButtonIcon
          className="hold-to-reveal-modal__close"
          iconName={IconName.Close}
          size={Size.SM}
          onClick={() => {
            trackEvent({
              category: MetaMetricsEventCategory.Keys,
              event: MetaMetricsEventName.SrpHoldToRevealCloseClicked,
              properties: {
                key_type: MetaMetricsEventKeyType.Srp,
              },
            });
            handleCancel();
          }}
          ariaLabel={t('close')}
        />
=======
        <Text variant={TextVariant.bodyMd}>
          {t('holdToRevealContentPrivateKey1', [
            <Text
              key="hold-to-reveal-2"
              variant={TextVariant.bodyMdBold}
              as="span"
            >
              {t('holdToRevealContentPrivateKey2')}
            </Text>,
          ])}
        </Text>
        <Text variant={TextVariant.bodyMdBold}>
          {t('holdToRevealContent3', [
            <Text
              key="hold-to-reveal-4"
              variant={TextVariant.bodyMd}
              as="span"
              display={DISPLAY.INLINE}
            >
              {t('holdToRevealContent4')}
            </Text>,
            <Button
              key="hold-to-reveal-5"
              variant={BUTTON_VARIANT.LINK}
              size={BUTTON_SIZES.INHERIT}
              href={ZENDESK_URLS.NON_CUSTODIAL_WALLET}
              target="_blank"
              rel="noopener noreferrer"
            >
              {t('holdToRevealContent5')}
            </Button>,
          ])}
        </Text>
>>>>>>> c2bbbb1d
      </Box>
    );
  };

  const renderHoldToRevealSRPContent = () => {
    return (
      <Box
        display={DISPLAY.FLEX}
        flexDirection={FLEX_DIRECTION.COLUMN}
        gap={4}
        marginBottom={6}
      >
        <Text variant={TextVariant.bodyMd}>
          {t('holdToRevealContent1', [
            <Text
              key="hold-to-reveal-2"
              variant={TextVariant.bodyMdBold}
              as="span"
            >
              {t('holdToRevealContent2')}
            </Text>,
          ])}
        </Text>
        <Text variant={TextVariant.bodyMdBold}>
          {t('holdToRevealContent3', [
            <Text
              key="hold-to-reveal-4"
              variant={TextVariant.bodyMd}
              as="span"
              display={DISPLAY.INLINE}
            >
              {t('holdToRevealContent4')}
            </Text>,
            <Button
              key="hold-to-reveal-5"
              variant={BUTTON_VARIANT.LINK}
              size={Size.auto}
              href={ZENDESK_URLS.NON_CUSTODIAL_WALLET}
              target="_blank"
              rel="noopener noreferrer"
            >
              {t('holdToRevealContent5')}
            </Button>,
          ])}
        </Text>
      </Box>
    );
  };

  return (
    <Box
      className="hold-to-reveal-modal"
      display={DISPLAY.FLEX}
      flexDirection={FLEX_DIRECTION.COLUMN}
      justifyContent={JustifyContent.flexStart}
      padding={6}
    >
      <Box
        display={DISPLAY.FLEX}
        flexDirection={FLEX_DIRECTION.ROW}
        alignItems={AlignItems.center}
        justifyContent={JustifyContent.spaceBetween}
        marginBottom={6}
      >
        <Text variant={TextVariant.headingSm}>{t(holdToRevealTitle)}</Text>
        {willHide && (
          <ButtonIcon
            className="hold-to-reveal-modal__close"
            iconName={IconName.Close}
            size={Size.SM}
            onClick={() => {
              trackEvent({
                category: MetaMetricsEventCategory.Keys,
                event: MetaMetricsEventName.SrpHoldToRevealCloseClicked,
                properties: {
                  key_type: MetaMetricsEventKeyType.Srp,
                },
              });
              handleCancel();
            }}
            ariaLabel={t('close')}
          />
        )}
      </Box>
      {holdToRevealType === 'SRP'
        ? renderHoldToRevealSRPContent()
        : renderHoldToRevealPrivateKeyContent()}
      <HoldToRevealButton
        buttonText={t(holdToRevealButton)}
        onLongPressed={unlock}
        marginLeft="auto"
        marginRight="auto"
      />
    </Box>
  );
};

HoldToRevealModal.propTypes = {
  // The function to be executed after the hold to reveal long press has been completed
  onLongPressed: PropTypes.func.isRequired,
  hideModal: PropTypes.func,
  willHide: PropTypes.bool,
  holdToRevealType: PropTypes.oneOf(['SRP', 'PrivateKey']).isRequired,
};

export default withModalProps(HoldToRevealModal);<|MERGE_RESOLUTION|>--- conflicted
+++ resolved
@@ -5,10 +5,7 @@
 import {
   Text,
   Button,
-<<<<<<< HEAD
-=======
   BUTTON_SIZES,
->>>>>>> c2bbbb1d
   BUTTON_VARIANT,
   ButtonIcon,
   IconName,
@@ -38,8 +35,6 @@
   holdToRevealType = 'SRP',
 }) => {
   const t = useI18nContext();
-<<<<<<< HEAD
-=======
   const holdToRevealTitle =
     holdToRevealType === 'SRP'
       ? 'holdToRevealSRPTitle'
@@ -47,7 +42,6 @@
 
   const holdToRevealButton =
     holdToRevealType === 'SRP' ? 'holdToRevealSRP' : 'holdToRevealPrivateKey';
->>>>>>> c2bbbb1d
   const trackEvent = useContext(MetaMetricsContext);
 
   const unlock = () => {
@@ -69,25 +63,6 @@
         gap={4}
         marginBottom={6}
       >
-<<<<<<< HEAD
-        <Text variant={TextVariant.headingSm}>{t('holdToRevealTitle')}</Text>
-        <ButtonIcon
-          className="hold-to-reveal-modal__close"
-          iconName={IconName.Close}
-          size={Size.SM}
-          onClick={() => {
-            trackEvent({
-              category: MetaMetricsEventCategory.Keys,
-              event: MetaMetricsEventName.SrpHoldToRevealCloseClicked,
-              properties: {
-                key_type: MetaMetricsEventKeyType.Srp,
-              },
-            });
-            handleCancel();
-          }}
-          ariaLabel={t('close')}
-        />
-=======
         <Text variant={TextVariant.bodyMd}>
           {t('holdToRevealContentPrivateKey1', [
             <Text
@@ -121,7 +96,6 @@
             </Button>,
           ])}
         </Text>
->>>>>>> c2bbbb1d
       </Box>
     );
   };
