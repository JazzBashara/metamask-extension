--- conflicted
+++ resolved
@@ -1,5 +1,4 @@
 import React from 'react';
-import { EthAccountType, EthMethod } from '@metamask/keyring-api';
 import ConfirmRemoveAccount from '.';
 
 export default {
@@ -13,21 +12,7 @@
   },
   args: {
     account: {
-<<<<<<< HEAD
-      address: '0x0dcd5d886577d5081b0c52e242ef29e70be3e7bc',
-      id: 'cf8dace4-9439-4bd4-b3a8-88c821c8fcb3',
-      metadata: {
-        name: 'Test Account',
-        keyring: {
-          type: 'HD Key Tree',
-        },
-      },
-      options: {},
-      methods: [...Object.values(EthMethod)],
-      type: EthAccountType.Eoa,
-=======
       control: 'object',
->>>>>>> eb1a477d
     },
   },
 };
