import React, { Component } from 'react';
import PropTypes from 'prop-types';
import { getAccountLink } from '@metamask/etherscan-link';

import AccountModalContainer from '../account-modal-container';
import QrView from '../../../ui/qr-code';
import EditableLabel from '../../../ui/editable-label';
import Button from '../../../ui/button';
import { getURLHostName } from '../../../../helpers/utils/util';
import { isHardwareKeyring } from '../../../../helpers/utils/hardware';
<<<<<<< HEAD
import { EVENT } from '../../../../../shared/constants/metametrics';
=======
import {
  EVENT,
  EVENT_NAMES,
} from '../../../../../shared/constants/metametrics';
>>>>>>> ee06fe49
import { NETWORKS_ROUTE } from '../../../../helpers/constants/routes';

export default class AccountDetailsModal extends Component {
  static propTypes = {
    selectedIdentity: PropTypes.object,
    chainId: PropTypes.string,
    showExportPrivateKeyModal: PropTypes.func,
    setAccountLabel: PropTypes.func,
    keyrings: PropTypes.array,
    rpcPrefs: PropTypes.object,
    accounts: PropTypes.array,
    history: PropTypes.object,
    hideModal: PropTypes.func,
    blockExplorerLinkText: PropTypes.object,
  };

  static contextTypes = {
    t: PropTypes.func,
    trackEvent: PropTypes.func,
  };

  render() {
    const {
      selectedIdentity,
      chainId,
      showExportPrivateKeyModal,
      setAccountLabel,
      keyrings,
      rpcPrefs,
      accounts,
      history,
      hideModal,
      blockExplorerLinkText,
    } = this.props;
    const { name, address } = selectedIdentity;

    const keyring = keyrings.find((kr) => {
      return kr.accounts.includes(address);
    });

    const getAccountsNames = (allAccounts, currentName) => {
      return Object.values(allAccounts)
        .map((item) => item.name)
        .filter((itemName) => itemName !== currentName);
    };

    let exportPrivateKeyFeatureEnabled = true;
    // This feature is disabled for hardware wallets
    if (isHardwareKeyring(keyring?.type)) {
      exportPrivateKeyFeatureEnabled = false;
    }

    const routeToAddBlockExplorerUrl = () => {
      hideModal();
      history.push(`${NETWORKS_ROUTE}#blockExplorerUrl`);
    };

    const openBlockExplorer = () => {
      const accountLink = getAccountLink(address, chainId, rpcPrefs);
      this.context.trackEvent({
        category: EVENT.CATEGORIES.NAVIGATION,
<<<<<<< HEAD
        event: 'Clicked Block Explorer Link',
        properties: {
          link_type: 'Account Tracker',
          action: 'Account Details Modal',
          block_explorer_domain: getURLHostName(accountLink),
=======
        event: EVENT_NAMES.EXTERNAL_LINK_CLICKED,
        properties: {
          link_type: EVENT.EXTERNAL_LINK_TYPES.ACCOUNT_TRACKER,
          location: 'Account Details Modal',
          url_domain: getURLHostName(accountLink),
>>>>>>> ee06fe49
        },
      });
      global.platform.openTab({
        url: accountLink,
      });
    };

    return (
      <AccountModalContainer className="account-details-modal">
        <EditableLabel
          className="account-details-modal__name"
          defaultValue={name}
          onSubmit={(label) => setAccountLabel(address, label)}
          accountsNames={getAccountsNames(accounts, name)}
        />

        <QrView
          Qr={{
            data: address,
          }}
        />

        <div className="account-details-modal__divider" />

        <Button
          type="secondary"
          className="account-details-modal__button"
          onClick={
            blockExplorerLinkText.firstPart === 'addBlockExplorer'
              ? routeToAddBlockExplorerUrl
              : openBlockExplorer
          }
        >
          {this.context.t(
            blockExplorerLinkText.firstPart,
            blockExplorerLinkText.secondPart === ''
              ? null
              : [blockExplorerLinkText.secondPart],
          )}
        </Button>

        {exportPrivateKeyFeatureEnabled ? (
          <Button
            type="secondary"
            className="account-details-modal__button"
            onClick={() => {
              this.context.trackEvent({
                category: EVENT.CATEGORIES.ACCOUNTS,
                event: EVENT_NAMES.KEY_EXPORT_SELECTED,
                properties: {
                  key_type: EVENT.KEY_TYPES.PKEY,
                  location: 'Account Details Modal',
                },
              });
              showExportPrivateKeyModal();
            }}
          >
            {this.context.t('exportPrivateKey')}
          </Button>
        ) : null}
      </AccountModalContainer>
    );
  }
}<|MERGE_RESOLUTION|>--- conflicted
+++ resolved
@@ -8,14 +8,10 @@
 import Button from '../../../ui/button';
 import { getURLHostName } from '../../../../helpers/utils/util';
 import { isHardwareKeyring } from '../../../../helpers/utils/hardware';
-<<<<<<< HEAD
-import { EVENT } from '../../../../../shared/constants/metametrics';
-=======
 import {
   EVENT,
   EVENT_NAMES,
 } from '../../../../../shared/constants/metametrics';
->>>>>>> ee06fe49
 import { NETWORKS_ROUTE } from '../../../../helpers/constants/routes';
 
 export default class AccountDetailsModal extends Component {
@@ -77,19 +73,11 @@
       const accountLink = getAccountLink(address, chainId, rpcPrefs);
       this.context.trackEvent({
         category: EVENT.CATEGORIES.NAVIGATION,
-<<<<<<< HEAD
-        event: 'Clicked Block Explorer Link',
-        properties: {
-          link_type: 'Account Tracker',
-          action: 'Account Details Modal',
-          block_explorer_domain: getURLHostName(accountLink),
-=======
         event: EVENT_NAMES.EXTERNAL_LINK_CLICKED,
         properties: {
           link_type: EVENT.EXTERNAL_LINK_TYPES.ACCOUNT_TRACKER,
           location: 'Account Details Modal',
           url_domain: getURLHostName(accountLink),
->>>>>>> ee06fe49
         },
       });
       global.platform.openTab({
