--- conflicted
+++ resolved
@@ -21,17 +21,8 @@
 import Spinner from '../../ui/spinner';
 import { SnapUIMarkdown } from '../snaps/snap-ui-markdown';
 import { SnapUIImage } from '../snaps/snap-ui-image';
-<<<<<<< HEAD
-import {
-  ConfirmInfoRow,
-  ConfirmInfoRowAddress,
-} from '../confirm/shared/info/row';
-///: END:ONLY_INCLUDE_IN
-///: BEGIN:ONLY_INCLUDE_IN(keyring-snaps)
-=======
 ///: END:ONLY_INCLUDE_IF
 ///: BEGIN:ONLY_INCLUDE_IF(keyring-snaps)
->>>>>>> fc724d6d
 import { CreateSnapAccount } from '../../../pages/create-snap-account';
 import { RemoveSnapAccount } from '../../../pages/remove-snap-account';
 import { SnapAccountRedirect } from '../../../pages/snap-account-redirect';
@@ -69,13 +60,8 @@
   Spinner,
   ConfirmInfoRow,
   ConfirmInfoRowAddress,
-<<<<<<< HEAD
-  ///: END:ONLY_INCLUDE_IN
-  ///: BEGIN:ONLY_INCLUDE_IN(keyring-snaps)
-=======
   ///: END:ONLY_INCLUDE_IF
   ///: BEGIN:ONLY_INCLUDE_IF(keyring-snaps)
->>>>>>> fc724d6d
   CreateSnapAccount,
   RemoveSnapAccount,
   SnapAuthorshipHeader,
