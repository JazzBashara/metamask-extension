--- conflicted
+++ resolved
@@ -29,26 +29,9 @@
           balance: '0x176e5b6f173ebe66',
         },
       },
-      internalAccounts: {
-        accounts: {
-          'cf8dace4-9439-4bd4-b3a8-88c821c8fcb3': {
-            address: '0xAddress',
-            id: 'cf8dace4-9439-4bd4-b3a8-88c821c8fcb3',
-            metadata: {
-              name: 'Test Account',
-              keyring: {
-                type: 'HD Key Tree',
-              },
-            },
-            options: {},
-            methods: [...Object.values(EthMethod)],
-            type: EthAccountType.Eoa,
-          },
-        },
-        selectedAccount: 'cf8dace4-9439-4bd4-b3a8-88c821c8fcb3',
+      identities: {
+        '0xAddress': {},
       },
-<<<<<<< HEAD
-=======
       selectedAddress: '0xAddress',
       internalAccounts: {
         accounts: {
@@ -68,7 +51,6 @@
         },
         selectedAccount: 'cf8dace4-9439-4bd4-b3a8-88c821c8fcb3',
       },
->>>>>>> eb1a477d
     },
   });
 
