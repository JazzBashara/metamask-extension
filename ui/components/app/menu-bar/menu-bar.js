import React, { useState, useContext, useRef } from 'react';
import browser from 'webextension-polyfill';
import { useHistory } from 'react-router-dom';
import { useSelector } from 'react-redux';
import SelectedAccount from '../selected-account';
import ConnectedStatusIndicator from '../connected-status-indicator';
import { getEnvironmentType } from '../../../../app/scripts/lib/util';
import { ENVIRONMENT_TYPE_POPUP } from '../../../../shared/constants/app';
import {
  MetaMetricsEventCategory,
  MetaMetricsEventName,
} from '../../../../shared/constants/metametrics';
import { CONNECTED_ACCOUNTS_ROUTE } from '../../../helpers/constants/routes';
import { useI18nContext } from '../../../hooks/useI18nContext';
import { getOriginOfCurrentTab } from '../../../selectors';
import { MetaMetricsContext } from '../../../contexts/metametrics';
import { ButtonIcon, ICON_NAMES } from '../../component-library';
<<<<<<< HEAD
=======
import { GlobalMenu } from '../../multichain/global-menu';
>>>>>>> 4b271868
import AccountOptionsMenu from './account-options-menu';

export default function MenuBar() {
  const t = useI18nContext();
  const trackEvent = useContext(MetaMetricsContext);
  const history = useHistory();
  const [accountOptionsMenuOpen, setAccountOptionsMenuOpen] = useState(false);
  const origin = useSelector(getOriginOfCurrentTab);
  const ref = useRef(false);

  const showStatus =
    getEnvironmentType() === ENVIRONMENT_TYPE_POPUP &&
    origin &&
    origin !== browser.runtime.id;

  return (
    <div className="menu-bar">
      {showStatus ? ( // TODO: Move the connection status menu icon to the correct position in header once we implement the new header
        <ConnectedStatusIndicator
          onClick={() => history.push(CONNECTED_ACCOUNTS_ROUTE)}
        />
      ) : null}
      <SelectedAccount />
      <span style={{ display: 'inherit' }} ref={ref}>
        <ButtonIcon
          iconName={ICON_NAMES.MORE_VERTICAL}
          className="menu-bar__account-options"
          data-testid="account-options-menu-button"
          ariaLabel={t('accountOptions')}
          onClick={() => {
            trackEvent({
<<<<<<< HEAD
              event: EVENT_NAMES.NAV_ACCOUNT_MENU_OPENED,
              category: EVENT.CATEGORIES.NAVIGATION,
=======
              event: MetaMetricsEventName.NavAccountMenuOpened,
              category: MetaMetricsEventCategory.Navigation,
>>>>>>> 4b271868
              properties: {
                location: 'Home',
              },
            });
            setAccountOptionsMenuOpen(true);
          }}
<<<<<<< HEAD
        />
      </span>
      {accountOptionsMenuOpen ? (
        <AccountOptionsMenu
          anchorElement={ref.current}
          onClose={() => setAccountOptionsMenuOpen(false)}
        />
      ) : null}
=======
        />
      </span>
      {accountOptionsMenuOpen &&
        (process.env.MULTICHAIN ? (
          <GlobalMenu
            anchorElement={ref.current}
            closeMenu={() => setAccountOptionsMenuOpen(false)}
          />
        ) : (
          <AccountOptionsMenu
            anchorElement={ref.current}
            onClose={() => setAccountOptionsMenuOpen(false)}
          />
        ))}
>>>>>>> 4b271868
    </div>
  );
}<|MERGE_RESOLUTION|>--- conflicted
+++ resolved
@@ -15,10 +15,7 @@
 import { getOriginOfCurrentTab } from '../../../selectors';
 import { MetaMetricsContext } from '../../../contexts/metametrics';
 import { ButtonIcon, ICON_NAMES } from '../../component-library';
-<<<<<<< HEAD
-=======
 import { GlobalMenu } from '../../multichain/global-menu';
->>>>>>> 4b271868
 import AccountOptionsMenu from './account-options-menu';
 
 export default function MenuBar() {
@@ -50,29 +47,14 @@
           ariaLabel={t('accountOptions')}
           onClick={() => {
             trackEvent({
-<<<<<<< HEAD
-              event: EVENT_NAMES.NAV_ACCOUNT_MENU_OPENED,
-              category: EVENT.CATEGORIES.NAVIGATION,
-=======
               event: MetaMetricsEventName.NavAccountMenuOpened,
               category: MetaMetricsEventCategory.Navigation,
->>>>>>> 4b271868
               properties: {
                 location: 'Home',
               },
             });
             setAccountOptionsMenuOpen(true);
           }}
-<<<<<<< HEAD
-        />
-      </span>
-      {accountOptionsMenuOpen ? (
-        <AccountOptionsMenu
-          anchorElement={ref.current}
-          onClose={() => setAccountOptionsMenuOpen(false)}
-        />
-      ) : null}
-=======
         />
       </span>
       {accountOptionsMenuOpen &&
@@ -87,7 +69,6 @@
             onClose={() => setAccountOptionsMenuOpen(false)}
           />
         ))}
->>>>>>> 4b271868
     </div>
   );
 }