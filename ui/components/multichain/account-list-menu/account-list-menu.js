--- conflicted
+++ resolved
@@ -50,7 +50,6 @@
   const t = useI18nContext();
   const trackEvent = useContext(MetaMetricsContext);
   const accounts = useSelector(getMetaMaskAccountsOrdered);
-  console.log('accounts', accounts);
   const selectedAccount = useSelector(getSelectedAccount);
   const connectedSites = useSelector(getConnectedSubjectsForAllAddresses);
   const currentTabOrigin = useSelector(getOriginOfCurrentTab);
@@ -189,7 +188,10 @@
                     }}
                     identity={account}
                     key={account.address}
-                    selected={selectedAccount.address === account.address}
+                    selected={
+                      selectedAccount.address.toLowerCase() ===
+                      account.address.toLowerCase()
+                    }
                     closeMenu={onClose}
                     connectedAvatar={connectedSite?.iconUrl}
                     connectedAvatarName={connectedSite?.name}
@@ -214,122 +216,12 @@
                     });
                     setActionMode('add');
                   }}
-<<<<<<< HEAD
-                  identity={account}
-                  key={account.address}
-                  selected={
-                    selectedAccount.address.toLowerCase() ===
-                    account.address.toLowerCase()
-                  }
-                  closeMenu={onClose}
-                  connectedAvatar={connectedSite?.iconUrl}
-                  connectedAvatarName={connectedSite?.name}
-                />
-              );
-            })}
-          </Box>
-          {/* Add / Import / Hardware */}
-          <Box padding={4}>
-            <Box marginBottom={4}>
-              <ButtonLink
-                size={Size.SM}
-                startIconName={IconName.Add}
-                onClick={() => {
-                  trackEvent({
-                    category: MetaMetricsEventCategory.Navigation,
-                    event: MetaMetricsEventName.AccountAddSelected,
-                    properties: {
-                      account_type: MetaMetricsEventAccountType.Default,
-                      location: 'Main Menu',
-                    },
-                  });
-                  setActionMode('add');
-                }}
-                data-testid="multichain-account-menu-popover-add-account"
-              >
-                {t('addAccount')}
-              </ButtonLink>
-            </Box>
-            <Box marginBottom={4}>
-              <ButtonLink
-                size={Size.SM}
-                startIconName={IconName.Import}
-                onClick={() => {
-                  trackEvent({
-                    category: MetaMetricsEventCategory.Navigation,
-                    event: MetaMetricsEventName.AccountAddSelected,
-                    properties: {
-                      account_type: MetaMetricsEventAccountType.Imported,
-                      location: 'Main Menu',
-                    },
-                  });
-                  setActionMode('import');
-                }}
-              >
-                {t('importAccount')}
-              </ButtonLink>
-            </Box>
-            <Box marginBottom={4}>
-              <ButtonLink
-                size={Size.SM}
-                startIconName={IconName.Hardware}
-                onClick={() => {
-                  dispatch(toggleAccountMenu());
-                  trackEvent({
-                    category: MetaMetricsEventCategory.Navigation,
-                    event: MetaMetricsEventName.AccountAddSelected,
-                    properties: {
-                      account_type: MetaMetricsEventAccountType.Hardware,
-                      location: 'Main Menu',
-                    },
-                  });
-                  if (getEnvironmentType() === ENVIRONMENT_TYPE_POPUP) {
-                    global.platform.openExtensionInBrowser(
-                      CONNECT_HARDWARE_ROUTE,
-                    );
-                  } else {
-                    history.push(CONNECT_HARDWARE_ROUTE);
-                  }
-                }}
-              >
-                {t('hardwareWallet')}
-              </ButtonLink>
-            </Box>
-            {
-              ///: BEGIN:ONLY_INCLUDE_IN(keyring-snaps)
-              <>
-                <Box marginTop={4}>
-                  <ButtonLink
-                    size={Size.SM}
-                    startIconName={IconName.Snaps}
-                    onClick={() => {
-                      dispatch(toggleAccountMenu());
-                      getEnvironmentType() === ENVIRONMENT_TYPE_POPUP
-                        ? global.platform.openExtensionInBrowser(
-                            ADD_SNAP_ACCOUNT_ROUTE,
-                            null,
-                            true,
-                          )
-                        : history.push(ADD_SNAP_ACCOUNT_ROUTE);
-                    }}
-                  >
-                    {t('settingAddSnapAccount')}
-                  </ButtonLink>
-                </Box>
-              </>
-              ///: END:ONLY_INCLUDE_IN
-            }
-            {
-              ///: BEGIN:ONLY_INCLUDE_IN(build-mmi)
-              <Box>
-=======
                   data-testid="multichain-account-menu-popover-add-account"
                 >
                   {t('addAccount')}
                 </ButtonLink>
               </Box>
               <Box marginBottom={4}>
->>>>>>> 16481268
                 <ButtonLink
                   size={Size.SM}
                   startIconName={IconName.Import}
