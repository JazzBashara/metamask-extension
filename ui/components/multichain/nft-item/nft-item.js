--- conflicted
+++ resolved
@@ -15,14 +15,10 @@
   Display,
   JustifyContent,
 } from '../../../helpers/constants/design-system';
-<<<<<<< HEAD
-import { getTestNetworkBackgroundColor } from '../../../selectors';
-=======
 import {
   getIpfsGateway,
   getTestNetworkBackgroundColor,
 } from '../../../selectors';
->>>>>>> 877e184b
 
 export const NftItem = ({
   alt,
@@ -36,11 +32,8 @@
   nftImageURL,
 }) => {
   const testNetworkBackgroundColor = useSelector(getTestNetworkBackgroundColor);
-<<<<<<< HEAD
-=======
   const isIpfsEnabled = useSelector(getIpfsGateway);
   const isIpfsURL = nftImageURL?.includes('ipfs:');
->>>>>>> 877e184b
   return (
     <Box
       className="nft-item__container"
