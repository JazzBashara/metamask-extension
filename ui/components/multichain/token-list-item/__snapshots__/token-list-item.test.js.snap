--- conflicted
+++ resolved
@@ -43,17 +43,9 @@
           <div
             class="mm-box mm-box--width-1/3"
           >
-<<<<<<< HEAD
-            <div>
-              <p
-                class="mm-box mm-text mm-text--body-md mm-text--font-weight-medium mm-text--ellipsis mm-box--color-text-default"
-              />
-            </div>
-=======
             <p
               class="mm-box mm-text mm-text--body-md mm-text--font-weight-medium mm-text--ellipsis mm-box--color-text-default"
             />
->>>>>>> 877e184b
           </div>
           <p
             class="mm-box mm-text mm-text--body-md mm-text--font-weight-medium mm-text--text-align-end mm-box--width-2/3 mm-box--color-text-default"
