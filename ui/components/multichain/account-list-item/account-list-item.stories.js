import React from 'react';

import { Provider } from 'react-redux';

import testData from '../../../../.storybook/test-data';
import configureStore from '../../../store/store';
import { AccountListItem } from '.';

const store = configureStore(testData);

<<<<<<< HEAD
const [chaosAccountId, simpleAccountId, hardwareAccountId] = Object.keys(
=======
const [chaosId, simpleId, hardwareId] = Object.keys(
>>>>>>> eb1a477d
  testData.metamask.internalAccounts.accounts,
);

const SIMPLE_ACCOUNT = {
<<<<<<< HEAD
  ...testData.metamask.internalAccounts.accounts[simpleAccountId],
=======
  ...testData.metamask.internalAccounts.accounts[simpleId],
>>>>>>> eb1a477d
  balance: '0x152387ad22c3f0',
};

const HARDWARE_ACCOUNT = {
<<<<<<< HEAD
  ...testData.metamask.internalAccounts.accounts[hardwareAccountId],
=======
  ...testData.metamask.internalAccounts.accounts[hardwareId],
>>>>>>> eb1a477d
  balance: '0x152387ad22c3f0',
};

const CHAOS_ACCOUNT = {
<<<<<<< HEAD
  ...testData.metamask.internalAccounts.accounts[chaosAccountId],
=======
  ...testData.metamask.internalAccounts.accounts[chaosId],
>>>>>>> eb1a477d
  balance: '0x152387ad22c3f0',
};

const CONTAINER_STYLES = {
  style: {
    width: '328px',
    border: '1px solid var(--color-border-muted)',
  },
};

const onClick = () => console.log('Clicked account!');

export default {
  title: 'Components/Multichain/AccountListItem',
  component: AccountListItem,
  argTypes: {
<<<<<<< HEAD
    account: {
=======
    ACCOUNT: {
>>>>>>> eb1a477d
      control: 'object',
    },
    selected: {
      control: 'boolean',
    },
    onClick: {
      action: 'onClick',
    },
    closeMenu: {
      action: 'closeMenu',
    },
    connectedAvatar: {
      control: 'text',
    },
    connectedAvatarName: {
      control: 'text',
    },
  },
  args: {
<<<<<<< HEAD
    account: SIMPLE_ACCOUNT,
=======
    ACCOUNT: SIMPLE_ACCOUNT,
>>>>>>> eb1a477d
    onClick,
  },
};

export const DefaultStory = (args) => (
  <div {...CONTAINER_STYLES}>
    <AccountListItem {...args} />
  </div>
);

export const SelectedItem = (args) => (
  <div {...CONTAINER_STYLES}>
    <AccountListItem {...args} />
  </div>
);
SelectedItem.args = { selected: true };

export const HardwareItem = (args) => (
  <div {...CONTAINER_STYLES}>
    <AccountListItem {...args} />
  </div>
);
<<<<<<< HEAD
HardwareItem.args = { account: HARDWARE_ACCOUNT };
=======
HardwareItem.args = { ACCOUNT: HARDWARE_ACCOUNT };
>>>>>>> eb1a477d
HardwareItem.decorators = [
  (story) => <Provider store={store}>{story()}</Provider>,
];

export const SelectedHardwareItem = (args) => (
  <div {...CONTAINER_STYLES}>
    <AccountListItem {...args} />
  </div>
);
<<<<<<< HEAD
SelectedHardwareItem.args = { account: HARDWARE_ACCOUNT, selected: true };
=======
SelectedHardwareItem.args = { ACCOUNT: HARDWARE_ACCOUNT, selected: true };
>>>>>>> eb1a477d
SelectedHardwareItem.decorators = [
  (story) => <Provider store={store}>{story()}</Provider>,
];

export const ChaosDataItem = (args) => (
  <div {...CONTAINER_STYLES}>
    <AccountListItem {...args} />
  </div>
);
<<<<<<< HEAD
ChaosDataItem.args = { account: CHAOS_ACCOUNT };
=======
ChaosDataItem.args = { ACCOUNT: CHAOS_ACCOUNT };
>>>>>>> eb1a477d

export const ConnectedSiteItem = (args) => (
  <div {...CONTAINER_STYLES}>
    <AccountListItem {...args} />
  </div>
);
ConnectedSiteItem.args = {
  connectedAvatar: 'https://uniswap.org/favicon.ico',
  connectedAvatarName: 'Uniswap',
};

export const ConnectedSiteChaosItem = (args) => (
  <div {...CONTAINER_STYLES}>
    <AccountListItem {...args} />
  </div>
);
ConnectedSiteChaosItem.args = {
<<<<<<< HEAD
  account: CHAOS_ACCOUNT,
=======
  ACCOUNT: CHAOS_ACCOUNT,
>>>>>>> eb1a477d
  connectedAvatar: 'https://uniswap.org/favicon.ico',
  connectedAvatarName: 'Uniswap',
};

DefaultStory.storyName = 'Default';<|MERGE_RESOLUTION|>--- conflicted
+++ resolved
@@ -8,38 +8,22 @@
 
 const store = configureStore(testData);
 
-<<<<<<< HEAD
-const [chaosAccountId, simpleAccountId, hardwareAccountId] = Object.keys(
-=======
 const [chaosId, simpleId, hardwareId] = Object.keys(
->>>>>>> eb1a477d
   testData.metamask.internalAccounts.accounts,
 );
 
 const SIMPLE_ACCOUNT = {
-<<<<<<< HEAD
-  ...testData.metamask.internalAccounts.accounts[simpleAccountId],
-=======
   ...testData.metamask.internalAccounts.accounts[simpleId],
->>>>>>> eb1a477d
   balance: '0x152387ad22c3f0',
 };
 
 const HARDWARE_ACCOUNT = {
-<<<<<<< HEAD
-  ...testData.metamask.internalAccounts.accounts[hardwareAccountId],
-=======
   ...testData.metamask.internalAccounts.accounts[hardwareId],
->>>>>>> eb1a477d
   balance: '0x152387ad22c3f0',
 };
 
 const CHAOS_ACCOUNT = {
-<<<<<<< HEAD
-  ...testData.metamask.internalAccounts.accounts[chaosAccountId],
-=======
   ...testData.metamask.internalAccounts.accounts[chaosId],
->>>>>>> eb1a477d
   balance: '0x152387ad22c3f0',
 };
 
@@ -56,11 +40,7 @@
   title: 'Components/Multichain/AccountListItem',
   component: AccountListItem,
   argTypes: {
-<<<<<<< HEAD
-    account: {
-=======
     ACCOUNT: {
->>>>>>> eb1a477d
       control: 'object',
     },
     selected: {
@@ -80,11 +60,7 @@
     },
   },
   args: {
-<<<<<<< HEAD
-    account: SIMPLE_ACCOUNT,
-=======
     ACCOUNT: SIMPLE_ACCOUNT,
->>>>>>> eb1a477d
     onClick,
   },
 };
@@ -107,11 +83,7 @@
     <AccountListItem {...args} />
   </div>
 );
-<<<<<<< HEAD
-HardwareItem.args = { account: HARDWARE_ACCOUNT };
-=======
 HardwareItem.args = { ACCOUNT: HARDWARE_ACCOUNT };
->>>>>>> eb1a477d
 HardwareItem.decorators = [
   (story) => <Provider store={store}>{story()}</Provider>,
 ];
@@ -121,11 +93,7 @@
     <AccountListItem {...args} />
   </div>
 );
-<<<<<<< HEAD
-SelectedHardwareItem.args = { account: HARDWARE_ACCOUNT, selected: true };
-=======
 SelectedHardwareItem.args = { ACCOUNT: HARDWARE_ACCOUNT, selected: true };
->>>>>>> eb1a477d
 SelectedHardwareItem.decorators = [
   (story) => <Provider store={store}>{story()}</Provider>,
 ];
@@ -135,11 +103,7 @@
     <AccountListItem {...args} />
   </div>
 );
-<<<<<<< HEAD
-ChaosDataItem.args = { account: CHAOS_ACCOUNT };
-=======
 ChaosDataItem.args = { ACCOUNT: CHAOS_ACCOUNT };
->>>>>>> eb1a477d
 
 export const ConnectedSiteItem = (args) => (
   <div {...CONTAINER_STYLES}>
@@ -157,11 +121,7 @@
   </div>
 );
 ConnectedSiteChaosItem.args = {
-<<<<<<< HEAD
-  account: CHAOS_ACCOUNT,
-=======
   ACCOUNT: CHAOS_ACCOUNT,
->>>>>>> eb1a477d
   connectedAvatar: 'https://uniswap.org/favicon.ico',
   connectedAvatarName: 'Uniswap',
 };
