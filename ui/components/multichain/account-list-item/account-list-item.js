import React, { useState, useRef, useContext } from 'react';
import PropTypes from 'prop-types';
import classnames from 'classnames';

import { useSelector } from 'react-redux';
import { useI18nContext } from '../../../hooks/useI18nContext';
import { getRpcPrefsForCurrentProvider } from '../../../selectors';
import { getURLHostName, shortenAddress } from '../../../helpers/utils/util';

import { AccountListItemMenu } from '..';
import Box from '../../ui/box/box';
import {
  AvatarAccount,
  Text,
  AvatarFavicon,
  Tag,
  ButtonLink,
  ButtonIcon,
  IconName,
  IconSize,
  AvatarAccountVariant,
} from '../../component-library';
import {
  Color,
  TextAlign,
  AlignItems,
  DISPLAY,
  TextVariant,
  FLEX_DIRECTION,
  BorderRadius,
  JustifyContent,
  Size,
  BorderColor,
} from '../../../helpers/constants/design-system';
import { HardwareKeyringNames } from '../../../../shared/constants/hardware-wallets';
import { KeyringType } from '../../../../shared/constants/keyring';
import UserPreferencedCurrencyDisplay from '../../app/user-preferenced-currency-display/user-preferenced-currency-display.component';
import { SECONDARY, PRIMARY } from '../../../helpers/constants/common';
import { findKeyringForAddress } from '../../../ducks/metamask/metamask';
import Tooltip from '../../ui/tooltip/tooltip';
import {
  MetaMetricsEventCategory,
  MetaMetricsEventName,
} from '../../../../shared/constants/metametrics';
import { MetaMetricsContext } from '../../../contexts/metametrics';

const MAXIMUM_CURRENCY_DECIMALS = 3;
const MAXIMUM_CHARACTERS_WITHOUT_TOOLTIP = 17;

function getLabel(keyring = {}, t) {
  const { type } = keyring;
  switch (type) {
    case KeyringType.qr:
      return HardwareKeyringNames.qr;
    case KeyringType.imported:
      return t('imported');
    case KeyringType.trezor:
      return HardwareKeyringNames.trezor;
    case KeyringType.ledger:
      return HardwareKeyringNames.ledger;
    case KeyringType.lattice:
      return HardwareKeyringNames.lattice;
    default:
      return null;
  }
}

export const AccountListItem = ({
  identity,
  selected = false,
  onClick,
  closeMenu,
  connectedAvatar,
  connectedAvatarName,
}) => {
  const t = useI18nContext();
  const [accountOptionsMenuOpen, setAccountOptionsMenuOpen] = useState(false);
  const ref = useRef(false);
  const useBlockie = useSelector((state) => state.metamask.useBlockie);

  const keyring = useSelector((state) =>
    findKeyringForAddress(state, identity.address),
  );
  const label = getLabel(keyring, t);

  const rpcPrefs = useSelector(getRpcPrefsForCurrentProvider);
  const { blockExplorerUrl } = rpcPrefs;
  const blockExplorerUrlSubTitle = getURLHostName(blockExplorerUrl);

  const trackEvent = useContext(MetaMetricsContext);

  return (
    <Box
      display={DISPLAY.FLEX}
      padding={4}
      backgroundColor={selected ? Color.primaryMuted : Color.transparent}
      className={classnames('multichain-account-list-item', {
        'multichain-account-list-item--selected': selected,
        'multichain-account-list-item--connected': Boolean(connectedAvatar),
      })}
      onClick={() => {
        // Without this check, the account will be selected after
        // the account options menu closes
        if (!accountOptionsMenuOpen) {
          onClick();
        }
      }}
    >
      {selected && (
        <Box
          className="multichain-account-list-item__selected-indicator"
          borderRadius={BorderRadius.pill}
          backgroundColor={Color.primaryDefault}
        />
      )}
      <AvatarAccount
        borderColor={BorderColor.transparent}
        size={Size.SM}
        address={identity.address}
        variant={
          useBlockie
            ? AvatarAccountVariant.Blockies
            : AvatarAccountVariant.Jazzicon
        }
        marginInlineEnd={2}
      ></AvatarAccount>
      <Box
        display={DISPLAY.FLEX}
        flexDirection={FLEX_DIRECTION.COLUMN}
        className="multichain-account-list-item__content"
      >
        <Box display={DISPLAY.FLEX} flexDirection={FLEX_DIRECTION.COLUMN}>
          <Box
            display={DISPLAY.FLEX}
            justifyContent={JustifyContent.spaceBetween}
          >
            <Text
              ellipsis
              as="div"
              className="multichain-account-list-item__account-name"
              marginInlineEnd={2}
            >
              <ButtonLink
                onClick={(e) => {
                  e.stopPropagation();
                  onClick();
                }}
                className="multichain-account-list-item__account-name__button"
                color={Color.textDefault}
                ellipsis
              >
                {identity.name.length > MAXIMUM_CHARACTERS_WITHOUT_TOOLTIP ? (
                  <Tooltip
                    title={identity.name}
                    position="bottom"
                    wrapperClassName="multichain-account-list-item__tooltip"
                  >
                    {identity.name}
                  </Tooltip>
                ) : (
                  identity.name
                )}
              </ButtonLink>
            </Text>
            <Text
              as="div"
              className="multichain-account-list-item__asset"
              display={DISPLAY.FLEX}
              flexDirection={FLEX_DIRECTION.ROW}
              alignItems={AlignItems.center}
              ellipsis
              textAlign={TextAlign.End}
            >
<<<<<<< HEAD
              {connectedAvatar ? (
                <AvatarFavicon
                  size={Size.XS}
                  src={connectedAvatar}
                  name={connectedAvatarName}
                  marginInlineEnd={2}
                />
              ) : null}
              <Text textAlign={TextAlign.End} as="div">
                <UserPreferencedCurrencyDisplay
                  ethNumberOfDecimals={MAXIMUM_CURRENCY_DECIMALS}
                  value={identity.balance}
                  type={SECONDARY}
                />
              </Text>
            </Box>
=======
              <UserPreferencedCurrencyDisplay
                ethNumberOfDecimals={MAXIMUM_CURRENCY_DECIMALS}
                value={identity.balance}
                type={SECONDARY}
              />
            </Text>
>>>>>>> 8437d049
          </Box>
        </Box>
        <Box
          display={DISPLAY.FLEX}
          justifyContent={JustifyContent.spaceBetween}
        >
          <Box display={DISPLAY.FLEX} alignItems={AlignItems.center}>
            {connectedAvatar ? (
              <AvatarFavicon
                size={Size.XS}
                src={connectedAvatar}
                name={connectedAvatarName}
                className="multichain-account-list-item__avatar"
              />
            ) : null}
            <Text variant={TextVariant.bodySm} color={Color.textAlternative}>
              {shortenAddress(identity.address)}
            </Text>
          </Box>
          <Text
            variant={TextVariant.bodySm}
            color={Color.textAlternative}
            textAlign={TextAlign.End}
            as="div"
          >
            <UserPreferencedCurrencyDisplay
              ethNumberOfDecimals={MAXIMUM_CURRENCY_DECIMALS}
              value={identity.balance}
              type={PRIMARY}
            />
          </Text>
        </Box>
        {label ? (
          <Tag
            label={label}
            labelProps={{
              variant: TextVariant.bodyXs,
              color: Color.textAlternative,
            }}
          />
        ) : null}
      </Box>
      <div ref={ref}>
        <ButtonIcon
          ariaLabel={`${identity.name} ${t('options')}`}
          iconName={IconName.MoreVertical}
          size={IconSize.Sm}
          onClick={(e) => {
            e.stopPropagation();
            trackEvent({
              event: MetaMetricsEventName.AccountDetailMenuOpened,
              category: MetaMetricsEventCategory.Navigation,
              properties: {
                location: 'Account Options',
              },
            });
            setAccountOptionsMenuOpen(true);
          }}
          data-testid="account-list-item-menu-button"
        />
        {accountOptionsMenuOpen ? (
          <AccountListItemMenu
            anchorElement={ref.current}
            blockExplorerUrlSubTitle={blockExplorerUrlSubTitle}
            identity={identity}
            onClose={() => setAccountOptionsMenuOpen(false)}
            isRemovable={keyring?.type !== KeyringType.hdKeyTree}
            closeMenu={closeMenu}
          />
        ) : null}
      </div>
    </Box>
  );
};

AccountListItem.propTypes = {
  /**
   * Identity of the account
   */
  identity: PropTypes.shape({
    name: PropTypes.string.isRequired,
    address: PropTypes.string.isRequired,
    balance: PropTypes.string.isRequired,
  }).isRequired,
  /**
   * Represents if this account is currently selected
   */
  selected: PropTypes.bool,
  /**
   * Function to execute when the item is clicked
   */
  onClick: PropTypes.func.isRequired,
  /**
   * Function that closes the menu
   */
  closeMenu: PropTypes.func,
  /**
   * File location of the avatar icon
   */
  connectedAvatar: PropTypes.string,
  /**
   * Text used as the avatar alt text
   */
  connectedAvatarName: PropTypes.string,
};

AccountListItem.displayName = 'AccountListItem';<|MERGE_RESOLUTION|>--- conflicted
+++ resolved
@@ -171,31 +171,12 @@
               ellipsis
               textAlign={TextAlign.End}
             >
-<<<<<<< HEAD
-              {connectedAvatar ? (
-                <AvatarFavicon
-                  size={Size.XS}
-                  src={connectedAvatar}
-                  name={connectedAvatarName}
-                  marginInlineEnd={2}
-                />
-              ) : null}
-              <Text textAlign={TextAlign.End} as="div">
-                <UserPreferencedCurrencyDisplay
-                  ethNumberOfDecimals={MAXIMUM_CURRENCY_DECIMALS}
-                  value={identity.balance}
-                  type={SECONDARY}
-                />
-              </Text>
-            </Box>
-=======
               <UserPreferencedCurrencyDisplay
                 ethNumberOfDecimals={MAXIMUM_CURRENCY_DECIMALS}
                 value={identity.balance}
                 type={SECONDARY}
               />
             </Text>
->>>>>>> 8437d049
           </Box>
         </Box>
         <Box
