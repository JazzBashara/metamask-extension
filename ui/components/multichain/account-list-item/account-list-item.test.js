/* eslint-disable jest/require-top-level-describe */
import React from 'react';
import { fireEvent, screen } from '@testing-library/react';
import { toChecksumHexAddress } from '@metamask/controller-utils';
import { EthAccountType, EthMethod } from '@metamask/keyring-api';
import { renderWithProvider } from '../../../../test/jest';
import configureStore from '../../../store/store';
import mockState from '../../../../test/data/mock-state.json';
import { shortenAddress } from '../../../helpers/utils/util';
import { AccountListItem } from '.';

const account = {
  ...mockState.metamask.internalAccounts.accounts[
    'cf8dace4-9439-4bd4-b3a8-88c821c8fcb3'
  ],
  balance: '0x152387ad22c3f0',
  keyring: {
    type: 'HD Key Tree',
  },
};

const DEFAULT_PROPS = {
  account,
  onClick: jest.fn(),
};

const render = (props = {}) => {
  const store = configureStore({
    metamask: {
      ...mockState.metamask,
    },
  });
  const allProps = { ...DEFAULT_PROPS, ...props };
  return renderWithProvider(<AccountListItem {...allProps} />, store);
};

describe('AccountListItem', () => {
  it('renders AccountListItem component and shows account name, address, and balance', () => {
    const { container } = render();
    expect(screen.getByText(account.metadata.name)).toBeInTheDocument();
    expect(
      screen.getByText(shortenAddress(toChecksumHexAddress(account.address))),
    ).toBeInTheDocument();
    expect(document.querySelector('[title="0.006 ETH"]')).toBeInTheDocument();

    expect(container).toMatchSnapshot();
  });

  it('renders selected block when account is selected', () => {
    render({ selected: true });
    expect(
      document.querySelector('.multichain-account-list-item--selected'),
    ).toBeInTheDocument();
  });

  it('renders the account name tooltip for long names', () => {
    render({
      selected: true,
      account: {
        ...account,
        metadata: {
          ...account.metadata,
          name: 'This is a super long name that requires tooltip',
        },
      },
    });
    expect(
      document.querySelector('.multichain-account-list-item__tooltip'),
    ).toBeInTheDocument();
  });

  it('renders the three-dot menu to launch the details menu', () => {
    render({ showOptions: true });
    const optionsButton = document.querySelector(
      '[aria-label="Test Account Options"]',
    );
    expect(optionsButton).toBeInTheDocument();
    fireEvent.click(optionsButton);
    expect(
      document.querySelector('.multichain-account-list-item-menu__popover'),
    ).toBeInTheDocument();
  });

  it('executes the action when the item is clicked', () => {
    const onClick = jest.fn();
    render({ onClick });
    const item = document.querySelector('.multichain-account-list-item');
    fireEvent.click(item);
    expect(onClick).toHaveBeenCalled();
  });

  it('clicking the three-dot menu opens up options', () => {
    const onClick = jest.fn();
    render({ onClick, showOptions: true });
    const item = document.querySelector(
      '[data-testid="account-list-item-menu-button"]',
    );
    fireEvent.click(item);
    expect(
      document.querySelector('[data-testid="account-list-menu-open-explorer"]'),
    ).toBeInTheDocument();
  });

  it('renders connected site icon', () => {
    const connectedAvatarName = 'Uniswap';
    const { getByAltText } = render({
      connectedAvatar: 'https://uniswap.org/favicon.ico',
      connectedAvatarName,
    });

    expect(getByAltText(`${connectedAvatarName} logo`)).toBeInTheDocument();
  });

<<<<<<< HEAD
  ///: BEGIN:ONLY_INCLUDE_IN(keyring-snaps)
  it('renders the snap label for snap accounts', () => {
    const { getByText } = render({
      account: {
        address: '0x0dcd5d886577d5081b0c52e242ef29e70be3e7bc',
        id: 'cf8dace4-9439-4bd4-b3a8-88c821c8fcb3',
        metadata: {
          name: 'Snap Account',
          keyring: {
            type: 'Snap Keyring',
          },
          snap: {
            name: 'Metamask Simple Snap',
            id: 'metamask-simple-snap',
            enabled: true,
          },
        },
        options: {},
        methods: [...Object.values(EthMethod)],
        type: EthAccountType.Eoa,
        balance: '0x0',
=======
  it('does not render a tag for a null label', () => {
    const { container } = render({
      identity: {
        ...identity,
        label: null,
      },
    });
    expect(container.querySelector('.mm-tag')).not.toBeInTheDocument();
  });

  ///: BEGIN:ONLY_INCLUDE_IF(keyring-snaps)
  it('renders the snap label for unnamed snap accounts', () => {
    const { container } = render({
      identity: {
        address: '0xb552685e3d2790eFd64a175B00D51F02cdaFEe5D',
        name: 'Snap Account',
        balance: '0x0',
        keyring: 'Snap Keyring',
        label: 'Snaps (Beta)',
>>>>>>> 263f84b8
      },
    });
    const tag = container.querySelector('.mm-tag');
    expect(tag.textContent).toBe('Snaps (Beta)');
  });

  it('renders the snap name for named snap accounts', () => {
    const { container } = render({
      identity: {
        address: '0xb552685e3d2790eFd64a175B00D51F02cdaFEe5D',
        name: 'Snap Account',
        balance: '0x0',
        keyring: 'Snap Keyring',
        label: 'Test Snap Name (Beta)',
      },
    });
    const tag = container.querySelector('.mm-tag');
    expect(tag.textContent).toBe('Test Snap Name (Beta)');
  });
  ///: END:ONLY_INCLUDE_IF
});<|MERGE_RESOLUTION|>--- conflicted
+++ resolved
@@ -111,33 +111,10 @@
     expect(getByAltText(`${connectedAvatarName} logo`)).toBeInTheDocument();
   });
 
-<<<<<<< HEAD
-  ///: BEGIN:ONLY_INCLUDE_IN(keyring-snaps)
-  it('renders the snap label for snap accounts', () => {
-    const { getByText } = render({
-      account: {
-        address: '0x0dcd5d886577d5081b0c52e242ef29e70be3e7bc',
-        id: 'cf8dace4-9439-4bd4-b3a8-88c821c8fcb3',
-        metadata: {
-          name: 'Snap Account',
-          keyring: {
-            type: 'Snap Keyring',
-          },
-          snap: {
-            name: 'Metamask Simple Snap',
-            id: 'metamask-simple-snap',
-            enabled: true,
-          },
-        },
-        options: {},
-        methods: [...Object.values(EthMethod)],
-        type: EthAccountType.Eoa,
-        balance: '0x0',
-=======
   it('does not render a tag for a null label', () => {
     const { container } = render({
-      identity: {
-        ...identity,
+      account: {
+        ...account,
         label: null,
       },
     });
@@ -147,13 +124,11 @@
   ///: BEGIN:ONLY_INCLUDE_IF(keyring-snaps)
   it('renders the snap label for unnamed snap accounts', () => {
     const { container } = render({
-      identity: {
-        address: '0xb552685e3d2790eFd64a175B00D51F02cdaFEe5D',
-        name: 'Snap Account',
+      account: {
+        ...account,
         balance: '0x0',
         keyring: 'Snap Keyring',
         label: 'Snaps (Beta)',
->>>>>>> 263f84b8
       },
     });
     const tag = container.querySelector('.mm-tag');
@@ -162,9 +137,8 @@
 
   it('renders the snap name for named snap accounts', () => {
     const { container } = render({
-      identity: {
-        address: '0xb552685e3d2790eFd64a175B00D51F02cdaFEe5D',
-        name: 'Snap Account',
+      account: {
+        ...account,
         balance: '0x0',
         keyring: 'Snap Keyring',
         label: 'Test Snap Name (Beta)',
