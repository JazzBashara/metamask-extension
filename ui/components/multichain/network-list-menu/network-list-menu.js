--- conflicted
+++ resolved
@@ -21,10 +21,7 @@
   getNonTestNetworks,
   getShowTestNetworks,
   getTestNetworks,
-<<<<<<< HEAD
-=======
   getOrderedNetworksList,
->>>>>>> fc724d6d
 } from '../../../selectors';
 import ToggleButton from '../../ui/toggle-button';
 import {
