import React from 'react';
import testData from '../../../../.storybook/test-data';
import { AccountListItemMenu } from '.';

export default {
  title: 'Components/Multichain/AccountListItemMenu',
  component: AccountListItemMenu,
  argTypes: {
    anchorElement: {
      control: 'window.Element',
    },
    onClose: {
      action: 'onClose',
    },
    closeMenu: {
      action: 'closeMenu',
    },
    isRemovable: {
      control: 'boolean',
    },
    account: {
      control: 'object',
    },
    isOpen: {
      control: 'boolean',
    },
  },
  args: {
    anchorElement: null,
    account: {
<<<<<<< HEAD
      ...testData.metamask.internalAccounts.accounts[
        Object.keys(testData.metamask.internalAccounts.accounts)[0]
      ],
=======
      address: '0xb19ac54efa18cc3a14a5b821bfec73d284bf0c5e',
      id: 'cf8dace4-9439-4bd4-b3a8-88c821c8fcb3',
      metadata: {
        name: 'Account 1',
        keyring: {
          type: 'HD Key Tree',
        },
      },
      options: {},
      methods: [
        'personal_sign',
        'eth_sign',
        'eth_signTransaction',
        'eth_signTypedData_v1',
        'eth_signTypedData_v3',
        'eth_signTypedData_v4',
      ],
      type: 'eip155:eoa',
>>>>>>> eb1a477d
      balance: '0x152387ad22c3f0',
      tokenBalance: '32.09 ETH',
    },
    isRemovable: true,
    isOpen: true,
  },
};

export const DefaultStory = (args) => <AccountListItemMenu {...args} />;
DefaultStory.storyName = 'Default';<|MERGE_RESOLUTION|>--- conflicted
+++ resolved
@@ -1,5 +1,4 @@
 import React from 'react';
-import testData from '../../../../.storybook/test-data';
 import { AccountListItemMenu } from '.';
 
 export default {
@@ -28,11 +27,6 @@
   args: {
     anchorElement: null,
     account: {
-<<<<<<< HEAD
-      ...testData.metamask.internalAccounts.accounts[
-        Object.keys(testData.metamask.internalAccounts.accounts)[0]
-      ],
-=======
       address: '0xb19ac54efa18cc3a14a5b821bfec73d284bf0c5e',
       id: 'cf8dace4-9439-4bd4-b3a8-88c821c8fcb3',
       metadata: {
@@ -51,7 +45,6 @@
         'eth_signTypedData_v4',
       ],
       type: 'eip155:eoa',
->>>>>>> eb1a477d
       balance: '0x152387ad22c3f0',
       tokenBalance: '32.09 ETH',
     },
