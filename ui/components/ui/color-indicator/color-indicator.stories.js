import React from 'react';
import { Color, Size } from '../../../helpers/constants/design-system';
import ColorIndicator from './color-indicator';

export default {
  title: 'Components/UI/ColorIndicator',

  argTypes: {
    size: {
      control: {
        type: 'select',
      },
<<<<<<< HEAD
      options: SIZES,
=======
      options: Size,
>>>>>>> 7e97ff2b
    },
    type: {
      control: {
        type: 'select',
      },
      options: ColorIndicator.TYPES,
    },
    color: {
      control: {
        type: 'select',
      },
<<<<<<< HEAD
      options: COLORS,
=======
      options: Color,
>>>>>>> 7e97ff2b
    },
    borderColor: {
      control: {
        type: 'select',
      },
<<<<<<< HEAD
      options: { NONE: undefined, ...COLORS },
    },
  },
  args: {
    size: SIZES.LG,
    type: ColorIndicator.TYPES.FILLED,
    color: COLORS.PRIMARY_DEFAULT,
=======
      options: { NONE: undefined, ...Color },
    },
  },
  args: {
    size: Size.LG,
    type: ColorIndicator.TYPES.FILLED,
    color: Color.primaryDefault,
>>>>>>> 7e97ff2b
  },
};

export const DefaultStory = (args) => (
  <ColorIndicator
    size={args.size}
    type={args.type}
    color={args.color}
    borderColor={args.borderColor}
  />
);

DefaultStory.storyName = 'Default';

export const WithIcon = (args) => (
  <ColorIndicator
    size={args.size}
    type={args.type}
    color={args.color}
    iconClassName="fa fa-question"
    borderColor={args.borderColor}
  />
);<|MERGE_RESOLUTION|>--- conflicted
+++ resolved
@@ -10,11 +10,7 @@
       control: {
         type: 'select',
       },
-<<<<<<< HEAD
-      options: SIZES,
-=======
       options: Size,
->>>>>>> 7e97ff2b
     },
     type: {
       control: {
@@ -26,25 +22,12 @@
       control: {
         type: 'select',
       },
-<<<<<<< HEAD
-      options: COLORS,
-=======
       options: Color,
->>>>>>> 7e97ff2b
     },
     borderColor: {
       control: {
         type: 'select',
       },
-<<<<<<< HEAD
-      options: { NONE: undefined, ...COLORS },
-    },
-  },
-  args: {
-    size: SIZES.LG,
-    type: ColorIndicator.TYPES.FILLED,
-    color: COLORS.PRIMARY_DEFAULT,
-=======
       options: { NONE: undefined, ...Color },
     },
   },
@@ -52,7 +35,6 @@
     size: Size.LG,
     type: ColorIndicator.TYPES.FILLED,
     color: Color.primaryDefault,
->>>>>>> 7e97ff2b
   },
 };
 
