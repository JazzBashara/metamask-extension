--- conflicted
+++ resolved
@@ -22,14 +22,6 @@
 import Sign from './sign-icon.component';
 import SunCheck from './sun-check-icon.component';
 import Swap from './swap-icon-for-list.component';
-<<<<<<< HEAD
-import IconCheck from './icon-check';
-import IconCog from './icon-cog';
-import IconConnect from './icon-connect';
-import IconImport from './icon-import';
-import IconPlus from './icon-plus';
-=======
->>>>>>> 93be4810
 import IconEye from './icon-eye';
 import IconEyeSlash from './icon-eye-slash';
 import IconTokenSearch from './icon-token-search';
@@ -122,14 +114,6 @@
           gridTemplateColumns: 'repeat(auto-fill, 176px)',
         }}
       >
-<<<<<<< HEAD
-        <IconItem Component={<IconCheck {...args} />} />
-        <IconItem Component={<IconPlus {...args} />} />
-        <IconItem Component={<IconImport {...args} />} />
-        <IconItem Component={<IconConnect {...args} />} />
-        <IconItem Component={<IconCog {...args} />} />
-=======
->>>>>>> 93be4810
         <IconItem Component={<IconTokenSearch {...args} />} />
         <IconItem Component={<SearchIcon {...args} />} />
       </div>
