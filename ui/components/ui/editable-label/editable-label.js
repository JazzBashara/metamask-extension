import classnames from 'classnames';
import PropTypes from 'prop-types';
import React, { Component } from 'react';
import { Color } from '../../../helpers/constants/design-system';
import { getAccountNameErrorMessage } from '../../../helpers/utils/accounts';
<<<<<<< HEAD
import { ButtonIcon } from '../../component-library';
import { ICON_NAMES } from '../../component-library/icon/deprecated';
=======
import { ButtonIcon, IconName } from '../../component-library';
>>>>>>> b14b6ba0

export default class EditableLabel extends Component {
  static propTypes = {
    onSubmit: PropTypes.func.isRequired,
    defaultValue: PropTypes.string,
    className: PropTypes.string,
    accounts: PropTypes.array,
  };

  static contextTypes = {
    t: PropTypes.func,
  };

  state = {
    isEditing: false,
    value: this.props.defaultValue || '',
  };

  async handleSubmit(isValidAccountName) {
    if (!isValidAccountName) {
      return;
    }

    await this.props.onSubmit(this.state.value);
    this.setState({ isEditing: false });
  }

  renderEditing() {
    const { isValidAccountName, errorMessage } = getAccountNameErrorMessage(
      this.props.accounts,
      this.context,
      this.state.value,
      this.props.defaultValue,
    );

    return (
      <div className={classnames('editable-label', this.props.className)}>
        <input
          type="text"
          required
          dir="auto"
          value={this.state.value}
          onKeyPress={(event) => {
            if (event.key === 'Enter') {
              this.handleSubmit(isValidAccountName);
            }
          }}
          onChange={(event) => this.setState({ value: event.target.value })}
          data-testid="editable-input"
          className={classnames('large-input', 'editable-label__input', {
            'editable-label__input--error': !isValidAccountName,
          })}
          autoFocus
        />
        <ButtonIcon
          iconName={IconName.Check}
          className="editable-label__icon-button"
          onClick={() => this.handleSubmit(isValidAccountName)}
        />
        <div className="editable-label__error editable-label__error-amount">
          {errorMessage}
        </div>
      </div>
    );
  }

  renderReadonly() {
    return (
      <div className={classnames('editable-label', this.props.className)}>
        <div className="editable-label__value">{this.state.value}</div>
        <ButtonIcon
          iconName={IconName.Edit}
          ariaLabel={this.context.t('edit')}
          data-testid="editable-label-button"
          onClick={() => this.setState({ isEditing: true })}
          color={Color.iconDefault}
        />
      </div>
    );
  }

  render() {
    return this.state.isEditing ? this.renderEditing() : this.renderReadonly();
  }
}<|MERGE_RESOLUTION|>--- conflicted
+++ resolved
@@ -3,12 +3,7 @@
 import React, { Component } from 'react';
 import { Color } from '../../../helpers/constants/design-system';
 import { getAccountNameErrorMessage } from '../../../helpers/utils/accounts';
-<<<<<<< HEAD
-import { ButtonIcon } from '../../component-library';
-import { ICON_NAMES } from '../../component-library/icon/deprecated';
-=======
 import { ButtonIcon, IconName } from '../../component-library';
->>>>>>> b14b6ba0
 
 export default class EditableLabel extends Component {
   static propTypes = {
