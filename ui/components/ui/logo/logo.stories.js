--- conflicted
+++ resolved
@@ -2,11 +2,7 @@
 import React from 'react';
 
 import { BackgroundColor } from '../../../helpers/constants/design-system';
-<<<<<<< HEAD
-import { Text } from '../../component-library/text/deprecated';
-=======
 import { Text, Box } from '../../component-library';
->>>>>>> 877e184b
 
 import Card from '../card';
 
