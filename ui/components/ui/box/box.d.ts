--- conflicted
+++ resolved
@@ -102,7 +102,6 @@
   BorderRadius?,
   BorderRadius?,
 ];
-<<<<<<< HEAD
 
 export type BorderStyleArray = [
   BorderStyle,
@@ -111,23 +110,12 @@
   BorderStyle?,
 ];
 
-=======
-
-export type BorderStyleArray = [
-  BorderStyle,
-  BorderStyle?,
-  BorderStyle?,
-  BorderStyle?,
-];
-
->>>>>>> b14b6ba0
 export type AlignItemsArray = [
   AlignItems,
   AlignItems?,
   AlignItems?,
   AlignItems?,
 ];
-<<<<<<< HEAD
 
 export type JustifyContentArray = [
   JustifyContent,
@@ -142,23 +130,6 @@
   BackgroundColor?,
   BackgroundColor?,
 ];
-
-=======
-
-export type JustifyContentArray = [
-  JustifyContent,
-  JustifyContent?,
-  JustifyContent?,
-  JustifyContent?,
-];
-
-export type BackgroundColorArray = [
-  BackgroundColor,
-  BackgroundColor?,
-  BackgroundColor?,
-  BackgroundColor?,
-];
->>>>>>> b14b6ba0
 export interface BoxProps extends React.HTMLAttributes<HTMLElement> {
   /**
    * The content of the Box component.
