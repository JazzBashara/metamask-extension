--- conflicted
+++ resolved
@@ -14,45 +14,6 @@
 
 ## Props
 
-<<<<<<< HEAD
-| Name               | Description                                                                                                               | Default |
-| ------------------ | ------------------------------------------------------------------------------------------------------------------------- | ------- |
-| children           | The children of the Box component. If `function` type will render the child as the Box node instead of a child of the Box | -       |
-| className          | Additional className of the Box component                                                                                 | -       |
-| margin             | 0, 1, 2, 4, 6, 8, 9, 10, 12, 'auto' or array of values [1, 2, 'auto'] for responsive props                                | -       |
-| marginTop          | 0, 1, 2, 4, 6, 8, 9, 10, 12, 'auto' or array of values for responsive props                                               | -       |
-| marginBottom       | 0, 1, 2, 4, 6, 8, 9, 10, 12, 'auto' or array of values for responsive props                                               | -       |
-| marginRight        | 0, 1, 2, 4, 6, 8, 9, 10, 12, 'auto' or array of values for responsive props                                               | -       |
-| marginLeft         | 0, 1, 2, 4, 6, 8, 9, 10, 12, 'auto' or array of values for responsive props                                               | -       |
-| marginInline       | 0, 1, 2, 4, 6, 8, 9, 10, 12, 'auto' or array of values for responsive props                                               | -       |
-| marginInlineStart  | 0, 1, 2, 4, 6, 8, 9, 10, 12, 'auto' or array of values for responsive props                                               | -       |
-| marginInlineEnd    | 0, 1, 2, 4, 6, 8, 9, 10, 12, 'auto' or array of values for responsive props                                               | -       |
-| padding            | 0, 1, 2, 4, 6, 8, 9, 10, 12 or array of numbers [1, 2] for responsive props                                               | -       |
-| paddingTop         | 0, 1, 2, 4, 6, 8, 9, 10, 12 or array of numbers [1, 2] for responsive props                                               | -       |
-| paddingBottom      | 0, 1, 2, 4, 6, 8, 9, 10, 12 or array of numbers [1, 2] for responsive props                                               | -       |
-| paddingRight       | 0, 1, 2, 4, 6, 8, 9, 10, 12 or array of numbers [1, 2] for responsive props                                               | -       |
-| paddingLeft        | 0, 1, 2, 4, 6, 8, 9, 10, 12 or array of numbers [1, 2] for responsive props                                               | -       |
-| paddingInline      | 0, 1, 2, 4, 6, 8, 9, 10, 12 or array of numbers [1, 2] for responsive props                                               | -       |
-| paddingInlineStart | 0, 1, 2, 4, 6, 8, 9, 10, 12 or array of numbers [1, 2] for responsive props                                               | -       |
-| paddingInlineEnd   | 0, 1, 2, 4, 6, 8, 9, 10, 12 or array of numbers [1, 2] for responsive props                                               | -       |
-
-| display | DISPLAY values or array of DISPLAY values for responsive props from [../ui/helpers/constants/design-system.js](https://github.com/MetaMask/metamask-extension/blob/develop/ui/helpers/constants/design-system.js) | - |
-| flexDirection | FLEX_DIRECTION values or array of FLEX_DIRECTION values for responsive props from [../ui/helpers/constants/design-system.js](https://github.com/MetaMask/metamask-extension/blob/develop/ui/helpers/constants/design-system.js) | FLEX_DIRECTION.ROW |
-| flexWrap | FLEX_WRAP values or array of FLEX_WRAP values for responsive props from [../ui/helpers/constants/design-system.js](https://github.com/MetaMask/metamask-extension/blob/develop/ui/helpers/constants/design-system.js) | - |
-| alignItems | AlignItems values or array of AlignItems values for responsive props from [../ui/helpers/constants/design-system.js](https://github.com/MetaMask/metamask-extension/blob/develop/ui/helpers/constants/design-system.js) | - |
-| justifyContent | JustifyContent values or array of JustifyContent values from [../ui/helpers/constants/design-system.js](https://github.com/MetaMask/metamask-extension/blob/develop/ui/helpers/constants/design-system.js) | - |
-| gap | 0, 1, 2, 4, 6, 8, 9, 10, 12 or array of numbers [1, 2] for responsive props | - |
-| textAlign | TEXT_ALIGN values or array of TEXT_ALIGN values for responsive props from [../ui/helpers/constants/design-system.js](https://github.com/MetaMask/metamask-extension/blob/develop/ui/helpers/constants/design-system.js) | - |
-| width | BLOCK_SIZES values or array of BLOCK_SIZES values for responsive props from [../ui/helpers/constants/design-system.js](https://github.com/MetaMask/metamask-extension/blob/develop/ui/helpers/constants/design-system.js) | - |
-| height | BLOCK_SIZES values or array of BLOCK_SIZES values for responsive props [../ui/helpers/constants/design-system.js](https://github.com/MetaMask/metamask-extension/blob/develop/ui/helpers/constants/design-system.js) | - |
-| color | Color values or array of Color values for responsive props [../ui/helpers/constants/design-system.js](https://github.com/MetaMask/metamask-extension/blob/develop/ui/helpers/constants/design-system.js) | - |
-| backgroundColor | BackgroundColor values or array of BackgroundColor values for responsive props from [../ui/helpers/constants/design-system.js](https://github.com/MetaMask/metamask-extension/blob/develop/ui/helpers/constants/design-system.js) | - |
-| borderColor | BorderColor values or array of BorderColor values for responsive props from [../ui/helpers/constants/design-system.js](https://github.com/MetaMask/metamask-extension/blob/develop/ui/helpers/constants/design-system.js) | - |
-| borderWidth | 0, 1, 2, 4, 6, 8, 9, 10, 12 or array of numbers [1, 2] for responsive props | - |
-| borderRadius | BorderRadius values or array of BorderRadius values for responsive props from [../ui/helpers/constants/design-system.js](https://github.com/MetaMask/metamask-extension/blob/develop/ui/helpers/constants/design-system.js) | - |
-| borderStyle | BORDER_STYLE values or array of BORDER_STYLE values for responsive props from [../ui/helpers/constants/design-system.js](https://github.com/MetaMask/metamask-extension/blob/develop/ui/helpers/constants/design-system.js) | - |
-| as | The polymorphic `as` prop allows you to change the root HTML element of the Box component. Defaults to 'div' | 'div' |
-=======
 | Name               | Description                                                                                                                                                                                                                       | Default            |
 | ------------------ | --------------------------------------------------------------------------------------------------------------------------------------------------------------------------------------------------------------------------------- | ------------------ |
 | children           | The children of the Box component. If `function` type will render the child as the Box node instead of a child of the Box                                                                                                         | -                  |
@@ -89,7 +50,6 @@
 | borderRadius       | BorderRadius values or array of BorderRadius values for responsive props from [../ui/helpers/constants/design-system.js](https://github.com/MetaMask/metamask-extension/blob/develop/ui/helpers/constants/design-system.js)       | -                  |
 | borderStyle        | BORDER_STYLE values or array of BORDER_STYLE values for responsive props from [../ui/helpers/constants/design-system.js](https://github.com/MetaMask/metamask-extension/blob/develop/ui/helpers/constants/design-system.js)       | -                  |
 | as                 | The polymorphic `as` prop allows you to change the root HTML element of the Box component. Defaults to 'div'                                                                                                                      | 'div'              |
->>>>>>> 4b271868
 
 ## Usage
 
