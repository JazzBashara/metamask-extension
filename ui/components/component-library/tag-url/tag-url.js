--- conflicted
+++ resolved
@@ -47,15 +47,9 @@
       {showLockIcon && (
         <Icon
           className="mm-tag-url__lock-icon"
-<<<<<<< HEAD
-          name={ICON_NAMES.LOCK_FILLED}
-          color={COLORS.ICON_ALTERNATIVE}
-          size={SIZES.SM}
-=======
           name={ICON_NAMES.LOCK}
           color={IconColor.iconAlternative}
           size={Size.SM}
->>>>>>> 7e97ff2b
           aria-label="https://"
           role="img"
           {...lockIconProps}
