import React from 'react';
import PropTypes from 'prop-types';
import classnames from 'classnames';

import { ButtonBase } from '../button-base';
import { COLORS } from '../../../helpers/constants/design-system';
import { BUTTON_PRIMARY_SIZES } from './button-primary.constants';

export const ButtonPrimary = ({
  className,
  danger,
  disabled,
  size = BUTTON_PRIMARY_SIZES.MD,
  ...props
}) => {
  return (
    <ButtonBase
      backgroundColor={danger ? COLORS.ERROR_DEFAULT : COLORS.PRIMARY_DEFAULT}
      color={danger ? COLORS.ERROR_INVERSE : COLORS.PRIMARY_INVERSE}
      className={classnames(className, 'mm-button-primary', {
        'mm-button-primary--type-danger': danger,
        'mm-button-primary--disabled': disabled,
      })}
      size={size}
      {...{ disabled, ...props }}
    />
  );
};

ButtonPrimary.propTypes = {
  /**
   * An additional className to apply to the ButtonPrimary.
   */
  className: PropTypes.string,
  /**
   * When true, `ButtonPrimary` color becomes Danger.
   */
  danger: PropTypes.bool,
  /**
<<<<<<< HEAD
=======
   * Boolean to disable button
   */
  disabled: PropTypes.bool,
  /**
>>>>>>> 90d2ca07
   * Possible size values: 'SIZES.SM'(32px), 'SIZES.MD'(40px), 'SIZES.LG'(48px).
   * Default value is 'SIZES.MD'.
   */
  size: PropTypes.oneOf(Object.values(BUTTON_PRIMARY_SIZES)),
  /**
   * ButtonPrimary accepts all the props from ButtonBase
   */
  ...ButtonBase.propTypes,
};<|MERGE_RESOLUTION|>--- conflicted
+++ resolved
@@ -37,13 +37,10 @@
    */
   danger: PropTypes.bool,
   /**
-<<<<<<< HEAD
-=======
    * Boolean to disable button
    */
   disabled: PropTypes.bool,
   /**
->>>>>>> 90d2ca07
    * Possible size values: 'SIZES.SM'(32px), 'SIZES.MD'(40px), 'SIZES.LG'(48px).
    * Default value is 'SIZES.MD'.
    */
