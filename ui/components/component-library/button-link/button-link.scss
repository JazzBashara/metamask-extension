.mm-button-link {
  &:hover:not(&--disabled) {
<<<<<<< HEAD
=======
    color: var(--color-primary-default);
>>>>>>> 877e184b
    text-decoration: underline;
    text-decoration-thickness: 2px;
    text-underline-offset: 4px;
  }

<<<<<<< HEAD
  &:active {
=======
  &:active:not(&--disabled) {
>>>>>>> 877e184b
    color: var(--color-primary-alternative);
  }

  &--disabled {
    &:active {
      color: var(--color-primary-default);
    }
  }

  &--type-danger:not(&--disabled) {
    &:hover {
      color: var(--color-error-default);
    }

    &:active {
      color: var(--color-error-alternative);
    }
  }

  &--type-danger#{&}--disabled:active {
    color: var(--color-error-default);
  }

  &--size-auto {
    height: auto;
  }

  &--size-inherit {
    height: auto;
    background-color: transparent;
    vertical-align: top;
    font-family: inherit;
    font-weight: inherit;
    font-size: inherit;
    line-height: inherit;
    letter-spacing: inherit;
  }

  &--size-inherit:hover:not(&--disabled) {
    text-decoration-thickness: auto;
    text-underline-offset: 2px;
  }
<<<<<<< HEAD
=======

  &--loading:hover:not(&--disabled) {
    text-decoration: none;
  }
>>>>>>> 877e184b
}<|MERGE_RESOLUTION|>--- conflicted
+++ resolved
@@ -1,19 +1,12 @@
 .mm-button-link {
   &:hover:not(&--disabled) {
-<<<<<<< HEAD
-=======
     color: var(--color-primary-default);
->>>>>>> 877e184b
     text-decoration: underline;
     text-decoration-thickness: 2px;
     text-underline-offset: 4px;
   }
 
-<<<<<<< HEAD
-  &:active {
-=======
   &:active:not(&--disabled) {
->>>>>>> 877e184b
     color: var(--color-primary-alternative);
   }
 
@@ -56,11 +49,8 @@
     text-decoration-thickness: auto;
     text-underline-offset: 2px;
   }
-<<<<<<< HEAD
-=======
 
   &--loading:hover:not(&--disabled) {
     text-decoration: none;
   }
->>>>>>> 877e184b
 }