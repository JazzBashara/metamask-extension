import { Story, Canvas, ArgsTable } from '@storybook/addon-docs';

import { ButtonLink } from './button-link';

# ButtonLink

The `ButtonLink` is an extension of `ButtonBase` to support link styles.

<Canvas>
  <Story id="ui-components-component-library-button-link-button-link-stories-js--default-story" />
</Canvas>

## Props

The `ButtonLink` accepts all props below as well as all [Box](/docs/ui-components-ui-box-box-stories-js--default-story#props) and [ButtonBase](/docs/ui-components-component-library-button-base-button-base-stories-js--default-story#props) component props

<ArgsTable of={ButtonLink} />

### Size

Use the `size` prop and the `SIZES` object from `./ui/helpers/constants/design-system.js` to change the size of `ButtonLink`. Defaults to `SIZES.MD`

Optional: `BUTTON_SIZES` from `./button-base` object can be used instead of `SIZES`.

Possible sizes include:

- `SIZES.AUTO` inherits the font-size of the parent element.
- `SIZES.SM` 32px
- `SIZES.MD` 40px
- `SIZES.LG` 48px

<Canvas>
  <Story id="ui-components-component-library-button-link-button-link-stories-js--size" />
</Canvas>

```jsx
import { SIZES } from '../../../helpers/constants/design-system';
import { ButtonLink } from '../../ui/components/component-library';

<ButtonLink size={SIZES.AUTO} />
<ButtonLink size={SIZES.SM} />
<ButtonLink size={SIZES.MD} />
<ButtonLink size={SIZES.LG} />
```

### Danger

<<<<<<< HEAD
Use the `danger` boolean prop to change the `ButtonPrimary` to danger color.
=======
Use the `danger` boolean prop to change the `ButtonLink` to danger color.
>>>>>>> 8885c54f

<Canvas>
  <Story id="ui-components-component-library-button-link-button-link-stories-js--danger" />
</Canvas>

```jsx
import { ButtonLink } from '../../ui/components/component-library';

<ButtonLink>Normal</ButtonLink>
<ButtonLink danger>Danger</ButtonLink>
```

### Href

When an `href` is passed the tag element will switch to an `anchor`(`a`) tag.

<Canvas>
  <Story id="ui-components-component-library-button-link-button-link-stories-js--href" />
</Canvas>

```jsx
import { ButtonLink } from '../../ui/components/component-library';

<ButtonLink href="/">Href Example</ButtonLink>;
```<|MERGE_RESOLUTION|>--- conflicted
+++ resolved
@@ -45,11 +45,7 @@
 
 ### Danger
 
-<<<<<<< HEAD
-Use the `danger` boolean prop to change the `ButtonPrimary` to danger color.
-=======
 Use the `danger` boolean prop to change the `ButtonLink` to danger color.
->>>>>>> 8885c54f
 
 <Canvas>
   <Story id="ui-components-component-library-button-link-button-link-stories-js--danger" />
