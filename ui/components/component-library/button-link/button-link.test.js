/* eslint-disable jest/require-top-level-describe */
import { render } from '@testing-library/react';
import React from 'react';
import { Size } from '../../../helpers/constants/design-system';
import { ButtonLink } from './button-link';
import { BUTTON_LINK_SIZES } from './button-link.constants';

describe('ButtonLink', () => {
  it('should render button element correctly', () => {
    const { getByText, getByTestId, container } = render(
      <ButtonLink data-testid="button-link">Button Link</ButtonLink>,
    );
    expect(getByText('Button Link')).toBeDefined();
    expect(container.querySelector('button')).toBeDefined();
    expect(getByTestId('button-link')).toHaveClass('mm-button-base');
    expect(container).toMatchSnapshot();
  });

  it('should render anchor element correctly', () => {
    const { getByTestId, container } = render(
      <ButtonLink as="a" data-testid="button-link" />,
    );
    expect(getByTestId('button-link')).toHaveClass('mm-button-base');
    const anchor = container.getElementsByTagName('a').length;
    expect(anchor).toBe(1);
  });

  it('should render button as block', () => {
    const { getByTestId } = render(<ButtonLink block data-testid="block" />);
    expect(getByTestId('block')).toHaveClass(`mm-button-base--block`);
  });

  it('should render with added classname', () => {
    const { getByTestId } = render(
      <ButtonLink data-testid="classname" className="mm-button--test" />,
    );
    expect(getByTestId('classname')).toHaveClass('mm-button--test');
  });

  it('should render with different size classes', () => {
    const { getByTestId } = render(
      <>
        <ButtonLink size={Size.SM} data-testid={Size.SM} />
        <ButtonLink size={Size.MD} data-testid={Size.MD} />
        <ButtonLink size={Size.LG} data-testid={Size.LG} />
      </>,
    );

<<<<<<< HEAD
    expect(getByTestId(SIZES.SM)).toHaveClass(
      `mm-button-base--size-${SIZES.SM}`,
    );
    expect(getByTestId(SIZES.MD)).toHaveClass(
      `mm-button-base--size-${SIZES.MD}`,
    );
    expect(getByTestId(SIZES.LG)).toHaveClass(
      `mm-button-base--size-${SIZES.LG}`,
    );
    expect(getByTestId(SIZES.AUTO)).toHaveClass(
      `mm-button-base--size-${SIZES.AUTO}`,
=======
    expect(getByTestId(Size.SM)).toHaveClass(`mm-button-base--size-${Size.SM}`);
    expect(getByTestId(Size.MD)).toHaveClass(`mm-button-base--size-${Size.MD}`);
    expect(getByTestId(Size.LG)).toHaveClass(`mm-button-base--size-${Size.LG}`);
  });

  it('should render ButtonLink inherit size', () => {
    const { getByTestId } = render(
      <ButtonLink size={BUTTON_LINK_SIZES.INHERIT} data-testid="inherit" />,
>>>>>>> 7e97ff2b
    );
    // Different size classname compared to Size.SM, Size.MD, Size.LG
    expect(getByTestId('inherit')).toHaveClass(`mm-button-link--size-inherit`);
  });

  it('should render as danger', () => {
    const { getByTestId } = render(
      <>
        <ButtonLink danger data-testid="danger" />
      </>,
    );

    expect(getByTestId('danger')).toHaveClass('mm-button-link--type-danger');
  });

  it('should render with different button states', () => {
    const { getByTestId } = render(
      <>
        <ButtonLink loading data-testid="loading" />
        <ButtonLink disabled data-testid="disabled" />
      </>,
    );
    expect(getByTestId('loading')).toHaveClass(`mm-button-base--loading`);
    expect(getByTestId('disabled')).toHaveClass(`mm-button-base--disabled`);
  });
  it('should render with icon', () => {
    const { container } = render(
<<<<<<< HEAD
      <ButtonLink data-testid="icon" iconName="add-square-filled" />,
=======
      <ButtonLink data-testid="icon" iconName="add-square" />,
>>>>>>> 7e97ff2b
    );

    const icons = container.getElementsByClassName('mm-icon').length;
    expect(icons).toBe(1);
  });
});<|MERGE_RESOLUTION|>--- conflicted
+++ resolved
@@ -46,19 +46,6 @@
       </>,
     );
 
-<<<<<<< HEAD
-    expect(getByTestId(SIZES.SM)).toHaveClass(
-      `mm-button-base--size-${SIZES.SM}`,
-    );
-    expect(getByTestId(SIZES.MD)).toHaveClass(
-      `mm-button-base--size-${SIZES.MD}`,
-    );
-    expect(getByTestId(SIZES.LG)).toHaveClass(
-      `mm-button-base--size-${SIZES.LG}`,
-    );
-    expect(getByTestId(SIZES.AUTO)).toHaveClass(
-      `mm-button-base--size-${SIZES.AUTO}`,
-=======
     expect(getByTestId(Size.SM)).toHaveClass(`mm-button-base--size-${Size.SM}`);
     expect(getByTestId(Size.MD)).toHaveClass(`mm-button-base--size-${Size.MD}`);
     expect(getByTestId(Size.LG)).toHaveClass(`mm-button-base--size-${Size.LG}`);
@@ -67,7 +54,6 @@
   it('should render ButtonLink inherit size', () => {
     const { getByTestId } = render(
       <ButtonLink size={BUTTON_LINK_SIZES.INHERIT} data-testid="inherit" />,
->>>>>>> 7e97ff2b
     );
     // Different size classname compared to Size.SM, Size.MD, Size.LG
     expect(getByTestId('inherit')).toHaveClass(`mm-button-link--size-inherit`);
@@ -95,11 +81,7 @@
   });
   it('should render with icon', () => {
     const { container } = render(
-<<<<<<< HEAD
-      <ButtonLink data-testid="icon" iconName="add-square-filled" />,
-=======
       <ButtonLink data-testid="icon" iconName="add-square" />,
->>>>>>> 7e97ff2b
     );
 
     const icons = container.getElementsByClassName('mm-icon').length;
