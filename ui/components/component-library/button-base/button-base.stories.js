--- conflicted
+++ resolved
@@ -161,13 +161,8 @@
   loading: true,
 };
 
-<<<<<<< HEAD
-export const IconName = (args) => (
-  <ButtonBase {...args} iconName={ICON_NAMES.ADD_SQUARE_FILLED}>
-=======
 export const Icon = (args) => (
   <ButtonBase {...args} icon={ICON_NAMES.ADD_SQUARE}>
->>>>>>> 7e97ff2b
     Button
   </ButtonBase>
 );