import React from 'react';
import classnames from 'classnames';
import { HeaderBase, Text, ButtonIcon, ButtonIconSize, IconName } from '..';
import {
  TextVariant,
  TextAlign,
  BlockSize,
} from '../../../helpers/constants/design-system';
import { useI18nContext } from '../../../hooks/useI18nContext';
import { ModalHeaderProps } from '.';

export const ModalHeader: React.FC<ModalHeaderProps> = ({
  children,
  className = '',
  startAccessory,
  endAccessory,
  onClose,
  closeButtonProps,
  onBack,
  backButtonProps,
  ...props
}) => {
  const t = useI18nContext();
  return (
    <HeaderBase
      className={classnames('mm-modal-header', className)}
<<<<<<< HEAD
=======
      as="header"
>>>>>>> befc516a
      paddingLeft={4}
      paddingRight={4}
      paddingBottom={4}
      childrenWrapperProps={{
        width: BlockSize.Full,
      }}
      startAccessory={
        startAccessory ||
        (onBack && (
          <ButtonIcon
            iconName={IconName.ArrowLeft}
            ariaLabel={t('back')}
            size={ButtonIconSize.Sm}
            onClick={onBack}
            {...backButtonProps}
          />
        ))
      }
      endAccessory={
        endAccessory ||
        (onClose && (
          <ButtonIcon
            iconName={IconName.Close}
            ariaLabel={t('close')}
            size={ButtonIconSize.Sm}
            onClick={onClose}
            {...closeButtonProps}
          />
        ))
      }
      {...props}
    >
      {typeof children === 'string' ? (
        <Text variant={TextVariant.headingSm} textAlign={TextAlign.Center}>
          {children}
        </Text>
      ) : (
        children
      )}
    </HeaderBase>
  );
};<|MERGE_RESOLUTION|>--- conflicted
+++ resolved
@@ -24,10 +24,7 @@
   return (
     <HeaderBase
       className={classnames('mm-modal-header', className)}
-<<<<<<< HEAD
-=======
       as="header"
->>>>>>> befc516a
       paddingLeft={4}
       paddingRight={4}
       paddingBottom={4}
