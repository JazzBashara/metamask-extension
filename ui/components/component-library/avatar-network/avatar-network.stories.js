--- conflicted
+++ resolved
@@ -106,25 +106,15 @@
       {...args}
       backgroundColor={COLORS.GOERLI}
       borderColor={COLORS.GOERLI}
-<<<<<<< HEAD
-      networkName="G"
-      color={COLORS.PRIMARY_INVERSE} // This will have to be added to the AvatarBase component as a prop so we can change the color of the text and to the base avatar
-=======
       name="G"
       color={COLORS.PRIMARY_INVERSE} // TODO: update it to COLORS.GOERLI_INVERSE
->>>>>>> 90d2ca07
     />
     <AvatarNetwork
       {...args}
       backgroundColor={COLORS.SEPOLIA}
       borderColor={COLORS.SEPOLIA}
-<<<<<<< HEAD
-      networkName="G"
-      color={COLORS.PRIMARY_INVERSE} // This will have to be added to the AvatarBase component as a prop so we can change the color of the text and to the base avatar
-=======
       name="S"
       color={COLORS.PRIMARY_INVERSE} // TODO: update it to COLORS.GOERLI_INVERSE
->>>>>>> 90d2ca07
     />
   </Box>
 );
