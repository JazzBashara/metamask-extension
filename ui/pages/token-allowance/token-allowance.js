import React, { useState, useContext } from 'react';
import { useDispatch, useSelector } from 'react-redux';
import { useHistory } from 'react-router-dom';
import PropTypes from 'prop-types';
import BigNumber from 'bignumber.js';
import Box from '../../components/ui/box/box';
import NetworkAccountBalanceHeader from '../../components/app/network-account-balance-header/network-account-balance-header';
import UrlIcon from '../../components/ui/url-icon/url-icon';
import Typography from '../../components/ui/typography/typography';
import {
  ALIGN_ITEMS,
  BORDER_STYLE,
  COLORS,
  DISPLAY,
  FLEX_DIRECTION,
  FONT_WEIGHT,
  JUSTIFY_CONTENT,
  TEXT_ALIGN,
  TYPOGRAPHY,
} from '../../helpers/constants/design-system';
import { I18nContext } from '../../contexts/i18n';
import ContractTokenValues from '../../components/ui/contract-token-values/contract-token-values';
import Button from '../../components/ui/button';
import ReviewSpendingCap from '../../components/ui/review-spending-cap/review-spending-cap';
import { PageContainerFooter } from '../../components/ui/page-container';
import ContractDetailsModal from '../../components/app/modals/contract-details-modal/contract-details-modal';
import {
  getCurrentAccountWithSendEtherInfo,
  getNetworkIdentifier,
  transactionFeeSelector,
  getKnownMethodData,
  getRpcPrefsForCurrentProvider,
  getCustomTokenAmount,
  getUnapprovedTxCount,
  getUnapprovedTransactions,
} from '../../selectors';
import { NETWORK_TO_NAME_MAP } from '../../../shared/constants/network';
import {
  cancelTx,
  cancelTxs,
  showModal,
  updateAndApproveTx,
  updateCustomNonce,
} from '../../store/actions';
import { clearConfirmTransaction } from '../../ducks/confirm-transaction/confirm-transaction.duck';
import { getMostRecentOverviewPage } from '../../ducks/history/history';
import ApproveContentCard from '../../components/app/approve-content-card/approve-content-card';
import CustomSpendingCap from '../../components/app/custom-spending-cap/custom-spending-cap';
import Dialog from '../../components/ui/dialog';
import { useGasFeeContext } from '../../contexts/gasFee';
import { getCustomTxParamsData } from '../confirm-approve/confirm-approve.util';
import { setCustomTokenAmount } from '../../ducks/app/app';
import { valuesFor } from '../../helpers/utils/util';
import { calcTokenAmount } from '../../../shared/lib/transactions-controller-utils';
<<<<<<< HEAD
import { MAX_TOKEN_ALLOWANCE_AMOUNT } from '../../../shared/constants/tokens';
=======
import {
  MAX_TOKEN_ALLOWANCE_AMOUNT,
  NUM_W_OPT_DECIMAL_COMMA_OR_DOT_REGEX,
} from '../../../shared/constants/tokens';
>>>>>>> 90d2ca07
import { ConfirmPageContainerNavigation } from '../../components/app/confirm-page-container';

export default function TokenAllowance({
  origin,
  siteImage,
  showCustomizeGasModal,
  useNonceField,
  currentCurrency,
  nativeCurrency,
  ethTransactionTotal,
  fiatTransactionTotal,
  hexTransactionTotal,
  txData,
  isMultiLayerFeeNetwork,
  supportsEIP1559,
  userAddress,
  tokenAddress,
  data,
  isSetApproveForAll,
  isApprovalOrRejection,
  decimals,
  dappProposedTokenAmount,
  currentTokenBalance,
  toAddress,
  tokenSymbol,
}) {
  const t = useContext(I18nContext);
  const dispatch = useDispatch();
  const history = useHistory();
  const mostRecentOverviewPage = useSelector(getMostRecentOverviewPage);

  const [showContractDetails, setShowContractDetails] = useState(false);
  const [showFullTxDetails, setShowFullTxDetails] = useState(false);
  const [isFirstPage, setIsFirstPage] = useState(
    dappProposedTokenAmount !== '0',
  );
  const [errorText, setErrorText] = useState('');

  const currentAccount = useSelector(getCurrentAccountWithSendEtherInfo);
  const networkIdentifier = useSelector(getNetworkIdentifier);
  const rpcPrefs = useSelector(getRpcPrefsForCurrentProvider);
  const customTokenAmount = useSelector(getCustomTokenAmount);
  const unapprovedTxCount = useSelector(getUnapprovedTxCount);
  const unapprovedTxs = useSelector(getUnapprovedTransactions);
<<<<<<< HEAD

  const replaceCommaToDot = (inputValue) => {
    return inputValue.replace(/,/gu, '.');
  };

  let customPermissionAmount = replaceCommaToDot(customTokenAmount).toString();

  const maxTokenAmount = calcTokenAmount(MAX_TOKEN_ALLOWANCE_AMOUNT, decimals);
  if (customTokenAmount.length > 1 && Number(customTokenAmount)) {
    const customSpendLimitNumber = new BigNumber(customTokenAmount);
    if (customSpendLimitNumber.greaterThan(maxTokenAmount)) {
      customPermissionAmount = 0;
    }
  }

=======

  const replaceCommaToDot = (inputValue) => {
    return inputValue.replace(/,/gu, '.');
  };

  let customPermissionAmount = NUM_W_OPT_DECIMAL_COMMA_OR_DOT_REGEX.test(
    customTokenAmount,
  )
    ? replaceCommaToDot(customTokenAmount).toString()
    : '0';

  const maxTokenAmount = calcTokenAmount(MAX_TOKEN_ALLOWANCE_AMOUNT, decimals);
  if (customTokenAmount.length > 1 && Number(customTokenAmount)) {
    const customSpendLimitNumber = new BigNumber(customTokenAmount);
    if (customSpendLimitNumber.greaterThan(maxTokenAmount)) {
      customPermissionAmount = 0;
    }
  }

>>>>>>> 90d2ca07
  const customTxParamsData = customPermissionAmount
    ? getCustomTxParamsData(data, {
        customPermissionAmount,
        decimals,
      })
    : null;

  let fullTxData = { ...txData };

  if (customTxParamsData) {
    fullTxData = {
      ...fullTxData,
      txParams: {
        ...fullTxData.txParams,
        data: customTxParamsData,
      },
    };
  }

  const fee = useSelector((state) => transactionFeeSelector(state, fullTxData));
  const methodData = useSelector((state) => getKnownMethodData(state, data));

  const { balanceError } = useGasFeeContext();

  const disableNextButton =
    isFirstPage && (customTokenAmount === '' || errorText !== '');

  const disableApproveButton = !isFirstPage && balanceError;

  const networkName =
    NETWORK_TO_NAME_MAP[fullTxData.chainId] || networkIdentifier;

  const customNonceValue = '';
  const customNonceMerge = (transactionData) =>
    customNonceValue
      ? {
          ...transactionData,
          customNonceValue,
        }
      : transactionData;

  const handleReject = () => {
    dispatch(updateCustomNonce(''));
    dispatch(setCustomTokenAmount(''));

    dispatch(cancelTx(fullTxData)).then(() => {
      dispatch(clearConfirmTransaction());
      history.push(mostRecentOverviewPage);
    });
  };

  const handleApprove = () => {
    const { name } = methodData;

    if (fee.gasEstimationObject.baseFeePerGas) {
      fullTxData.estimatedBaseFee = fee.gasEstimationObject.baseFeePerGas;
    }

    if (name) {
      fullTxData.contractMethodName = name;
    }

    if (dappProposedTokenAmount) {
      fullTxData.dappProposedTokenAmount = dappProposedTokenAmount;
      fullTxData.originalApprovalAmount = dappProposedTokenAmount;
    }

    if (customTokenAmount) {
      fullTxData.customTokenAmount = customTokenAmount;
      fullTxData.finalApprovalAmount = customTokenAmount;
    } else if (dappProposedTokenAmount !== undefined) {
      fullTxData.finalApprovalAmount = dappProposedTokenAmount;
    }

    if (currentTokenBalance) {
      fullTxData.currentTokenBalance = currentTokenBalance;
    }

    dispatch(updateCustomNonce(''));

    dispatch(updateAndApproveTx(customNonceMerge(fullTxData))).then(() => {
      dispatch(clearConfirmTransaction());
      history.push(mostRecentOverviewPage);
    });
  };

  const handleNextClick = () => {
    setShowFullTxDetails(false);
    setIsFirstPage(false);
  };

  const handleBackClick = () => {
    setShowFullTxDetails(false);
    setIsFirstPage(true);
  };

  const handleCancelAll = () => {
    dispatch(
      showModal({
        name: 'REJECT_TRANSACTIONS',
        unapprovedTxCount,
        onSubmit: async () => {
          await dispatch(cancelTxs(valuesFor(unapprovedTxs)));
          dispatch(clearConfirmTransaction());
          history.push(mostRecentOverviewPage);
        },
      }),
    );
  };

  const isEmpty = customTokenAmount === '';

  const renderContractTokenValues = (
    <Box marginTop={4} key={tokenAddress}>
      <ContractTokenValues
        tokenName={tokenSymbol}
        address={tokenAddress}
        chainId={fullTxData.chainId}
        rpcPrefs={rpcPrefs}
      />
    </Box>
  );

  return (
    <Box className="token-allowance-container page-container">
      <Box>
        <ConfirmPageContainerNavigation />
      </Box>
      <Box
        paddingLeft={4}
        paddingRight={4}
        alignItems={ALIGN_ITEMS.CENTER}
        display={DISPLAY.FLEX}
        flexDirection={FLEX_DIRECTION.ROW}
        justifyContent={JUSTIFY_CONTENT.SPACE_BETWEEN}
      >
        <Box>
          {!isFirstPage && (
            <Button type="inline" onClick={() => handleBackClick()}>
              <Typography
                variant={TYPOGRAPHY.H6}
                color={COLORS.TEXT_MUTED}
                fontWeight={FONT_WEIGHT.BOLD}
              >
                {'<'} {t('back')}
              </Typography>
            </Button>
          )}
        </Box>
        <Box textAlign={TEXT_ALIGN.END}>
          <Typography
            variant={TYPOGRAPHY.H7}
            color={COLORS.TEXT_MUTED}
            fontWeight={FONT_WEIGHT.BOLD}
          >
            {isFirstPage ? 1 : 2} {t('ofTextNofM')} 2
          </Typography>
        </Box>
      </Box>
      <NetworkAccountBalanceHeader
        networkName={networkName}
        accountName={currentAccount.name}
        accountBalance={currentTokenBalance}
        tokenName={tokenSymbol}
        accountAddress={userAddress}
        chainId={fullTxData.chainId}
      />
      <Box
        display={DISPLAY.FLEX}
        flexDirection={FLEX_DIRECTION.ROW}
        justifyContent={JUSTIFY_CONTENT.CENTER}
      >
        <Box
          display={DISPLAY.FLEX}
          alignItems={ALIGN_ITEMS.CENTER}
          marginTop={6}
          marginRight={12}
          marginBottom={8}
          marginLeft={12}
          paddingTop={2}
          paddingRight={4}
          paddingBottom={2}
          paddingLeft={2}
          borderColor={COLORS.BORDER_MUTED}
          borderStyle={BORDER_STYLE.SOLID}
          borderWidth={1}
          className="token-allowance-container__icon-display-content"
        >
          <UrlIcon
            className="token-allowance-container__icon-display-content__siteimage-identicon"
            fallbackClassName="token-allowance-container__icon-display-content__siteimage-identicon"
            name={origin}
            url={siteImage}
          />
          <Typography
            variant={TYPOGRAPHY.H6}
            fontWeight={FONT_WEIGHT.NORMAL}
            color={COLORS.TEXT_ALTERNATIVE}
            boxProps={{ marginLeft: 1, marginTop: 2 }}
          >
            {origin}
          </Typography>
        </Box>
      </Box>
      <Box marginLeft={4} marginRight={4}>
        <Typography
          variant={TYPOGRAPHY.H3}
          fontWeight={FONT_WEIGHT.BOLD}
          align={TEXT_ALIGN.CENTER}
        >
          {isFirstPage ? (
            t('setSpendingCap', [renderContractTokenValues])
          ) : (
            <Box>
              {customTokenAmount === '0' || isEmpty ? (
                t('revokeSpendingCap', [renderContractTokenValues])
              ) : (
                <Box>
                  {t('reviewSpendingCap')}
                  {renderContractTokenValues}
                </Box>
              )}
            </Box>
          )}
        </Typography>
      </Box>
      <Box
        marginTop={1}
        display={DISPLAY.FLEX}
        flexDirection={FLEX_DIRECTION.ROW}
        justifyContent={JUSTIFY_CONTENT.CENTER}
      >
        <Button
          type="link"
          onClick={() => setShowContractDetails(true)}
          className="token-allowance-container__verify-link"
        >
          <Typography variant={TYPOGRAPHY.H6} color={COLORS.PRIMARY_DEFAULT}>
            {t('verifyContractDetails')}
          </Typography>
        </Button>
      </Box>
      <Box margin={[4, 4, 3, 4]}>
        {isFirstPage ? (
          <CustomSpendingCap
            tokenName={tokenSymbol}
            currentTokenBalance={currentTokenBalance}
            dappProposedValue={dappProposedTokenAmount}
            siteOrigin={origin}
            passTheErrorText={(value) => setErrorText(value)}
            decimals={decimals}
          />
        ) : (
          <ReviewSpendingCap
            tokenName={tokenSymbol}
            currentTokenBalance={currentTokenBalance}
            tokenValue={
              isNaN(parseFloat(customTokenAmount))
                ? dappProposedTokenAmount
                : replaceCommaToDot(customTokenAmount)
            }
            onEdit={() => handleBackClick()}
          />
        )}
      </Box>
      {!isFirstPage && balanceError && (
        <Dialog type="error" className="send__error-dialog">
          {t('insufficientFundsForGas')}
        </Dialog>
      )}
      {!isFirstPage && (
        <Box className="token-allowance-container__card-wrapper">
          <ApproveContentCard
            symbol={<i className="fa fa-tag" />}
            title={t('transactionFee')}
            showEdit
            showAdvanceGasFeeOptions
            onEditClick={showCustomizeGasModal}
            renderTransactionDetailsContent
            noBorder={useNonceField || !showFullTxDetails}
            supportsEIP1559={supportsEIP1559}
            isMultiLayerFeeNetwork={isMultiLayerFeeNetwork}
            ethTransactionTotal={ethTransactionTotal}
            nativeCurrency={nativeCurrency}
            fullTxData={fullTxData}
            hexTransactionTotal={hexTransactionTotal}
            fiatTransactionTotal={fiatTransactionTotal}
            currentCurrency={currentCurrency}
          />
        </Box>
      )}
      <Box
        display={DISPLAY.FLEX}
        flexDirection={FLEX_DIRECTION.ROW}
        justifyContent={JUSTIFY_CONTENT.CENTER}
      >
        <Button
          type="link"
          onClick={() => setShowFullTxDetails(!showFullTxDetails)}
          className="token-allowance-container__view-details"
        >
          <Typography
            variant={TYPOGRAPHY.H6}
            color={COLORS.PRIMARY_DEFAULT}
            marginRight={1}
          >
            {t('viewDetails')}
          </Typography>
          {showFullTxDetails ? (
            <i className="fa fa-sm fa-angle-up" />
          ) : (
            <i className="fa fa-sm fa-angle-down" />
          )}
        </Button>
      </Box>
      {showFullTxDetails ? (
        <Box
          display={DISPLAY.FLEX}
          flexDirection={FLEX_DIRECTION.COLUMN}
          alignItems={ALIGN_ITEMS.CENTER}
          className="token-allowance-container__full-tx-content"
        >
          <Box className="token-allowance-container__data">
            <ApproveContentCard
              symbol={<i className="fa fa-file" />}
              title={t('data')}
              renderDataContent
              noBorder
              supportsEIP1559={supportsEIP1559}
              isSetApproveForAll={isSetApproveForAll}
              isApprovalOrRejection={isApprovalOrRejection}
              data={customTxParamsData || data}
            />
          </Box>
        </Box>
      ) : null}
      <PageContainerFooter
        cancelText={t('reject')}
        submitText={isFirstPage ? t('next') : t('approveButtonText')}
        onCancel={() => handleReject()}
        onSubmit={() => (isFirstPage ? handleNextClick() : handleApprove())}
        disabled={disableNextButton || disableApproveButton}
      >
        {unapprovedTxCount > 1 && (
          <Button
            type="link"
            onClick={(e) => {
              e.preventDefault();
              handleCancelAll();
            }}
          >
            {t('rejectTxsN', [unapprovedTxCount])}
          </Button>
        )}
      </PageContainerFooter>
      {showContractDetails && (
        <ContractDetailsModal
          tokenName={tokenSymbol}
          onClose={() => setShowContractDetails(false)}
          tokenAddress={tokenAddress}
          toAddress={toAddress}
          chainId={fullTxData.chainId}
          rpcPrefs={rpcPrefs}
          origin={origin}
          siteImage={siteImage}
        />
      )}
    </Box>
  );
}

TokenAllowance.propTypes = {
  /**
   * Dapp URL
   */
  origin: PropTypes.string,
  /**
   * Dapp image
   */
  siteImage: PropTypes.string,
  /**
   * Function that is supposed to open the customized gas modal
   */
  showCustomizeGasModal: PropTypes.func,
  /**
   * Whether nonce field should be used or not
   */
  useNonceField: PropTypes.bool,
  /**
   * Current fiat currency (e.g. USD)
   */
  currentCurrency: PropTypes.string,
  /**
   * Current native currency (e.g. RopstenETH)
   */
  nativeCurrency: PropTypes.string,
  /**
   * Total sum of the transaction in native currency
   */
  ethTransactionTotal: PropTypes.string,
  /**
   * Total sum of the transaction in fiat currency
   */
  fiatTransactionTotal: PropTypes.string,
  /**
   * Total sum of the transaction converted to hex value
   */
  hexTransactionTotal: PropTypes.string,
  /**
   * Current transaction
   */
  txData: PropTypes.object,
  /**
   * Is multi-layer fee network or not
   */
  isMultiLayerFeeNetwork: PropTypes.bool,
  /**
   * Is the enhanced gas fee enabled or not
   */
  supportsEIP1559: PropTypes.bool,
  /**
   * User's address
   */
  userAddress: PropTypes.string,
  /**
   * Address of the token that is waiting to be allowed
   */
  tokenAddress: PropTypes.string,
  /**
   * Current transaction data
   */
  data: PropTypes.string,
  /**
   * Is set approve for all or not
   */
  isSetApproveForAll: PropTypes.bool,
  /**
   * Whether a current set approval for all transaction will approve or revoke access
   */
  isApprovalOrRejection: PropTypes.bool,
  /**
   * Number of decimals
   */
  decimals: PropTypes.string,
  /**
   * Token amount proposed by the Dapp
   */
  dappProposedTokenAmount: PropTypes.string,
  /**
   * Token balance of the current account
   */
  currentTokenBalance: PropTypes.string,
  /**
   * Contract address requesting spending cap
   */
  toAddress: PropTypes.string,
  /**
   * Symbol of the token that is waiting to be allowed
   */
  tokenSymbol: PropTypes.string,
};<|MERGE_RESOLUTION|>--- conflicted
+++ resolved
@@ -52,14 +52,10 @@
 import { setCustomTokenAmount } from '../../ducks/app/app';
 import { valuesFor } from '../../helpers/utils/util';
 import { calcTokenAmount } from '../../../shared/lib/transactions-controller-utils';
-<<<<<<< HEAD
-import { MAX_TOKEN_ALLOWANCE_AMOUNT } from '../../../shared/constants/tokens';
-=======
 import {
   MAX_TOKEN_ALLOWANCE_AMOUNT,
   NUM_W_OPT_DECIMAL_COMMA_OR_DOT_REGEX,
 } from '../../../shared/constants/tokens';
->>>>>>> 90d2ca07
 import { ConfirmPageContainerNavigation } from '../../components/app/confirm-page-container';
 
 export default function TokenAllowance({
@@ -104,13 +100,16 @@
   const customTokenAmount = useSelector(getCustomTokenAmount);
   const unapprovedTxCount = useSelector(getUnapprovedTxCount);
   const unapprovedTxs = useSelector(getUnapprovedTransactions);
-<<<<<<< HEAD
 
   const replaceCommaToDot = (inputValue) => {
     return inputValue.replace(/,/gu, '.');
   };
 
-  let customPermissionAmount = replaceCommaToDot(customTokenAmount).toString();
+  let customPermissionAmount = NUM_W_OPT_DECIMAL_COMMA_OR_DOT_REGEX.test(
+    customTokenAmount,
+  )
+    ? replaceCommaToDot(customTokenAmount).toString()
+    : '0';
 
   const maxTokenAmount = calcTokenAmount(MAX_TOKEN_ALLOWANCE_AMOUNT, decimals);
   if (customTokenAmount.length > 1 && Number(customTokenAmount)) {
@@ -120,27 +119,6 @@
     }
   }
 
-=======
-
-  const replaceCommaToDot = (inputValue) => {
-    return inputValue.replace(/,/gu, '.');
-  };
-
-  let customPermissionAmount = NUM_W_OPT_DECIMAL_COMMA_OR_DOT_REGEX.test(
-    customTokenAmount,
-  )
-    ? replaceCommaToDot(customTokenAmount).toString()
-    : '0';
-
-  const maxTokenAmount = calcTokenAmount(MAX_TOKEN_ALLOWANCE_AMOUNT, decimals);
-  if (customTokenAmount.length > 1 && Number(customTokenAmount)) {
-    const customSpendLimitNumber = new BigNumber(customTokenAmount);
-    if (customSpendLimitNumber.greaterThan(maxTokenAmount)) {
-      customPermissionAmount = 0;
-    }
-  }
-
->>>>>>> 90d2ca07
   const customTxParamsData = customPermissionAmount
     ? getCustomTxParamsData(data, {
         customPermissionAmount,
