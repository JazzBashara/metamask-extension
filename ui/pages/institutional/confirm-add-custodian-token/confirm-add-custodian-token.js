--- conflicted
+++ resolved
@@ -42,14 +42,10 @@
 
   const { custodians } = useSelector(getMMIConfiguration);
   const mostRecentOverviewPage = useSelector(getMostRecentOverviewPage);
-<<<<<<< HEAD
-  const connectRequests = useSelector(getInstitutionalConnectRequests, isEqual);
-=======
   const connectRequests = useSelector(
     getInstitutionalConnectRequests,
     shallowEqual,
   );
->>>>>>> b9ec72e2
   const [isLoading, setIsLoading] = useState(false);
   const [connectError, setConnectError] = useState('');
 
@@ -141,24 +137,9 @@
     },
   });
 
-<<<<<<< HEAD
-  let custodianLabel = t('custodian');
-
-  if (
-    connectRequest.labels &&
-    connectRequest.labels.some((label) => label.key === 'service')
-  ) {
-    custodianLabel = connectRequest.labels.find(
-      (label) => label.key === 'service',
-    ).value;
-  }
-=======
   const custodianLabel =
     connectRequest.labels?.find((label) => label.key === 'service')?.value ||
     t('custodian');
-  const custodian = findCustodianByDisplayName(custodianLabel, custodians);
->>>>>>> b9ec72e2
-
   const custodian = findCustodianByDisplayName(custodianLabel, custodians);
 
   return (
