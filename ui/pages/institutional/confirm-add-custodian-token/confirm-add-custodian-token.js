--- conflicted
+++ resolved
@@ -26,7 +26,6 @@
   Box,
   Text,
 } from '../../../components/component-library';
-import { Text } from '../../../components/component-library/text/deprecated';
 import {
   MetaMetricsEventCategory,
   MetaMetricsEventName,
@@ -42,10 +41,6 @@
 
   const mostRecentOverviewPage = useSelector(getMostRecentOverviewPage);
   const connectRequests = useSelector(getInstitutionalConnectRequests, isEqual);
-<<<<<<< HEAD
-  const isComplianceActivated = useSelector(complianceActivated);
-=======
->>>>>>> 877e184b
   const [showMore, setShowMore] = useState(false);
   const [isLoading, setIsLoading] = useState(false);
   const [connectError, setConnectError] = useState('');
