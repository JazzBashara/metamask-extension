--- conflicted
+++ resolved
@@ -333,10 +333,7 @@
     const sendTransaction = jest
       .fn()
       .mockResolvedValue(newMockedStore.confirmTransaction.txData);
-<<<<<<< HEAD
-=======
     const updateTransaction = jest.fn().mockResolvedValue();
->>>>>>> a79b5d04
     const showCustodianDeepLink = jest.fn();
     const setWaitForConfirmDeepLinkDialog = jest.fn();
 
@@ -344,10 +341,7 @@
       <ConfirmTransactionBase
         actionKey="confirm"
         sendTransaction={sendTransaction}
-<<<<<<< HEAD
-=======
         updateTransaction={updateTransaction}
->>>>>>> a79b5d04
         showCustodianDeepLink={showCustodianDeepLink}
         setWaitForConfirmDeepLinkDialog={setWaitForConfirmDeepLinkDialog}
         toAddress={mockPropsToAddress}
@@ -356,10 +350,6 @@
       />,
       store,
     );
-<<<<<<< HEAD
-    const confirmButton = getByTestId('page-container-footer-next');
-    fireEvent.click(confirmButton);
-=======
 
     const confirmButton = getByTestId('page-container-footer-next');
 
@@ -367,7 +357,6 @@
       fireEvent.click(confirmButton);
     });
 
->>>>>>> a79b5d04
     expect(sendTransaction).toHaveBeenCalled();
   });
 
