--- conflicted
+++ resolved
@@ -135,12 +135,8 @@
   const gasLoadingAnimationIsShowing = getGasLoadingAnimationIsShowing(state);
   const isBuyableChain = getIsBuyableChain(state);
   const { confirmTransaction, metamask } = state;
-<<<<<<< HEAD
-  const { conversionRate, addressBook, nextNonce } = metamask;
-=======
   const conversionRate = getConversionRate(state);
   const { addressBook, nextNonce } = metamask;
->>>>>>> 263f84b8
   const unapprovedTxs = getUnapprovedTransactions(state);
   const { chainId } = getProviderConfig(state);
   const { tokenData, txData, tokenProps, nonce } = confirmTransaction;
