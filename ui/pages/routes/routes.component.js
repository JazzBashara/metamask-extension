--- conflicted
+++ resolved
@@ -463,21 +463,12 @@
     const { t } = this.context;
 
     switch (providerType) {
-<<<<<<< HEAD
-      case 'mainnet':
-        return this.context.t('connectingToMainnet');
-      case 'goerli':
-        return this.context.t('connectingToGoerli');
-      case 'sepolia':
-        return this.context.t('connectingToSepolia');
-=======
       case NETWORK_TYPES.MAINNET:
         return t('connectingToMainnet');
       case NETWORK_TYPES.GOERLI:
         return t('connectingToGoerli');
       case NETWORK_TYPES.SEPOLIA:
         return t('connectingToSepolia');
->>>>>>> 300cb6e7
       default:
         return t('connectingTo', [providerId]);
     }
