--- conflicted
+++ resolved
@@ -19,10 +19,7 @@
   setLastActiveTime,
   setMouseUserState,
   toggleAccountMenu,
-<<<<<<< HEAD
-=======
   toggleNetworkMenu,
->>>>>>> b14b6ba0
 } from '../../store/actions';
 import { pageChanged } from '../../ducks/history/history';
 import { prepareToLeaveSwaps } from '../../ducks/swaps/swaps';
@@ -61,10 +58,7 @@
     isCurrentProviderCustom: isCurrentProviderCustom(state),
     completedOnboarding,
     isAccountMenuOpen: state.metamask.isAccountMenuOpen,
-<<<<<<< HEAD
-=======
     isNetworkMenuOpen: state.metamask.isNetworkMenuOpen,
->>>>>>> b14b6ba0
   };
 }
 
@@ -78,10 +72,7 @@
     pageChanged: (path) => dispatch(pageChanged(path)),
     prepareToLeaveSwaps: () => dispatch(prepareToLeaveSwaps()),
     toggleAccountMenu: () => dispatch(toggleAccountMenu()),
-<<<<<<< HEAD
-=======
     toggleNetworkMenu: () => dispatch(toggleNetworkMenu()),
->>>>>>> b14b6ba0
   };
 }
 
