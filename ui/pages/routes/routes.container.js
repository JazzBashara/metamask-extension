import { connect } from 'react-redux';
import { withRouter } from 'react-router-dom';
import { compose } from 'redux';
import {
  getAllAccountsOnNetworkAreEmpty,
  getIsNetworkUsed,
  getNetworkIdentifier,
  getPreferences,
  isNetworkLoading,
  getTheme,
  getIsTestnet,
  getCurrentChainId,
  getShouldShowSeedPhraseReminder,
  isCurrentProviderCustom,
<<<<<<< HEAD
  ///: BEGIN:ONLY_INCLUDE_IN(keyring-snaps)
  getUnapprovedConfirmations,
  ///: END:ONLY_INCLUDE_IN
=======
  ///: BEGIN:ONLY_INCLUDE_IF(keyring-snaps)
  getUnapprovedConfirmations,
  ///: END:ONLY_INCLUDE_IF
>>>>>>> 4e8e0b41
} from '../../selectors';
import {
  lockMetamask,
  hideImportNftsModal,
  hideIpfsModal,
  setCurrentCurrency,
  setLastActiveTime,
  toggleAccountMenu,
  toggleNetworkMenu,
  hideImportTokensModal,
  ///: BEGIN:ONLY_INCLUDE_IF(keyring-snaps)
  hideKeyringRemovalResultModal,
  ///: END:ONLY_INCLUDE_IF
} from '../../store/actions';
import { hideSelectActionModal } from '../../components/multichain/app-footer/app-footer-actions';
import { pageChanged } from '../../ducks/history/history';
import { prepareToLeaveSwaps } from '../../ducks/swaps/swaps';
import { getSendStage } from '../../ducks/send';
import {
  getIsUnlocked,
  getProviderConfig,
} from '../../ducks/metamask/metamask';
import { DEFAULT_AUTO_LOCK_TIME_LIMIT } from '../../../shared/constants/preferences';
import Routes from './routes.component';

function mapStateToProps(state) {
  const { appState } = state;
  const { alertOpen, alertMessage, isLoading, loadingMessage } = appState;
  const { autoLockTimeLimit = DEFAULT_AUTO_LOCK_TIME_LIMIT } =
    getPreferences(state);
  const { completedOnboarding } = state.metamask;

  return {
    alertOpen,
    alertMessage,
    textDirection: state.metamask.textDirection,
    isLoading,
    loadingMessage,
    isUnlocked: getIsUnlocked(state),
    isNetworkLoading: isNetworkLoading(state),
    currentCurrency: state.metamask.currentCurrency,
    autoLockTimeLimit,
    browserEnvironmentOs: state.metamask.browserEnvironment?.os,
    browserEnvironmentContainter: state.metamask.browserEnvironment?.browser,
    providerId: getNetworkIdentifier(state),
    providerType: getProviderConfig(state).type,
    theme: getTheme(state),
    sendStage: getSendStage(state),
    isNetworkUsed: getIsNetworkUsed(state),
    allAccountsOnNetworkAreEmpty: getAllAccountsOnNetworkAreEmpty(state),
    isTestNet: getIsTestnet(state),
    currentChainId: getCurrentChainId(state),
    shouldShowSeedPhraseReminder: getShouldShowSeedPhraseReminder(state),
    forgottenPassword: state.metamask.forgottenPassword,
    isCurrentProviderCustom: isCurrentProviderCustom(state),
    completedOnboarding,
    isAccountMenuOpen: state.metamask.isAccountMenuOpen,
    isNetworkMenuOpen: state.metamask.isNetworkMenuOpen,
    isImportTokensModalOpen: state.appState.importTokensModalOpen,
    accountDetailsAddress: state.appState.accountDetailsAddress,
    isImportNftsModalOpen: state.appState.importNftsModal.open,
    isIpfsModalOpen: state.appState.showIpfsModalOpen,
    isSelectActionModalOpen: state.appState.showSelectActionModal,
    ///: BEGIN:ONLY_INCLUDE_IF(keyring-snaps)
    isShowKeyringSnapRemovalResultModal:
      state.appState.showKeyringRemovalSnapModal,
    pendingConfirmations: getUnapprovedConfirmations(state),
<<<<<<< HEAD
    ///: END:ONLY_INCLUDE_IN
=======
    ///: END:ONLY_INCLUDE_IF
>>>>>>> 4e8e0b41
  };
}

function mapDispatchToProps(dispatch) {
  return {
    lockMetaMask: () => dispatch(lockMetamask(false)),
    setCurrentCurrencyToUSD: () => dispatch(setCurrentCurrency('usd')),
    setLastActiveTime: () => dispatch(setLastActiveTime()),
    pageChanged: (path) => dispatch(pageChanged(path)),
    prepareToLeaveSwaps: () => dispatch(prepareToLeaveSwaps()),
    toggleAccountMenu: () => dispatch(toggleAccountMenu()),
    toggleNetworkMenu: () => dispatch(toggleNetworkMenu()),
    hideImportNftsModal: () => dispatch(hideImportNftsModal()),
    hideIpfsModal: () => dispatch(hideIpfsModal()),
    hideImportTokensModal: () => dispatch(hideImportTokensModal()),
    hideSelectActionModal: () => dispatch(hideSelectActionModal()),
    ///: BEGIN:ONLY_INCLUDE_IF(keyring-snaps)
    hideShowKeyringSnapRemovalResultModal: () =>
      dispatch(hideKeyringRemovalResultModal()),
    ///: END:ONLY_INCLUDE_IF
  };
}

export default compose(
  withRouter,
  connect(mapStateToProps, mapDispatchToProps),
)(Routes);<|MERGE_RESOLUTION|>--- conflicted
+++ resolved
@@ -12,15 +12,9 @@
   getCurrentChainId,
   getShouldShowSeedPhraseReminder,
   isCurrentProviderCustom,
-<<<<<<< HEAD
-  ///: BEGIN:ONLY_INCLUDE_IN(keyring-snaps)
-  getUnapprovedConfirmations,
-  ///: END:ONLY_INCLUDE_IN
-=======
   ///: BEGIN:ONLY_INCLUDE_IF(keyring-snaps)
   getUnapprovedConfirmations,
   ///: END:ONLY_INCLUDE_IF
->>>>>>> 4e8e0b41
 } from '../../selectors';
 import {
   lockMetamask,
@@ -88,11 +82,7 @@
     isShowKeyringSnapRemovalResultModal:
       state.appState.showKeyringRemovalSnapModal,
     pendingConfirmations: getUnapprovedConfirmations(state),
-<<<<<<< HEAD
-    ///: END:ONLY_INCLUDE_IN
-=======
     ///: END:ONLY_INCLUDE_IF
->>>>>>> 4e8e0b41
   };
 }
 
