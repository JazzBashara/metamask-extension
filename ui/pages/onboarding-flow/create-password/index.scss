--- conflicted
+++ resolved
@@ -1,16 +1,5 @@
 .create-password {
   &__weak {
-<<<<<<< HEAD
-    color: var(--error-1);
-  }
-
-  &__average {
-    color: var(--secondary-3);;
-  }
-
-  &__strong {
-    color: var(--success-3);
-=======
     color: var(--color-error-default);
   }
 
@@ -20,7 +9,6 @@
 
   &__strong {
     color: var(--color-success-alternative);
->>>>>>> 53006d4c
   }
 
   &__wrapper {
