@use "design-system";
@use "itcss/settings/variables" as *;

@import './send-content/send-gas-row/send-gas-row';

.send {
  &__header {
    position: relative;
    display: flex;
    justify-content: center;
    border-bottom: none;
    padding: 14px 0 3px 0;

    .page-container__title {
      @include design-system.H4;

      text-align: center;
    }

    .page-container__header-close-text {
      @include design-system.H5;

      position: absolute;
      right: 1rem;
      width: min-content;
      font-size: 0.75rem;
      white-space: nowrap;
    }
  }

  &__dialog {
    margin: 1rem;
    cursor: pointer;
  }

  &__error-dialog {
    margin: 1rem;
  }

  &__warning-container {
    padding-left: 16px;
    padding-right: 16px;

    &__link {
      color: var(--color-primary-default);
    }
  }

  &__to-row {
    margin: 0;
    padding: 0.5rem;
    flex: 0 0 auto;
  }

  &__select-recipient-wrapper {
    @extend %col-nowrap;

    flex: 1 1 auto;
    height: 0;

    &__list {
      &__link {
        @include design-system.Paragraph;

        @extend %row-nowrap;

        padding: 1rem;
        border-radius: 0;
        align-items: center;
        justify-content: flex-start;
      }

      &__back-caret {
        @extend %bg-contain;

        display: block;
        margin-right: 8px;

        [dir='rtl'] & {
          transform: rotate(180deg);
        }
      }
    }

    &__recent-group-wrapper {
      @extend %col-nowrap;

      &__load-more {
        @include design-system.H7;

        padding: 0.5rem;
        text-align: center;
        border-bottom: 1px solid var(--color-border-muted);
        justify-content: flex-start;
      }
    }

    &__group {
      @extend %col-nowrap;
    }

    &__group-item,
    &__group-item--selected {
      @extend %row-nowrap;

      align-items: center;
      cursor: pointer;
      padding: 16px;

      &:hover {
<<<<<<< HEAD
        background-color: rgba(design-system.$alto, 0.2);
=======
        background-color: var(--color-background-hover);
>>>>>>> 93a950fa
      }

      .identicon {
        margin-right: 1rem;
        flex: 0 0 auto;
      }

      &__content {
        @extend %col-nowrap;

        flex: 1 1 auto;
        width: 0;
      }

      &__title,
      &__subtitle {
        display: flex;
        flex-direction: row;
        align-items: center;
      }

      &__title {
        .confusable__point {
          text-overflow: ellipsis;
        }
      }
    }

    &__group-item--selected {
      border: 2px solid var(--color-primary-default);
      border-radius: 8px;
    }
  }
}

.ens-input {
  @extend %row-nowrap;

  &__wrapper {
    @extend %row-nowrap;

    flex: 1 1 auto;
    width: 0;
    align-items: center;
    background: var(--color-background-default);
    border-radius: 0.5rem;
    padding: 0.75rem 0.5rem;
    border: 1px solid var(--color-border-muted);
    transition: border-color 150ms ease-in-out;

    &:focus-within {
      border-color: var(--color-border-default);
    }

    &__status-icon {
      margin: 4px 8px 4px 4px;
    }

    &__input {
      @include design-system.H6;

      flex: 1 1 auto;
      width: 0;
      border: 0;
      outline: none;
      color: var(--color-text-default);
      background-color: var(--color-background-default);

      &::placeholder {
        color: var(--color-text-muted);
      }
    }

    &__action-icon-button {
      background: none;
      border: none;
      padding: 0 8px;
      height: 24px;
      font-size: 16px;
      display: flex;
      align-items: center;
      justify-content: center;
    }

    &--valid {
      border-color: var(--color-primary-default);

      .ens-input__wrapper {
        &__input {
          @extend %col-nowrap;

          @include design-system.H7;

          color: var(--color-primary-default);
        }
      }
    }
  }

  &__selected-input {
    &__title {
      @include design-system.H6;

      @extend %ellipsify;

      word-wrap: break-word;
      white-space: inherit !important;
    }

    &__subtitle {
      @include design-system.H7;

      color: var(--color-text-default);
      margin-top: 0.25rem;
    }
  }
}<|MERGE_RESOLUTION|>--- conflicted
+++ resolved
@@ -108,11 +108,7 @@
       padding: 16px;
 
       &:hover {
-<<<<<<< HEAD
-        background-color: rgba(design-system.$alto, 0.2);
-=======
         background-color: var(--color-background-hover);
->>>>>>> 93a950fa
       }
 
       .identicon {
