import React, { Component } from 'react';
import PropTypes from 'prop-types';
import Fuse from 'fuse.js';
import Identicon from '../../../../components/ui/identicon';
import Dialog from '../../../../components/ui/dialog';
import ContactList from '../../../../components/app/contact-list';
import RecipientGroup from '../../../../components/app/contact-list/recipient-group/recipient-group.component';
import { ellipsify } from '../../send.utils';
import Confusable from '../../../../components/ui/confusable';
import {
  Text,
<<<<<<< HEAD
  ///: BEGIN:ONLY_INCLUDE_IN(build-flask)
  AvatarIcon,
  AvatarIconSize,
  IconName,
  ///: END:ONLY_INCLUDE_IN
=======
  ///: BEGIN:ONLY_INCLUDE_IF(build-flask)
  AvatarIcon,
  AvatarIconSize,
  IconName,
  ///: END:ONLY_INCLUDE_IF
>>>>>>> fc724d6d
} from '../../../../components/component-library';
import Box from '../../../../components/ui/box';
import {
  TextColor,
  TextVariant,
<<<<<<< HEAD
  ///: BEGIN:ONLY_INCLUDE_IN(build-flask)
  IconColor,
  ///: END:ONLY_INCLUDE_IN
=======
  ///: BEGIN:ONLY_INCLUDE_IF(build-flask)
  IconColor,
  ///: END:ONLY_INCLUDE_IF
>>>>>>> fc724d6d
} from '../../../../helpers/constants/design-system';

export default class AddRecipient extends Component {
  static propTypes = {
    userInput: PropTypes.string,
    ownedAccounts: PropTypes.array,
    addressBook: PropTypes.array,
    updateRecipient: PropTypes.func,
    domainResolution: PropTypes.string,
    domainError: PropTypes.string,
    domainWarning: PropTypes.string,
    addressBookEntryName: PropTypes.string,
    contacts: PropTypes.array,
    nonContacts: PropTypes.array,
    addHistoryEntry: PropTypes.func,
    recipient: PropTypes.shape({
      address: PropTypes.string,
      nickname: PropTypes.string,
      error: PropTypes.string,
      warning: PropTypes.string,
    }),
<<<<<<< HEAD
    ///: BEGIN:ONLY_INCLUDE_IN(build-flask)
    domainType: PropTypes.string,
    resolvingSnap: PropTypes.string,
    ///: END:ONLY_INCLUDE_IN
=======
    ///: BEGIN:ONLY_INCLUDE_IF(build-flask)
    domainType: PropTypes.string,
    resolvingSnap: PropTypes.string,
    ///: END:ONLY_INCLUDE_IF
>>>>>>> fc724d6d
    updateRecipientUserInput: PropTypes.func,
  };

  constructor(props) {
    super(props);
    this.recentFuse = new Fuse(props.nonContacts, {
      shouldSort: true,
      threshold: 0.45,
      location: 0,
      distance: 100,
      maxPatternLength: 32,
      minMatchCharLength: 1,
      keys: [{ name: 'address', weight: 0.5 }],
    });

    this.contactFuse = new Fuse(props.contacts, {
      shouldSort: true,
      threshold: 0.45,
      location: 0,
      distance: 100,
      maxPatternLength: 32,
      minMatchCharLength: 1,
      keys: [
        { name: 'name', weight: 0.5 },
        { name: 'address', weight: 0.5 },
      ],
    });
  }

  static contextTypes = {
    t: PropTypes.func,
    metricsEvent: PropTypes.func,
  };

  selectRecipient = (address, nickname = '', type = 'user input') => {
    this.props.addHistoryEntry(
      `sendFlow - User clicked recipient from ${type}. address: ${address}, nickname ${nickname}`,
    );
    this.props.updateRecipient({ address, nickname });
    this.props.updateRecipientUserInput(address);
  };

  searchForContacts = () => {
    const { userInput, contacts } = this.props;

    let _contacts = contacts;

    if (userInput) {
      this.contactFuse.setCollection(contacts);
      _contacts = this.contactFuse.search(userInput);
    }

    return _contacts;
  };

  searchForRecents = () => {
    const { userInput, nonContacts } = this.props;

    let _nonContacts = nonContacts;

    if (userInput) {
      this.recentFuse.setCollection(nonContacts);
      _nonContacts = this.recentFuse.search(userInput);
    }

    return _nonContacts;
  };

  render() {
    const {
      domainResolution,
      recipient,
      userInput,
      addressBookEntryName,
      ownedAccounts = [],
    } = this.props;

    let content;

    if (recipient.address) {
      content = this.renderExplicitAddress(
        recipient.address,
        recipient.nickname,
        'validated user input',
      );
    } else if (domainResolution && !recipient.error) {
      content = this.renderExplicitAddress(
        domainResolution,
        addressBookEntryName || userInput,
        'Domain resolution',
      );
      // TODO: Domain lookup fails silently, maybe we allow for a generic error message from snaps in the future?
    }

    return (
      <Box className="send__select-recipient-wrapper">
        {ownedAccounts &&
          ownedAccounts.length > 1 &&
          !userInput &&
          this.renderTransfer()}
        {this.renderDialogs()}
        {content || this.renderMain()}
      </Box>
    );
  }

  renderExplicitAddress(address, name, type) {
<<<<<<< HEAD
    ///: BEGIN:ONLY_INCLUDE_IN(build-flask)
=======
    ///: BEGIN:ONLY_INCLUDE_IF(build-flask)
>>>>>>> fc724d6d
    const { t } = this.context;
    const { domainType } = this.props;
    if (domainType === 'Other') {
      // Snap provided resolution.
      // Pulling the proposed name from the manifest,
      // because domain resolution isn't in stable + no hardcoded metadata to pull from.
      // TODO: If there are multiple resolutions (conflicts), we should render all of them
      const { resolvingSnap } = this.props;
      return (
        <div
          key={address}
          className="send__select-recipient-wrapper__group-item"
          onClick={() => this.selectRecipient(address, name, type)}
        >
          <Identicon address={address} diameter={28} />
          <div className="send__select-recipient-wrapper__group-item__content">
            <div className="send__select-recipient-wrapper__group-item__title">
              <Confusable input={name} />
              <Text paddingLeft={2}>{ellipsify(address)}</Text>
            </div>
            <div className="send__select-recipient-wrapper__group-item__subtitle">
              <Text paddingRight={1}>{t('suggestedBy')}</Text>
              <AvatarIcon
                iconName={IconName.Snaps}
                size={AvatarIconSize.Xs}
                backgroundColor={IconColor.infoDefault}
                marginRight={1}
                iconProps={{
                  color: IconColor.infoInverse,
                }}
              />
              <Text
                color={TextColor.infoDefault}
                style={{ textOverflow: 'ellipsis' }}
              >
                {resolvingSnap}
              </Text>
            </div>
          </div>
        </div>
      );
    }
<<<<<<< HEAD
    ///: END:ONLY_INCLUDE_IN
=======
    ///: END:ONLY_INCLUDE_IF
>>>>>>> fc724d6d
    return (
      <div
        key={address}
        className="send__select-recipient-wrapper__group-item"
        onClick={() => this.selectRecipient(address, name, type)}
      >
        <Identicon address={address} diameter={28} />
        <div className="send__select-recipient-wrapper__group-item__content">
          <div className="send__select-recipient-wrapper__group-item__title">
            {name ? <Confusable input={name} /> : ellipsify(address)}
          </div>
          {name && (
            <div className="send__select-recipient-wrapper__group-item__subtitle">
              {ellipsify(address)}
            </div>
          )}
        </div>
      </div>
    );
  }

  renderTransfer() {
    const { t } = this.context;
    let { ownedAccounts } = this.props;
    const { userInput } = this.props;

    if (userInput) {
      ownedAccounts = ownedAccounts.filter(
        (item) =>
          item.name.toLowerCase().indexOf(userInput.toLowerCase()) > -1 ||
          item.address.toLowerCase().indexOf(userInput.toLowerCase()) > -1,
      );
    }

    return (
      <>
        <Box marginLeft={4} marginRight={4} marginTop={2} marginBottom={2}>
          <Text
            variant={TextVariant.bodyLgMedium}
            color={TextColor.textAlternative}
          >
            {t('yourAccounts')}
          </Text>
        </Box>
        <div className="send__select-recipient-wrapper__list">
          <RecipientGroup
            items={ownedAccounts}
            onSelect={(address, name) =>
              this.selectRecipient(address, name, 'my accounts')
            }
          />
        </div>
      </>
    );
  }

  renderMain() {
    const { t } = this.context;
    const { addressBook, userInput } = this.props;
    return (
      <div className="send__select-recipient-wrapper__list">
        {addressBook.length > 0 && !userInput ? (
          <Box marginLeft={4} marginRight={4} marginTop={2} marginBottom={2}>
            <Text
              variant={TextVariant.bodyLgMedium}
              color={TextColor.textAlternative}
            >
              {t('contacts')}
            </Text>
          </Box>
        ) : null}
        <ContactList
          addressBook={addressBook}
          searchForContacts={this.searchForContacts.bind(this)}
          searchForRecents={this.searchForRecents.bind(this)}
          selectRecipient={(address, name) => {
            this.selectRecipient(
              address,
              name,
              `${name ? 'contact' : 'recent'} list`,
            );
          }}
        />
      </div>
    );
  }

  renderDialogs() {
    const { domainError, recipient, domainWarning } = this.props;
    const { t } = this.context;

    if (domainError || (recipient.error && recipient.error !== 'required')) {
      return (
        <Dialog type="error" className="send__error-dialog">
          {t(domainError ?? recipient.error)}
        </Dialog>
      );
    } else if (domainWarning || recipient.warning) {
      return (
        <Dialog type="warning" className="send__error-dialog">
          {t(domainWarning ?? recipient.warning)}
        </Dialog>
      );
    }

    return null;
  }
}<|MERGE_RESOLUTION|>--- conflicted
+++ resolved
@@ -9,33 +9,19 @@
 import Confusable from '../../../../components/ui/confusable';
 import {
   Text,
-<<<<<<< HEAD
-  ///: BEGIN:ONLY_INCLUDE_IN(build-flask)
-  AvatarIcon,
-  AvatarIconSize,
-  IconName,
-  ///: END:ONLY_INCLUDE_IN
-=======
   ///: BEGIN:ONLY_INCLUDE_IF(build-flask)
   AvatarIcon,
   AvatarIconSize,
   IconName,
   ///: END:ONLY_INCLUDE_IF
->>>>>>> fc724d6d
 } from '../../../../components/component-library';
 import Box from '../../../../components/ui/box';
 import {
   TextColor,
   TextVariant,
-<<<<<<< HEAD
-  ///: BEGIN:ONLY_INCLUDE_IN(build-flask)
-  IconColor,
-  ///: END:ONLY_INCLUDE_IN
-=======
   ///: BEGIN:ONLY_INCLUDE_IF(build-flask)
   IconColor,
   ///: END:ONLY_INCLUDE_IF
->>>>>>> fc724d6d
 } from '../../../../helpers/constants/design-system';
 
 export default class AddRecipient extends Component {
@@ -57,17 +43,10 @@
       error: PropTypes.string,
       warning: PropTypes.string,
     }),
-<<<<<<< HEAD
-    ///: BEGIN:ONLY_INCLUDE_IN(build-flask)
-    domainType: PropTypes.string,
-    resolvingSnap: PropTypes.string,
-    ///: END:ONLY_INCLUDE_IN
-=======
     ///: BEGIN:ONLY_INCLUDE_IF(build-flask)
     domainType: PropTypes.string,
     resolvingSnap: PropTypes.string,
     ///: END:ONLY_INCLUDE_IF
->>>>>>> fc724d6d
     updateRecipientUserInput: PropTypes.func,
   };
 
@@ -175,11 +154,7 @@
   }
 
   renderExplicitAddress(address, name, type) {
-<<<<<<< HEAD
-    ///: BEGIN:ONLY_INCLUDE_IN(build-flask)
-=======
     ///: BEGIN:ONLY_INCLUDE_IF(build-flask)
->>>>>>> fc724d6d
     const { t } = this.context;
     const { domainType } = this.props;
     if (domainType === 'Other') {
@@ -222,11 +197,7 @@
         </div>
       );
     }
-<<<<<<< HEAD
-    ///: END:ONLY_INCLUDE_IN
-=======
     ///: END:ONLY_INCLUDE_IF
->>>>>>> fc724d6d
     return (
       <div
         key={address}
