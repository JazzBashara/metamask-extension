import React, { useContext } from 'react';
import { useSelector, useDispatch } from 'react-redux';
import PropTypes from 'prop-types';
import classNames from 'classnames';
import { I18nContext } from '../../../contexts/i18n';
import { useGasFeeContext } from '../../../contexts/gasFee';
import { PRIMARY, SECONDARY } from '../../../helpers/constants/common';
import UserPreferencedCurrencyDisplay from '../../../components/app/user-preferenced-currency-display';
import GasTiming from '../../../components/app/gas-timing';
import InfoTooltip from '../../../components/ui/info-tooltip';
import Typography from '../../../components/ui/typography';
import Button from '../../../components/ui/button';
import Box from '../../../components/ui/box';
import {
  TypographyVariant,
  DISPLAY,
  FLEX_DIRECTION,
  BLOCK_SIZES,
  Color,
  FONT_STYLE,
  FONT_WEIGHT,
} from '../../../helpers/constants/design-system';
import { TokenStandard } from '../../../../shared/constants/transaction';
import LoadingHeartBeat from '../../../components/ui/loading-heartbeat';
import TransactionDetailItem from '../../../components/app/transaction-detail-item';
import { NETWORK_TO_NAME_MAP } from '../../../../shared/constants/network';
import TransactionDetail from '../../../components/app/transaction-detail';
import ActionableMessage from '../../../components/ui/actionable-message';
import {
  getProvider,
  getPreferences,
  getIsBuyableChain,
  transactionFeeSelector,
  getIsMainnet,
  getIsTestnet,
  getUseCurrencyRateCheck,
} from '../../../selectors';

import { INSUFFICIENT_TOKENS_ERROR } from '../send.constants';
import { getCurrentDraftTransaction } from '../../../ducks/send';
import { getNativeCurrency } from '../../../ducks/metamask/metamask';
import { showModal } from '../../../store/actions';
import {
  addHexes,
  hexWEIToDecETH,
  hexWEIToDecGWEI,
} from '../../../../shared/modules/conversion.utils';
import { EVENT, EVENT_NAMES } from '../../../../shared/constants/metametrics';
import { MetaMetricsContext } from '../../../contexts/metametrics';
import useRamps from '../../../hooks/experiences/useRamps';

export default function GasDisplay({ gasError }) {
  const t = useContext(I18nContext);
  const dispatch = useDispatch();
  const { estimateUsed } = useGasFeeContext();
  const trackEvent = useContext(MetaMetricsContext);

  const { openBuyCryptoInPdapp } = useRamps();

  const currentProvider = useSelector(getProvider);
  const isMainnet = useSelector(getIsMainnet);
  const isTestnet = useSelector(getIsTestnet);
  const isBuyableChain = useSelector(getIsBuyableChain);
  const draftTransaction = useSelector(getCurrentDraftTransaction);
  const useCurrencyRateCheck = useSelector(getUseCurrencyRateCheck);
  const { showFiatInTestnets, useNativeCurrencyAsPrimaryCurrency } =
    useSelector(getPreferences);
  const { provider, unapprovedTxs } = useSelector((state) => state.metamask);
  const nativeCurrency = useSelector(getNativeCurrency);
  const { chainId } = provider;
  const networkName = NETWORK_TO_NAME_MAP[chainId];
  const isInsufficientTokenError =
    draftTransaction?.amount.error === INSUFFICIENT_TOKENS_ERROR;
  const editingTransaction = unapprovedTxs[draftTransaction.id];
  const currentNetworkName = networkName || currentProvider.nickname;

  const transactionData = {
    txParams: {
      gasPrice: draftTransaction.gas?.gasPrice,
      gas: editingTransaction?.userEditedGasLimit
        ? editingTransaction?.txParams?.gas
        : draftTransaction.gas?.gasLimit,
      maxFeePerGas: editingTransaction?.txParams?.maxFeePerGas
        ? editingTransaction?.txParams?.maxFeePerGas
        : draftTransaction.gas?.maxFeePerGas,
      maxPriorityFeePerGas: editingTransaction?.txParams?.maxPriorityFeePerGas
        ? editingTransaction?.txParams?.maxPriorityFeePerGas
        : draftTransaction.gas?.maxPriorityFeePerGas,
      value: draftTransaction.amount?.value,
      type: draftTransaction.transactionType,
    },
    userFeeLevel: editingTransaction?.userFeeLevel,
  };

  const {
    hexMinimumTransactionFee,
    hexMaximumTransactionFee,
    hexTransactionTotal,
  } = useSelector((state) => transactionFeeSelector(state, transactionData));

  let title;
  if (
    draftTransaction?.asset.details?.standard === TokenStandard.ERC721 ||
    draftTransaction?.asset.details?.standard === TokenStandard.ERC1155
  ) {
    title = draftTransaction?.asset.details?.name;
  } else if (
    draftTransaction?.asset.details?.standard === TokenStandard.ERC20
  ) {
    title = `${hexWEIToDecETH(draftTransaction.amount.value)} ${
      draftTransaction?.asset.details?.symbol
    }`;
  }

  const ethTransactionTotalMaxAmount = Number(
    hexWEIToDecETH(hexMaximumTransactionFee),
  );

  const primaryTotalTextOverrideMaxAmount = `${title} + ${ethTransactionTotalMaxAmount} ${nativeCurrency}`;

  const showCurrencyRateCheck =
    useCurrencyRateCheck && (!isTestnet || showFiatInTestnets);

  let detailTotal, maxAmount;

  if (draftTransaction?.asset.type === 'NATIVE') {
    detailTotal = (
      <Box
        height={BLOCK_SIZES.MAX}
        display={DISPLAY.FLEX}
        flexDirection={FLEX_DIRECTION.COLUMN}
        className="gas-display__total-value"
      >
        <LoadingHeartBeat estimateUsed={transactionData?.userFeeLevel} />
        <UserPreferencedCurrencyDisplay
          type={PRIMARY}
          key="total-detail-value"
          value={hexTransactionTotal}
          hideLabel={!useNativeCurrencyAsPrimaryCurrency}
        />
      </Box>
    );
    maxAmount = (
      <UserPreferencedCurrencyDisplay
        type={PRIMARY}
        key="total-max-amount"
        value={addHexes(
          draftTransaction.amount.value,
          hexMaximumTransactionFee,
        )}
        hideLabel={!useNativeCurrencyAsPrimaryCurrency}
      />
    );
  } else if (useNativeCurrencyAsPrimaryCurrency) {
    detailTotal = primaryTotalTextOverrideMaxAmount;
    maxAmount = primaryTotalTextOverrideMaxAmount;
  }

  const assetBalanceIsZero =
    draftTransaction.asset.balance === '0x0' ||
    draftTransaction.asset.balance === '0x00';

  return (
    <>
      <Box className="gas-display">
        <TransactionDetail
          userAcknowledgedGasMissing={false}
          rows={[
            <TransactionDetailItem
              key="gas-item"
              detailTitle={
                <Box display={DISPLAY.FLEX}>
                  <Box marginRight={1}>{t('gas')}</Box>
                  <Typography
                    as="span"
                    marginTop={0}
                    color={Color.textMuted}
                    fontStyle={FONT_STYLE.ITALIC}
                    fontWeight={FONT_WEIGHT.NORMAL}
                    className="gas-display__title__estimate"
                  >
                    ({t('transactionDetailGasInfoV2')})
                  </Typography>
                  <InfoTooltip
                    contentText={
                      <>
                        <Typography variant={TypographyVariant.H7}>
                          {t('transactionDetailGasTooltipIntro', [
                            isMainnet ? t('networkNameEthereum') : '',
                          ])}
                        </Typography>
                        <Typography variant={TypographyVariant.H7}>
                          {t('transactionDetailGasTooltipExplanation')}
                        </Typography>
                        <Typography variant={TypographyVariant.H7}>
                          <a
                            href="https://community.metamask.io/t/what-is-gas-why-do-transactions-take-so-long/3172"
                            target="_blank"
                            rel="noopener noreferrer"
                          >
                            {t('transactionDetailGasTooltipConversion')}
                          </a>
                        </Typography>
                      </>
                    }
                    position="right"
                  />
                </Box>
              }
              detailTitleColor={Color.textDefault}
              detailText={
                showCurrencyRateCheck && (
                  <Box className="gas-display__currency-container">
                    <LoadingHeartBeat estimateUsed={estimateUsed} />
                    <UserPreferencedCurrencyDisplay
                      type={SECONDARY}
                      value={hexMinimumTransactionFee}
                      hideLabel={Boolean(useNativeCurrencyAsPrimaryCurrency)}
                    />
                  </Box>
                )
              }
              detailTotal={
                <Box className="gas-display__currency-container">
                  <LoadingHeartBeat estimateUsed={estimateUsed} />
                  <UserPreferencedCurrencyDisplay
                    type={PRIMARY}
                    value={hexMinimumTransactionFee}
                    hideLabel={!useNativeCurrencyAsPrimaryCurrency}
                  />
                </Box>
              }
              subText={
                <>
                  <Box
                    key="editGasSubTextFeeLabel"
                    display={DISPLAY.INLINE_FLEX}
                    className={classNames('gas-display__gas-fee-label', {
                      'gas-display__gas-fee-warning': estimateUsed === 'high',
                    })}
                  >
                    <LoadingHeartBeat estimateUsed={estimateUsed} />
                    <Box marginRight={1}>
                      <strong>
                        {estimateUsed === 'high' && '⚠ '}
                        {t('editGasSubTextFeeLabel')}
                      </strong>
                    </Box>
                    <Box
                      key="editGasSubTextFeeValue"
                      className="gas-display__currency-container"
                    >
                      <LoadingHeartBeat estimateUsed={estimateUsed} />
                      <UserPreferencedCurrencyDisplay
                        key="editGasSubTextFeeAmount"
                        type={PRIMARY}
                        value={hexMaximumTransactionFee}
                        hideLabel={!useNativeCurrencyAsPrimaryCurrency}
                      />
                    </Box>
                  </Box>
                </>
              }
              subTitle={
                <GasTiming
                  maxPriorityFeePerGas={hexWEIToDecGWEI(
                    draftTransaction.gas.maxPriorityFeePerGas,
                  )}
                  maxFeePerGas={hexWEIToDecGWEI(
                    draftTransaction.gas.maxFeePerGas,
                  )}
                />
              }
            />,
            (gasError || isInsufficientTokenError || assetBalanceIsZero) && (
              <TransactionDetailItem
                key="total-item"
                detailTitle={t('total')}
                detailText={
                  showCurrencyRateCheck && (
                    <Box
                      height={BLOCK_SIZES.MAX}
                      display={DISPLAY.FLEX}
                      flexDirection={FLEX_DIRECTION.COLUMN}
                      className="gas-display__total-value"
                    >
                      <LoadingHeartBeat
                        estimateUsed={transactionData?.userFeeLevel}
                      />
                      <UserPreferencedCurrencyDisplay
                        type={SECONDARY}
                        key="total-detail-text"
                        value={hexTransactionTotal}
                        hideLabel={Boolean(useNativeCurrencyAsPrimaryCurrency)}
                      />
                    </Box>
                  )
                }
                detailTotal={detailTotal}
                subTitle={t('transactionDetailGasTotalSubtitle')}
                subText={
                  <Box
                    height={BLOCK_SIZES.MAX}
                    display={DISPLAY.FLEX}
                    flexDirection={FLEX_DIRECTION.COLUMN}
                    className="gas-display__total-amount"
                  >
                    <LoadingHeartBeat
                      estimateUsed={
                        transactionData?.userFeeLevel ?? estimateUsed
                      }
                    />
                    <strong key="editGasSubTextAmountLabel">
                      {t('editGasSubTextAmountLabel')}
                    </strong>{' '}
                    {maxAmount}
                  </Box>
                }
              />
            ),
          ]}
        />
      </Box>
      {(gasError || isInsufficientTokenError || assetBalanceIsZero) &&
        currentNetworkName && (
          <Box
            className="gas-display__warning-message"
            data-testid="gas-warning-message"
          >
<<<<<<< HEAD
            <Box
              paddingTop={0}
              paddingRight={4}
              paddingBottom={4}
              paddingLeft={4}
              className="gas-display__confirm-approve-content__warning"
            >
              <ActionableMessage
                message={
                  isBuyableChain && draftTransaction.asset.type === 'NATIVE' ? (
                    <Typography variant={TypographyVariant.H7} align="left">
                      {t('insufficientCurrencyBuyOrReceive', [
                        nativeCurrency,
                        currentNetworkName,
                        <Button
                          type="inline"
                          className="confirm-page-container-content__link"
                          onClick={() => {
                            setShowDepositPopover(true);
                          }}
                          key={`${nativeCurrency}-buy-button`}
                        >
                          {t('buyAsset', [nativeCurrency])}
                        </Button>,
                        <Button
                          type="inline"
                          className="gas-display__link"
                          onClick={() =>
                            dispatch(showModal({ name: 'ACCOUNT_DETAILS' }))
                          }
                          key="receive-button"
                        >
                          {t('deposit')}
                        </Button>,
                      ])}
                    </Typography>
                  ) : (
                    <Typography variant={TypographyVariant.H7} align="left">
                      {t('insufficientCurrencyBuyOrReceive', [
                        nativeCurrency,
                        currentNetworkName,
                        `${t('buyAsset', [nativeCurrency])}`,
                        <Button
                          type="inline"
                          className="gas-display__link"
                          onClick={() =>
                            dispatch(showModal({ name: 'ACCOUNT_DETAILS' }))
                          }
                          key="receive-button"
                        >
                          {t('deposit')}
                        </Button>,
                      ])}
                    </Typography>
                  )
                }
                useIcon
                iconFillColor="var(--color-error-default)"
                type="danger"
              />
            </Box>
=======
            <ActionableMessage
              message={
                isBuyableChain && draftTransaction.asset.type === 'NATIVE' ? (
                  <Typography variant={TypographyVariant.H7} align="left">
                    {t('insufficientCurrencyBuyOrReceive', [
                      nativeCurrency,
                      currentNetworkName,
                      <Button
                        type="inline"
                        className="confirm-page-container-content__link"
                        onClick={() => {
                          openBuyCryptoInPdapp();
                          trackEvent({
                            event: EVENT_NAMES.NAV_BUY_BUTTON_CLICKED,
                            category: EVENT.CATEGORIES.NAVIGATION,
                            properties: {
                              location: 'Gas Warning Insufficient Funds',
                              text: 'Buy',
                            },
                          });
                        }}
                        key={`${nativeCurrency}-buy-button`}
                      >
                        {t('buyAsset', [nativeCurrency])}
                      </Button>,
                      <Button
                        type="inline"
                        className="gas-display__link"
                        onClick={() =>
                          dispatch(showModal({ name: 'ACCOUNT_DETAILS' }))
                        }
                        key="receive-button"
                      >
                        {t('deposit')}
                      </Button>,
                    ])}
                  </Typography>
                ) : (
                  <Typography variant={TypographyVariant.H7} align="left">
                    {t('insufficientCurrencyBuyOrReceive', [
                      nativeCurrency,
                      currentNetworkName,
                      `${t('buyAsset', [nativeCurrency])}`,
                      <Button
                        type="inline"
                        className="gas-display__link"
                        onClick={() =>
                          dispatch(showModal({ name: 'ACCOUNT_DETAILS' }))
                        }
                        key="receive-button"
                      >
                        {t('deposit')}
                      </Button>,
                    ])}
                  </Typography>
                )
              }
              useIcon
              iconFillColor="var(--color-error-default)"
              type="danger"
            />
>>>>>>> 56cba097
          </Box>
        )}
    </>
  );
}
GasDisplay.propTypes = {
  gasError: PropTypes.string,
};<|MERGE_RESOLUTION|>--- conflicted
+++ resolved
@@ -327,69 +327,6 @@
             className="gas-display__warning-message"
             data-testid="gas-warning-message"
           >
-<<<<<<< HEAD
-            <Box
-              paddingTop={0}
-              paddingRight={4}
-              paddingBottom={4}
-              paddingLeft={4}
-              className="gas-display__confirm-approve-content__warning"
-            >
-              <ActionableMessage
-                message={
-                  isBuyableChain && draftTransaction.asset.type === 'NATIVE' ? (
-                    <Typography variant={TypographyVariant.H7} align="left">
-                      {t('insufficientCurrencyBuyOrReceive', [
-                        nativeCurrency,
-                        currentNetworkName,
-                        <Button
-                          type="inline"
-                          className="confirm-page-container-content__link"
-                          onClick={() => {
-                            setShowDepositPopover(true);
-                          }}
-                          key={`${nativeCurrency}-buy-button`}
-                        >
-                          {t('buyAsset', [nativeCurrency])}
-                        </Button>,
-                        <Button
-                          type="inline"
-                          className="gas-display__link"
-                          onClick={() =>
-                            dispatch(showModal({ name: 'ACCOUNT_DETAILS' }))
-                          }
-                          key="receive-button"
-                        >
-                          {t('deposit')}
-                        </Button>,
-                      ])}
-                    </Typography>
-                  ) : (
-                    <Typography variant={TypographyVariant.H7} align="left">
-                      {t('insufficientCurrencyBuyOrReceive', [
-                        nativeCurrency,
-                        currentNetworkName,
-                        `${t('buyAsset', [nativeCurrency])}`,
-                        <Button
-                          type="inline"
-                          className="gas-display__link"
-                          onClick={() =>
-                            dispatch(showModal({ name: 'ACCOUNT_DETAILS' }))
-                          }
-                          key="receive-button"
-                        >
-                          {t('deposit')}
-                        </Button>,
-                      ])}
-                    </Typography>
-                  )
-                }
-                useIcon
-                iconFillColor="var(--color-error-default)"
-                type="danger"
-              />
-            </Box>
-=======
             <ActionableMessage
               message={
                 isBuyableChain && draftTransaction.asset.type === 'NATIVE' ? (
@@ -451,7 +388,6 @@
               iconFillColor="var(--color-error-default)"
               type="danger"
             />
->>>>>>> 56cba097
           </Box>
         )}
     </>
