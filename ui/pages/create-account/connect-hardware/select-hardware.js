import classnames from 'classnames';
import PropTypes from 'prop-types';
import React, { Component } from 'react';
import Button from '../../../components/ui/button';
import LogoLedger from '../../../components/ui/logo/logo-ledger';
import LogoQRBased from '../../../components/ui/logo/logo-qr-based';
import LogoTrezor from '../../../components/ui/logo/logo-trezor';
import LogoLattice from '../../../components/ui/logo/logo-lattice';

import {
  HardwareDeviceNames,
  LedgerTransportTypes,
  HardwareAffiliateLinks,
  HardwareAffiliateTutorialLinks,
} from '../../../../shared/constants/hardware-wallets';
import ZENDESK_URLS from '../../../helpers/constants/zendesk-url';
import { EVENT } from '../../../../shared/constants/metametrics';
import { isManifestV3 } from '../../../../shared/modules/mv3.utils';

export default class SelectHardware extends Component {
  static contextTypes = {
    t: PropTypes.func,
    trackEvent: PropTypes.func,
  };

  static propTypes = {
    connectToHardwareWallet: PropTypes.func.isRequired,
    browserSupported: PropTypes.bool.isRequired,
    ledgerTransportType: PropTypes.oneOf(Object.values(LedgerTransportTypes)),
  };

  state = {
    selectedDevice: null,
  };

  shouldShowConnectButton() {
    return !isManifestV3 || process.env.CONF?.HARDWARE_WALLETS_MV3;
  }

  connect = () => {
    if (this.state.selectedDevice) {
      this.props.connectToHardwareWallet(this.state.selectedDevice);
    }
    return null;
  };

  renderConnectToTrezorButton() {
    return (
      <button
        className={classnames('hw-connect__btn', {
          selected: this.state.selectedDevice === HardwareDeviceNames.trezor,
        })}
        onClick={(_) =>
          this.setState({ selectedDevice: HardwareDeviceNames.trezor })
        }
      >
        <LogoTrezor className="hw-connect__btn__img" ariaLabel="Trezor" />
      </button>
    );
  }

  renderConnectToLatticeButton() {
    return (
      <button
        className={classnames('hw-connect__btn', {
          selected: this.state.selectedDevice === HardwareDeviceNames.lattice,
        })}
        onClick={(_) =>
          this.setState({ selectedDevice: HardwareDeviceNames.lattice })
        }
      >
        <LogoLattice className="hw-connect__btn__img" ariaLabel="Lattice" />
      </button>
    );
  }

  renderConnectToLedgerButton() {
    return (
      <button
        className={classnames('hw-connect__btn', {
          selected: this.state.selectedDevice === HardwareDeviceNames.ledger,
        })}
        onClick={(_) =>
          this.setState({ selectedDevice: HardwareDeviceNames.ledger })
        }
      >
        <LogoLedger className="hw-connect__btn__img" ariaLabel="Ledger" />
      </button>
    );
  }

  renderConnectToQRButton() {
    return (
      <button
        className={classnames('hw-connect__btn', {
          selected: this.state.selectedDevice === HardwareDeviceNames.qr,
        })}
        onClick={(_) =>
          this.setState({ selectedDevice: HardwareDeviceNames.qr })
        }
      >
        <LogoQRBased className="hw-connect__btn__img" ariaLabel="QRCode" />
      </button>
    );
  }

  renderButtons() {
    return (
      <>
        <div className="hw-connect__btn-wrapper">
          {this.shouldShowConnectButton() && this.renderConnectToLedgerButton()}
          {this.shouldShowConnectButton() && this.renderConnectToTrezorButton()}
        </div>
        <div
          className="hw-connect__btn-wrapper"
          style={{ margin: '10px 0 0 0' }}
        >
          {this.shouldShowConnectButton() &&
            this.renderConnectToLatticeButton()}
          {this.renderConnectToQRButton()}
        </div>
      </>
    );
  }

  renderContinueButton() {
    return (
      <Button
        type="primary"
        large
        className="hw-connect__connect-btn"
        onClick={this.connect}
        disabled={!this.state.selectedDevice}
      >
        {this.context.t('continue')}
      </Button>
    );
  }

  renderUnsupportedBrowser() {
    return (
      <div className="new-external-account-form unsupported-browser">
        <div className="hw-connect">
          <h3 className="hw-connect__title">
            {this.context.t('browserNotSupported')}
          </h3>
          <p className="hw-connect__msg">
            {this.context.t('chromeRequiredForHardwareWallets')}
          </p>
        </div>
        <Button
          type="primary"
          large
          onClick={() =>
            global.platform.openTab({
              url: 'https://google.com/chrome',
            })
          }
        >
          {this.context.t('downloadGoogleChrome')}
        </Button>
      </div>
    );
  }

  renderHeader() {
    return (
      <div className="hw-connect__header">
        <h3 className="hw-connect__header__title">
          {this.context.t('hardwareWallets')}
        </h3>
        <p className="hw-connect__header__msg">
          {this.context.t('hardwareWalletsMsg')}
        </p>
      </div>
    );
  }

  renderTutorialsteps() {
    switch (this.state.selectedDevice) {
      case HardwareDeviceNames.ledger:
        return this.renderLedgerTutorialSteps();
      case HardwareDeviceNames.trezor:
        return this.renderTrezorTutorialSteps();
      case HardwareDeviceNames.lattice:
        return this.renderLatticeTutorialSteps();
      case HardwareDeviceNames.qr:
        return this.renderQRHardwareWalletSteps();
      default:
        return '';
    }
  }

  renderLedgerTutorialSteps() {
    const steps = [];
    if (this.props.ledgerTransportType === LedgerTransportTypes.live) {
      steps.push({
        renderButtons: false,
        title: this.context.t('step1LedgerWallet'),
        message: this.context.t('step1LedgerWalletMsg', [
          <a
            className="hw-connect__msg-link"
            href="https://www.ledger.com/ledger-live"
            rel="noopener noreferrer"
            target="_blank"
            key="ledger-live-app-link"
          >
            {this.context.t('ledgerLiveApp')}
          </a>,
        ]),
      });
    }

    steps.push({
      renderButtons: true,
      asset: 'plug-in-wallet',
      dimensions: { width: '225px', height: '75px' },
      title: this.context.t('step2LedgerWallet'),
      message: this.context.t('step2LedgerWalletMsg', [
        <a
          className="hw-connect__msg-link"
          href={ZENDESK_URLS.HARDWARE_CONNECTION}
          rel="noopener noreferrer"
          target="_blank"
          key="ledger-support-link"
        >
          {this.context.t('hardwareWalletSupportLinkConversion')}
        </a>,
      ]),
    });

    return (
      <div className="hw-tutorial">
        {steps.map((step, index) => (
          <div className="hw-connect" key={index}>
            <h3 className="hw-connect__title">{step.title}</h3>
            {step.renderButtons ? (
              <>
                <Button
                  className="hw-connect__external-btn-first"
                  type="secondary"
                  onClick={() => {
                    this.context.trackEvent({
                      category: EVENT.CATEGORIES.NAVIGATION,
                      event: 'Clicked Ledger Buy Now',
                    });
<<<<<<< HEAD
                    window.open(AFFILIATE_LINKS.LEDGER, '_blank');
=======
                    window.open(HardwareAffiliateLinks.ledger, '_blank');
>>>>>>> 7e97ff2b
                  }}
                >
                  {this.context.t('buyNow')}
                </Button>
                <Button
                  className="hw-connect__external-btn"
                  type="secondary"
                  onClick={() => {
                    this.context.trackEvent({
                      category: EVENT.CATEGORIES.NAVIGATION,
                      event: 'Clicked Ledger Tutorial',
                    });
<<<<<<< HEAD
                    window.open(AFFILIATE_TUTORIAL_LINKS.LEDGER, '_blank');
=======
                    window.open(
                      HardwareAffiliateTutorialLinks.ledger,
                      '_blank',
                    );
>>>>>>> 7e97ff2b
                  }}
                >
                  {this.context.t('tutorial')}
                </Button>
              </>
            ) : null}
            <p className="hw-connect__msg">{step.message}</p>
            {step.asset && (
              <img
                className="hw-connect__step-asset"
                src={`images/${step.asset}.svg`}
                {...step.dimensions}
                alt=""
              />
            )}
          </div>
        ))}
      </div>
    );
  }

  renderLatticeTutorialSteps() {
    const steps = [
      {
        asset: 'connect-lattice',
        dimensions: { width: '225px', height: '75px' },
        title: this.context.t('step1LatticeWallet'),
        message: this.context.t('step1LatticeWalletMsg', [
          <a
            className="hw-connect__msg-link"
            href={ZENDESK_URLS.HARDWARE_CONNECTION}
            rel="noopener noreferrer"
            target="_blank"
            key="lattice-setup-link"
          >
            {this.context.t('hardwareWalletSupportLinkConversion')}
          </a>,
        ]),
      },
    ];

    return (
      <div className="hw-tutorial">
        {steps.map((step, index) => (
          <div className="hw-connect" key={index}>
            <h3 className="hw-connect__title">{step.title}</h3>
            <Button
              className="hw-connect__external-btn-first"
              type="secondary"
              onClick={() => {
                this.context.trackEvent({
                  category: EVENT.CATEGORIES.NAVIGATION,
                  event: 'Clicked GridPlus Buy Now',
                });
                window.open(HardwareAffiliateLinks.gridplus, '_blank');
              }}
            >
              {this.context.t('buyNow')}
            </Button>
            <Button
              className="hw-connect__external-btn"
              type="secondary"
              onClick={() => {
                this.context.trackEvent({
                  category: EVENT.CATEGORIES.NAVIGATION,
                  event: 'Clicked GidPlus Tutorial',
                });
                window.open(HardwareAffiliateTutorialLinks.gridplus, '_blank');
              }}
            >
              {this.context.t('tutorial')}
            </Button>
            <p className="hw-connect__msg">{step.message}</p>
            {step.asset && (
              <img
                className="hw-connect__step-asset"
                src={`images/${step.asset}.svg`}
                {...step.dimensions}
                alt=""
              />
            )}
          </div>
        ))}
      </div>
    );
  }

  renderTrezorTutorialSteps() {
    const steps = [
      {
        asset: 'plug-in-wallet',
        dimensions: { width: '225px', height: '75px' },
        title: this.context.t('step1TrezorWallet'),
        message: this.context.t('step1TrezorWalletMsg', [
          <a
            className="hw-connect__msg-link"
            href={ZENDESK_URLS.HARDWARE_CONNECTION}
            rel="noopener noreferrer"
            target="_blank"
            key="trezor-support-link"
          >
            {this.context.t('hardwareWalletSupportLinkConversion')}
          </a>,
        ]),
      },
    ];

    return (
      <div className="hw-tutorial">
        {steps.map((step, index) => (
          <div className="hw-connect" key={index}>
            <h3 className="hw-connect__title">{step.title}</h3>
            <Button
              className="hw-connect__external-btn-first"
              type="secondary"
              onClick={() => {
                this.context.trackEvent({
                  category: EVENT.CATEGORIES.NAVIGATION,
                  event: 'Clicked Trezor Buy Now',
                });
                window.open(HardwareAffiliateLinks.trezor, '_blank');
              }}
            >
              {this.context.t('buyNow')}
            </Button>
            <Button
              className="hw-connect__external-btn"
              type="secondary"
              onClick={() => {
                this.context.trackEvent({
                  category: EVENT.CATEGORIES.NAVIGATION,
                  event: 'Clicked Trezor Tutorial',
                });
                window.open(HardwareAffiliateTutorialLinks.trezor, '_blank');
              }}
            >
              {this.context.t('tutorial')}
            </Button>
            <p className="hw-connect__msg">{step.message}</p>
            {step.asset && (
              <img
                className="hw-connect__step-asset"
                src={`images/${step.asset}.svg`}
                {...step.dimensions}
                alt=""
              />
            )}
          </div>
        ))}
      </div>
    );
  }

  renderQRHardwareWalletSteps() {
    const steps = [];
    steps.push(
      {
        title: this.context.t('QRHardwareWalletSteps1Title'),
        message: this.context.t('QRHardwareWalletSteps1Description'),
      },
      {
        message: (
          <>
            <p className="hw-connect__QR-subtitle">
              {this.context.t('keystone')}
            </p>
            <Button
              className="hw-connect__external-btn-first"
              type="secondary"
              onClick={() => {
                this.context.trackEvent({
                  category: EVENT.CATEGORIES.NAVIGATION,
                  event: 'Clicked Keystone Buy Now',
                });
                window.open(HardwareAffiliateLinks.keystone, '_blank');
              }}
            >
              {this.context.t('buyNow')}
            </Button>
            <Button
              className="hw-connect__external-btn"
              type="secondary"
              onClick={() => {
                this.context.trackEvent({
                  category: EVENT.CATEGORIES.NAVIGATION,
                  event: 'Clicked Keystone Tutorial',
                });
                window.open(HardwareAffiliateTutorialLinks.keystone, '_blank');
              }}
            >
              {this.context.t('tutorial')}
            </Button>
          </>
        ),
      },
      {
        message: (
          <>
            <p className="hw-connect__QR-subtitle">
              {this.context.t('airgapVault')}
            </p>
            <Button
              className="hw-connect__external-btn-first"
              type="secondary"
              onClick={() => {
                this.context.trackEvent({
                  category: EVENT.CATEGORIES.NAVIGATION,
                  event: 'Clicked AirGap Vault Buy Now',
                });
                window.open(HardwareAffiliateLinks.airgap, '_blank');
              }}
            >
              {this.context.t('downloadNow')}
            </Button>
            <Button
              className="hw-connect__external-btn"
              type="secondary"
              onClick={() => {
                this.context.trackEvent({
                  category: EVENT.CATEGORIES.NAVIGATION,
                  event: 'Clicked AirGap Vault Tutorial',
                });
                window.open(HardwareAffiliateTutorialLinks.airgap, '_blank');
              }}
            >
              {this.context.t('tutorial')}
            </Button>
          </>
        ),
      },
      {
        message: (
          <>
            <p className="hw-connect__QR-subtitle">
              {this.context.t('coolWallet')}
            </p>
            <Button
              className="hw-connect__external-btn-first"
              type="secondary"
              onClick={() => {
                this.context.trackEvent({
                  category: EVENT.CATEGORIES.NAVIGATION,
                  event: 'Clicked CoolWallet Buy Now',
                });
                window.open(HardwareAffiliateLinks.coolwallet, '_blank');
              }}
            >
              {this.context.t('buyNow')}
            </Button>
            <Button
              className="hw-connect__external-btn"
              type="secondary"
              onClick={() => {
                this.context.trackEvent({
                  category: EVENT.CATEGORIES.NAVIGATION,
                  event: 'Clicked CoolWallet Tutorial',
                });
                window.open(
                  HardwareAffiliateTutorialLinks.coolwallet,
                  '_blank',
                );
              }}
            >
              {this.context.t('tutorial')}
            </Button>
          </>
        ),
      },
      {
        message: (
          <>
            <p className="hw-connect__QR-subtitle">{this.context.t('dcent')}</p>
            <Button
              className="hw-connect__external-btn-first"
              type="secondary"
              onClick={() => {
                this.context.trackEvent({
                  category: EVENT.CATEGORIES.NAVIGATION,
                  event: 'Clicked DCent Buy Now',
                });
                window.open(HardwareAffiliateLinks.dcent, '_blank');
              }}
            >
              {this.context.t('buyNow')}
            </Button>
            <Button
              className="hw-connect__external-btn"
              type="secondary"
              onClick={() => {
                this.context.trackEvent({
                  category: EVENT.CATEGORIES.NAVIGATION,
                  event: 'Clicked DCent Tutorial',
                });
                window.open(HardwareAffiliateTutorialLinks.dcent, '_blank');
              }}
            >
              {this.context.t('tutorial')}
            </Button>
          </>
        ),
      },
      {
        message: this.context.t('QRHardwareWalletSteps2Description'),
      },
      {
        asset: 'qrcode-wallet-demo',
        dimensions: { width: '225px', height: '75px' },
      },
    );
    return (
      <div className="hw-tutorial">
        {steps.map((step, index) => (
          <div className="hw-connect" key={index}>
            {step.title && <h3 className="hw-connect__title">{step.title}</h3>}
            <div className="hw-connect__msg">{step.message}</div>
            {step.asset && (
              <img
                className="hw-connect__step-asset"
                src={`images/${step.asset}.svg`}
                {...step.dimensions}
                alt=""
              />
            )}
          </div>
        ))}
      </div>
    );
  }

  renderConnectScreen() {
    return (
      <div className="new-external-account-form">
        {this.renderHeader()}
        {this.renderButtons()}
        {this.state.selectedDevice ? this.renderTutorialsteps() : null}
        {this.renderContinueButton()}
      </div>
    );
  }

  render() {
    if (this.props.browserSupported) {
      return this.renderConnectScreen();
    }
    return this.renderUnsupportedBrowser();
  }
}<|MERGE_RESOLUTION|>--- conflicted
+++ resolved
@@ -244,11 +244,7 @@
                       category: EVENT.CATEGORIES.NAVIGATION,
                       event: 'Clicked Ledger Buy Now',
                     });
-<<<<<<< HEAD
-                    window.open(AFFILIATE_LINKS.LEDGER, '_blank');
-=======
                     window.open(HardwareAffiliateLinks.ledger, '_blank');
->>>>>>> 7e97ff2b
                   }}
                 >
                   {this.context.t('buyNow')}
@@ -261,14 +257,10 @@
                       category: EVENT.CATEGORIES.NAVIGATION,
                       event: 'Clicked Ledger Tutorial',
                     });
-<<<<<<< HEAD
-                    window.open(AFFILIATE_TUTORIAL_LINKS.LEDGER, '_blank');
-=======
                     window.open(
                       HardwareAffiliateTutorialLinks.ledger,
                       '_blank',
                     );
->>>>>>> 7e97ff2b
                   }}
                 >
                   {this.context.t('tutorial')}
