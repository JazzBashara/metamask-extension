import React from 'react';
import { Box } from '../../components/component-library';
import {
  AlignItems,
  BlockSize,
  BorderStyle,
  Display,
  FlexDirection,
} from '../../helpers/constants/design-system';
import SnapAuthorshipHeader from '../../components/app/snaps/snap-authorship-header';
import { SnapAccountRedirectContent } from './components';

export interface SnapAccountRedirectProps {
  url: string;
  snapId: string;
  snapName: string;
  isBlockedUrl: boolean;
  message: string;
  onSubmit?: () => void;
}

const SnapAccountRedirect = ({
  url,
  snapId,
  snapName,
  isBlockedUrl,
  message,
  onSubmit,
}: SnapAccountRedirectProps) => {
  return (
    <Box
      className="create-snap-account-page"
      height={BlockSize.Full}
      width={BlockSize.Full}
      borderStyle={BorderStyle.none}
      flexDirection={FlexDirection.Column}
      alignItems={AlignItems.center}
    >
      <SnapAuthorshipHeader snapId={snapId} />
      <Box
        display={Display.Flex}
        flexDirection={FlexDirection.Column}
        alignItems={AlignItems.center}
        height={BlockSize.Full}
        paddingLeft={4}
        paddingRight={4}
      >
        <SnapAccountRedirectContent
          url={url}
<<<<<<< HEAD
=======
          onSubmit={onSubmit}
>>>>>>> befc516a
          snapId={snapId}
          snapName={snapName}
          isBlockedUrl={isBlockedUrl}
          message={message}
        />
      </Box>
    </Box>
  );
};

export default SnapAccountRedirect;<|MERGE_RESOLUTION|>--- conflicted
+++ resolved
@@ -47,10 +47,7 @@
       >
         <SnapAccountRedirectContent
           url={url}
-<<<<<<< HEAD
-=======
           onSubmit={onSubmit}
->>>>>>> befc516a
           snapId={snapId}
           snapName={snapName}
           isBlockedUrl={isBlockedUrl}
