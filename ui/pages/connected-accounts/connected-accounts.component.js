import PropTypes from 'prop-types';
import React from 'react';
import { WALLET_SNAP_PERMISSION_KEY } from '@metamask/snaps-utils';
import Popover from '../../components/ui/popover';
import ConnectedAccountsList from '../../components/app/connected-accounts-list';
import ConnectedAccountsPermissions from '../../components/app/connected-accounts-permissions';
import { getURLHost } from '../../helpers/utils/util';
import { useI18nContext } from '../../hooks/useI18nContext';
import ConnectedSnaps from '../../components/app/connected-sites-list/connected-snaps';
import { TextColor, TextVariant } from '../../helpers/constants/design-system';
import { Box, Text } from '../../components/component-library';

export default function ConnectedAccounts({
  accountToConnect = null,
  activeTabOrigin,
  isActiveTabExtension,
  connectAccount,
  connectedAccounts,
  history,
  mostRecentOverviewPage,
  permissions = undefined,
  selectedAddress,
  removePermittedAccount,
  setSelectedAddress,
  subjectMetadata,
  originOfActiveTab,
  permissionSubjects,
}) {
  const t = useI18nContext();
  const connectedSubjectsMetadata = subjectMetadata[originOfActiveTab];
  const subjectHasSnaps =
    permissionSubjects[originOfActiveTab]?.origin ===
      connectedSubjectsMetadata?.origin &&
    permissionSubjects[originOfActiveTab]?.permissions[
      WALLET_SNAP_PERMISSION_KEY
    ];

  const connectedSnaps =
    subjectHasSnaps &&
    Object.keys(
      permissionSubjects[originOfActiveTab]?.permissions?.wallet_snap
        ?.caveats[0]?.value,
    );
  const connectedSnapsMetaData =
    subjectHasSnaps && connectedSnaps?.map((sub) => subjectMetadata[sub]);

<<<<<<< HEAD
  static propTypes = {
    accountToConnect: PropTypes.object,
    activeTabOrigin: PropTypes.string.isRequired,
    connectAccount: PropTypes.func.isRequired,
    connectedAccounts: PropTypes.array.isRequired,
    mostRecentOverviewPage: PropTypes.string.isRequired,
    permissions: PropTypes.array,
    isActiveTabExtension: PropTypes.bool.isRequired,
    selectedAddress: PropTypes.string.isRequired,
    removePermittedAccount: PropTypes.func.isRequired,
    setSelectedAccount: PropTypes.func.isRequired,
    history: PropTypes.object.isRequired,
  };

  render() {
    const {
      accountToConnect,
      activeTabOrigin,
      isActiveTabExtension,
      connectAccount,
      connectedAccounts,
      history,
      mostRecentOverviewPage,
      permissions,
      selectedAddress,
      removePermittedAccount,
      setSelectedAccount,
    } = this.props;
    const { t } = this.context;
=======
  const connectedAccountsDescription =
    connectedAccounts.length > 0
      ? t('connectedAccountsDescriptionPlural', [connectedAccounts.length])
      : t('connectedAccountsDescriptionSingular');

  let subtitle;
  if (connectedAccounts.length && !subjectHasSnaps) {
    subtitle = connectedAccountsDescription;
  } else if (subjectHasSnaps && !connectedAccounts.length) {
    subtitle = t('connectedSnapAndNoAccountDescription');
  } else if (connectedAccounts && subjectHasSnaps) {
    subtitle = null;
  } else {
    subtitle = t('connectedAccountsEmptyDescription');
  }
>>>>>>> 7c78b4b3

  return (
    <Popover
      title={
        isActiveTabExtension
          ? t('currentExtension')
          : getURLHost(activeTabOrigin)
      }
      headerProps={{
        paddingLeft: 4,
        paddingRight: 4,
      }}
      subtitle={subtitle}
      onClose={() => history.push(mostRecentOverviewPage)}
      footerClassName="connected-accounts__footer"
      ConnectedAccountsPermissions={{}}
      footer={
        connectedAccounts.length > 0 && ( // show permissions only for connected accounts not snaps
          <ConnectedAccountsPermissions permissions={permissions} />
        )
      }
    >
      <Box>
        {connectedAccounts.length > 0 ? (
          <Box marginLeft={4}>
            <Text
              variant={TextVariant.bodyMdMedium}
              color={TextColor.textAlternative}
            >
              {t('accountsConnected')}&nbsp;({connectedAccounts.length})
            </Text>
          </Box>
        ) : null}

        <ConnectedAccountsList
          accountToConnect={accountToConnect}
          connectAccount={connectAccount}
          connectedAccounts={connectedAccounts}
          selectedAddress={selectedAddress}
          removePermittedAccount={removePermittedAccount}
          setSelectedAccount={setSelectedAccount}
          shouldRenderListOptions
        />
      </Box>
      {subjectHasSnaps && connectedSnapsMetaData.length > 0 && (
        <>
          <Box marginLeft={4}>
            <Text
              variant={TextVariant.bodyMdMedium}
              color={TextColor.textAlternative}
            >
              {t('snapsConnected')}&nbsp;({connectedSnaps.length})
            </Text>
          </Box>
          <ConnectedSnaps connectedSubjects={connectedSnapsMetaData} />
        </>
      )}
    </Popover>
  );
}

ConnectedAccounts.propTypes = {
  accountToConnect: PropTypes.object,
  activeTabOrigin: PropTypes.string.isRequired,
  connectAccount: PropTypes.func.isRequired,
  connectedAccounts: PropTypes.array.isRequired,
  mostRecentOverviewPage: PropTypes.string.isRequired,
  permissions: PropTypes.array,
  isActiveTabExtension: PropTypes.bool.isRequired,
  selectedAddress: PropTypes.string.isRequired,
  removePermittedAccount: PropTypes.func.isRequired,
  setSelectedAddress: PropTypes.func.isRequired,
  history: PropTypes.object.isRequired,
  subjectMetadata: PropTypes.arrayOf(PropTypes.object).isRequired,
  originOfActiveTab: PropTypes.string,
  permissionSubjects: PropTypes.object,
};<|MERGE_RESOLUTION|>--- conflicted
+++ resolved
@@ -44,37 +44,6 @@
   const connectedSnapsMetaData =
     subjectHasSnaps && connectedSnaps?.map((sub) => subjectMetadata[sub]);
 
-<<<<<<< HEAD
-  static propTypes = {
-    accountToConnect: PropTypes.object,
-    activeTabOrigin: PropTypes.string.isRequired,
-    connectAccount: PropTypes.func.isRequired,
-    connectedAccounts: PropTypes.array.isRequired,
-    mostRecentOverviewPage: PropTypes.string.isRequired,
-    permissions: PropTypes.array,
-    isActiveTabExtension: PropTypes.bool.isRequired,
-    selectedAddress: PropTypes.string.isRequired,
-    removePermittedAccount: PropTypes.func.isRequired,
-    setSelectedAccount: PropTypes.func.isRequired,
-    history: PropTypes.object.isRequired,
-  };
-
-  render() {
-    const {
-      accountToConnect,
-      activeTabOrigin,
-      isActiveTabExtension,
-      connectAccount,
-      connectedAccounts,
-      history,
-      mostRecentOverviewPage,
-      permissions,
-      selectedAddress,
-      removePermittedAccount,
-      setSelectedAccount,
-    } = this.props;
-    const { t } = this.context;
-=======
   const connectedAccountsDescription =
     connectedAccounts.length > 0
       ? t('connectedAccountsDescriptionPlural', [connectedAccounts.length])
@@ -90,7 +59,6 @@
   } else {
     subtitle = t('connectedAccountsEmptyDescription');
   }
->>>>>>> 7c78b4b3
 
   return (
     <Popover
@@ -131,7 +99,7 @@
           connectedAccounts={connectedAccounts}
           selectedAddress={selectedAddress}
           removePermittedAccount={removePermittedAccount}
-          setSelectedAccount={setSelectedAccount}
+          setSelectedAddress={setSelectedAddress}
           shouldRenderListOptions
         />
       </Box>
