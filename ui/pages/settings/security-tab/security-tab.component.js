import { startCase } from 'lodash';
import PropTypes from 'prop-types';
import React, { PureComponent } from 'react';
import {
  addUrlProtocolPrefix,
  getEnvironmentType,
} from '../../../../app/scripts/lib/util';
import { ENVIRONMENT_TYPE_POPUP } from '../../../../shared/constants/app';
import {
  MetaMetricsEventCategory,
  MetaMetricsEventKeyType,
  MetaMetricsEventName,
} from '../../../../shared/constants/metametrics';
import { IPFS_DEFAULT_GATEWAY_URL } from '../../../../shared/constants/network';
import {
  AUTO_DETECT_TOKEN_LEARN_MORE_LINK,
  COINGECKO_LINK,
  CONSENSYS_PRIVACY_LINK,
  CRYPTOCOMPARE_LINK,
  PRIVACY_POLICY_LINK,
} from '../../../../shared/lib/ui-utils';
import SRPQuiz from '../../../components/app/srp-quiz-modal/SRPQuiz';
import {
  Button,
  BUTTON_SIZES,
  Box,
  Text,
} from '../../../components/component-library';
import TextField from '../../../components/ui/text-field';
import ToggleButton from '../../../components/ui/toggle-button';
import {
  Display,
  FlexDirection,
  JustifyContent,
  TextColor,
  TextVariant,
} from '../../../helpers/constants/design-system';
import { ADD_POPULAR_CUSTOM_NETWORK } from '../../../helpers/constants/routes';
import {
  getNumberOfSettingsInSection,
  handleSettingsRefs,
} from '../../../helpers/utils/settings-search';

import IncomingTransactionToggle from '../../../components/app/incoming-trasaction-toggle/incoming-transaction-toggle';

export default class SecurityTab extends PureComponent {
  static contextTypes = {
    t: PropTypes.func,
    trackEvent: PropTypes.func,
  };

  static propTypes = {
    warning: PropTypes.string,
    history: PropTypes.object,
    openSeaEnabled: PropTypes.bool,
    setOpenSeaEnabled: PropTypes.func,
    useNftDetection: PropTypes.bool,
    setUseNftDetection: PropTypes.func,
    participateInMetaMetrics: PropTypes.bool.isRequired,
    setParticipateInMetaMetrics: PropTypes.func.isRequired,
    incomingTransactionsPreferences: PropTypes.object.isRequired,
    allNetworks: PropTypes.array.isRequired,
    setIncomingTransactionsPreferences: PropTypes.func.isRequired,
    setUsePhishDetect: PropTypes.func.isRequired,
    usePhishDetect: PropTypes.bool.isRequired,
    setUse4ByteResolution: PropTypes.func.isRequired,
    use4ByteResolution: PropTypes.bool.isRequired,
    useTokenDetection: PropTypes.bool.isRequired,
    setUseTokenDetection: PropTypes.func.isRequired,
    setIpfsGateway: PropTypes.func.isRequired,
    ipfsGateway: PropTypes.string.isRequired,
    useMultiAccountBalanceChecker: PropTypes.bool.isRequired,
    setUseMultiAccountBalanceChecker: PropTypes.func.isRequired,
    useCurrencyRateCheck: PropTypes.bool.isRequired,
    setUseCurrencyRateCheck: PropTypes.func.isRequired,
    useAddressBarEnsResolution: PropTypes.bool.isRequired,
    setUseAddressBarEnsResolution: PropTypes.func.isRequired,
  };

  state = {
    ipfsGateway: this.props.ipfsGateway || IPFS_DEFAULT_GATEWAY_URL,
    ipfsGatewayError: '',
    srpQuizModalVisible: false,
    ipfsToggle: this.props.ipfsGateway.length > 0,
  };

  settingsRefCounter = 0;

  settingsRefs = Array(
    getNumberOfSettingsInSection(
      this.context.t,
      this.context.t('securityAndPrivacy'),
    ),
  )
    .fill(undefined)
    .map(() => {
      return React.createRef();
    });

  componentDidUpdate() {
    const { t } = this.context;
    handleSettingsRefs(t, t('securityAndPrivacy'), this.settingsRefs);
  }

  componentDidMount() {
    const { t } = this.context;
    handleSettingsRefs(t, t('securityAndPrivacy'), this.settingsRefs);
  }

  toggleSetting(value, eventName, eventAction, toggleMethod) {
    this.context.trackEvent({
      category: MetaMetricsEventCategory.Settings,
      event: eventName,
      properties: {
        action: eventAction,
        legacy_event: true,
      },
    });
    toggleMethod(!value);
  }

  hideSrpQuizModal = () => this.setState({ srpQuizModalVisible: false });

  renderSeedWords() {
    const { t } = this.context;

    return (
      <>
        <div
          ref={this.settingsRefs[0]}
          className="settings-page__security-tab-sub-header"
        >
          {t('secretRecoveryPhrase')}
        </div>
        <div className="settings-page__content-padded">
          <Button
            data-testid="reveal-seed-words"
            type="danger"
            size={BUTTON_SIZES.LG}
            onClick={(event) => {
              event.preventDefault();
              this.context.trackEvent({
                category: MetaMetricsEventCategory.Settings,
                event: MetaMetricsEventName.KeyExportSelected,
                properties: {
                  key_type: MetaMetricsEventKeyType.Srp,
                  location: 'Settings',
                },
              });
              this.context.trackEvent({
                category: MetaMetricsEventCategory.Settings,
                event: MetaMetricsEventName.SrpRevealClicked,
                properties: {
                  key_type: MetaMetricsEventKeyType.Srp,
                  location: 'Settings',
                },
              });
              this.setState({ srpQuizModalVisible: true });
            }}
          >
            {t('revealSeedWords')}
          </Button>
          {this.state.srpQuizModalVisible && (
            <SRPQuiz
              isOpen={this.state.srpQuizModalVisible}
              onClose={this.hideSrpQuizModal}
            />
          )}
        </div>
      </>
    );
  }

  renderIncomingTransactionsOptIn() {
    const {
      incomingTransactionsPreferences,
      allNetworks,
      setIncomingTransactionsPreferences,
    } = this.props;

    return (
      <IncomingTransactionToggle
        wrapperRef={this.settingsRefs[1]}
        allNetworks={allNetworks}
        setIncomingTransactionsPreferences={setIncomingTransactionsPreferences}
        incomingTransactionsPreferences={incomingTransactionsPreferences}
      />
    );
  }

  renderPhishingDetectionToggle() {
    const { t } = this.context;
    const { usePhishDetect, setUsePhishDetect } = this.props;

    return (
      <Box
        ref={this.settingsRefs[2]}
        className="settings-page__content-row"
        display={Display.Flex}
        flexDirection={FlexDirection.Row}
        justifyContent={JustifyContent.spaceBetween}
        gap={4}
      >
        <div className="settings-page__content-item">
          <span>{t('usePhishingDetection')}</span>
          <div className="settings-page__content-description">
            {t('usePhishingDetectionDescription')}
          </div>
        </div>

        <div
          className="settings-page__content-item-col"
          data-testid="usePhishingDetection"
        >
          <ToggleButton
            value={usePhishDetect}
            onToggle={(value) => setUsePhishDetect(!value)}
            offLabel={t('off')}
            onLabel={t('on')}
          />
        </div>
      </Box>
    );
  }

  renderUse4ByteResolutionToggle() {
    const { t } = this.context;
    const { use4ByteResolution, setUse4ByteResolution } = this.props;
    return (
      <Box
        ref={this.settingsRefs[3]}
        className="settings-page__content-row"
        display={Display.Flex}
        flexDirection={FlexDirection.Row}
        justifyContent={JustifyContent.spaceBetween}
        gap={4}
      >
        <div className="settings-page__content-item">
          <span>{t('use4ByteResolution')}</span>
          <div className="settings-page__content-description">
            {t('use4ByteResolutionDescription')}
          </div>
        </div>

        <div
          className="settings-page__content-item-col"
          data-testid="4byte-resolution-container"
        >
          <ToggleButton
            value={use4ByteResolution}
            onToggle={(value) => setUse4ByteResolution(!value)}
            offLabel={t('off')}
            onLabel={t('on')}
          />
        </div>
      </Box>
    );
  }

  renderMetaMetricsOptIn() {
    const { t } = this.context;
    const { participateInMetaMetrics, setParticipateInMetaMetrics } =
      this.props;

    return (
      <Box
        ref={this.settingsRefs[4]}
        className="settings-page__content-row"
        display={Display.Flex}
        flexDirection={FlexDirection.Row}
        justifyContent={JustifyContent.spaceBetween}
        gap={4}
      >
        <div className="settings-page__content-item">
          <span>{t('participateInMetaMetrics')}</span>
          <div className="settings-page__content-description">
            <span>{t('participateInMetaMetricsDescription')}</span>
          </div>
        </div>

        <div
          className="settings-page__content-item-col"
          data-testid="participateInMetaMetrics"
        >
          <ToggleButton
            value={participateInMetaMetrics}
            onToggle={(value) => setParticipateInMetaMetrics(!value)}
            offLabel={t('off')}
            onLabel={t('on')}
          />
        </div>
      </Box>
    );
  }

  renderChooseYourNetworkButton() {
    const { t } = this.context;

    return (
<<<<<<< HEAD
      <div
        ref={this.settingsRefs[4]}
=======
      <Box
        ref={this.settingsRefs[5]}
>>>>>>> 877e184b
        className="settings-page__content-row"
        data-testid="advanced-setting-choose-your-network"
        display={Display.Flex}
        flexDirection={FlexDirection.Column}
        gap={4}
      >
        <div className="settings-page__content-item">
          <span>{t('chooseYourNetwork')}</span>
          <div className="settings-page__content-description">
            {t('chooseYourNetworkDescription', [
              // TODO: Update to use real link
              <a
                href={CONSENSYS_PRIVACY_LINK}
                target="_blank"
                rel="noopener noreferrer"
                key="cyn-consensys-privacy-link"
              >
                {t('privacyMsg')}
              </a>,
            ])}
          </div>
        </div>
        <div className="settings-page__content-item-col">
          <Button
            type="secondary"
            className="settings-page__button"
            onClick={() => {
              getEnvironmentType() === ENVIRONMENT_TYPE_POPUP
                ? global.platform.openExtensionInBrowser(
                    ADD_POPULAR_CUSTOM_NETWORK,
                  )
                : this.props.history.push(ADD_POPULAR_CUSTOM_NETWORK);
            }}
          >
            {t('addCustomNetwork')}
          </Button>
        </div>
      </Box>
    );
  }

  renderIpfsGatewayControl() {
    const { t } = this.context;
    let ipfsError = '';

    const handleIpfsGatewayChange = (url) => {
      if (url.length > 0) {
        try {
          const validUrl = addUrlProtocolPrefix(url);

          if (!validUrl) {
            ipfsError = t('invalidIpfsGateway');
          }

          const urlObj = new URL(validUrl);

          // don't allow the use of this gateway
          if (urlObj.host === 'gateway.ipfs.io') {
            ipfsError = t('forbiddenIpfsGateway');
          }

          if (ipfsError.length === 0) {
            this.props.setIpfsGateway(urlObj.host);
          }
        } catch (error) {
          ipfsError = t('invalidIpfsGateway');
        }
      } else {
        ipfsError = t('invalidIpfsGateway');
      }

      this.setState({
        ipfsGateway: url,
        ipfsGatewayError: ipfsError,
      });
    };

    return (
<<<<<<< HEAD
      <div
        ref={this.settingsRefs[5]}
=======
      <Box
        ref={this.settingsRefs[6]}
>>>>>>> 877e184b
        className="settings-page__content-row"
        data-testid="setting-ipfs-gateway"
        display={Display.Flex}
        flexDirection={FlexDirection.Column}
        gap={4}
      >
        <Box
          className="settings-page__content-row"
          gap={4}
          display={Display.Flex}
          flexDirection={FlexDirection.Row}
          justifyContent={JustifyContent.spaceBetween}
        >
          <div className="settings-page__content-item">
            <span>{t('ipfsGateway')}</span>
            <div className="settings-page__content-description">
              {t('ipfsGatewayDescription')}
            </div>
          </div>
          <div
            className="settings-page__content-item-col"
            data-testid="ipfsToggle"
          >
            <ToggleButton
              value={this.state.ipfsToggle}
              onToggle={(value) => {
                if (value) {
                  // turning from true to false
                  this.props.setIpfsGateway('');
                } else {
                  // turning from false to true
                  handleIpfsGatewayChange(this.state.ipfsGateway);
                }

                this.setState({ ipfsToggle: !value });
              }}
              offLabel={t('off')}
              onLabel={t('on')}
            />
          </div>
        </Box>
        {this.state.ipfsToggle && (
          <div className="settings-page__content-item">
            <span>{t('addIPFSGateway')}</span>
            <div className="settings-page__content-item-col">
              <TextField
                type="text"
                value={this.state.ipfsGateway}
                onChange={(e) => handleIpfsGatewayChange(e.target.value)}
                error={this.state.ipfsGatewayError}
                fullWidth
                margin="dense"
              />
            </div>
          </div>
        )}
        <Box
          className="settings-page__content-row"
          display={Display.Flex}
          flexDirection={FlexDirection.Row}
          justifyContent={JustifyContent.spaceBetween}
          gap={4}
          ref={this.settingsRefs[10]}
          marginTop={3}
          id="ens-domains"
        >
          <div>
            {t('ensDomainsSettingTitle')}
            <div className="settings-page__content-description">
              <Text color={TextColor.inherit} variant={TextVariant.inherit}>
                {t('ensDomainsSettingDescriptionIntro')}
              </Text>
              <Box
                as="ul"
                marginTop={4}
                marginBottom={4}
                paddingInlineStart={4}
                style={{ listStyleType: 'circle' }}
              >
                <Text
                  as="li"
                  color={TextColor.inherit}
                  variant={TextVariant.inherit}
                >
                  {t('ensDomainsSettingDescriptionPoint1')}
                </Text>
                <Text
                  as="li"
                  color={TextColor.inherit}
                  variant={TextVariant.inherit}
                >
                  {t('ensDomainsSettingDescriptionPoint2')}
                </Text>
                <Text
                  as="li"
                  color={TextColor.inherit}
                  variant={TextVariant.inherit}
                >
                  {t('ensDomainsSettingDescriptionPoint3')}
                </Text>
              </Box>
              <Text color={TextColor.inherit} variant={TextVariant.inherit}>
                {t('ensDomainsSettingDescriptionOutro')}
              </Text>
            </div>
          </div>

          <div
            className="settings-page__content-item-col"
            data-testid="ipfs-gateway-resolution-container"
          >
            <ToggleButton
              value={this.props.useAddressBarEnsResolution}
              onToggle={(value) =>
                this.props.setUseAddressBarEnsResolution(!value)
              }
              offLabel={t('off')}
              onLabel={t('on')}
            />
          </div>
        </Box>
      </Box>
    );
  }

  renderAutoDetectTokensToggle() {
    const { t } = this.context;
    const { useTokenDetection, setUseTokenDetection } = this.props;

    return (
<<<<<<< HEAD
      <div
        ref={this.settingsRefs[6]}
=======
      <Box
        ref={this.settingsRefs[7]}
>>>>>>> 877e184b
        className="settings-page__content-row"
        data-testid="advanced-setting-gas-fee-estimation"
        display={Display.Flex}
        flexDirection={FlexDirection.Row}
        justifyContent={JustifyContent.spaceBetween}
        gap={4}
        id="advanced-settings-autodetect-tokens"
      >
        <div className="settings-page__content-item">
          <span>{t('autoDetectTokens')}</span>
          <div className="settings-page__content-description">
            {t('autoDetectTokensDescription', [
              // TODO: Update to use real link
              <a
                href={AUTO_DETECT_TOKEN_LEARN_MORE_LINK}
                target="_blank"
                rel="noopener noreferrer"
                key="cyn-consensys-privacy-link"
              >
                {startCase(t('learnMore'))}
              </a>,
            ])}
          </div>
        </div>

        <div
          className="settings-page__content-item-col"
          data-testid="autoDetectTokens"
        >
          <ToggleButton
            value={useTokenDetection}
            onToggle={(value) => {
              this.toggleSetting(
                value,
                MetaMetricsEventName.KeyAutoDetectTokens,
                MetaMetricsEventName.KeyAutoDetectTokens,
                setUseTokenDetection,
              );
            }}
            offLabel={t('off')}
            onLabel={t('on')}
          />
        </div>
      </Box>
    );
  }

  renderBatchAccountBalanceRequestsToggle() {
    const { t } = this.context;
    const { useMultiAccountBalanceChecker, setUseMultiAccountBalanceChecker } =
      this.props;

    return (
<<<<<<< HEAD
      <div ref={this.settingsRefs[7]} className="settings-page__content-row">
=======
      <Box
        ref={this.settingsRefs[8]}
        className="settings-page__content-row"
        display={Display.Flex}
        flexDirection={FlexDirection.Row}
        justifyContent={JustifyContent.spaceBetween}
        gap={4}
      >
>>>>>>> 877e184b
        <div className="settings-page__content-item">
          <span>{t('useMultiAccountBalanceChecker')}</span>
          <div className="settings-page__content-description">
            {t('useMultiAccountBalanceCheckerSettingDescription')}
          </div>
        </div>

        <div
          className="settings-page__content-item-col"
          data-testid="useMultiAccountBalanceChecker"
        >
          <ToggleButton
            value={useMultiAccountBalanceChecker}
            onToggle={(value) => {
              this.toggleSetting(
                value,
                MetaMetricsEventName.KeyBatchAccountBalanceRequests,
                MetaMetricsEventName.KeyBatchAccountBalanceRequests,
                setUseMultiAccountBalanceChecker,
              );
            }}
            offLabel={t('off')}
            onLabel={t('on')}
          />
        </div>
      </Box>
    );
  }

  renderCurrencyRateCheckToggle() {
    const { t } = this.context;
    const { useCurrencyRateCheck, setUseCurrencyRateCheck } = this.props;

    return (
<<<<<<< HEAD
      <div ref={this.settingsRefs[8]} className="settings-page__content-row">
=======
      <Box
        ref={this.settingsRefs[9]}
        className="settings-page__content-row"
        display={Display.Flex}
        flexDirection={FlexDirection.Row}
        justifyContent={JustifyContent.spaceBetween}
        gap={4}
      >
>>>>>>> 877e184b
        <div className="settings-page__content-item">
          <span>{t('currencyRateCheckToggle')}</span>
          <div className="settings-page__content-description">
            {t('currencyRateCheckToggleDescription', [
              <a
                key="coingecko_link"
                href={COINGECKO_LINK}
                rel="noreferrer"
                target="_blank"
              >
                {t('coingecko')}
              </a>,
              <a
                key="cryptocompare_link"
                href={CRYPTOCOMPARE_LINK}
                rel="noreferrer"
                target="_blank"
              >
                {t('cryptoCompare')}
              </a>,
              <a
                key="privacy_policy_link"
                href={PRIVACY_POLICY_LINK}
                rel="noreferrer"
                target="_blank"
              >
                {t('privacyMsg')}
              </a>,
            ])}
          </div>
        </div>

        <div
          className="settings-page__content-item-col"
          data-testid="currencyRateCheckToggle"
        >
          <ToggleButton
            value={useCurrencyRateCheck}
            onToggle={(value) => setUseCurrencyRateCheck(!value)}
            offLabel={t('off')}
            onLabel={t('on')}
          />
        </div>
      </Box>
    );
  }

  renderDisplayNftMediaToggle() {
    const { t } = this.context;
    const {
      openSeaEnabled,
      setOpenSeaEnabled,
      useNftDetection,
      setUseNftDetection,
    } = this.props;

    return (
      <Box
        ref={this.settingsRefs[11]}
        className="settings-page__content-row"
        display={Display.Flex}
        flexDirection={FlexDirection.Row}
        justifyContent={JustifyContent.spaceBetween}
        gap={4}
      >
        <div className="settings-page__content-item">
          <span>{t('displayNftMedia')}</span>
          <div className="settings-page__content-description">
            {t('displayNftMediaDescription')}
          </div>
        </div>

        <div
          className="settings-page__content-item-col"
          data-testid="enableOpenSeaAPI"
        >
          <ToggleButton
            value={openSeaEnabled}
            onToggle={(value) => {
              this.context.trackEvent({
                category: MetaMetricsEventCategory.Settings,
                event: 'Enabled/Disable OpenSea',
                properties: {
                  action: 'Enabled/Disable OpenSea',
                  legacy_event: true,
                },
              });
              // value is positive when being toggled off
              if (value && useNftDetection) {
                setUseNftDetection(false);
              }
              setOpenSeaEnabled(!value);
            }}
            offLabel={t('off')}
            onLabel={t('on')}
          />
        </div>
      </Box>
    );
  }

  renderNftDetectionToggle() {
    const { t } = this.context;
    const {
      openSeaEnabled,
      setOpenSeaEnabled,
      useNftDetection,
      setUseNftDetection,
    } = this.props;
    return (
      <Box
        ref={this.settingsRefs[12]}
        className="settings-page__content-row"
        display={Display.Flex}
        flexDirection={FlexDirection.Row}
        justifyContent={JustifyContent.spaceBetween}
        gap={4}
      >
        <div className="settings-page__content-item">
          <span>{t('useNftDetection')}</span>
          <div className="settings-page__content-description">
            <Text color={TextColor.textAlternative}>
              {t('useNftDetectionDescription')}
            </Text>
            <ul className="settings-page__content-unordered-list">
              <li>{t('useNftDetectionDescriptionLine2')}</li>
              <li>{t('useNftDetectionDescriptionLine3')}</li>
              <li>{t('useNftDetectionDescriptionLine4')}</li>
            </ul>
            <Text color={TextColor.textAlternative} paddingTop={4}>
              {t('useNftDetectionDescriptionLine5')}
            </Text>
          </div>
        </div>

        <div
          className="settings-page__content-item-col"
          data-testid="useNftDetection"
        >
          <ToggleButton
            value={useNftDetection}
            onToggle={(value) => {
              this.context.trackEvent({
                category: MetaMetricsEventCategory.Settings,
                event: 'NFT Detected',
                properties: {
                  action: 'NFT Detected',
                  legacy_event: true,
                },
              });
              if (!value && !openSeaEnabled) {
                setOpenSeaEnabled(!value);
              }
              setUseNftDetection(!value);
            }}
            offLabel={t('off')}
            onLabel={t('on')}
          />
        </div>
      </Box>
    );
  }

  render() {
    const { warning } = this.props;

    return (
      <div className="settings-page__body">
        {warning && <div className="settings-tab__error">{warning}</div>}
        <span className="settings-page__security-tab-sub-header__bold">
          {this.context.t('security')}
        </span>
        {this.renderSeedWords()}
        <span className="settings-page__security-tab-sub-header__bold">
          {this.context.t('privacy')}
        </span>
        <div>
          <span className="settings-page__security-tab-sub-header">
            {this.context.t('alerts')}
          </span>
        </div>
        <div className="settings-page__content-padded">
          {this.renderPhishingDetectionToggle()}
        </div>
        <div>
          <span className="settings-page__security-tab-sub-header">
            {this.context.t('smartContracts')}
          </span>
        </div>
        <div className="settings-page__content-padded">
          {this.renderUse4ByteResolutionToggle()}
        </div>
        <span className="settings-page__security-tab-sub-header">
          {this.context.t('transactions')}
        </span>
        <div className="settings-page__content-padded">
          {this.renderCurrencyRateCheckToggle()}
          {this.renderIncomingTransactionsOptIn()}
        </div>
        <span className="settings-page__security-tab-sub-header">
          {this.context.t('networkProvider')}
        </span>
        <div className="settings-page__content-padded">
          {this.renderChooseYourNetworkButton()}
          {this.renderIpfsGatewayControl()}
        </div>
        <span className="settings-page__security-tab-sub-header">
          {this.context.t('tokenAutoDetection')}
        </span>
        <div className="settings-page__content-padded">
          {this.renderAutoDetectTokensToggle()}
          {this.renderBatchAccountBalanceRequestsToggle()}
          {this.renderDisplayNftMediaToggle()}
          {this.renderNftDetectionToggle()}
        </div>
        <span className="settings-page__security-tab-sub-header">
          {this.context.t('metrics')}
        </span>
        <div className="settings-page__content-padded">
          {this.renderMetaMetricsOptIn()}
        </div>
      </div>
    );
  }
}<|MERGE_RESOLUTION|>--- conflicted
+++ resolved
@@ -297,13 +297,8 @@
     const { t } = this.context;
 
     return (
-<<<<<<< HEAD
-      <div
-        ref={this.settingsRefs[4]}
-=======
       <Box
         ref={this.settingsRefs[5]}
->>>>>>> 877e184b
         className="settings-page__content-row"
         data-testid="advanced-setting-choose-your-network"
         display={Display.Flex}
@@ -382,13 +377,8 @@
     };
 
     return (
-<<<<<<< HEAD
-      <div
-        ref={this.settingsRefs[5]}
-=======
       <Box
         ref={this.settingsRefs[6]}
->>>>>>> 877e184b
         className="settings-page__content-row"
         data-testid="setting-ipfs-gateway"
         display={Display.Flex}
@@ -519,13 +509,8 @@
     const { useTokenDetection, setUseTokenDetection } = this.props;
 
     return (
-<<<<<<< HEAD
-      <div
-        ref={this.settingsRefs[6]}
-=======
       <Box
         ref={this.settingsRefs[7]}
->>>>>>> 877e184b
         className="settings-page__content-row"
         data-testid="advanced-setting-gas-fee-estimation"
         display={Display.Flex}
@@ -579,9 +564,6 @@
       this.props;
 
     return (
-<<<<<<< HEAD
-      <div ref={this.settingsRefs[7]} className="settings-page__content-row">
-=======
       <Box
         ref={this.settingsRefs[8]}
         className="settings-page__content-row"
@@ -590,7 +572,6 @@
         justifyContent={JustifyContent.spaceBetween}
         gap={4}
       >
->>>>>>> 877e184b
         <div className="settings-page__content-item">
           <span>{t('useMultiAccountBalanceChecker')}</span>
           <div className="settings-page__content-description">
@@ -625,9 +606,6 @@
     const { useCurrencyRateCheck, setUseCurrencyRateCheck } = this.props;
 
     return (
-<<<<<<< HEAD
-      <div ref={this.settingsRefs[8]} className="settings-page__content-row">
-=======
       <Box
         ref={this.settingsRefs[9]}
         className="settings-page__content-row"
@@ -636,7 +614,6 @@
         justifyContent={JustifyContent.spaceBetween}
         gap={4}
       >
->>>>>>> 877e184b
         <div className="settings-page__content-item">
           <span>{t('currencyRateCheckToggle')}</span>
           <div className="settings-page__content-description">
