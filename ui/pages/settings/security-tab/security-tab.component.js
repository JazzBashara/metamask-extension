--- conflicted
+++ resolved
@@ -424,63 +424,6 @@
     );
   }
 
-<<<<<<< HEAD
-  renderCollectibleDetectionToggle() {
-    if (!process.env.NFTS_V1) {
-      return null;
-    }
-
-    const { t } = this.context;
-    const {
-      useNftDetection,
-      setUseNftDetection,
-      openSeaEnabled,
-      setOpenSeaEnabled,
-    } = this.props;
-
-    return (
-      <div ref={this.settingsRefs[7]} className="settings-page__content-row">
-        <div className="settings-page__content-item">
-          <span>{t('useCollectibleDetection')}</span>
-          <div className="settings-page__content-description">
-            {t('useCollectibleDetectionDescription')}
-            <br />
-            {t('useCollectibleDetectionDescriptionLine2')}
-            <ul className="settings-page__content-unordered-list">
-              <li>{t('useCollectibleDetectionDescriptionLine3')}</li>
-              <li>{t('useCollectibleDetectionDescriptionLine4')}</li>
-            </ul>
-          </div>
-        </div>
-        <div className="settings-page__content-item">
-          <div className="settings-page__content-item-col">
-            <ToggleButton
-              value={useNftDetection}
-              onToggle={(value) => {
-                this.context.trackEvent({
-                  category: EVENT.CATEGORIES.SETTINGS,
-                  event: 'Collectible Detection',
-                  properties: {
-                    action: 'Collectible Detection',
-                    legacy_event: true,
-                  },
-                });
-                if (!value && !openSeaEnabled) {
-                  setOpenSeaEnabled(!value);
-                }
-                setUseNftDetection(!value);
-              }}
-              offLabel={t('off')}
-              onLabel={t('on')}
-            />
-          </div>
-        </div>
-      </div>
-    );
-  }
-
-=======
->>>>>>> 7e97ff2b
   renderCurrencyRateCheckToggle() {
     const { t } = this.context;
     const { useCurrencyRateCheck, setUseCurrencyRateCheck } = this.props;
