import React, { PureComponent } from 'react';
import PropTypes from 'prop-types';
import { Redirect } from 'react-router-dom';
import Button from '../../../../components/ui/button/button.component';
import TextField from '../../../../components/ui/text-field';
import PageContainerFooter from '../../../../components/ui/page-container/page-container-footer';
import {
  isBurnAddress,
  isValidHexAddress,
} from '../../../../../shared/modules/hexstring-utils';
import {
  AvatarAccount,
  AvatarAccountSize,
  Box,
<<<<<<< HEAD
  Text,
} from '../../../../components/component-library';
=======
} from '../../../../components/component-library';
import { Text } from '../../../../components/component-library/text/deprecated';
>>>>>>> 1277c622
import {
  AlignItems,
  Display,
  TextVariant,
} from '../../../../helpers/constants/design-system';

export default class EditContact extends PureComponent {
  static contextTypes = {
    t: PropTypes.func,
  };

  static propTypes = {
    addToAddressBook: PropTypes.func,
    removeFromAddressBook: PropTypes.func,
    history: PropTypes.object,
    name: PropTypes.string,
    address: PropTypes.string,
    chainId: PropTypes.string,
    memo: PropTypes.string,
    viewRoute: PropTypes.string,
    listRoute: PropTypes.string,
  };

  static defaultProps = {
    name: '',
    memo: '',
  };

  state = {
    newName: this.props.name,
    newAddress: this.props.address,
    newMemo: this.props.memo,
    error: '',
  };

  render() {
    const { t } = this.context;
    const {
      address,
      addToAddressBook,
      chainId,
      history,
      listRoute,
      memo,
      name,
      removeFromAddressBook,
      viewRoute,
    } = this.props;

    if (!address) {
      return <Redirect to={{ pathname: listRoute }} />;
    }

    return (
      <div className="settings-page__content-row address-book__edit-contact">
        <Box
          className="settings-page__header address-book__header--edit"
          paddingLeft={6}
          paddingRight={6}
        >
          <Box display={Display.Flex} alignItems={AlignItems.center}>
            <AvatarAccount size={AvatarAccountSize.Lg} address={address} />
            <Text
              className="address-book__header__name"
              variant={TextVariant.bodyLgMedium}
              marginInlineStart={4}
            >
              {name || address}
            </Text>
          </Box>
          <Button
            type="link"
            className="settings-page__address-book-button"
            onClick={async () => {
              await removeFromAddressBook(chainId, address);
              history.push(listRoute);
            }}
          >
            {t('deleteContact')}
          </Button>
        </Box>
        <div className="address-book__edit-contact__content">
          <div className="address-book__view-contact__group">
            <div className="address-book__view-contact__group__label">
              {t('userName')}
            </div>
            <TextField
              type="text"
              id="nickname"
              placeholder={this.context.t('addAlias')}
              value={this.state.newName}
              onChange={(e) => this.setState({ newName: e.target.value })}
              fullWidth
              margin="dense"
            />
          </div>

          <div className="address-book__view-contact__group">
            <div className="address-book__view-contact__group__label">
              {t('ethereumPublicAddress')}
            </div>
            <TextField
              type="text"
              id="address"
              value={this.state.newAddress}
              error={this.state.error}
              onChange={(e) => this.setState({ newAddress: e.target.value })}
              fullWidth
              multiline
              rows={4}
              margin="dense"
              classes={{
                inputMultiline:
                  'address-book__view-contact__address__text-area',
                inputRoot: 'address-book__view-contact__address',
              }}
            />
          </div>

          <div className="address-book__view-contact__group">
            <div className="address-book__view-contact__group__label--capitalized">
              {t('memo')}
            </div>
            <TextField
              type="text"
              id="memo"
              placeholder={memo}
              value={this.state.newMemo}
              onChange={(e) => this.setState({ newMemo: e.target.value })}
              fullWidth
              margin="dense"
              multiline
              rows={3}
              classes={{
                inputMultiline: 'address-book__view-contact__text-area',
                inputRoot: 'address-book__view-contact__text-area-wrapper',
              }}
            />
          </div>
        </div>
        <PageContainerFooter
          cancelText={this.context.t('cancel')}
          onSubmit={async () => {
            if (
              this.state.newAddress !== '' &&
              this.state.newAddress !== address
            ) {
              // if the user makes a valid change to the address field, remove the original address
              if (
                !isBurnAddress(this.state.newAddress) &&
                isValidHexAddress(this.state.newAddress, {
                  mixedCaseUseChecksum: true,
                })
              ) {
                await removeFromAddressBook(chainId, address);
                await addToAddressBook(
                  this.state.newAddress,
                  this.state.newName || name,
                  this.state.newMemo || memo,
                );
                history.push(listRoute);
              } else {
                this.setState({ error: this.context.t('invalidAddress') });
              }
            } else {
              // update name
              await addToAddressBook(
                address,
                this.state.newName || name,
                this.state.newMemo || memo,
              );
              history.push(listRoute);
            }
          }}
          onCancel={() => {
            history.push(`${viewRoute}/${address}`);
          }}
          submitText={this.context.t('save')}
          disabled={
            (this.state.newName === name &&
              this.state.newAddress === address &&
              this.state.newMemo === memo) ||
            !this.state.newName.trim()
          }
        />
      </div>
    );
  }
}<|MERGE_RESOLUTION|>--- conflicted
+++ resolved
@@ -12,13 +12,8 @@
   AvatarAccount,
   AvatarAccountSize,
   Box,
-<<<<<<< HEAD
-  Text,
-} from '../../../../components/component-library';
-=======
 } from '../../../../components/component-library';
 import { Text } from '../../../../components/component-library/text/deprecated';
->>>>>>> 1277c622
 import {
   AlignItems,
   Display,
