import { compose } from 'redux';
import { connect } from 'react-redux';
import { withRouter } from 'react-router-dom';
import {
  getAddressBookEntry,
  getInternalAccountByAddress,
} from '../../../../selectors';
import { getProviderConfig } from '../../../../ducks/metamask/metamask';
import {
  CONTACT_VIEW_ROUTE,
  CONTACT_LIST_ROUTE,
} from '../../../../helpers/constants/routes';
import {
  addToAddressBook,
  removeFromAddressBook,
} from '../../../../store/actions';
import EditContact from './edit-contact.component';

const mapStateToProps = (state, ownProps) => {
  const { location } = ownProps;
  const { pathname } = location;
  const pathNameTail = pathname.match(/[^/]+$/u)[0];
  const pathNameTailIsAddress = pathNameTail.includes('0x');
  const address = pathNameTailIsAddress
    ? pathNameTail.toLowerCase()
    : ownProps.match.params.id;

<<<<<<< HEAD
  const contact =
    getAddressBookEntry(state, address) ||
    state.metamask.internalAccounts.accounts.find(
      (account) => account.address.toLowerCase() === address,
    );
  const { memo, name } = contact || {};
=======
  const contact = getAddressBookEntry(state, address);
  const { memo } = contact || {};
  const name =
    contact?.name || getInternalAccountByAddress(state, address)?.metadata.name;
>>>>>>> eb1a477d

  const { chainId } = getProviderConfig(state);

  return {
    address: contact ? address : null,
    chainId,
    name,
    memo,
    viewRoute: CONTACT_VIEW_ROUTE,
    listRoute: CONTACT_LIST_ROUTE,
  };
};

const mapDispatchToProps = (dispatch) => {
  return {
    addToAddressBook: (recipient, nickname, memo) =>
      dispatch(addToAddressBook(recipient, nickname, memo)),
    removeFromAddressBook: (chainId, addressToRemove) =>
      dispatch(removeFromAddressBook(chainId, addressToRemove)),
  };
};

export default compose(
  withRouter,
  connect(mapStateToProps, mapDispatchToProps),
)(EditContact);<|MERGE_RESOLUTION|>--- conflicted
+++ resolved
@@ -25,19 +25,10 @@
     ? pathNameTail.toLowerCase()
     : ownProps.match.params.id;
 
-<<<<<<< HEAD
-  const contact =
-    getAddressBookEntry(state, address) ||
-    state.metamask.internalAccounts.accounts.find(
-      (account) => account.address.toLowerCase() === address,
-    );
-  const { memo, name } = contact || {};
-=======
   const contact = getAddressBookEntry(state, address);
   const { memo } = contact || {};
   const name =
     contact?.name || getInternalAccountByAddress(state, address)?.metadata.name;
->>>>>>> eb1a477d
 
   const { chainId } = getProviderConfig(state);
 
