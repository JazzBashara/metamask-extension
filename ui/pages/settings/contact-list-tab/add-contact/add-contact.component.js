--- conflicted
+++ resolved
@@ -143,15 +143,11 @@
         </div>
         <PageContainerFooter
           cancelText={this.context.t('cancel')}
-<<<<<<< HEAD
-          disabled={Boolean(this.state.error || !this.state.ethAddress)}
-=======
           disabled={Boolean(
             this.state.error ||
               !this.state.ethAddress ||
               !this.state.newName.trim(),
           )}
->>>>>>> 90d2ca07
           onSubmit={async () => {
             await addToAddressBook(
               domainResolution || this.state.ethAddress,
