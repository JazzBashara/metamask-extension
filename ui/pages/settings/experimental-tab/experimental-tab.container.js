import { compose } from 'redux';
import { connect } from 'react-redux';
import { withRouter } from 'react-router-dom';
import {
  setUseNftDetection,
  setOpenSeaEnabled,
  setEIP1559V2Enabled,
  setImprovedTokenAllowanceEnabled,
<<<<<<< HEAD
=======
  setTransactionSecurityCheckEnabled,
>>>>>>> 8885c54f
} from '../../../store/actions';
import {
  getUseNftDetection,
  getOpenSeaEnabled,
  getEIP1559V2Enabled,
  getIsImprovedTokenAllowanceEnabled,
<<<<<<< HEAD
=======
  getIsTransactionSecurityCheckEnabled,
>>>>>>> 8885c54f
} from '../../../selectors';
import ExperimentalTab from './experimental-tab.component';

const mapStateToProps = (state) => {
  return {
    useNftDetection: getUseNftDetection(state),
    openSeaEnabled: getOpenSeaEnabled(state),
    eip1559V2Enabled: getEIP1559V2Enabled(state),
    improvedTokenAllowanceEnabled: getIsImprovedTokenAllowanceEnabled(state),
<<<<<<< HEAD
=======
    transactionSecurityCheckEnabled:
      getIsTransactionSecurityCheckEnabled(state),
>>>>>>> 8885c54f
  };
};

const mapDispatchToProps = (dispatch) => {
  return {
    setUseNftDetection: (val) => dispatch(setUseNftDetection(val)),
    setOpenSeaEnabled: (val) => dispatch(setOpenSeaEnabled(val)),
    setEIP1559V2Enabled: (val) => dispatch(setEIP1559V2Enabled(val)),
    setImprovedTokenAllowanceEnabled: (val) =>
      dispatch(setImprovedTokenAllowanceEnabled(val)),
<<<<<<< HEAD
=======
    setTransactionSecurityCheckEnabled: (val) =>
      dispatch(setTransactionSecurityCheckEnabled(val)),
>>>>>>> 8885c54f
  };
};

export default compose(
  withRouter,
  connect(mapStateToProps, mapDispatchToProps),
)(ExperimentalTab);<|MERGE_RESOLUTION|>--- conflicted
+++ resolved
@@ -6,20 +6,14 @@
   setOpenSeaEnabled,
   setEIP1559V2Enabled,
   setImprovedTokenAllowanceEnabled,
-<<<<<<< HEAD
-=======
   setTransactionSecurityCheckEnabled,
->>>>>>> 8885c54f
 } from '../../../store/actions';
 import {
   getUseNftDetection,
   getOpenSeaEnabled,
   getEIP1559V2Enabled,
   getIsImprovedTokenAllowanceEnabled,
-<<<<<<< HEAD
-=======
   getIsTransactionSecurityCheckEnabled,
->>>>>>> 8885c54f
 } from '../../../selectors';
 import ExperimentalTab from './experimental-tab.component';
 
@@ -29,11 +23,8 @@
     openSeaEnabled: getOpenSeaEnabled(state),
     eip1559V2Enabled: getEIP1559V2Enabled(state),
     improvedTokenAllowanceEnabled: getIsImprovedTokenAllowanceEnabled(state),
-<<<<<<< HEAD
-=======
     transactionSecurityCheckEnabled:
       getIsTransactionSecurityCheckEnabled(state),
->>>>>>> 8885c54f
   };
 };
 
@@ -44,11 +35,8 @@
     setEIP1559V2Enabled: (val) => dispatch(setEIP1559V2Enabled(val)),
     setImprovedTokenAllowanceEnabled: (val) =>
       dispatch(setImprovedTokenAllowanceEnabled(val)),
-<<<<<<< HEAD
-=======
     setTransactionSecurityCheckEnabled: (val) =>
       dispatch(setTransactionSecurityCheckEnabled(val)),
->>>>>>> 8885c54f
   };
 };
 
