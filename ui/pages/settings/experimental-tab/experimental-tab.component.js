--- conflicted
+++ resolved
@@ -8,12 +8,6 @@
 import Dropdown from '../../../components/ui/dropdown';
 
 import { THEME_TYPE } from './experimental-tab.constant';
-<<<<<<< HEAD
-
-/*eslint-disable prefer-destructuring*/
-const DARK_MODE_V1 = process.env.DARK_MODE_V1;
-=======
->>>>>>> 53006d4c
 
 export default class ExperimentalTab extends PureComponent {
   static contextTypes = {
@@ -232,12 +226,6 @@
   }
 
   renderTheme() {
-<<<<<<< HEAD
-    if (!DARK_MODE_V1) {
-      return null;
-    }
-=======
->>>>>>> 53006d4c
     const { t } = this.context;
     const { theme, setTheme } = this.props;
 
