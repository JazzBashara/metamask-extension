import React, { PureComponent } from 'react';
import PropTypes from 'prop-types';
import ToggleButton from '../../../components/ui/toggle-button';
import {
  getNumberOfSettingsInSection,
  handleSettingsRefs,
} from '../../../helpers/utils/settings-search';
import {
  MetaMetricsEventCategory,
  MetaMetricsEventName,
} from '../../../../shared/constants/metametrics';

import {
  Text,
  Box,
  Tag,
  ButtonLink,
} from '../../../components/component-library';
import {
  TextColor,
  TextVariant,
  Display,
<<<<<<< HEAD
=======
  FlexDirection,
  JustifyContent,
>>>>>>> d51d5c42
  ///: BEGIN:ONLY_INCLUDE_IN(build-flask)
  FontWeight,
  ///: END:ONLY_INCLUDE_IN
  ///: BEGIN:ONLY_INCLUDE_IN(desktop)
  AlignItems,
  FlexWrap,
  ///: END:ONLY_INCLUDE_IN
} from '../../../helpers/constants/design-system';
///: BEGIN:ONLY_INCLUDE_IN(desktop)
import DesktopEnableButton from '../../../components/app/desktop-enable-button';
///: END:ONLY_INCLUDE_IN
import { OPENSEA_TERMS_OF_USE } from '../../../../shared/lib/ui-utils';

export default class ExperimentalTab extends PureComponent {
  static contextTypes = {
    t: PropTypes.func,
    trackEvent: PropTypes.func,
  };

  static propTypes = {
    transactionSecurityCheckEnabled: PropTypes.bool,
    setTransactionSecurityCheckEnabled: PropTypes.func,
    securityAlertsEnabled: PropTypes.bool,
    ///: BEGIN:ONLY_INCLUDE_IN(blockaid)
    setSecurityAlertsEnabled: PropTypes.func,
    ///: END:ONLY_INCLUDE_IN
    ///: BEGIN:ONLY_INCLUDE_IN(build-flask)
    addSnapAccountEnabled: PropTypes.bool,
    setAddSnapAccountEnabled: PropTypes.func,
    ///: END:ONLY_INCLUDE_IN
    useRequestQueue: PropTypes.bool,
    setUseRequestQueue: PropTypes.func,
  };

  settingsRefs = Array(
    getNumberOfSettingsInSection(
      this.context.t,
      this.context.t('experimental'),
    ),
  )
    .fill(undefined)
    .map(() => {
      return React.createRef();
    });

  componentDidUpdate() {
    const { t } = this.context;
    handleSettingsRefs(t, t('experimental'), this.settingsRefs);
  }

  componentDidMount() {
    const { t } = this.context;
    handleSettingsRefs(t, t('experimental'), this.settingsRefs);
  }

  ///: BEGIN:ONLY_INCLUDE_IN(blockaid)
  /**
   * toggleSecurityAlert
   *
   * @param {boolean} oldValue - the current securityAlertEnabled value.
   */
  toggleSecurityAlert(oldValue) {
    const newValue = !oldValue;
    const { setSecurityAlertsEnabled, transactionSecurityCheckEnabled } =
      this.props;
    this.context.trackEvent({
      category: MetaMetricsEventCategory.Settings,
      event: MetaMetricsEventName.SettingsUpdated,
      properties: {
        blockaid_alerts_enabled: newValue,
      },
    });
    setSecurityAlertsEnabled(newValue);
    if (newValue && transactionSecurityCheckEnabled) {
      this.toggleTransactionSecurityCheck(true);
    }
  }
  ///: END:ONLY_INCLUDE_IN

  /**
   * toggleTransactionSecurityCheck
   *
   * @param {boolean} oldValue - the current transactionSecurityCheckEnabled value.
   */
  toggleTransactionSecurityCheck(oldValue) {
    const newValue = !oldValue;
    const { securityAlertsEnabled, setTransactionSecurityCheckEnabled } =
      this.props;
    this.context.trackEvent({
      category: MetaMetricsEventCategory.Settings,
      event: MetaMetricsEventName.SettingsUpdated,
      properties: {
        opensea_alerts_enabled: newValue,
      },
    });
    setTransactionSecurityCheckEnabled(newValue);
    if (newValue && securityAlertsEnabled && this.toggleSecurityAlert) {
      this.toggleSecurityAlert(true);
    }
  }

  renderSecurityAlertsToggle() {
    const { t } = this.context;

    const {
      ///: BEGIN:ONLY_INCLUDE_IN(blockaid)
      securityAlertsEnabled,
      ///: END:ONLY_INCLUDE_IN
      transactionSecurityCheckEnabled,
    } = this.props;

    return (
      <>
        <Text
          variant={TextVariant.headingSm}
          color={TextColor.textAlternative}
          marginBottom={2}
        >
          {t('security')}
        </Text>
        <div
          ref={this.settingsRefs[1]}
          className="settings-page__content-row settings-page__content-row-experimental"
        >
          <Text variant={TextVariant.inherit} color={TextColor.textAlternative}>
            {t('securityAlerts')}
          </Text>
          <Text variant={TextVariant.bodySm}>
            {t('securityAlertsDescription')}
          </Text>
          <div className="settings-page__content-description">
            {
              ///: BEGIN:ONLY_INCLUDE_IN(blockaid)
              <>
                <Text
                  variant={TextVariant.bodySmBold}
                  color={TextColor.textAlternative}
                  marginTop={4}
                >
                  {t('preferredProvider')}
                </Text>
                <Box
                  display={Display.Flex}
                  flexDirection={FlexDirection.Row}
                  justifyContent={JustifyContent.spaceBetween}
                  gap={4}
                  marginTop={3}
                  marginBottom={3}
                  data-testid="settings-toggle-security-alert-blockaid"
                >
                  <div>
                    <Box display={Display.Flex}>
                      <Text
                        variant={TextVariant.bodyMd}
                        color={TextColor.textDefault}
                      >
<<<<<<< HEAD
                        {t('blockaidMessage')}
=======
                        {t('blockaid')}
>>>>>>> d51d5c42
                      </Text>
                      <Tag marginLeft={2} label="Recommended" />
                    </Box>
                    <Text
                      variant={TextVariant.bodySm}
                      as="h6"
                      color={TextColor.textAlternative}
                      marginTop={0}
                      marginRight={1}
                    >
                      {t('blockaidMessage')}
                    </Text>
                  </div>
                  <ToggleButton
                    value={securityAlertsEnabled}
                    onToggle={this.toggleSecurityAlert.bind(this)}
                  />
                </Box>
              </>
              ///: END:ONLY_INCLUDE_IN
            }
            <Box
              display={Display.Flex}
              flexDirection={FlexDirection.Row}
              justifyContent={JustifyContent.spaceBetween}
              gap={4}
              marginTop={3}
              marginBottom={3}
            >
              <div>
                <Box display={Display.Flex}>
                  <Text
                    variant={TextVariant.bodyMd}
                    color={TextColor.textDefault}
                  >
                    {t('openSeaLabel')}
                  </Text>
                  <Tag marginLeft={2} label="Beta" />
                </Box>
                <Text
                  variant={TextVariant.bodySm}
                  as="h6"
                  color={TextColor.textAlternative}
                  marginTop={0}
                  marginRight={1}
                >
                  {t('openSeaMessage', [
                    <ButtonLink
                      variant="bodyMd"
                      href={OPENSEA_TERMS_OF_USE}
                      externalLink
                      key="opensea-terms-of-use"
                    >
                      {t('terms')}
                    </ButtonLink>,
                  ])}
                </Text>
              </div>
              <ToggleButton
                value={transactionSecurityCheckEnabled}
                onToggle={this.toggleTransactionSecurityCheck.bind(this)}
              />
            </Box>
          </div>
        </div>
      </>
    );
  }

  ///: BEGIN:ONLY_INCLUDE_IN(desktop)
  renderDesktopEnableButton() {
    const { t } = this.context;

    return (
      <>
        <Text
          variant={TextVariant.headingSm}
          color={TextColor.textAlternative}
          marginBottom={2}
        >
          {t('desktopApp')}
        </Text>
        <Box
          ref={this.settingsRefs[6]}
          data-testid="advanced-setting-desktop-pairing"
          display={Display.Flex}
          alignItems={AlignItems.center}
          flexDirection={FlexDirection.Row}
          flexWrap={FlexWrap.Wrap}
          justifyContent={JustifyContent.spaceBetween}
        >
          <Text marginTop={3} paddingRight={2}>
            {t('desktopEnableButtonDescription')}
          </Text>
          <Box className="settings-page__content-item-col" paddingTop={3}>
            <DesktopEnableButton />
          </Box>
        </Box>
      </>
    );
  }
  ///: END:ONLY_INCLUDE_IN

  ///: BEGIN:ONLY_INCLUDE_IN(build-flask)
  renderKeyringSnapsToggle() {
    const { t, trackEvent } = this.context;
    const { addSnapAccountEnabled, setAddSnapAccountEnabled } = this.props;

    return (
      <>
        <Text
          variant={TextVariant.headingSm}
          as="h4"
          color={TextColor.textAlternative}
          marginBottom={2}
          fontWeight={FontWeight.Bold}
        >
          {t('snaps')}
        </Text>
        <Box
          ref={this.settingsRefs[1]}
          className="settings-page__content-row settings-page__content-row-experimental"
          marginBottom={3}
        >
          <div className="settings-page__content-item">
            <span>{t('snapAccounts')}</span>
            <div className="settings-page__content-description">
              <Text
                variant={TextVariant.bodySm}
                as="h6"
                color={TextColor.textAlternative}
              >
                {t('snapAccountsDescription')}
              </Text>

              <div className="settings-page__content-item-col">
                <Text
                  variant={TextVariant.bodyMd}
                  as="h5"
                  color={TextColor.textDefault}
                  fontWeight={FontWeight.Medium}
                  marginBottom={0}
                >
                  {t('addSnapAccountToggle')}
                </Text>
                <ToggleButton
                  dataTestId="add-snap-account-toggle"
                  value={addSnapAccountEnabled}
                  onToggle={(value) => {
                    trackEvent({
                      event: MetaMetricsEventName.AddSnapAccountEnabled,
                      category: MetaMetricsEventCategory.Settings,
                      properties: {
                        enabled: !value,
                      },
                    });
                    setAddSnapAccountEnabled(!value);
                  }}
                />
              </div>
              <Text
                variant={TextVariant.bodySm}
                as="h6"
                color={TextColor.textAlternative}
                marginTop={0}
              >
                {t('addSnapAccountsDescription')}
              </Text>
            </div>
          </div>
        </Box>
      </>
    );
  }

<<<<<<< HEAD
=======
  ///: END:ONLY_INCLUDE_IN
  renderToggleRequestQueue() {
    const { t } = this.context;
    const { useRequestQueue, setUseRequestQueue } = this.props;
    return (
      <Box
        ref={this.settingsRefs[7]}
        className="settings-page__content-row settings-page__content-row-experimental"
        data-testid="experimental-setting-toggle-request-queue"
      >
        <div className="settings-page__content-item">
          <span>{t('toggleRequestQueueField')}</span>
          <div className="settings-page__content-description">
            {t('toggleRequestQueueDescription')}
          </div>
        </div>

        <div className="settings-page__content-item-col">
          <ToggleButton
            className="request-queue-toggle"
            value={useRequestQueue || false}
            onToggle={(value) => setUseRequestQueue(!value)}
            offLabel={t('toggleRequestQueueOff')}
            onLabel={t('toggleRequestQueueOn')}
          />
        </div>
      </Box>
    );
  }

>>>>>>> d51d5c42
  render() {
    return (
      <div className="settings-page__body">
        {this.renderSecurityAlertsToggle()}
        {
          ///: BEGIN:ONLY_INCLUDE_IN(build-flask)
          this.renderKeyringSnapsToggle()
          ///: END:ONLY_INCLUDE_IN
        }
        {
          ///: BEGIN:ONLY_INCLUDE_IN(desktop)
          this.renderDesktopEnableButton()
          ///: END:ONLY_INCLUDE_IN
        }
        {this.renderToggleRequestQueue()}
      </div>
    );
  }
}<|MERGE_RESOLUTION|>--- conflicted
+++ resolved
@@ -20,11 +20,8 @@
   TextColor,
   TextVariant,
   Display,
-<<<<<<< HEAD
-=======
   FlexDirection,
   JustifyContent,
->>>>>>> d51d5c42
   ///: BEGIN:ONLY_INCLUDE_IN(build-flask)
   FontWeight,
   ///: END:ONLY_INCLUDE_IN
@@ -181,11 +178,7 @@
                         variant={TextVariant.bodyMd}
                         color={TextColor.textDefault}
                       >
-<<<<<<< HEAD
-                        {t('blockaidMessage')}
-=======
                         {t('blockaid')}
->>>>>>> d51d5c42
                       </Text>
                       <Tag marginLeft={2} label="Recommended" />
                     </Box>
@@ -361,8 +354,6 @@
     );
   }
 
-<<<<<<< HEAD
-=======
   ///: END:ONLY_INCLUDE_IN
   renderToggleRequestQueue() {
     const { t } = this.context;
@@ -393,7 +384,6 @@
     );
   }
 
->>>>>>> d51d5c42
   render() {
     return (
       <div className="settings-page__body">
