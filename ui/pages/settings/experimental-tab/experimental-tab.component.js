--- conflicted
+++ resolved
@@ -7,18 +7,11 @@
 } from '../../../helpers/utils/settings-search';
 import { EVENT } from '../../../../shared/constants/metametrics';
 import Typography from '../../../components/ui/typography/typography';
-<<<<<<< HEAD
-import {
-  COLORS,
-  FONT_WEIGHT,
-  TYPOGRAPHY,
-=======
 import { Text } from '../../../components/component-library';
 import {
   FONT_WEIGHT,
   TextColor,
   TypographyVariant,
->>>>>>> 7e97ff2b
 } from '../../../helpers/constants/design-system';
 
 export default class ExperimentalTab extends PureComponent {
@@ -32,11 +25,6 @@
     setUseNftDetection: PropTypes.func,
     setOpenSeaEnabled: PropTypes.func,
     openSeaEnabled: PropTypes.bool,
-<<<<<<< HEAD
-    improvedTokenAllowanceEnabled: PropTypes.bool,
-    setImprovedTokenAllowanceEnabled: PropTypes.func,
-=======
->>>>>>> 7e97ff2b
     transactionSecurityCheckEnabled: PropTypes.bool,
     setTransactionSecurityCheckEnabled: PropTypes.func,
   };
@@ -63,12 +51,6 @@
   }
 
   renderOpenSeaEnabledToggle() {
-<<<<<<< HEAD
-    if (!process.env.NFTS_V1) {
-      return null;
-    }
-=======
->>>>>>> 7e97ff2b
     const { t } = this.context;
     const {
       openSeaEnabled,
@@ -111,23 +93,6 @@
             </div>
           </div>
         </div>
-<<<<<<< HEAD
-      </div>
-    );
-  }
-
-  renderImprovedTokenAllowanceToggle() {
-    const { t } = this.context;
-    const { improvedTokenAllowanceEnabled, setImprovedTokenAllowanceEnabled } =
-      this.props;
-
-    return (
-      <div ref={this.settingsRefs[2]} className="settings-page__content-row">
-        <div className="settings-page__content-item">
-          <span>{t('improvedTokenAllowance')}</span>
-          <div className="settings-page__content-description">
-            {t('improvedTokenAllowanceDescription')}
-=======
         <div ref={this.settingsRefs[1]} className="settings-page__content-row">
           <div className="settings-page__content-item">
             <span>{t('useCollectibleDetection')}</span>
@@ -144,7 +109,6 @@
                 {t('useCollectibleDetectionDescriptionLine5')}
               </Text>
             </div>
->>>>>>> 7e97ff2b
           </div>
           <div className="settings-page__content-item">
             <div className="settings-page__content-item-col">
@@ -185,13 +149,8 @@
     return (
       <>
         <Typography
-<<<<<<< HEAD
-          variant={TYPOGRAPHY.H4}
-          color={COLORS.TEXT_ALTERNATIVE}
-=======
           variant={TypographyVariant.H4}
           color={TextColor.textAlternative}
->>>>>>> 7e97ff2b
           marginBottom={2}
           fontWeight={FONT_WEIGHT.BOLD}
         >
@@ -205,38 +164,23 @@
             <span>{t('transactionSecurityCheck')}</span>
             <div className="settings-page__content-description">
               <Typography
-<<<<<<< HEAD
-                variant={TYPOGRAPHY.H6}
-                color={COLORS.TEXT_ALTERNATIVE}
-=======
                 variant={TypographyVariant.H6}
                 color={TextColor.textAlternative}
->>>>>>> 7e97ff2b
               >
                 {t('transactionSecurityCheckDescription')}
               </Typography>
               <Typography
                 marginTop={3}
                 marginBottom={1}
-<<<<<<< HEAD
-                variant={TYPOGRAPHY.H6}
-                color={COLORS.TEXT_ALTERNATIVE}
-=======
                 variant={TypographyVariant.H6}
                 color={TextColor.textAlternative}
->>>>>>> 7e97ff2b
               >
                 {t('selectProvider')}
               </Typography>
               <div className="settings-page__content-item-col settings-page__content-item-col-open-sea">
                 <Typography
-<<<<<<< HEAD
-                  variant={TYPOGRAPHY.H5}
-                  color={COLORS.TEXT_DEFAULT}
-=======
                   variant={TypographyVariant.H5}
                   color={TextColor.textDefault}
->>>>>>> 7e97ff2b
                   fontWeight={FONT_WEIGHT.MEDIUM}
                   marginBottom={0}
                 >
@@ -258,25 +202,15 @@
                 />
               </div>
               <Typography
-<<<<<<< HEAD
-                variant={TYPOGRAPHY.H6}
-                color={COLORS.TEXT_ALTERNATIVE}
-=======
                 variant={TypographyVariant.H6}
                 color={TextColor.textAlternative}
->>>>>>> 7e97ff2b
                 marginTop={0}
               >
                 {t('thisServiceIsExperimental')}
               </Typography>
               <Typography
-<<<<<<< HEAD
-                variant={TYPOGRAPHY.H5}
-                color={COLORS.TEXT_MUTED}
-=======
                 variant={TypographyVariant.H5}
                 color={TextColor.textMuted}
->>>>>>> 7e97ff2b
                 fontWeight={FONT_WEIGHT.MEDIUM}
                 marginTop={2}
               >
@@ -294,12 +228,7 @@
       <div className="settings-page__body">
         {process.env.TRANSACTION_SECURITY_PROVIDER &&
           this.renderTransactionSecurityCheckToggle()}
-<<<<<<< HEAD
-        {this.renderImprovedTokenAllowanceToggle()}
-        {this.renderOpenSeaEnabledToggle()}
-=======
         {process.env.NFTS_V1 && this.renderOpenSeaEnabledToggle()}
->>>>>>> 7e97ff2b
       </div>
     );
   }
