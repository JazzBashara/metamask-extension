--- conflicted
+++ resolved
@@ -35,11 +35,8 @@
   getNewTokensImported,
   getShouldShowSeedPhraseReminder,
   getRemoveNftMessage,
-<<<<<<< HEAD
   hasPendingApprovals,
-=======
   getApprovalFlows,
->>>>>>> e18e642b
 } from '../../selectors';
 
 import {
