--- conflicted
+++ resolved
@@ -6,11 +6,7 @@
 import { uniqBy, isEqual } from 'lodash';
 import { useHistory } from 'react-router-dom';
 import { getTokenTrackerLink } from '@metamask/etherscan-link';
-<<<<<<< HEAD
-import { MetaMetricsContext } from '../../../contexts/metametrics.new';
-=======
 import { MetaMetricsContext } from '../../../contexts/metametrics';
->>>>>>> 273c1ded
 import {
   useTokensToSearch,
   getRenderableTokenData,
