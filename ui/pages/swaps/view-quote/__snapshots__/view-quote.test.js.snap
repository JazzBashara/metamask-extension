// Jest Snapshot v1, https://goo.gl/fbAQLP

exports[`ViewQuote renders the component with EIP-1559 enabled 1`] = `
<div
  class="main-quote-summary__source-row"
  data-testid="main-quote-summary__source-row"
>
  <span
    class="main-quote-summary__source-row-value"
    title="10"
  >
    10
  </span>
  <img
    alt="DAI"
    class="url-icon main-quote-summary__icon"
    src="https://foo.bar/logo.png"
  />
  <span
    class="main-quote-summary__source-row-symbol"
    title="DAI"
  >
    DAI
  </span>
</div>
`;

exports[`ViewQuote renders the component with EIP-1559 enabled 2`] = `
<div
  class="main-quote-summary__exchange-rate-container"
  data-testid="main-quote-summary__exchange-rate-container"
>
  <div
    class="exchange-rate-display main-quote-summary__exchange-rate-display"
  >
    <span>
      1
    </span>
    <span
      class=""
    >
      DAI
    </span>
    <span>
      =
    </span>
    <span>
      2.2
    </span>
    <span
      class=""
    >
      USDC
    </span>
    <div
      class="exchange-rate-display__switch-arrows"
    >
      <svg
        fill="none"
        height="13"
        viewBox="0 0 13 13"
        width="13"
        xmlns="http://www.w3.org/2000/svg"
      >
        <path
          d="M4.15294 4.38514H9.99223L8.50853 5.86884C8.30421 6.07297 8.30421 6.40418 8.50853 6.60869C8.61069 6.71085 8.74443 6.76203 8.87836 6.76203C9.01229 6.76203 9.14603 6.71085 9.24819 6.60869L11.6249 4.23219C11.649 4.20803 11.6707 4.1814 11.6899 4.15305C11.6947 4.14563 11.6981 4.13726 11.7025 4.12965C11.7154 4.10815 11.7282 4.08646 11.7381 4.06325C11.7426 4.05222 11.7447 4.04043 11.7487 4.0292C11.7558 4.00827 11.7636 3.98754 11.7681 3.96547C11.775 3.93161 11.7786 3.89717 11.7786 3.86198C11.7786 3.82678 11.775 3.79235 11.7681 3.75849C11.7638 3.73642 11.756 3.71568 11.7487 3.69476C11.7447 3.68353 11.7428 3.67174 11.7381 3.6607C11.7282 3.63749 11.7156 3.616 11.7025 3.59431C11.6981 3.5867 11.6947 3.57833 11.6899 3.57091C11.6707 3.54256 11.649 3.51593 11.6249 3.49177L9.24876 1.11564C9.04444 0.911322 8.71342 0.911322 8.50891 1.11564C8.30459 1.31977 8.30459 1.65098 8.50891 1.85549L9.99223 3.339H4.15294C2.22978 3.339 0.665039 4.90374 0.665039 6.8269C0.665039 7.11588 0.899227 7.35007 1.1882 7.35007C1.47718 7.35007 1.71137 7.11588 1.71137 6.8269C1.71137 5.48037 2.80659 4.38514 4.15294 4.38514ZM12.2066 6.57445C11.9177 6.57445 11.6835 6.80864 11.6835 7.09762C11.6835 8.44396 10.5883 9.53919 9.24191 9.53919H3.40262L4.88632 8.05549C5.09064 7.85136 5.09064 7.52014 4.88632 7.31563C4.682 7.11112 4.35098 7.11131 4.14647 7.31563L1.76977 9.69233C1.74561 9.71649 1.72393 9.74312 1.70471 9.77147C1.70015 9.7787 1.69691 9.78669 1.69273 9.79392C1.6796 9.81561 1.66647 9.83748 1.65677 9.86126C1.6524 9.87211 1.6503 9.88371 1.64631 9.89475C1.63927 9.91586 1.63128 9.93679 1.62671 9.95905C1.61986 9.99291 1.61625 10.0273 1.61625 10.0625C1.61625 10.0977 1.61986 10.1322 1.62671 10.166C1.63109 10.1883 1.63908 10.2092 1.64631 10.2303C1.6503 10.2414 1.65221 10.253 1.65677 10.2638C1.66666 10.2874 1.6796 10.3093 1.69273 10.3312C1.69691 10.3384 1.70015 10.3464 1.70471 10.3536C1.72393 10.382 1.74561 10.4086 1.76977 10.4328L4.14609 12.8091C4.24825 12.9112 4.38199 12.9624 4.51592 12.9624C4.64985 12.9624 4.78359 12.9112 4.88575 12.8091C5.09007 12.6049 5.09007 12.2737 4.88575 12.0692L3.40243 10.5857H9.24172C11.1649 10.5857 12.7296 9.02097 12.7296 7.09781C12.7298 6.80864 12.4956 6.57445 12.2066 6.57445Z"
          fill="#037DD6"
        />
      </svg>
    </div>
  </div>
</div>
`;

exports[`ViewQuote renders the component with initial props 1`] = `
<div
  class="main-quote-summary__source-row"
  data-testid="main-quote-summary__source-row"
>
  <span
    class="main-quote-summary__source-row-value"
    title="10"
  >
    10
  </span>
  <img
    alt="DAI"
    class="url-icon main-quote-summary__icon"
    src="https://foo.bar/logo.png"
  />
  <span
    class="main-quote-summary__source-row-symbol"
    title="DAI"
  >
    DAI
  </span>
</div>
`;

exports[`ViewQuote renders the component with initial props 2`] = `
<div
  class="main-quote-summary__exchange-rate-container"
  data-testid="main-quote-summary__exchange-rate-container"
>
  <div
    class="exchange-rate-display main-quote-summary__exchange-rate-display"
  >
    <span>
      1
    </span>
    <span
      class=""
    >
      DAI
    </span>
    <span>
      =
    </span>
    <span>
      2.2
    </span>
    <span
      class=""
    >
      USDC
    </span>
    <div
      class="exchange-rate-display__switch-arrows"
    >
      <svg
        fill="none"
        height="13"
        viewBox="0 0 13 13"
        width="13"
        xmlns="http://www.w3.org/2000/svg"
      >
        <path
          d="M4.15294 4.38514H9.99223L8.50853 5.86884C8.30421 6.07297 8.30421 6.40418 8.50853 6.60869C8.61069 6.71085 8.74443 6.76203 8.87836 6.76203C9.01229 6.76203 9.14603 6.71085 9.24819 6.60869L11.6249 4.23219C11.649 4.20803 11.6707 4.1814 11.6899 4.15305C11.6947 4.14563 11.6981 4.13726 11.7025 4.12965C11.7154 4.10815 11.7282 4.08646 11.7381 4.06325C11.7426 4.05222 11.7447 4.04043 11.7487 4.0292C11.7558 4.00827 11.7636 3.98754 11.7681 3.96547C11.775 3.93161 11.7786 3.89717 11.7786 3.86198C11.7786 3.82678 11.775 3.79235 11.7681 3.75849C11.7638 3.73642 11.756 3.71568 11.7487 3.69476C11.7447 3.68353 11.7428 3.67174 11.7381 3.6607C11.7282 3.63749 11.7156 3.616 11.7025 3.59431C11.6981 3.5867 11.6947 3.57833 11.6899 3.57091C11.6707 3.54256 11.649 3.51593 11.6249 3.49177L9.24876 1.11564C9.04444 0.911322 8.71342 0.911322 8.50891 1.11564C8.30459 1.31977 8.30459 1.65098 8.50891 1.85549L9.99223 3.339H4.15294C2.22978 3.339 0.665039 4.90374 0.665039 6.8269C0.665039 7.11588 0.899227 7.35007 1.1882 7.35007C1.47718 7.35007 1.71137 7.11588 1.71137 6.8269C1.71137 5.48037 2.80659 4.38514 4.15294 4.38514ZM12.2066 6.57445C11.9177 6.57445 11.6835 6.80864 11.6835 7.09762C11.6835 8.44396 10.5883 9.53919 9.24191 9.53919H3.40262L4.88632 8.05549C5.09064 7.85136 5.09064 7.52014 4.88632 7.31563C4.682 7.11112 4.35098 7.11131 4.14647 7.31563L1.76977 9.69233C1.74561 9.71649 1.72393 9.74312 1.70471 9.77147C1.70015 9.7787 1.69691 9.78669 1.69273 9.79392C1.6796 9.81561 1.66647 9.83748 1.65677 9.86126C1.6524 9.87211 1.6503 9.88371 1.64631 9.89475C1.63927 9.91586 1.63128 9.93679 1.62671 9.95905C1.61986 9.99291 1.61625 10.0273 1.61625 10.0625C1.61625 10.0977 1.61986 10.1322 1.62671 10.166C1.63109 10.1883 1.63908 10.2092 1.64631 10.2303C1.6503 10.2414 1.65221 10.253 1.65677 10.2638C1.66666 10.2874 1.6796 10.3093 1.69273 10.3312C1.69691 10.3384 1.70015 10.3464 1.70471 10.3536C1.72393 10.382 1.74561 10.4086 1.76977 10.4328L4.14609 12.8091C4.24825 12.9112 4.38199 12.9624 4.51592 12.9624C4.64985 12.9624 4.78359 12.9112 4.88575 12.8091C5.09007 12.6049 5.09007 12.2737 4.88575 12.0692L3.40243 10.5857H9.24172C11.1649 10.5857 12.7296 9.02097 12.7296 7.09781C12.7298 6.80864 12.4956 6.57445 12.2066 6.57445Z"
          fill="#037DD6"
        />
      </svg>
    </div>
  </div>
</div>
<<<<<<< HEAD
`;

exports[`ViewQuote renders the component with initial props 3`] = `
<div
  class="fee-card__savings-and-quotes-header"
  data-testid="fee-card__savings-and-quotes-header"
>
  <div
    class="fee-card__savings-and-quotes-row"
  >
    
    <div
      class="fee-card__quote-link-container"
    >
      <p
        class="fee-card__quote-link-text"
      >
        3 quotes
      </p>
      <div
        class="fee-card__caret-right"
      >
        <i
          class="fa fa-angle-up"
        />
      </div>
    </div>
  </div>
</div>
`;

exports[`ViewQuote renders the component with initial props 4`] = `
<div
  class="fee-card__row-header"
  data-testid="fee-card__row-header"
>
  <div>
    <div
      class="fee-card__row-header-text--bold"
    >
      Estimated network fee
    </div>
    <div
      class="info-tooltip"
    >
      <div
        class="fee-card__row-label fee-card__info-tooltip-container"
      >
        <div
          aria-describedby="tippy-tooltip-2"
          class="info-tooltip__tooltip-container fee-card__info-tooltip-content-container"
          data-original-title="null"
          data-tooltipped=""
          style="display: inline;"
          tabindex="0"
        >
          &lt;InfoTooltipIcon /&gt;
        </div>
      </div>
    </div>
  </div>
  <div>
    <div
      class="fee-card__row-header-secondary--bold"
    >
      0.00004 ETH
    </div>
    <div
      class="fee-card__row-header-primary--bold"
    >
      0
    </div>
  </div>
</div>
=======
>>>>>>> c17fa401
`;<|MERGE_RESOLUTION|>--- conflicted
+++ resolved
@@ -142,81 +142,4 @@
     </div>
   </div>
 </div>
-<<<<<<< HEAD
-`;
-
-exports[`ViewQuote renders the component with initial props 3`] = `
-<div
-  class="fee-card__savings-and-quotes-header"
-  data-testid="fee-card__savings-and-quotes-header"
->
-  <div
-    class="fee-card__savings-and-quotes-row"
-  >
-    
-    <div
-      class="fee-card__quote-link-container"
-    >
-      <p
-        class="fee-card__quote-link-text"
-      >
-        3 quotes
-      </p>
-      <div
-        class="fee-card__caret-right"
-      >
-        <i
-          class="fa fa-angle-up"
-        />
-      </div>
-    </div>
-  </div>
-</div>
-`;
-
-exports[`ViewQuote renders the component with initial props 4`] = `
-<div
-  class="fee-card__row-header"
-  data-testid="fee-card__row-header"
->
-  <div>
-    <div
-      class="fee-card__row-header-text--bold"
-    >
-      Estimated network fee
-    </div>
-    <div
-      class="info-tooltip"
-    >
-      <div
-        class="fee-card__row-label fee-card__info-tooltip-container"
-      >
-        <div
-          aria-describedby="tippy-tooltip-2"
-          class="info-tooltip__tooltip-container fee-card__info-tooltip-content-container"
-          data-original-title="null"
-          data-tooltipped=""
-          style="display: inline;"
-          tabindex="0"
-        >
-          &lt;InfoTooltipIcon /&gt;
-        </div>
-      </div>
-    </div>
-  </div>
-  <div>
-    <div
-      class="fee-card__row-header-secondary--bold"
-    >
-      0.00004 ETH
-    </div>
-    <div
-      class="fee-card__row-header-primary--bold"
-    >
-      0
-    </div>
-  </div>
-</div>
-=======
->>>>>>> c17fa401
 `;