--- conflicted
+++ resolved
@@ -771,44 +771,6 @@
               sourceIconUrl={sourceTokenIconUrl}
               destinationIconUrl={destinationIconUrl}
             />
-<<<<<<< HEAD
-          )}
-        </div>
-        <div className="view-quote__countdown-timer-container">
-          <CountdownTimer
-            timeStarted={quotesLastFetched}
-            warningTime="0:30"
-            labelKey="swapNewQuoteIn"
-          />
-        </div>
-        <MainQuoteSummary
-          sourceValue={calcTokenValue(sourceTokenValue, sourceTokenDecimals)}
-          sourceDecimals={sourceTokenDecimals}
-          sourceSymbol={sourceTokenSymbol}
-          destinationValue={calcTokenValue(
-            destinationTokenValue,
-            destinationTokenDecimals,
-          )}
-          destinationDecimals={destinationTokenDecimals}
-          destinationSymbol={destinationTokenSymbol}
-          sourceIconUrl={sourceTokenIconUrl}
-          destinationIconUrl={destinationIconUrl}
-        />
-        <div
-          className={classnames('view-quote__fee-card-container', {
-            'view-quote__fee-card-container--three-rows':
-              approveTxParams && (!balanceError || warningHidden),
-          })}
-        >
-          <FeeCard
-            primaryFee={{
-              fee: feeInEth,
-              maxFee: maxFeeInEth,
-            }}
-            secondaryFee={{
-              fee: feeInFiat,
-              maxFee: maxFeeInFiat,
-=======
             <div
               className={classnames('view-quote__fee-card-container', {
                 'view-quote__fee-card-container--three-rows':
@@ -852,7 +814,6 @@
               } else {
                 history.push(`${ASSET_ROUTE}/${destinationToken.address}`);
               }
->>>>>>> 69e27c8a
             }}
             submitText={t('swap')}
             hideCancel
@@ -878,38 +839,7 @@
             isBestQuote={isBestQuote}
           />
         </div>
-<<<<<<< HEAD
-      </div>
-      <SwapsFooter
-        onSubmit={() => {
-          setSubmitClicked(true);
-          if (!balanceError) {
-            dispatch(signAndSendTransactions(history, metaMetricsEvent));
-          } else if (destinationToken.symbol === defaultSwapsToken.symbol) {
-            history.push(DEFAULT_ROUTE);
-          } else {
-            history.push(`${ASSET_ROUTE}/${destinationToken.address}`);
-          }
-        }}
-        submitText={t('swap')}
-        hideCancel
-        disabled={
-          submitClicked ||
-          balanceError ||
-          tokenBalanceUnavailable ||
-          disableSubmissionDueToPriceWarning ||
-          (networkAndAccountSupports1559 &&
-            baseAndPriorityFeePerGas === undefined) ||
-          (!networkAndAccountSupports1559 &&
-            (gasPrice === null || gasPrice === undefined))
-        }
-        className={isShowingWarning && 'view-quote__thin-swaps-footer'}
-        showTopBorder
-      />
-    </div>
-=======
       </TransactionModalContextProvider>
     </GasFeeContextProvider>
->>>>>>> 69e27c8a
   );
 }