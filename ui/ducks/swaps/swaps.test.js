--- conflicted
+++ resolved
@@ -79,11 +79,7 @@
         createGetState(),
       );
       expect(featureFlagApiNock.isDone()).toBe(true);
-<<<<<<< HEAD
       expect(mockDispatch).toHaveBeenCalledTimes(3);
-=======
-      expect(mockDispatch).toHaveBeenCalledTimes(2);
->>>>>>> 9babc8b8
       expect(setSwapsLiveness).toHaveBeenCalledWith(expectedSwapsLiveness);
       expect(setSwapsFeatureFlags).toHaveBeenCalledWith(featureFlagsResponse);
       expect(swapsLiveness).toMatchObject(expectedSwapsLiveness);
@@ -104,11 +100,7 @@
         createGetState(),
       );
       expect(featureFlagApiNock.isDone()).toBe(true);
-<<<<<<< HEAD
       expect(mockDispatch).toHaveBeenCalledTimes(3);
-=======
-      expect(mockDispatch).toHaveBeenCalledTimes(2);
->>>>>>> 9babc8b8
       expect(setSwapsLiveness).toHaveBeenCalledWith(expectedSwapsLiveness);
       expect(setSwapsFeatureFlags).toHaveBeenCalledWith(featureFlagsResponse);
       expect(swapsLiveness).toMatchObject(expectedSwapsLiveness);
@@ -130,30 +122,26 @@
         createGetState(),
       );
       expect(featureFlagApiNock.isDone()).toBe(true);
-<<<<<<< HEAD
       expect(mockDispatch).toHaveBeenCalledTimes(3);
-=======
+      expect(setSwapsLiveness).toHaveBeenCalledWith(expectedSwapsLiveness);
+      expect(setSwapsFeatureFlags).toHaveBeenCalledWith(featureFlagsResponse);
+      expect(swapsLiveness).toMatchObject(expectedSwapsLiveness);
+    });
+
+    it('checks that Swaps for ETH are disabled if the /featureFlags API call throws an error', async () => {
+      const mockDispatch = jest.fn();
+      const expectedSwapsLiveness = {
+        swapsFeatureIsLive: false,
+      };
+      const featureFlagApiNock = mockFeatureFlagsApiResponse({
+        replyWithError: true,
+      });
+      const swapsLiveness = await swaps.fetchSwapsLivenessAndFeatureFlags()(
+        mockDispatch,
+        createGetState(),
+      );
+      expect(featureFlagApiNock.isDone()).toBe(true);
       expect(mockDispatch).toHaveBeenCalledTimes(2);
->>>>>>> 9babc8b8
-      expect(setSwapsLiveness).toHaveBeenCalledWith(expectedSwapsLiveness);
-      expect(setSwapsFeatureFlags).toHaveBeenCalledWith(featureFlagsResponse);
-      expect(swapsLiveness).toMatchObject(expectedSwapsLiveness);
-    });
-
-    it('checks that Swaps for ETH are disabled if the /featureFlags API call throws an error', async () => {
-      const mockDispatch = jest.fn();
-      const expectedSwapsLiveness = {
-        swapsFeatureIsLive: false,
-      };
-      const featureFlagApiNock = mockFeatureFlagsApiResponse({
-        replyWithError: true,
-      });
-      const swapsLiveness = await swaps.fetchSwapsLivenessAndFeatureFlags()(
-        mockDispatch,
-        createGetState(),
-      );
-      expect(featureFlagApiNock.isDone()).toBe(true);
-      expect(mockDispatch).toHaveBeenCalledTimes(2);
       expect(setSwapsLiveness).toHaveBeenCalledWith(expectedSwapsLiveness);
       expect(swapsLiveness).toMatchObject(expectedSwapsLiveness);
     });
@@ -180,11 +168,7 @@
         createGetState(),
       );
       expect(featureFlagApiNock2.isDone()).toBe(false); // Second API call wasn't made, cache was used instead.
-<<<<<<< HEAD
       expect(mockDispatch).toHaveBeenCalledTimes(6);
-=======
-      expect(mockDispatch).toHaveBeenCalledTimes(4);
->>>>>>> 9babc8b8
       expect(setSwapsLiveness).toHaveBeenCalledWith(expectedSwapsLiveness);
       expect(setSwapsFeatureFlags).toHaveBeenCalledWith(featureFlagsResponse);
       expect(swapsLiveness).toMatchObject(expectedSwapsLiveness);
