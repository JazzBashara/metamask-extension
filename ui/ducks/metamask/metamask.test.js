--- conflicted
+++ resolved
@@ -1,11 +1,7 @@
 import { NetworkType } from '@metamask/controller-utils';
 import { NetworkStatus } from '@metamask/network-controller';
-<<<<<<< HEAD
 import { EthAccountType, EthMethod } from '@metamask/keyring-api';
-import { TransactionStatus } from '../../../shared/constants/transaction';
-=======
 import { TransactionStatus } from '@metamask/transaction-controller';
->>>>>>> 263f84b8
 import * as actionConstants from '../../store/actionConstants';
 import reduceMetamask, {
   getBlockGasLimit,
@@ -16,6 +12,15 @@
   getSendToAccounts,
   isNotEIP1559Network,
 } from './metamask';
+
+const EOA_EVM_METHODS = [
+  EthMethod.PersonalSign,
+  EthMethod.Sign,
+  EthMethod.SignTransaction,
+  EthMethod.SignTypedDataV1,
+  EthMethod.SignTypedDataV3,
+  EthMethod.SignTypedDataV4,
+];
 
 describe('MetaMask Reducers', () => {
   const mockState = {
@@ -42,7 +47,6 @@
             name: 'Send Account 4',
           },
         },
-<<<<<<< HEAD
         internalAccounts: {
           accounts: {
             'cf8dace4-9439-4bd4-b3a8-88c821c8fcb3': {
@@ -55,7 +59,7 @@
                 },
               },
               options: {},
-              methods: [...Object.values(EthMethod)],
+              methods: EOA_EVM_METHODS,
               type: EthAccountType.Eoa,
             },
             '07c2cfec-36c9-46c4-8115-3836d3ac9047': {
@@ -68,7 +72,7 @@
                 },
               },
               options: {},
-              methods: [...Object.values(EthMethod)],
+              methods: EOA_EVM_METHODS,
               type: EthAccountType.Eoa,
             },
             '15e69915-2a1a-4019-93b3-916e11fd432f': {
@@ -81,7 +85,7 @@
                 },
               },
               options: {},
-              methods: [...Object.values(EthMethod)],
+              methods: EOA_EVM_METHODS,
               type: EthAccountType.Eoa,
             },
             '784225f4-d30b-4e77-a900-c8bbce735b88': {
@@ -94,15 +98,13 @@
                 },
               },
               options: {},
-              methods: [...Object.values(EthMethod)],
+              methods: EOA_EVM_METHODS,
               type: EthAccountType.Eoa,
             },
           },
           selectedAccount: 'cf8dace4-9439-4bd4-b3a8-88c821c8fcb3',
         },
         cachedBalances: {},
-=======
->>>>>>> 263f84b8
         currentBlockGasLimit: '0x4c1878',
         currentBlockGasLimitByChainId: {
           '0x5': '0x4c1878',
@@ -396,7 +398,7 @@
               },
             },
             options: {},
-            methods: [...Object.values(EthMethod)],
+            methods: EOA_EVM_METHODS,
             type: EthAccountType.Eoa,
             code: '0x',
             balance: '0x47c9d71831c76efe',
@@ -412,7 +414,7 @@
               },
             },
             options: {},
-            methods: [...Object.values(EthMethod)],
+            methods: EOA_EVM_METHODS,
             type: EthAccountType.Eoa,
             code: '0x',
             balance: '0x37452b1315889f80',
@@ -428,7 +430,7 @@
               },
             },
             options: {},
-            methods: [...Object.values(EthMethod)],
+            methods: EOA_EVM_METHODS,
             type: EthAccountType.Eoa,
             code: '0x',
             balance: '0x30c9d71831c76efe',
@@ -444,7 +446,7 @@
               },
             },
             options: {},
-            methods: [...Object.values(EthMethod)],
+            methods: EOA_EVM_METHODS,
             type: EthAccountType.Eoa,
             code: '0x',
             balance: '0x0',
