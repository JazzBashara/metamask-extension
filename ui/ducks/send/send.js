import { createAsyncThunk, createSlice } from '@reduxjs/toolkit';
import BigNumber from 'bignumber.js';
import { addHexPrefix } from 'ethereumjs-util';
import { debounce } from 'lodash';
import { v4 as uuidv4 } from 'uuid';
import {
  conversionGreaterThan,
  conversionUtil,
  multiplyCurrencies,
  subtractCurrencies,
} from '../../../shared/modules/conversion.utils';
import { GAS_ESTIMATE_TYPES, GAS_LIMITS } from '../../../shared/constants/gas';
import {
  CONTRACT_ADDRESS_ERROR,
  INSUFFICIENT_FUNDS_ERROR,
  INSUFFICIENT_TOKENS_ERROR,
  INVALID_RECIPIENT_ADDRESS_ERROR,
  INVALID_RECIPIENT_ADDRESS_NOT_ETH_NETWORK_ERROR,
  KNOWN_RECIPIENT_ADDRESS_WARNING,
  NEGATIVE_ETH_ERROR,
} from '../../pages/send/send.constants';

import {
  calcGasTotal,
  isBalanceSufficient,
  isTokenBalanceSufficient,
} from '../../pages/send/send.utils';
import {
  getAdvancedInlineGasShown,
  getCurrentChainId,
  getGasPriceInHexWei,
  getIsMainnet,
  getTargetAccount,
  getIsNonStandardEthChain,
  checkNetworkAndAccountSupports1559,
  getUseTokenDetection,
  getTokenList,
  getAddressBookEntryOrAccountName,
  getIsMultiLayerFeeNetwork,
  getEnsResolutionByAddress,
<<<<<<< HEAD
=======
  getSelectedAccount,
  getSelectedAddress,
>>>>>>> 79d0a2c8
} from '../../selectors';
import {
  disconnectGasFeeEstimatePoller,
  displayWarning,
  getGasFeeEstimatesAndStartPolling,
  hideLoadingIndication,
  showLoadingIndication,
  updateEditableParams,
  updateTransactionGasFees,
  addPollingTokenToAppState,
  removePollingTokenFromAppState,
  isCollectibleOwner,
  getTokenStandardAndDetails,
  showModal,
  addUnapprovedTransactionAndRouteToConfirmationPage,
  updateTransactionSendFlowHistory,
} from '../../store/actions';
import { setCustomGasLimit } from '../gas/gas.duck';
import {
  QR_CODE_DETECTED,
  SELECTED_ACCOUNT_CHANGED,
  ACCOUNT_CHANGED,
  ADDRESS_BOOK_UPDATED,
  GAS_FEE_ESTIMATES_UPDATED,
} from '../../store/actionConstants';
import {
  calcTokenAmount,
  getTokenAddressParam,
  getTokenValueParam,
} from '../../helpers/utils/token-util';
import {
  checkExistingAddresses,
  isDefaultMetaMaskChain,
  isOriginContractAddress,
  isValidDomainName,
} from '../../helpers/utils/util';
import {
  getGasEstimateType,
  getTokens,
  getUnapprovedTxs,
} from '../metamask/metamask';

import { resetEnsResolution } from '../ens';
import {
  isBurnAddress,
  isValidHexAddress,
  toChecksumHexAddress,
} from '../../../shared/modules/hexstring-utils';
import { sumHexes } from '../../helpers/utils/transactions.util';
import fetchEstimatedL1Fee from '../../helpers/utils/optimism/fetchEstimatedL1Fee';

import { TOKEN_STANDARDS, ETH } from '../../helpers/constants/common';
import {
  ASSET_TYPES,
  TRANSACTION_ENVELOPE_TYPES,
  TRANSACTION_TYPES,
} from '../../../shared/constants/transaction';
import { INVALID_ASSET_TYPE } from '../../helpers/constants/error-keys';
import { isEqualCaseInsensitive } from '../../../shared/modules/string-utils';
import { getValueFromWeiHex } from '../../helpers/utils/confirm-tx.util';
import { parseStandardTokenTransactionData } from '../../../shared/modules/transaction.utils';
import {
  estimateGasLimitForSend,
  generateTransactionParams,
  getRoundedGasPrice,
} from './helpers';
// typedef import statements
/**
 * @typedef {(
 *  import('immer/dist/internal').WritableDraft<SendState>
 * )} SendStateDraft
 * @typedef {(
 *  import('../../../shared/constants/transaction').AssetTypesString
 * )} AssetTypesString
 * @typedef {(
 *  import( '../../helpers/constants/common').TokenStandardStrings
 * )} TokenStandardStrings
 * @typedef {(
 *  import( '../../../shared/constants/tokens').TokenDetails
 * )} TokenDetails
 * @typedef {(
 *  import('../../../shared/constants/transaction').TransactionTypeString
 * )} TransactionTypeString
 * @typedef {(
 *  import('@metamask/controllers').LegacyGasPriceEstimate
 * )} LegacyGasPriceEstimate
 * @typedef {(
 *  import('@metamask/controllers').GasFeeEstimates
 * )} GasFeeEstimates
 * @typedef {(
 *  import('@metamask/controllers').EthGasPriceEstimate
 * )} EthGasPriceEstimate
 * @typedef {(
 *  import('@metamask/controllers').GasEstimateType
 * )} GasEstimateType
 * @typedef {(
 *  import('redux').AnyAction
 * )} AnyAction
 */

/**
 * @template R - Return type of the async function
 * @typedef {(
 *  import('redux-thunk').ThunkAction<R, MetaMaskState, unknown, AnyAction>
 * )} ThunkAction<R>
 */

/**
 * This type will take a typical constant string mapped object and turn it into
 * a union type of the values.
 *
 * @template O - The object to make strings out of
 * @typedef {O[keyof O]} MapValuesToUnion<O>
 */

/**
 * @typedef {Object} SendStateStages
 * @property {'ADD_RECIPIENT'} ADD_RECIPIENT - The user is selecting which
 *  address to send an asset to.
 * @property {'DRAFT'} DRAFT - The send form is shown for a transaction yet to
 *  be sent to the Transaction Controller.
 * @property {'EDIT'} EDIT - The send form is shown for a transaction already
 *  submitted to the Transaction Controller but not yet confirmed. This happens
 *  when a confirmation is shown for a transaction and the 'edit' button in the
 *  header is clicked.
 * @property {'INACTIVE'} INACTIVE - The send state is idle, and hasn't yet
 *  fetched required data for gasPrice and gasLimit estimations, etc.
 */

/**
 * The Stages that the send slice can be in
 *
 * @type {SendStateStages}
 */
export const SEND_STAGES = {
  ADD_RECIPIENT: 'ADD_RECIPIENT',
  DRAFT: 'DRAFT',
  EDIT: 'EDIT',
  INACTIVE: 'INACTIVE',
};

/**
 * @typedef {Object} DraftTxStatus
 * @property {'INVALID'} INVALID - The transaction is invalid and cannot be
 *  submitted. There are a number of cases that would result in an invalid
 *  send state:
 *  1. The recipient is not yet defined
 *  2. The amount + gasTotal is greater than the user's balance when sending
 *     native currency
 *  3. The gasTotal is greater than the user's *native* balance
 *  4. The amount of sent asset is greater than the user's *asset* balance
 *  5. Gas price estimates failed to load entirely
 *  6. The gasLimit is less than 21000 (0x5208)
 * @property {'VALID'} VALID - The transaction is valid and can be submitted.
 */

/**
 * The status of the send slice
 *
 * @type {DraftTxStatus}
 */
export const SEND_STATUSES = {
  INVALID: 'INVALID',
  VALID: 'VALID',
};

/**
 * @typedef {Object} SendStateGasModes
 * @property {'BASIC'} BASIC - Shows the basic estimate slow/avg/fast buttons
 *  when on mainnet and the metaswaps API request is successful.
 * @property {'CUSTOM'} CUSTOM - Shows GasFeeDisplay component that is a read
 *  only display of the values the user has set in the advanced gas modal
 *  (stored in the gas duck under the customData key).
 * @property {'INLINE'} INLINE - Shows inline gasLimit/gasPrice fields when on
 *  any other network or metaswaps API fails and we use eth_gasPrice.
 */

/**
 * Controls what is displayed in the send-gas-row component.
 *
 * @type {SendStateGasModes}
 */
export const GAS_INPUT_MODES = {
  BASIC: 'BASIC',
  CUSTOM: 'CUSTOM',
  INLINE: 'INLINE',
};

/**
 * @typedef {Object} SendStateAmountModes
 * @property {'INPUT'} INPUT - the user provides the amount by typing in the
 *  field.
 * @property {'MAX'} MAX - The user selects the MAX button and amount is
 *  calculated based on balance - (amount + gasTotal).
 */

/**
 * The modes that the amount field can be set by
 *
 * @type {SendStateAmountModes}
 */
export const AMOUNT_MODES = {
  INPUT: 'INPUT',
  MAX: 'MAX',
};

/**
 * @typedef {Object} SendStateRecipientModes
 * @property {'CONTACT_LIST'} CONTACT_LIST - The user is displayed a list of
 *  their contacts and addresses they have recently send to.
 * @property {'MY_ACCOUNTS'} MY_ACCOUNTS - the user is displayed a list of
 *  their own accounts to send to.
 */

/**
 * The type of recipient list that is displayed to user
 *
 * @type {SendStateRecipientModes}
 */
export const RECIPIENT_SEARCH_MODES = {
  CONTACT_LIST: 'CONTACT_LIST',
  MY_ACCOUNTS: 'MY_ACCOUNTS',
};

/**
 * @typedef {Object} Account
 * @property {string} address - The hex address of the account.
 * @property {string} balance - Hex string representing the native asset
 *  balance of the account the transaction will be sent from.
 */

/**
 * @typedef {Object} Amount
 * @property {string} [error] - Error to display for the amount field.
 * @property {string} value - A hex string representing the amount of the
 *  selected currency to send.
 */

/**
 * @typedef {Object} Asset
 * @property {string} balance - A hex string representing the balance
 *  that the user holds of the asset that they are attempting to send.
 * @property {TokenDetails} [details] - An object that describes the
 *  selected asset in the case that the user is sending a token or collectibe.
 *  Will be null when asset.type is 'NATIVE'.
 * @property {string} [error] - Error to display when there is an issue
 *  with the asset.
 * @property {AssetTypesString} type - The type of asset that the user
 *  is attempting to send. Defaults to 'NATIVE' which represents the native
 *  asset of the chain. Can also be 'TOKEN' or 'COLLECTIBLE'.
 */

/**
 * @typedef {Object} GasFees
 * @property {string} [error] - error to display for gas fields.
 * @property {string} gasLimit - maximum gas needed for tx.
 * @property {string} gasPrice - price in wei to pay per gas.
 * @property {string} gasTotal - maximum total price in wei to pay.
 * @property {string} maxFeePerGas - Maximum price in wei to pay per gas.
 * @property {string} maxPriorityFeePerGas - Maximum priority fee in wei to pay
 *  per gas.
 */

/**
 * An object that describes the intended recipient of a transaction.
 *
 * @typedef {Object} Recipient
 * @property {string} address - The fully qualified address of the recipient.
 *  This is set after the recipient.userInput is validated, the userInput field
 *  is quickly updated to avoid delay between keystrokes and seeing the input
 *  field updated. After a debounce the address typed is validated and then the
 *  address field is updated. The address field is also set when the user
 *  selects a contact or account from the list, or an ENS resolution when
 *  typing ENS names.
 * @property {string} [error] - Error to display on the address field.
 * @property {string} nickname - The nickname that the user has added to their
 *  address book for the recipient.address.
 * @property {string} [warning] - Warning to display on the address field.
 */

/**
 * @typedef {Object} DraftTransaction
 * @property {Amount} amount - An object containing information about the
 *  amount of currency to send.
 * @property {Asset} asset - An object that describes the asset that the user
 *  has selected to send.
 * @property {Account} [fromAccount] - The send flow is usually only relative to
 *  the currently selected account. When editing a transaction, however, the
 *  account may differ. In that case, the details of that account will be
 *  stored in this object within the draftTransaction.
 * @property {GasFees} gas - Details about the current gas settings
 * @property {Array<{event: string, timestamp: number}>} history - An array of
 *  entries that describe the user's journey through the send flow. This is
 *  sent to the controller for attaching to state logs for troubleshooting and
 *  support.
 * @property {string} [id] - If the transaction has already been added to the
 *  TransactionController this field will be populated with its id from the
 *  TransactionController state. This is required to be able to update the
 *  transaction in the controller.
 * @property {Recipient} recipient - An object that describes the intended
 *  recipient of the transaction.
 * @property {MapValuesToUnion<DraftTxStatus>} status - Describes the
 *  validity of the draft transaction, which will be either 'VALID' or
 *  'INVALID', depending on our ability to generate a valid txParams object for
 *  submission.
 * @property {string} transactionType - Determines type of transaction being
 *  sent, defaulted to 0x0 (legacy).
 * @property {string} [userInputHexData] - When a user has enabled custom hex
 *  data field in advanced options, they can supply data to the field which is
 *  stored under this key.
 */

/**
 * @type {DraftTransaction}
 */
export const draftTransactionInitialState = {
  amount: {
    error: null,
    value: '0x0',
  },
  asset: {
    balance: '0x0',
    details: null,
    error: null,
    type: ASSET_TYPES.NATIVE,
  },
  fromAccount: null,
  gas: {
    error: null,
    gasLimit: '0x0',
    gasPrice: '0x0',
    gasTotal: '0x0',
    maxFeePerGas: '0x0',
    maxPriorityFeePerGas: '0x0',
  },
  history: [],
  id: null,
  recipient: {
    address: '',
    error: null,
    nickname: '',
    warning: null,
  },
  status: SEND_STATUSES.VALID,
  transactionType: TRANSACTION_ENVELOPE_TYPES.LEGACY,
  userInputHexData: null,
};

/**
 * Describes the state tree of the send slice
 *
 * @typedef {Object} SendState
 * @property {MapValuesToUnion<SendStateAmountModes>} amountMode - Describe
 *  whether the user has manually input an amount or if they have selected max
 *  to send the maximum amount of the selected currency.
 * @property {string} currentTransactionUUID - The UUID of the transaction
 *  currently being modified by the send flow. This UUID is generated upon
 *  initialization of the send flow, any previous UUIDs are discarded at
 *  clean up AND during initialization. When a transaction is edited a new UUID
 *  is generated for it and the state of that transaction is copied into a new
 *  entry in the draftTransactions object.
 * @property {Object.<string, DraftTransaction>} draftTransactions - An object keyed
 *  by UUID with draftTransactions as the values.
 * @property {boolean} eip1559support - tracks whether the current network
 *  supports EIP 1559 transactions.
 * @property {boolean} gasEstimateIsLoading - Indicates whether the gas
 *  estimate is loading.
 * @property {string} [gasEstimatePollToken] - String token identifying a
 *  listener for polling on the gasFeeController
 * @property {boolean} gasIsSetInModal - true if the user set custom gas in the
 *  custom gas modal
 * @property {string} gasLimitMinimum - minimum supported gasLimit.
 * @property {string} gasPriceEstimate - Expected price in wei necessary to
 *  pay per gas used for a transaction to be included in a reasonable timeframe.
 *  Comes from the GasFeeController.
 * @property {string} gasTotalForLayer1 -  Layer 1 gas fee total on multi-layer
 *  fee networks
 * @property {string} recipientInput - The user input of the recipient
 *  which is updated quickly to avoid delays in the UI reflecting manual entry
 *  of addresses.
 * @property {MapValuesToUnion<SendStateRecipientModes>} recipientMode -
 *  Describes which list of recipients the user is shown on the add recipient
 *  screen. When this key is set to 'MY_ACCOUNTS' the user is shown the list of
 *  accounts they own. When it is 'CONTACT_LIST' the user is shown the list of
 *  contacts they have saved in MetaMask and any addresses they have recently
 *  sent to.
 * @property {Account} selectedAccount - The currently selected account in
 *  MetaMask. Native balance and address will be pulled from this account if a
 *  fromAccount is not specified in the draftTransaction object. During an edit
 *  the fromAccount is specified.
 * @property {MapValuesToUnion<SendStateStages>} stage - The stage of the
 *  send flow that the user has progressed to. Defaults to 'INACTIVE' which
 *  results in the send screen not being shown.
 */

/**
 * @type {SendState}
 */
export const initialState = {
  amountMode: AMOUNT_MODES.INPUT,
  currentTransactionUUID: null,
  draftTransactions: {},
  eip1559support: false,
  gasEstimateIsLoading: true,
  gasEstimatePollToken: null,
  gasIsSetInModal: false,
  gasPriceEstimate: '0x0',
  gasLimitMinimum: GAS_LIMITS.SIMPLE,
  gasTotalForLayer1: '0x0',
  recipientMode: RECIPIENT_SEARCH_MODES.CONTACT_LIST,
  recipientInput: '',
  selectedAccount: {
    address: null,
    balance: '0x0',
  },
  stage: SEND_STAGES.INACTIVE,
};

/**
 * TODO: We really need to start creating the metamask state type, and the
 * entire state tree of redux. Would be *extremely* valuable in future
 * typescript conversions. The metamask key is typed as an object on purpose
 * here because I cannot go so far in this work as to type that entire object.
 *
 * @typedef {Object} MetaMaskState
 * @property {SendState} send - The state of the send flow.
 * @property {Object} metamask - The state of the metamask store.
 */

const name = 'send';

// After modification of specific fields in specific circumstances we must
// recompute the gasLimit estimate to be as accurate as possible. the cases
// that necessitate this logic are listed below:
// 1. when the amount sent changes when sending a token due to the amount being
//    part of the hex encoded data property of the transaction.
// 2. when updating the data property while sending NATIVE currency (ex: ETH)
//    because the data parameter defines function calls that the EVM will have
//    to execute which is where a large chunk of gas is potentially consumed.
// 3. when the recipient changes while sending a token due to the recipient's
//    address being included in the hex encoded data property of the
//    transaction
// 4. when the asset being sent changes due to the contract address and details
//    of the token being included in the hex encoded data property of the
//    transaction. If switching to NATIVE currency (ex: ETH), the gasLimit will
//    change due to hex data being removed (unless supplied by user).
// This method computes the gasLimit estimate which is written to state in an
// action handler in extraReducers.
export const computeEstimatedGasLimit = createAsyncThunk(
  'send/computeEstimatedGasLimit',
  async (_, thunkApi) => {
    const state = thunkApi.getState();
    const { send, metamask } = state;
    const draftTransaction =
      send.draftTransactions[send.currentTransactionUUID];
    const unapprovedTxs = getUnapprovedTxs(state);
    const isMultiLayerFeeNetwork = getIsMultiLayerFeeNetwork(state);
    const transaction = unapprovedTxs[draftTransaction.id];
    const isNonStandardEthChain = getIsNonStandardEthChain(state);
    const chainId = getCurrentChainId(state);

    let gasTotalForLayer1;
    if (isMultiLayerFeeNetwork) {
      gasTotalForLayer1 = await fetchEstimatedL1Fee(global.eth, {
        txParams: {
          gasPrice: draftTransaction.gas.gasPrice,
          gas: draftTransaction.gas.gasLimit,
          to: draftTransaction.recipient.address?.toLowerCase(),
          value:
            send.amountMode === AMOUNT_MODES.MAX
              ? send.selectedAccount.balance
              : send.amount.value,
          from: send.selectedAccount.address,
          data: draftTransaction.userInputHexData,
          type: '0x0',
        },
      });
    }

    if (
      send.stage !== SEND_STAGES.EDIT ||
      !transaction.dappSuggestedGasFees?.gas ||
      !transaction.userEditedGasLimit
    ) {
      const gasLimit = await estimateGasLimitForSend({
        gasPrice: draftTransaction.gas.gasPrice,
        blockGasLimit: metamask.currentBlockGasLimit,
        selectedAddress: metamask.selectedAddress,
        sendToken: draftTransaction.asset.details,
        to: draftTransaction.recipient.address?.toLowerCase(),
        value: draftTransaction.amount.value,
        data: draftTransaction.userInputHexData,
        isNonStandardEthChain,
        chainId,
        gasLimit: draftTransaction.gas.gasLimit,
      });
      await thunkApi.dispatch(setCustomGasLimit(gasLimit));
      return {
        gasLimit,
        gasTotalForLayer1,
      };
    }
    return null;
  },
);

/**
 * @typedef {Object} Asset
 * @property {AssetTypesString} type - The type of asset that the user
 *  is attempting to send. Defaults to 'NATIVE' which represents the native
 *  asset of the chain. Can also be 'TOKEN' or 'COLLECTIBLE'.
 * @property {string} balance - A hex string representing the balance
 *  that the user holds of the asset that they are attempting to send.
 * @property {TokenDetails} [details] - An object that describes the
 *  selected asset in the case that the user is sending a token or collectibe.
 *  Will be null when asset.type is 'NATIVE'.
 * @property {string} [error] - Error to display when there is an issue
 *  with the asset.
 */

/**
 * Responsible for initializing required state for the send slice.
 * This method is dispatched from the send page in the componentDidMount
 * method. It is also dispatched anytime the network changes to ensure that
 * the slice remains valid with changing token and account balances. To do so
 * it keys into state to get necessary values and computes a starting point for
 * the send slice. It returns the values that might change from this action and
 * those values are written to the slice in the `initializeSendState.fulfilled`
 * action handler.
 */
export const initializeSendState = createAsyncThunk(
  'send/initializeSendState',
  async ({ chainHasChanged = false } = {}, thunkApi) => {
    /**
     * @typedef {Object} ReduxState
     * @property {Object} metamask - Half baked type for the MetaMask object
     * @property {SendState} send - the send state
     */

    /**
     * @type {ReduxState}
     */
    const state = thunkApi.getState();
    const isNonStandardEthChain = getIsNonStandardEthChain(state);
    const chainId = getCurrentChainId(state);
    const eip1559support = checkNetworkAndAccountSupports1559(state);
    const account = getSelectedAccount(state);
    const { send: sendState, metamask } = state;
    const draftTransaction =
      sendState.draftTransactions[sendState.currentTransactionUUID];

    // If the draft transaction is not present, then this action has been
    // dispatched out of sync with the intended flow. This is not always a bug.
    // For instance, in the actions.js file we dispatch this action anytime the
    // chain changes.
    if (!draftTransaction) {
      thunkApi.rejectWithValue(
        'draftTransaction not found, possibly not on send flow',
      );
    }

    // Default gasPrice to 1 gwei if all estimation fails, this is only used
    // for gasLimit estimation and won't be set directly in state. Instead, we
    // will return the gasFeeEstimates and gasEstimateType so that the reducer
    // can set the appropriate gas fees in state.
    let gasPrice =
      sendState.stage === SEND_STAGES.EDIT
        ? draftTransaction.gas.gasPrice
        : '0x1';
    let gasEstimatePollToken = null;

    // Instruct the background process that polling for gas prices should begin
    gasEstimatePollToken = await getGasFeeEstimatesAndStartPolling();

    addPollingTokenToAppState(gasEstimatePollToken);

    const {
      metamask: { gasFeeEstimates, gasEstimateType },
    } = thunkApi.getState();

    if (sendState.stage !== SEND_STAGES.EDIT) {
      // Because we are only interested in getting a gasLimit estimation we only
      // need to worry about gasPrice. So we use maxFeePerGas as gasPrice if we
      // have a fee market estimation.
      if (gasEstimateType === GAS_ESTIMATE_TYPES.LEGACY) {
        gasPrice = getGasPriceInHexWei(gasFeeEstimates.medium);
      } else if (gasEstimateType === GAS_ESTIMATE_TYPES.ETH_GASPRICE) {
        gasPrice = getRoundedGasPrice(gasFeeEstimates.gasPrice);
      } else if (gasEstimateType === GAS_ESTIMATE_TYPES.FEE_MARKET) {
        gasPrice = getGasPriceInHexWei(
          gasFeeEstimates.medium.suggestedMaxFeePerGas,
        );
      } else {
        gasPrice = gasFeeEstimates.gasPrice
          ? getRoundedGasPrice(gasFeeEstimates.gasPrice)
          : '0x0';
      }
    }

    // Set a basic gasLimit in the event that other estimation fails
    let { gasLimit } = draftTransaction.gas;
    if (
      gasEstimateType !== GAS_ESTIMATE_TYPES.NONE &&
      sendState.stage !== SEND_STAGES.EDIT &&
      draftTransaction.recipient.address
    ) {
      gasLimit =
        draftTransaction.asset.type === ASSET_TYPES.TOKEN ||
        draftTransaction.asset.type === ASSET_TYPES.COLLECTIBLE
          ? GAS_LIMITS.BASE_TOKEN_ESTIMATE
          : GAS_LIMITS.SIMPLE;
      // Run our estimateGasLimit logic to get a more accurate estimation of
      // required gas. If this value isn't nullish, set it as the new gasLimit
      const estimatedGasLimit = await estimateGasLimitForSend({
        gasPrice,
        blockGasLimit: metamask.currentBlockGasLimit,
        selectedAddress:
          draftTransaction.fromAccount?.address ??
          sendState.selectedAccount.address,
        sendToken: draftTransaction.asset.details,
        to: draftTransaction.recipient.address.toLowerCase(),
        value: draftTransaction.amount.value,
        data: draftTransaction.userInputHexData,
        isNonStandardEthChain,
        chainId,
      });
      gasLimit = estimatedGasLimit || gasLimit;
    }
    // We have to keep the gas slice in sync with the send slice state
    // so that it'll be initialized correctly if the gas modal is opened.
    await thunkApi.dispatch(setCustomGasLimit(gasLimit));
    return {
      account,
      chainId: getCurrentChainId(state),
      tokens: getTokens(state),
      chainHasChanged,
      gasFeeEstimates,
      gasEstimateType,
      gasLimit,
      gasTotal: addHexPrefix(calcGasTotal(gasLimit, gasPrice)),
      gasEstimatePollToken,
      eip1559support,
      useTokenDetection: getUseTokenDetection(state),
      tokenAddressList: Object.keys(getTokenList(state)),
    };
  },
);

// Action Payload Typedefs
/**
 * @typedef {(
 *  import('@reduxjs/toolkit').PayloadAction<string>
 * )} SimpleStringPayload
 * @typedef {(
 *  import('@reduxjs/toolkit').PayloadAction<MapValuesToUnion<SendStateAmountModes>>
 * )} SendStateAmountModePayload
 * @typedef {(
 *  import('@reduxjs/toolkit').PayloadAction<DraftTransaction['asset']>
 * )} UpdateAssetPayload
 * @typedef {(
 *  import('@reduxjs/toolkit').PayloadAction<Partial<
 *   Pick<DraftTransaction['recipient'], 'address' | 'nickname'>>
 *  >
 * )} updateRecipientPayload
 * @typedef {(
 *  import('@reduxjs/toolkit').PayloadAction<SendState['recipientMode']>
 * )} UpdateRecipientModePayload
 */

/**
 * @typedef {Object} GasFeeUpdateParams
 * @property {TransactionTypeString} transactionType - The transaction type
 * @property {string} [maxFeePerGas] - The maximum amount in hex wei to pay
 *  per gas on a FEE_MARKET transaction.
 * @property {string} [maxPriorityFeePerGas] - The maximum amount in hex
 *  wei to pay per gas as an incentive to miners on a FEE_MARKET
 *  transaction.
 * @property {string} [gasPrice] - The amount in hex wei to pay per gas on
 *  a LEGACY transaction.
 * @property {boolean} [isAutomaticUpdate] - true if the update is the
 *  result of a gas estimate update from the controller.
 * @typedef {(
 *  import('@reduxjs/toolkit').PayloadAction<GasFeeUpdateParams>
 * )} GasFeeUpdatePayload
 */

/**
 * @typedef {Object} GasEstimateUpdateParams
 * @property {GasEstimateType} gasEstimateType - The type of gas estimation
 *  provided by the controller.
 * @property {(
 *  EthGasPriceEstimate | LegacyGasPriceEstimate | GasFeeEstimates
 * )} gasFeeEstimates - The gas fee estimates provided by the controller.
 * @typedef {(
 *  import('@reduxjs/toolkit').PayloadAction<GasEstimateUpdateParams>
 * )} GasEstimateUpdatePayload
 */

/**
 * @typedef {(
 *  import('@reduxjs/toolkit').PayloadAction<DraftTransaction['asset']>
 * )} UpdateAssetPayload
 * @typedef {(
 *  import('@reduxjs/toolkit').PayloadAction<DraftTransaction>
 * )} DraftTransactionPayload
 */

const slice = createSlice({
  name,
  initialState,
  reducers: {
    /**
     * Adds a new draft transaction to state, first generating a new UUID for
     * the transaction and setting that as the currentTransactionUUID. If the
     * draft has an id property set, the stage is set to EDIT.
     *
     * @param {SendStateDraft} state - A writable draft of the send state to be
     *  updated.
     * @param {DraftTransactionPayload} action - An action with payload that is
     *  a new draft transaction that will be added to state.
     * @returns {void}
     */
    addNewDraft: (state, action) => {
      state.currentTransactionUUID = uuidv4();
      state.draftTransactions[state.currentTransactionUUID] = action.payload;
      if (action.payload.id) {
        state.stage = SEND_STAGES.EDIT;
      } else {
        state.stage = SEND_STAGES.ADD_RECIPIENT;
      }
    },
    /**
     * Adds an entry, with timestamp, to the draftTransaction history.
     *
     * @param {SendStateDraft} state - A writable draft of the send state to be
     *  updated.
     * @param {SimpleStringPayload} action - An action with payload that is
     *  a string to be added to the history of the draftTransaction
     * @returns {void}
     */
    addHistoryEntry: (state, action) => {
      const draftTransaction =
        state.draftTransactions[state.currentTransactionUUID];
      if (draftTransaction) {
        draftTransaction.history.push({
          entry: action.payload,
          timestamp: Date.now(),
        });
      }
    },
    /**
     * gasTotal is computed based on gasPrice and gasLimit and set in state
     * recomputes the maximum amount if the current amount mode is 'MAX' and
     * sending the native token. ERC20 assets max amount is unaffected by
     * gasTotal so does not need to be recomputed. Finally, validates the gas
     * field and send state.
     *
     * @param {SendStateDraft} state - A writable draft of the send state to be
     *  updated.
     * @returns {void}
     */
    calculateGasTotal: (state) => {
      const draftTransaction =
        state.draftTransactions[state.currentTransactionUUID];
      // use maxFeePerGas as the multiplier if working with a FEE_MARKET transaction
      // otherwise use gasPrice
      if (
        draftTransaction.transactionType ===
        TRANSACTION_ENVELOPE_TYPES.FEE_MARKET
      ) {
        draftTransaction.gas.gasTotal = addHexPrefix(
          calcGasTotal(
            draftTransaction.gas.gasLimit,
            draftTransaction.gas.maxFeePerGas,
          ),
        );
      } else {
        draftTransaction.gas.gasTotal = addHexPrefix(
          calcGasTotal(
            draftTransaction.gas.gasLimit,
            draftTransaction.gas.gasPrice,
          ),
        );
      }
      if (
        state.amountMode === AMOUNT_MODES.MAX &&
        draftTransaction.asset.type === ASSET_TYPES.NATIVE
      ) {
        slice.caseReducers.updateAmountToMax(state);
      }
      slice.caseReducers.validateAmountField(state);
      slice.caseReducers.validateGasField(state);
      // validate send state
      slice.caseReducers.validateSendState(state);
    },
    /**
     * Clears all drafts from send state and drops the currentTransactionUUID.
     * This is an important first step before adding a new draft transaction to
     * avoid possible collision.
     *
     * @param {SendStateDraft} state - A writable draft of the send state to be
     *  updated.
     * @returns {void}
     */
    clearPreviousDrafts: (state) => {
      state.currentTransactionUUID = null;
      state.draftTransactions = {};
    },
    /**
     * Clears the send state by setting it to the initial value
     *
     * @returns {SendState}
     */
    resetSendState: () => initialState,
    /**
     * sets the amount mode to the provided value as long as it is one of the
     * supported modes (MAX|INPUT)
     *
     * @param {SendStateDraft} state - A writable draft of the send state to be
     *  updated.
     * @param {SendStateAmountModePayload} action - The amount mode
     *  to set the state to.
     * @returns {void}
     */
    updateAmountMode: (state, action) => {
      if (Object.values(AMOUNT_MODES).includes(action.payload)) {
        state.amountMode = action.payload;
      }
    },
    /**
     * computes the maximum amount of asset that can be sent and then calls
     * the updateSendAmount action above with the computed value, which will
     * revalidate the field and form.
     *
     * @param {SendStateDraft} state - A writable draft of the send state to be
     *  updated.
     * @returns {void}
     */
    updateAmountToMax: (state) => {
      const draftTransaction =
        state.draftTransactions[state.currentTransactionUUID];
      let amount = '0x0';
      if (draftTransaction.asset.type === ASSET_TYPES.TOKEN) {
        const decimals = draftTransaction.asset.details?.decimals ?? 0;
        const multiplier = Math.pow(10, Number(decimals));

        amount = multiplyCurrencies(
          draftTransaction.asset.balance,
          multiplier,
          {
            toNumericBase: 'hex',
            multiplicandBase: 16,
            multiplierBase: 10,
          },
        );
      } else {
        const _gasTotal = sumHexes(
          draftTransaction.gas.gasTotal || '0x0',
          state.gasTotalForLayer1 || '0x0',
        );
        amount = subtractCurrencies(
          addHexPrefix(draftTransaction.asset.balance),
          addHexPrefix(_gasTotal),
          {
            toNumericBase: 'hex',
            aBase: 16,
            bBase: 16,
          },
        );
      }
      slice.caseReducers.updateSendAmount(state, {
        payload: amount,
      });
    },
    /**
     * Updates the currently selected asset
     *
     * @param {SendStateDraft} state - A writable draft of the send state to be
     *  updated.
     * @param {UpdateAssetPayload} action - The asest to set in the
     *  draftTransaction.
     * @returns {void}
     */
    updateAsset: (state, action) => {
      const draftTransaction =
        state.draftTransactions[state.currentTransactionUUID];

      // If an asset update occurs that changes the type from 'NATIVE' to
      // 'NATIVE' then this is likely the initial asset set of an edit
      // transaction. We don't need to set the amount to zero in this case.
      // The only times where an update would occur of this nature that we
      // would want to set the amount to zero is on a network or account change
      // but that update is handled elsewhere.
      const skipAmountUpdate =
        action.payload.type === ASSET_TYPES.NATIVE &&
        draftTransaction.asset.type === ASSET_TYPES.NATIVE;
      draftTransaction.asset.type = action.payload.type;
      draftTransaction.asset.balance = action.payload.balance;
      draftTransaction.asset.error = action.payload.error;
      if (
        draftTransaction.asset.type === ASSET_TYPES.TOKEN ||
        draftTransaction.asset.type === ASSET_TYPES.COLLECTIBLE
      ) {
        draftTransaction.asset.details = action.payload.details;
      } else {
        // clear the details object when sending native currency
        draftTransaction.asset.details = null;
        if (draftTransaction.recipient.error === CONTRACT_ADDRESS_ERROR) {
          // Errors related to sending tokens to their own contract address
          // are no longer valid when sending native currency.
          draftTransaction.recipient.error = null;
        }

        if (
          draftTransaction.recipient.warning === KNOWN_RECIPIENT_ADDRESS_WARNING
        ) {
          // Warning related to sending tokens to a known contract address
          // are no longer valid when sending native currency.
          draftTransaction.recipient.warning = null;
        }
      }
      // if amount mode is MAX update amount to max of new asset, otherwise set
      // to zero. This will revalidate the send amount field.
      if (state.amountMode === AMOUNT_MODES.MAX) {
        slice.caseReducers.updateAmountToMax(state);
      } else if (skipAmountUpdate === false) {
        slice.caseReducers.updateSendAmount(state, { payload: '0x0' });
      }
      // validate send state
      slice.caseReducers.validateSendState(state);
    },
    /**
     * Sets the appropriate gas fees in state after receiving new estimates.
     *
     * @param {SendStateDraft} state - A writable draft of the send state to be
     *  updated.
     * @param {GasEstimateUpdatePayload)} action - The gas fee update payload
     * @returns {void}
     */
    updateGasFeeEstimates: (state, action) => {
      const { gasFeeEstimates, gasEstimateType } = action.payload;
      let gasPriceEstimate = '0x0';
      switch (gasEstimateType) {
        case GAS_ESTIMATE_TYPES.FEE_MARKET:
          slice.caseReducers.updateGasFees(state, {
            payload: {
              transactionType: TRANSACTION_ENVELOPE_TYPES.FEE_MARKET,
              maxFeePerGas: getGasPriceInHexWei(
                gasFeeEstimates.medium.suggestedMaxFeePerGas,
              ),
              maxPriorityFeePerGas: getGasPriceInHexWei(
                gasFeeEstimates.medium.suggestedMaxPriorityFeePerGas,
              ),
            },
          });
          break;
        case GAS_ESTIMATE_TYPES.LEGACY:
          gasPriceEstimate = getRoundedGasPrice(gasFeeEstimates.medium);
          slice.caseReducers.updateGasFees(state, {
            payload: {
              gasPrice: gasPriceEstimate,
              type: TRANSACTION_ENVELOPE_TYPES.LEGACY,
              isAutomaticUpdate: true,
            },
          });
          break;
        case GAS_ESTIMATE_TYPES.ETH_GASPRICE:
          gasPriceEstimate = getRoundedGasPrice(gasFeeEstimates.gasPrice);
          slice.caseReducers.updateGasFees(state, {
            payload: {
              gasPrice: getRoundedGasPrice(gasFeeEstimates.gasPrice),
              type: TRANSACTION_ENVELOPE_TYPES.LEGACY,
              isAutomaticUpdate: true,
            },
          });
          break;
        case GAS_ESTIMATE_TYPES.NONE:
        default:
          break;
      }
      // Record the latest gasPriceEstimate for future comparisons
      state.gasPriceEstimate = addHexPrefix(gasPriceEstimate);
    },
    /**
     * Sets the appropriate gas fees in state and determines and sets the
     * appropriate transactionType based on gas fee fields received.
     *
     * @param {SendStateDraft} state - A writable draft of the send state to be
     *  updated.
     * @param {GasFeeUpdatePayload} action - The gas fees to update with
     * @returns {void}
     */
    updateGasFees: (state, action) => {
      const draftTransaction =
        state.draftTransactions[state.currentTransactionUUID];
      if (draftTransaction) {
        if (
          action.payload.transactionType ===
          TRANSACTION_ENVELOPE_TYPES.FEE_MARKET
        ) {
          draftTransaction.gas.maxFeePerGas = addHexPrefix(
            action.payload.maxFeePerGas,
          );
          draftTransaction.gas.maxPriorityFeePerGas = addHexPrefix(
            action.payload.maxPriorityFeePerGas,
          );
          draftTransaction.transactionType =
            TRANSACTION_ENVELOPE_TYPES.FEE_MARKET;
        } else {
          // Until we remove the old UI we don't want to automatically update
          // gasPrice if the user has already manually changed the field value.
          // When receiving a new estimate the isAutomaticUpdate property will be
          // on the payload (and set to true). If isAutomaticUpdate is true,
          // then we check if the previous estimate was '0x0' or if the previous
          // gasPrice equals the previous gasEstimate. if either of those cases
          // are true then we update the gasPrice otherwise we skip it because
          // it indicates the user has ejected from the estimates by modifying
          // the field.
          if (
            action.payload.isAutomaticUpdate !== true ||
            state.gasPriceEstimate === '0x0' ||
            draftTransaction.gas.gasPrice === state.gasPriceEstimate
          ) {
            draftTransaction.gas.gasPrice = addHexPrefix(
              action.payload.gasPrice,
            );
          }
          draftTransaction.transactionType = TRANSACTION_ENVELOPE_TYPES.LEGACY;
        }
        slice.caseReducers.calculateGasTotal(state);
      }
    },
    /**
     * sets the provided gasLimit in state and then recomputes the gasTotal.
     *
     * @param {SendStateDraft} state - A writable draft of the send state to be
     *  updated.
     * @param {SimpleStringPayload} action - The
     *  gasLimit in hex to set in state.
     * @returns {void}
     */
    updateGasLimit: (state, action) => {
      const draftTransaction =
        state.draftTransactions[state.currentTransactionUUID];
      draftTransaction.gas.gasLimit = addHexPrefix(action.payload);
      slice.caseReducers.calculateGasTotal(state);
    },
    /**
     * sets the layer 1 fees total (for a multi-layer fee network)
     *
     * @param {SendStateDraft} state - A writable draft of the send state to be
     *  updated.
     * @param {SimpleStringPayload} action - the
     *  gasTotalForLayer1 to set in hex wei.
     * @returns {void}
     */
    updateLayer1Fees: (state, action) => {
      const draftTransaction =
        state.draftTransactions[state.currentTransactionUUID];
      state.gasTotalForLayer1 = action.payload;
      if (
        state.amountMode === AMOUNT_MODES.MAX &&
        draftTransaction.asset.type === ASSET_TYPES.NATIVE
      ) {
        slice.caseReducers.updateAmountToMax(state);
      }
    },
    /**
     * Updates the recipient of the draftTransaction
     *
     * @param {SendStateDraft} state - A writable draft of the send state to be
     *  updated.
     * @param {updateRecipientPayload} action - The recipient to set in the
     *  draftTransaction.
     * @returns {void}
     */
    updateRecipient: (state, action) => {
      const draftTransaction =
        state.draftTransactions[state.currentTransactionUUID];
      draftTransaction.recipient.error = null;
      state.recipientInput = '';
      draftTransaction.recipient.address = action.payload.address ?? '';
      draftTransaction.recipient.nickname = action.payload.nickname ?? '';

      if (draftTransaction.recipient.address === '') {
        // If address is null we are clearing the recipient and must return
        // to the ADD_RECIPIENT stage.
        state.stage = SEND_STAGES.ADD_RECIPIENT;
      } else {
        // if an address is provided and an id exists, we progress to the EDIT
        // stage, otherwise we progress to the DRAFT stage. We also reset the
        // search mode for recipient search.
        state.stage =
          draftTransaction.id === null ? SEND_STAGES.DRAFT : SEND_STAGES.EDIT;
        state.recipientMode = RECIPIENT_SEARCH_MODES.CONTACT_LIST;
      }

      // validate send state
      slice.caseReducers.validateSendState(state);
    },
    /**
     * Clears the user input and changes the recipient search mode to the
     * specified value
     *
     * @param {SendStateDraft} state - A writable draft of the send state to be
     *  updated.
     * @param {UpdateRecipientModePayload} action - The mode to set the
     *  recipient search to
     * @returns {void}
     */
    updateRecipientSearchMode: (state, action) => {
      state.recipientInput = '';
      state.recipientMode = action.payload;
    },
    /**
     * Updates the value of the recipientInput key with what the user has
     * typed into the recipient input field in the UI.
     *
     * @param {SendStateDraft} state - A writable draft of the send state to be
     *  updated.
     * @param {SimpleStringPayload} action - the value the user has typed into
     *  the recipient field.
     * @returns {void}
     */
    updateRecipientUserInput: (state, action) => {
      // Update the value in state to match what the user is typing into the
      // input field
      state.recipientInput = action.payload;
    },
    /**
     * update current amount.value in state and run post update validation of
     * the amount field and the send state.
     *
     * @param {SendStateDraft} state - A writable draft of the send state to be
     *  updated.
     * @param {SimpleStringPayload} action - The hex string to be set as the
     *  amount value.
     * @returns {void}
     */
    updateSendAmount: (state, action) => {
      const draftTransaction =
        state.draftTransactions[state.currentTransactionUUID];
      draftTransaction.amount.value = addHexPrefix(action.payload);
      // Once amount has changed, validate the field
      slice.caseReducers.validateAmountField(state);
      if (draftTransaction.asset.type === ASSET_TYPES.NATIVE) {
        // if sending the native asset the amount being sent will impact the
        // gas field as well because the gas validation takes into
        // consideration the available balance minus amount sent before
        // checking if there is enough left to cover the gas fee.
        slice.caseReducers.validateGasField(state);
      }
      // validate send state
      slice.caseReducers.validateSendState(state);
    },
    /**
     * updates the userInputHexData state key
     *
     * @param {SendStateDraft} state - A writable draft of the send state to be
     *  updated.
     * @param {SimpleStringPayload} action - The hex string to be set as the
     *  userInputHexData value.
     * @returns {void}
     */
    updateUserInputHexData: (state, action) => {
      const draftTransaction =
        state.draftTransactions[state.currentTransactionUUID];
      draftTransaction.userInputHexData = action.payload;
    },
    /**
     * Updates the gasIsSetInModal property to true which results in showing
     * the gas fees from the custom gas modal in the send page.
     *
     * @param {SendStateDraft} state - A writable draft of the send state to be
     *  updated.
     * @returns {void}
     */
    useCustomGas: (state) => {
      state.gasIsSetInModal = true;
    },
    /**
     * Updates the gasIsSetInModal property to false which results in showing
     * the default gas price/limit fields in the send page.
     *
     * @param {SendStateDraft} state - A writable draft of the send state to be
     *  updated.
     * @returns {void}
     */
    useDefaultGas: (state) => {
      state.gasIsSetInModal = false;
    },
    /**
     * Checks for the validity of the draftTransactions selected amount to send
     *
     * @param {SendStateDraft} state - A writable draft of the send state to be
     *  updated.
     * @returns {void}
     */
    validateAmountField: (state) => {
      const draftTransaction =
        state.draftTransactions[state.currentTransactionUUID];
      switch (true) {
        // set error to INSUFFICIENT_FUNDS_ERROR if the account balance is lower
        // than the total price of the transaction inclusive of gas fees.
        case draftTransaction.asset.type === ASSET_TYPES.NATIVE &&
          !isBalanceSufficient({
            amount: draftTransaction.amount.value,
            balance: draftTransaction.asset.balance,
            gasTotal: draftTransaction.gas.gasTotal ?? '0x0',
          }):
          draftTransaction.amount.error = INSUFFICIENT_FUNDS_ERROR;
          break;
        // set error to INSUFFICIENT_FUNDS_ERROR if the token balance is lower
        // than the amount of token the user is attempting to send.
        case draftTransaction.asset.type === ASSET_TYPES.TOKEN &&
          !isTokenBalanceSufficient({
            tokenBalance: draftTransaction.asset.balance ?? '0x0',
            amount: draftTransaction.amount.value,
            decimals: draftTransaction.asset.details.decimals,
          }):
          draftTransaction.amount.error = INSUFFICIENT_TOKENS_ERROR;
          break;
        // if the amount is negative, set error to NEGATIVE_ETH_ERROR
        // TODO: change this to NEGATIVE_ERROR and remove the currency bias.
        case conversionGreaterThan(
          { value: 0, fromNumericBase: 'dec' },
          { value: draftTransaction.amount.value, fromNumericBase: 'hex' },
        ):
          draftTransaction.amount.error = NEGATIVE_ETH_ERROR;
          break;
        // If none of the above are true, set error to null
        default:
          draftTransaction.amount.error = null;
      }
    },
    /**
     * Checks if the user has enough funds to cover the cost of gas, always
     * uses the native currency and does not take into account the amount
     * being sent. If the user has enough to cover cost of gas but not gas
     * + amount then the error will be displayed on the amount field.
     *
     * @param {SendStateDraft} state - A writable draft of the send state to be
     *  updated.
     * @returns {void}
     */
    validateGasField: (state) => {
      const draftTransaction =
        state.draftTransactions[state.currentTransactionUUID];
      const insufficientFunds = !isBalanceSufficient({
        amount:
          draftTransaction.asset.type === ASSET_TYPES.NATIVE
            ? draftTransaction.amount.value
            : '0x0',
        balance:
          draftTransaction.fromAccount?.balance ??
          state.selectedAccount.balance,
        gasTotal: draftTransaction.gas.gasTotal ?? '0x0',
      });

      draftTransaction.gas.error = insufficientFunds
        ? INSUFFICIENT_FUNDS_ERROR
        : null;
    },
    validateRecipientUserInput: (state, action) => {
      const draftTransaction =
        state.draftTransactions[state.currentTransactionUUID];

      if (draftTransaction) {
        if (
          state.recipientMode === RECIPIENT_SEARCH_MODES.MY_ACCOUNTS ||
          state.recipientInput === '' ||
          state.recipientInput === null
        ) {
          draftTransaction.recipient.error = null;
          draftTransaction.recipient.warning = null;
        } else {
          const isSendingToken =
            draftTransaction.asset.type === ASSET_TYPES.TOKEN ||
            draftTransaction.asset.type === ASSET_TYPES.COLLECTIBLE;
          const { chainId, tokens, tokenAddressList } = action.payload;
          if (
            isBurnAddress(state.recipientInput) ||
            (!isValidHexAddress(state.recipientInput, {
              mixedCaseUseChecksum: true,
            }) &&
              !isValidDomainName(state.recipientInput))
          ) {
            draftTransaction.recipient.error = isDefaultMetaMaskChain(chainId)
              ? INVALID_RECIPIENT_ADDRESS_ERROR
              : INVALID_RECIPIENT_ADDRESS_NOT_ETH_NETWORK_ERROR;
          } else if (
            isSendingToken &&
            isOriginContractAddress(
              state.recipientInput,
              draftTransaction.asset.details.address,
            )
          ) {
            draftTransaction.recipient.error = CONTRACT_ADDRESS_ERROR;
          } else {
            draftTransaction.recipient.error = null;
          }
          if (
            isSendingToken &&
            isValidHexAddress(state.recipientInput) &&
            (tokenAddressList.find((address) =>
              isEqualCaseInsensitive(address, state.recipientInput),
            ) ||
              checkExistingAddresses(state.recipientInput, tokens))
          ) {
            draftTransaction.recipient.warning = KNOWN_RECIPIENT_ADDRESS_WARNING;
          } else {
            draftTransaction.recipient.warning = null;
          }
        }
      }
    },
    /**
     * Checks if the draftTransaction is currently valid. The following list of
     * cases from the switch statement in this function describe when the
     * transaction is invalid. Please keep this comment updated.
     *
     * case 1: State is invalid when amount field has an error.
     * case 2: State is invalid when gas field has an error.
     * case 3: State is invalid when asset field has an error.
     * case 4: State is invalid if asset type is a token and the token details
     *  are unknown.
     * case 5: State is invalid if no recipient has been added.
     * case 6: State is invalid if the send state is uninitialized.
     * case 7: State is invalid if gas estimates are loading.
     * case 8: State is invalid if gasLimit is less than the gasLimitMinimum.
     *
     * @param {SendStateDraft} state - A writable draft of the send state to be
     *  updated.
     * @returns {void}
     */
    validateSendState: (state) => {
      const draftTransaction =
        state.draftTransactions[state.currentTransactionUUID];
      switch (true) {
        case Boolean(draftTransaction.amount.error):
        case Boolean(draftTransaction.gas.error):
        case Boolean(draftTransaction.asset.error):
        case draftTransaction.asset.type === ASSET_TYPES.TOKEN &&
          draftTransaction.asset.details === null:
        case state.stage === SEND_STAGES.ADD_RECIPIENT:
        case state.stage === SEND_STAGES.INACTIVE:
        case state.gasEstimateIsLoading:
        case new BigNumber(draftTransaction.gas.gasLimit, 16).lessThan(
          new BigNumber(state.gasLimitMinimum),
        ):
          draftTransaction.status = SEND_STATUSES.INVALID;
          break;
        default:
          draftTransaction.status = SEND_STATUSES.VALID;
      }
    },
  },
  extraReducers: (builder) => {
    builder
      .addCase(ACCOUNT_CHANGED, (state, action) => {
        // If we are on the edit flow then we need to watch for changes to the
        // current account.address in state and keep balance updated
        // appropriately
        if (
          state.stage === SEND_STAGES.EDIT &&
          action.payload.account.address === state.selectedAccount.address
        ) {
          // This event occurs when the user's account details update due to
          // background state changes. If the account that is being updated is
          // the current from account on the edit flow we need to update
          // the balance for the account and revalidate the send state.
          state.selectedAccount.balance = action.payload.account.balance;
          // We need to update the asset balance if the asset is the native
          // network asset. Once we update the balance we recompute error state.
          const draftTransaction =
            state.draftTransactions[state.currentTransactionUUID];
          if (draftTransaction?.asset.type === ASSET_TYPES.NATIVE) {
            draftTransaction.asset.balance = action.payload.account.balance;
          }
          slice.caseReducers.validateAmountField(state);
          slice.caseReducers.validateGasField(state);
          slice.caseReducers.validateSendState(state);
        }
      })
      .addCase(ADDRESS_BOOK_UPDATED, (state, action) => {
        // When the address book updates from background state changes we need
        // to check to see if an entry exists for the current address or if the
        // entry changed.
        const { addressBook } = action.payload;
        const draftTransaction =
          state.draftTransactions[state.currentTransactionUUID];
        if (
          draftTransaction &&
          addressBook[draftTransaction.recipient.address]?.name
        ) {
          draftTransaction.recipient.nickname =
            addressBook[draftTransaction.recipient.address].name;
        }
      })
      .addCase(computeEstimatedGasLimit.pending, (state) => {
        // When we begin to fetch gasLimit we should indicate we are loading
        // a gas estimate.
        state.gasEstimateIsLoading = true;
      })
      .addCase(computeEstimatedGasLimit.fulfilled, (state, action) => {
        // When we receive a new gasLimit from the computeEstimatedGasLimit
        // thunk we need to update our gasLimit in the slice. We call into the
        // caseReducer updateGasLimit to tap into the appropriate follow up
        // checks and gasTotal calculation. First set gasEstimateIsLoading to
        // false.
        state.gasEstimateIsLoading = false;
        if (action.payload?.gasLimit) {
          slice.caseReducers.updateGasLimit(state, {
            payload: action.payload.gasLimit,
          });
        }
        if (action.payload?.gasTotalForLayer1) {
          slice.caseReducers.updateLayer1Fees(state, {
            payload: action.payload.gasTotalForLayer1,
          });
        }
      })
      .addCase(computeEstimatedGasLimit.rejected, (state) => {
        // If gas estimation fails, we should set the loading state to false,
        // because it is no longer loading
        state.gasEstimateIsLoading = false;
      })
      .addCase(GAS_FEE_ESTIMATES_UPDATED, (state, action) => {
        // When the gasFeeController updates its gas fee estimates we need to
        // update and validate state based on those new values
        slice.caseReducers.updateGasFeeEstimates(state, {
          payload: action.payload,
        });
      })
      .addCase(initializeSendState.pending, (state) => {
        // when we begin initializing state, which can happen when switching
        // chains even after loading the send flow, we set gasEstimateIsLoading
        // as initialization will trigger a fetch for gasPrice estimates.
        state.gasEstimateIsLoading = true;
      })
      .addCase(initializeSendState.fulfilled, (state, action) => {
        // writes the computed initialized state values into the slice and then
        // calculates slice validity using the caseReducers.
        state.eip1559support = action.payload.eip1559support;
        state.selectedAccount.address = action.payload.account.address;
        state.selectedAccount.balance = action.payload.account.balance;
        const draftTransaction =
          state.draftTransactions[state.currentTransactionUUID];
        draftTransaction.gas.gasLimit = action.payload.gasLimit;
        slice.caseReducers.updateGasFeeEstimates(state, {
          payload: {
            gasFeeEstimates: action.payload.gasFeeEstimates,
            gasEstimateType: action.payload.gasEstimateType,
          },
        });
        draftTransaction.gas.gasTotal = action.payload.gasTotal;
        state.gasEstimatePollToken = action.payload.gasEstimatePollToken;
        if (action.payload.chainHasChanged) {
          // If the state was reinitialized as a result of the user changing
          // the network from the network dropdown, then the selected asset is
          // no longer valid and should be set to the native asset for the
          // network.
          draftTransaction.asset.type = ASSET_TYPES.NATIVE;
          draftTransaction.asset.balance =
            draftTransaction.fromAccount?.balance ??
            state.selectedAccount.balance;
          draftTransaction.asset.details = null;
        }
        if (action.payload.gasEstimatePollToken) {
          state.gasEstimateIsLoading = false;
        }
        if (state.stage !== SEND_STAGES.INACTIVE) {
          slice.caseReducers.validateRecipientUserInput(state, {
            payload: {
              chainId: action.payload.chainId,
              tokens: action.payload.tokens,
              useTokenDetection: action.payload.useTokenDetection,
              tokenAddressList: action.payload.tokenAddressList,
            },
          });
        }
        slice.caseReducers.validateAmountField(state);
        slice.caseReducers.validateGasField(state);
        slice.caseReducers.validateSendState(state);
      })
      .addCase(SELECTED_ACCOUNT_CHANGED, (state, action) => {
        // If we are on the edit flow the account we are keyed into will be the
        // original 'from' account, which may differ from the selected account
        if (state.stage !== SEND_STAGES.EDIT) {
          // This event occurs when the user selects a new account from the
          // account menu, or the currently active account's balance updates.
          state.selectedAccount.balance = action.payload.account.balance;
          state.selectedAccount.address = action.payload.account.address;
          const draftTransaction =
            state.draftTransactions[state.currentTransactionUUID];
          // This action will occur even when we aren't on the send flow, which
          // is okay as it keeps the selectedAccount details up to date. We do
          // not need to validate anything if there isn't a current draft
          // transaction. If there is, we need to update the asset balance if
          // the asset is set to the native network asset, and then validate
          // the transaction.
          if (draftTransaction) {
            if (draftTransaction?.asset.type === ASSET_TYPES.NATIVE) {
              draftTransaction.asset.balance = action.payload.account.balance;
            }
            slice.caseReducers.validateAmountField(state);
            slice.caseReducers.validateGasField(state);
            slice.caseReducers.validateSendState(state);
          }
        }
      })
      .addCase(QR_CODE_DETECTED, (state, action) => {
        // When data is received from the QR Code Scanner we set the recipient
        // as long as a valid address can be pulled from the data. If an
        // address is pulled but it is invalid, we display an error.
        const qrCodeData = action.value;
        const draftTransaction =
          state.draftTransactions[state.currentTransactionUUID];
        if (qrCodeData && draftTransaction) {
          if (qrCodeData.type === 'address') {
            const scannedAddress = qrCodeData.values.address.toLowerCase();
            if (
              isValidHexAddress(scannedAddress, { allowNonPrefixed: false })
            ) {
              if (draftTransaction.recipient.address !== scannedAddress) {
                slice.caseReducers.updateRecipient(state, {
                  payload: { address: scannedAddress },
                });
              }
            } else {
              draftTransaction.recipient.error = INVALID_RECIPIENT_ADDRESS_ERROR;
            }
          }
        }
      });
  },
});

const { actions, reducer } = slice;

export default reducer;

const {
  useDefaultGas,
  useCustomGas,
  updateGasLimit,
  validateRecipientUserInput,
  updateRecipientSearchMode,
  addHistoryEntry,
} = actions;

export { useDefaultGas, useCustomGas, updateGasLimit, addHistoryEntry };

// Action Creators

/**
 * This method is for usage when validating user input so that validation
 * is only run after a delay in typing of 300ms. Usage at callsites requires
 * passing in both the dispatch method and the payload to dispatch, which makes
 * it only applicable for use within action creators.
 */
const debouncedValidateRecipientUserInput = debounce((dispatch, payload) => {
  dispatch(
    addHistoryEntry(
      `sendFlow - user typed ${payload.userInput} into recipient input field`,
    ),
  );
  dispatch(validateRecipientUserInput(payload));
}, 300);

/**
 * Begins a new draft transaction, derived from the txParams of an existing
 * transaction in the TransactionController. This action will first clear out
 * the previous draft transactions and currentTransactionUUID from state. This
 * action is one of the two entry points into the send flow. NOTE: You must
 * route to the send page *after* dispatching this action resolves to ensure
 * that the draftTransaction is properly created.
 *
 * @param {AssetTypesString} assetType - The type of asset the transaction
 *  being edited was sending. The details of the asset will be retrieved from
 *  the transaction data in state.
 * @param {string} transactionId - The id of the transaction being edited.
 * @returns {ThunkAction<void>}
 */
export function editExistingTransaction(assetType, transactionId) {
  return async (dispatch, getState) => {
    await dispatch(actions.clearPreviousDrafts());
    const state = getState();
    const unapprovedTransactions = getUnapprovedTxs(state);
    const transaction = unapprovedTransactions[transactionId];
    const account = getTargetAccount(state, transaction.txParams.from);

    if (assetType === ASSET_TYPES.NATIVE) {
      await dispatch(
        actions.addNewDraft({
          ...draftTransactionInitialState,
          id: transactionId,
          fromAccount: account,
          gas: {
            ...draftTransactionInitialState.gas,
            gasLimit: transaction.txParams.gas,
            gasPrice: transaction.txParams.gasPrice,
          },
          userInputHexData: transaction.txParams.data,
          recipient: {
            ...draftTransactionInitialState.recipient,
            address: transaction.txParams.to,
            nickname:
              getAddressBookEntryOrAccountName(state, transaction.txParams.to)
                ?.name ?? '',
          },
          amount: {
            ...draftTransactionInitialState.amount,
            value: transaction.txParams.value,
          },
          history: [
            `sendFlow - user clicked edit on transaction with id ${transactionId}`,
          ],
        }),
      );
      await dispatch(
        updateSendAsset(
          { type: ASSET_TYPES.NATIVE },
          { skipComputeEstimatedGasLimit: true },
        ),
      );
    } else {
      const tokenData = parseStandardTokenTransactionData(
        transaction.txParams.data,
      );
      const tokenAmountInDec =
        assetType === ASSET_TYPES.TOKEN ? getTokenValueParam(tokenData) : '1';
      const address = getTokenAddressParam(tokenData);
      const nickname =
        getAddressBookEntryOrAccountName(state, address)?.name ?? '';

      const tokenAmountInHex = addHexPrefix(
        conversionUtil(tokenAmountInDec, {
          fromNumericBase: 'dec',
          toNumericBase: 'hex',
        }),
      );

      await dispatch(
        actions.addNewDraft({
          ...draftTransactionInitialState,
          id: transactionId,
          fromAccount: account,
          gas: {
            ...draftTransactionInitialState.gas,
            gasLimit: transaction.txParams.gas,
            gasPrice: transaction.txParams.gasPrice,
          },
          userInputHexData: transaction.txParams.data,
          recipient: {
            ...draftTransactionInitialState.recipient,
            address,
            nickname,
          },
          amount: {
            ...draftTransactionInitialState.amount,
            value: tokenAmountInHex,
          },
          history: [
            `sendFlow - user clicked edit on transaction with id ${transactionId}`,
          ],
        }),
      );

      await dispatch(
        updateSendAsset(
          {
            type: assetType,
            details: {
              address: transaction.txParams.to,
              ...(assetType === ASSET_TYPES.COLLECTIBLE
                ? { tokenId: getTokenValueParam(tokenData) }
                : {}),
            },
          },
          { skipComputeEstimatedGasLimit: true },
        ),
      );
    }

    await dispatch(initializeSendState());
  };
}

/**
 * This method is a temporary placeholder to support the old UI in both the
 * gas modal and the send flow. Soon we won't need to modify gasPrice from the
 * send flow based on user input, it'll just be a shallow copy of the current
 * estimate. This method is necessary because the internal structure of this
 * slice has been changed such that it is agnostic to transaction envelope
 * type, and this method calls into the new structure in the appropriate way.
 *
 * @deprecated - don't extend the usage of this temporary method
 * @param {string} gasPrice - new gas price in hex wei
 * @returns {ThunkAction<void>}
 */
export function updateGasPrice(gasPrice) {
  return (dispatch) => {
    dispatch(
      addHistoryEntry(`sendFlow - user set legacy gasPrice to ${gasPrice}`),
    );
    dispatch(
      actions.updateGasFees({
        gasPrice,
        transactionType: TRANSACTION_ENVELOPE_TYPES.LEGACY,
      }),
    );
  };
}

/**
 * Updates the recipient in state based on the input provided, and then will
 * recompute gas limit when sending a TOKEN asset type. Changing the recipient
 * address results in hex data changing because the recipient address is
 * encoded in the data instead of being in the 'to' field. The to field in a
 * token send will always be the token contract address.
 * If no nickname is provided, the address book state will be checked to see if
 * a nickname for the passed address has already been saved. This ensures the
 * (temporary) send state recipient nickname is consistent with the address book
 * nickname which has already been persisted to state.
 *
 * @param {Object} recipient - Recipient information
 * @param {string} recipient.address - hex address to send the transaction to
 * @param {string} [recipient.nickname] - Alias for the address to display
 *  to the user
 * @returns {ThunkAction<void>}
 */
export function updateRecipient({ address, nickname }) {
  return async (dispatch, getState) => {
    // Do not addHistoryEntry here as this is called from a number of places
    // each with significance to the user and transaction history.
    const state = getState();
    const nicknameFromAddressBookEntryOrAccountName =
      getAddressBookEntryOrAccountName(state, address) ?? '';
    await dispatch(
      actions.updateRecipient({
        address,
        nickname: nickname || nicknameFromAddressBookEntryOrAccountName,
      }),
    );
    await dispatch(computeEstimatedGasLimit());
  };
}

/**
 * This method is called to update the user's input into the ENS input field.
 * Once the field is updated, the field will be validated using a debounced
 * version of the validateRecipientUserInput action. This way validation only
 * occurs once the user has stopped typing.
 *
 * @param {string} userInput - the value that the user is typing into the field
 */
export function updateRecipientUserInput(userInput) {
  return async (dispatch, getState) => {
    await dispatch(actions.updateRecipientUserInput(userInput));
    const state = getState();
    const chainId = getCurrentChainId(state);
    const tokens = getTokens(state);
    const useTokenDetection = getUseTokenDetection(state);
    const tokenAddressList = Object.keys(getTokenList(state));
    debouncedValidateRecipientUserInput(dispatch, {
      userInput,
      chainId,
      tokens,
      useTokenDetection,
      tokenAddressList,
    });
  };
}

/**
 * Updates the amount the user intends to send and performs side effects.
 * 1. If the current mode is MAX change to INPUT
 * 2. If sending a token, recompute the gasLimit estimate
 *
 * @param {string} amount - hex string representing value
 * @returns {ThunkAction<void>}
 */
export function updateSendAmount(amount) {
  return async (dispatch, getState) => {
    const state = getState();
    const { metamask } = state;
    const draftTransaction =
      state[name].draftTransactions[state[name].currentTransactionUUID];
    let logAmount = amount;
    if (draftTransaction.asset.type === ASSET_TYPES.TOKEN) {
      const multiplier = Math.pow(
        10,
        Number(draftTransaction.asset.details?.decimals || 0),
      );
      const decimalValueString = conversionUtil(addHexPrefix(amount), {
        fromNumericBase: 'hex',
        toNumericBase: 'dec',
        toCurrency: draftTransaction.asset.details?.symbol,
        conversionRate: multiplier,
        invertConversionRate: true,
      });

      logAmount = `${Number(decimalValueString) ? decimalValueString : ''} ${
        draftTransaction.asset.details?.symbol
      }`;
    } else {
      const ethValue = getValueFromWeiHex({
        value: amount,
        toCurrency: ETH,
        numberOfDecimals: 8,
      });
      logAmount = `${ethValue} ${metamask?.provider?.ticker || ETH}`;
    }
    await dispatch(
      addHistoryEntry(`sendFlow - user set amount to ${logAmount}`),
    );
    await dispatch(actions.updateSendAmount(amount));
    if (state[name].amountMode === AMOUNT_MODES.MAX) {
      await dispatch(actions.updateAmountMode(AMOUNT_MODES.INPUT));
    }
    await dispatch(computeEstimatedGasLimit());
  };
}

/**
 * updates the asset to send to one of NATIVE or TOKEN and ensures that the
 * asset balance is set. If sending a TOKEN also updates the asset details
 * object with the appropriate ERC20 details including address, symbol and
 * decimals.
 *
 * @param {Object} payload - action payload
 * @param {string} payload.type - type of asset to send
 * @param {TokenDetails} [payload.details] - ERC20 details if sending TOKEN asset
 * @returns {ThunkAction<void>}
 */
export function updateSendAsset(
  { type, details: providedDetails },
  { skipComputeEstimatedGasLimit = false } = {},
) {
  return async (dispatch, getState) => {
    const state = getState();
    const draftTransaction =
      state[name].draftTransactions[state[name].currentTransactionUUID];
    const sendingAddress =
      draftTransaction.fromAccount?.address ??
      state[name].selectedAccount.address ??
      getSelectedAddress(state);
    const account = getTargetAccount(state, sendingAddress);
    if (type === ASSET_TYPES.NATIVE) {
      await dispatch(
        addHistoryEntry(
          `sendFlow - user set asset of type ${
            ASSET_TYPES.NATIVE
          } with symbol ${state.metamask.provider?.ticker ?? ETH}`,
        ),
      );
      await dispatch(
        actions.updateAsset({
          type,
          details: null,
          balance: account.balance,
          error: null,
        }),
      );
    } else {
      await dispatch(showLoadingIndication());
      const details = {
        ...providedDetails,
        ...(await getTokenStandardAndDetails(
          providedDetails.address,
          sendingAddress,
          providedDetails.tokenId,
        )),
      };
      await dispatch(hideLoadingIndication());
      const balance = addHexPrefix(
        calcTokenAmount(details.balance, details.decimals).toString(16),
      );
      const asset = {
        type,
        details,
        balance,
        error: null,
      };
      if (
        details.standard === TOKEN_STANDARDS.ERC1155 &&
        type === ASSET_TYPES.COLLECTIBLE
      ) {
        throw new Error('Sends of ERC1155 tokens are not currently supported');
      } else if (
        details.standard === TOKEN_STANDARDS.ERC1155 ||
        details.standard === TOKEN_STANDARDS.ERC721
      ) {
        if (type === ASSET_TYPES.TOKEN && process.env.COLLECTIBLES_V1) {
          dispatch(
            showModal({
              name: 'CONVERT_TOKEN_TO_NFT',
              tokenAddress: details.address,
            }),
          );
          asset.error = INVALID_ASSET_TYPE;
          throw new Error(INVALID_ASSET_TYPE);
        } else {
          let isCurrentOwner = true;
          try {
            isCurrentOwner = await isCollectibleOwner(
              sendingAddress,
              details.address,
              details.tokenId,
            );
          } catch (err) {
            if (err.message.includes('Unable to verify ownership.')) {
              // this would indicate that either our attempts to verify ownership failed because of network issues,
              // or, somehow a token has been added to collectibles state with an incorrect chainId.
            } else {
              // Any other error is unexpected and should be surfaced.
              dispatch(displayWarning(err.message));
            }
          }

          if (isCurrentOwner) {
            asset.error = null;
            asset.balance = '0x1';
          } else {
            throw new Error(
              'Send slice initialized as collectible send with a collectible not currently owned by the select account',
            );
          }
          await dispatch(
            addHistoryEntry(
              `sendFlow - user set asset to NFT with tokenId ${details.tokenId} and address ${details.address}`,
            ),
          );
        }
      } else {
        await dispatch(
          addHistoryEntry(
            `sendFlow - user set asset to ERC20 token with symbol ${details.symbol} and address ${details.address}`,
          ),
        );
        // do nothing extra.
      }

      await dispatch(actions.updateAsset(asset));
    }
    if (skipComputeEstimatedGasLimit === false) {
      await dispatch(computeEstimatedGasLimit());
    }
  };
}

/**
 * When a user has enabled hex data field in advanced settings they will be
 * able to supply hex data on a transaction. This method updates the user
 * supplied data. Note, when sending native assets this will result in
 * recomputing estimated gasLimit. When sending a ERC20 asset this is not done
 * because the data sent in the transaction will be determined by the asset,
 * recipient and value, NOT what the user has supplied.
 *
 * @param {string} hexData - hex encoded string representing transaction data.
 * @returns {ThunkAction<void>}
 */
export function updateSendHexData(hexData) {
  return async (dispatch, getState) => {
    await dispatch(
      addHistoryEntry(`sendFlow - user added custom hexData ${hexData}`),
    );
    await dispatch(actions.updateUserInputHexData(hexData));
    const state = getState();
    const draftTransaction =
      state[name].draftTransactions[state[name].currentTransactionUUID];
    if (draftTransaction.asset.type === ASSET_TYPES.NATIVE) {
      await dispatch(computeEstimatedGasLimit());
    }
  };
}

/**
 * Sets the recipient search mode to show a list of the user's contacts and
 * recently interacted with addresses.
 *
 * @returns {ThunkAction<void>}
 */
export function useContactListForRecipientSearch() {
  return (dispatch) => {
    dispatch(
      addHistoryEntry(
        `sendFlow - user selected back to all on recipient screen`,
      ),
    );
    dispatch(updateRecipientSearchMode(RECIPIENT_SEARCH_MODES.CONTACT_LIST));
  };
}

/**
 * Sets the recipient search mode to show a list of the user's own accounts.
 *
 * @returns {ThunkAction<void>}
 */
export function useMyAccountsForRecipientSearch() {
  return (dispatch) => {
    dispatch(
      addHistoryEntry(
        `sendFlow - user selected transfer to my accounts on recipient screen`,
      ),
    );
    dispatch(updateRecipientSearchMode(RECIPIENT_SEARCH_MODES.MY_ACCOUNTS));
  };
}

/**
 * Clears out the recipient user input, ENS resolution and recipient validation.
 *
 * @returns {ThunkAction<void>}
 */
export function resetRecipientInput() {
  return async (dispatch) => {
    await dispatch(addHistoryEntry(`sendFlow - user cleared recipient input`));
    await dispatch(updateRecipientUserInput(''));
    await dispatch(updateRecipient({ address: '', nickname: '' }));
    await dispatch(resetEnsResolution());
    await dispatch(validateRecipientUserInput());
  };
}

/**
 * Resets the entire send state tree to the initial state. It also disconnects
 * polling from the gas controller if the token is present in state.
 *
 * @returns {ThunkAction<void>}
 */
export function resetSendState() {
  return async (dispatch, getState) => {
    const state = getState();
    dispatch(actions.resetSendState());

    if (state[name].gasEstimatePollToken) {
      await disconnectGasFeeEstimatePoller(state[name].gasEstimatePollToken);
      removePollingTokenFromAppState(state[name].gasEstimatePollToken);
    }
  };
}

/**
 * Signs a transaction or updates a transaction in state if editing.
 * This method is called when a user clicks the next button in the footer of
 * the send page, signaling that a transaction should be executed. This method
 * will create the transaction in state (by way of the various global provider
 * constructs) which will eventually (and fairly quickly from user perspective)
 * result in a confirmation window being displayed for the transaction.
 *
 * @returns {ThunkAction<void>}
 */
export function signTransaction() {
  return async (dispatch, getState) => {
    const state = getState();
    const { stage, eip1559support } = state[name];
    const txParams = generateTransactionParams(state[name]);
    const draftTransaction =
      state[name].draftTransactions[state[name].currentTransactionUUID];
    if (stage === SEND_STAGES.EDIT) {
      // When dealing with the edit flow there is already a transaction in
      // state that we must update, this branch is responsible for that logic.
      // We first must grab the previous transaction object from state and then
      // merge in the modified txParams. Once the transaction has been modified
      // we can send that to the background to update the transaction in state.
      const unapprovedTxs = getUnapprovedTxs(state);
      const unapprovedTx = unapprovedTxs[draftTransaction.id];
      // We only update the tx params that can be changed via the edit flow UX
      const eip1559OnlyTxParamsToUpdate = {
        data: txParams.data,
        from: txParams.from,
        to: txParams.to,
        value: txParams.value,
        gas: unapprovedTx.userEditedGasLimit
          ? unapprovedTx.txParams.gas
          : txParams.gas,
      };
      unapprovedTx.originalGasEstimate = eip1559OnlyTxParamsToUpdate.gas;
      const editingTx = {
        ...unapprovedTx,
        txParams: Object.assign(
          unapprovedTx.txParams,
          eip1559support ? eip1559OnlyTxParamsToUpdate : txParams,
        ),
      };

      await dispatch(
        addHistoryEntry(
          `sendFlow - user clicked next and transaction should be updated in controller`,
        ),
      );
      await dispatch(
        updateTransactionSendFlowHistory(
          draftTransaction.id,
          draftTransaction.history,
        ),
      );
      dispatch(updateEditableParams(draftTransaction.id, editingTx.txParams));
      dispatch(
        updateTransactionGasFees(draftTransaction.id, editingTx.txParams),
      );
    } else {
      let transactionType = TRANSACTION_TYPES.SIMPLE_SEND;

      if (draftTransaction.asset.type !== ASSET_TYPES.NATIVE) {
        transactionType =
          draftTransaction.asset.type === ASSET_TYPES.COLLECTIBLE
            ? TRANSACTION_TYPES.TOKEN_METHOD_TRANSFER_FROM
            : TRANSACTION_TYPES.TOKEN_METHOD_TRANSFER;
      }
      await dispatch(
        addHistoryEntry(
          `sendFlow - user clicked next and transaction should be added to controller`,
        ),
      );

      dispatch(
        addUnapprovedTransactionAndRouteToConfirmationPage(
          txParams,
          transactionType,
          draftTransaction.history,
        ),
      );
    }
  };
}

/**
 * Toggles the amount.mode between INPUT and MAX modes.
 * As a result, the amount.value will change to either '0x0' when moving from
 * MAX to INPUT, or to the maximum allowable amount based on current asset when
 * moving from INPUT to MAX.
 *
 * @returns {ThunkAction<void>}
 */
export function toggleSendMaxMode() {
  return async (dispatch, getState) => {
    const state = getState();
    if (state[name].amountMode === AMOUNT_MODES.MAX) {
      await dispatch(actions.updateAmountMode(AMOUNT_MODES.INPUT));
      await dispatch(actions.updateSendAmount('0x0'));
      await dispatch(addHistoryEntry(`sendFlow - user toggled max mode off`));
    } else {
      await dispatch(actions.updateAmountMode(AMOUNT_MODES.MAX));
      await dispatch(actions.updateAmountToMax());
      await dispatch(addHistoryEntry(`sendFlow - user toggled max mode on`));
    }
    await dispatch(computeEstimatedGasLimit());
  };
}

/**
 * Begins a new draft transaction, clearing out the previous draft transactions
 * from state, and clearing the currentTransactionUUID. This action is one of
 * the two entry points into the send flow. NOTE: You must route to the send
 * page *after* dispatching this action resolves to ensure that the
 * draftTransaction is properly created.
 *
 * @param {Pick<Asset, 'type' | 'details'>} asset - A partial asset
 *  object containing at least the asset type. If specifying a non-native asset
 *  then the asset details must be included with at least the address.
 * @returns {ThunkAction<void>}
 */
export function startNewDraftTransaction(asset) {
  return async (dispatch) => {
    await dispatch(actions.clearPreviousDrafts());

    await dispatch(
      actions.addNewDraft({
        ...draftTransactionInitialState,
        history: [`sendFlow - User started new draft transaction`],
      }),
    );

    await dispatch(
      updateSendAsset({
        type: asset.type ?? ASSET_TYPES.NATIVE,
        details: asset.details,
      }),
    );

    await dispatch(initializeSendState());
  };
}

// Selectors
/**
 * The following typedef is a shortcut for typing selectors below. It uses a
 * generic type, T, so that each selector can specify it's return type.
 *
 * @template T
 * @typedef {(state: MetaMaskState) => T} Selector
 */

/**
 * Selector that returns the current draft transaction's UUID.
 *
 * @type {Selector<string>}
 */
export function getCurrentTransactionUUID(state) {
  return state[name].currentTransactionUUID;
}

/**
 * Selector that returns the current draft transaction.
 *
 * @type {Selector<DraftTransaction>}
 */
export function getCurrentDraftTransaction(state) {
  return state[name].draftTransactions[getCurrentTransactionUUID(state)] ?? {};
}

// Gas selectors

/**
 * Selector that returns the current draft transaction's gasLimit.
 *
 * @type {Selector<?string>}
 */
export function getGasLimit(state) {
  return getCurrentDraftTransaction(state).gas?.gasLimit;
}

/**
 * Selector that returns the current draft transaction's gasPrice.
 *
 * @type {Selector<?string>}
 */
export function getGasPrice(state) {
  return getCurrentDraftTransaction(state).gas?.gasPrice;
}

/**
 * Selector that returns the current draft transaction's gasTotal.
 *
 * @type {Selector<?string>}
 */
export function getGasTotal(state) {
  return getCurrentDraftTransaction(state).gas?.gasTotal;
}

/**
 * Selector that returns the error, if present, for the gas fields.
 *
 * @type {Selector<?string>}
 */
export function gasFeeIsInError(state) {
  return Boolean(getCurrentDraftTransaction(state).gas?.error);
}

/**
 * Selector that returns the minimum gasLimit for the current network.
 *
 * @type {Selector<string>}
 */
export function getMinimumGasLimitForSend(state) {
  return state[name].gasLimitMinimum;
}

/**
 * Selector that returns the current draft transaction's gasLimit.
 *
 * @type {Selector<MapValuesToUnion<SendStateGasModes>>}
 */
export function getGasInputMode(state) {
  const isMainnet = getIsMainnet(state);
  const gasEstimateType = getGasEstimateType(state);
  const showAdvancedGasFields = getAdvancedInlineGasShown(state);
  if (state[name].gasIsSetInModal) {
    return GAS_INPUT_MODES.CUSTOM;
  }
  if ((!isMainnet && !process.env.IN_TEST) || showAdvancedGasFields) {
    return GAS_INPUT_MODES.INLINE;
  }

  // We get eth_gasPrice estimation if the legacy API fails but we need to
  // instruct the UI to render the INLINE inputs in this case, only on
  // mainnet or IN_TEST.
  if (
    (isMainnet || process.env.IN_TEST) &&
    gasEstimateType === GAS_ESTIMATE_TYPES.ETH_GASPRICE
  ) {
    return GAS_INPUT_MODES.INLINE;
  }
  return GAS_INPUT_MODES.BASIC;
}

// Asset Selectors
/**
 * Selector that returns the asset the current draft transaction is sending.
 *
 * @type {Selector<?Asset>}
 */
export function getSendAsset(state) {
  return getCurrentDraftTransaction(state).asset;
}

/**
 * Selector that returns the contract address of the non-native asset that
 * the current transaction is sending, if it exists.
 *
 * @type {Selector<?string>}
 */
export function getSendAssetAddress(state) {
  return getSendAsset(state)?.details?.address;
}

/**
 * Selector that returns a boolean value describing whether the currently
 * selected asset is sendable, based upon the standard of the token.
 *
 * @type {Selector<boolean>}
 */
export function getIsAssetSendable(state) {
  if (getSendAsset(state)?.type === ASSET_TYPES.NATIVE) {
    return true;
  }
  return getSendAsset(state)?.details?.isERC721 === false;
}

/**
 * Selector that returns the asset error if it exists.
 *
 * @type {Selector<?string>}
 */
export function getAssetError(state) {
  return getSendAsset(state).error;
}

// Amount Selectors
/**
 * Selector that returns the amount that current draft transaction is sending.
 *
 * @type {Selector<?string>}
 */
export function getSendAmount(state) {
  return getCurrentDraftTransaction(state).amount?.value;
}

/**
 * Selector that returns true if the user has enough native asset balance to
 * cover the cost of the transaction.
 *
 * @type {Selector<boolean>}
 */
export function getIsBalanceInsufficient(state) {
  return (
    getCurrentDraftTransaction(state).gas?.error === INSUFFICIENT_FUNDS_ERROR
  );
}

/**
 * Selector that returns the amoung send mode, either MAX or INPUT.
 *
 * @type {Selector<boolean>}
 */
export function getSendMaxModeState(state) {
  return state[name].amountMode === AMOUNT_MODES.MAX;
}

/**
 * Selector that returns the current draft transaction's data field.
 *
 * @type {Selector<?string>}
 */
export function getSendHexData(state) {
  return getCurrentDraftTransaction(state).userInputHexData;
}

/**
 * Selector that returns the current draft transaction's id, if present.
 *
 * @type {Selector<?string>}
 */
export function getDraftTransactionID(state) {
  return getCurrentDraftTransaction(state).id;
}

/**
 * Selector that returns true if there is an error on the amount field.
 *
 * @type {Selector<boolean>}
 */
export function sendAmountIsInError(state) {
  return Boolean(getCurrentDraftTransaction(state).amount?.error);
}

// Recipient Selectors
/**
 * Selector that returns the current draft transaction's recipient.
 *
 * @type {Selector<DraftTransaction['recipient']>}
 */
export function getRecipient(state) {
  const draft = getCurrentDraftTransaction(state);
  if (!draft.recipient) {
    return {
      address: '',
      nickname: '',
      error: null,
      warning: null,
    };
  }
  const checksummedAddress = toChecksumHexAddress(draft.recipient.address);
  if (state.metamask.ensResolutionsByAddress) {
    return {
      ...draft.recipient,
      nickname:
        draft.recipient.nickname ||
        getEnsResolutionByAddress(state, checksummedAddress),
    };
  }
  return draft.recipient;
}

/**
 * Selector that returns the addres of the current draft transaction's
 * recipient.
 *
 * @type {Selector<?string>}
 */
export function getSendTo(state) {
  return getRecipient(state)?.address;
}

/**
 * Selector that returns true if the current recipientMode is MY_ACCOUNTS
 *
 * @type {Selector<boolean>}
 */
export function getIsUsingMyAccountForRecipientSearch(state) {
  return state[name].recipientMode === RECIPIENT_SEARCH_MODES.MY_ACCOUNTS;
}

/**
 * Selector that returns the value that the user has typed into the recipient
 * input field.
 *
 * @type {Selector<?string>}
 */
export function getRecipientUserInput(state) {
<<<<<<< HEAD
  return state[name].recipient.userInput;
}

export function getRecipient(state) {
  const checksummedAddress = toChecksumHexAddress(
    state[name].recipient.address,
  );
  if (state.metamask.ensResolutionsByAddress) {
    return {
      ...state[name].recipient,
      nickname:
        state[name].recipient.nickname ||
        getEnsResolutionByAddress(state, checksummedAddress),
    };
  }
  return state[name].recipient;
=======
  return state[name].recipientInput;
>>>>>>> 79d0a2c8
}

// Overall validity and stage selectors

/**
 * Selector that returns the gasFee and amount errors, if they exist.
 *
 * @type {Selector<{ gasFee?: string, amount?: string}>}
 */
export function getSendErrors(state) {
  return {
    gasFee: getCurrentDraftTransaction(state).gas?.error,
    amount: getCurrentDraftTransaction(state).amount?.error,
  };
}

/**
 * Selector that returns true if the stage is anything except INACTIVE
 *
 * @type {Selector<boolean>}
 */
export function isSendStateInitialized(state) {
  return state[name].stage !== SEND_STAGES.INACTIVE;
}

/**
 * Selector that returns true if the current draft transaction is valid and in
 * a sendable state.
 *
 * @type {Selector<boolean>}
 */
export function isSendFormInvalid(state) {
  return getCurrentDraftTransaction(state).status === SEND_STATUSES.INVALID;
}

/**
 * Selector that returns the current stage of the send flow
 *
 * @type {Selector<MapValuesToUnion<SendStateStages>>}
 */
export function getSendStage(state) {
  return state[name].stage;
}<|MERGE_RESOLUTION|>--- conflicted
+++ resolved
@@ -38,11 +38,8 @@
   getAddressBookEntryOrAccountName,
   getIsMultiLayerFeeNetwork,
   getEnsResolutionByAddress,
-<<<<<<< HEAD
-=======
   getSelectedAccount,
   getSelectedAddress,
->>>>>>> 79d0a2c8
 } from '../../selectors';
 import {
   disconnectGasFeeEstimatePoller,
@@ -2486,26 +2483,7 @@
  * @type {Selector<?string>}
  */
 export function getRecipientUserInput(state) {
-<<<<<<< HEAD
-  return state[name].recipient.userInput;
-}
-
-export function getRecipient(state) {
-  const checksummedAddress = toChecksumHexAddress(
-    state[name].recipient.address,
-  );
-  if (state.metamask.ensResolutionsByAddress) {
-    return {
-      ...state[name].recipient,
-      nickname:
-        state[name].recipient.nickname ||
-        getEnsResolutionByAddress(state, checksummedAddress),
-    };
-  }
-  return state[name].recipient;
-=======
   return state[name].recipientInput;
->>>>>>> 79d0a2c8
 }
 
 // Overall validity and stage selectors
