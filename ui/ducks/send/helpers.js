--- conflicted
+++ resolved
@@ -204,11 +204,7 @@
         sendToken: draftTransaction.asset.details,
       });
       break;
-<<<<<<< HEAD
-    case ASSET_TYPES.NFT:
-=======
     case AssetType.NFT:
->>>>>>> 90d2ca07
       // When sending a token the to address is the contract address of
       // the token being sent. The value is set to '0x0' and the data
       // is generated from the recipient address, token being sent and
