import sinon from 'sinon';
import createMockStore from 'redux-mock-store';
import thunk from 'redux-thunk';
import { BigNumber } from '@ethersproject/bignumber';
import { NetworkType } from '@metamask/controller-utils';
import { NetworkStatus } from '@metamask/network-controller';
import { EthAccountType, EthMethod } from '@metamask/keyring-api';
<<<<<<< HEAD
=======
import { TransactionEnvelopeType } from '@metamask/transaction-controller';
>>>>>>> 8b9ac648
import {
  CONTRACT_ADDRESS_ERROR,
  INSUFFICIENT_FUNDS_ERROR,
  INSUFFICIENT_FUNDS_FOR_GAS_ERROR,
  INSUFFICIENT_TOKENS_ERROR,
  INVALID_RECIPIENT_ADDRESS_ERROR,
  KNOWN_RECIPIENT_ADDRESS_WARNING,
  NEGATIVE_ETH_ERROR,
} from '../../pages/send/send.constants';
import { CHAIN_IDS } from '../../../shared/constants/network';
import { GasEstimateTypes, GAS_LIMITS } from '../../../shared/constants/gas';
import { KeyringType } from '../../../shared/constants/keyring';
import {
  AssetType,
  TokenStandard,
} from '../../../shared/constants/transaction';
import * as Actions from '../../store/actions';
import { setBackgroundConnection } from '../../store/background-connection';
import {
  generateERC20TransferData,
  generateERC721TransferData,
} from '../../pages/send/send.utils';
import { BURN_ADDRESS } from '../../../shared/modules/hexstring-utils';
import {
  getInitialSendStateWithExistingTxState,
  INITIAL_SEND_STATE_FOR_EXISTING_DRAFT,
} from '../../../test/jest/mocks';
import sendReducer, {
  initialState,
  initializeSendState,
  updateSendAmount,
  updateSendAsset,
  updateRecipientUserInput,
  useContactListForRecipientSearch,
  useMyAccountsForRecipientSearch,
  updateRecipient,
  resetRecipientInput,
  updateSendHexData,
  toggleSendMaxMode,
  signTransaction,
  SEND_STATUSES,
  SEND_STAGES,
  AMOUNT_MODES,
  RECIPIENT_SEARCH_MODES,
  getGasLimit,
  getGasPrice,
  getGasTotal,
  gasFeeIsInError,
  getMinimumGasLimitForSend,
  getGasInputMode,
  GAS_INPUT_MODES,
  getSendAsset,
  getSendAssetAddress,
  getIsAssetSendable,
  getSendAmount,
  getIsBalanceInsufficient,
  getSendMaxModeState,
  getDraftTransactionID,
  sendAmountIsInError,
  getSendHexData,
  getSendTo,
  getIsUsingMyAccountForRecipientSearch,
  getRecipientUserInput,
  getRecipient,
  getSendErrors,
  isSendStateInitialized,
  isSendFormInvalid,
  getSendStage,
  updateGasPrice,
} from './send';
import { draftTransactionInitialState, editExistingTransaction } from '.';

const mockStore = createMockStore([thunk]);

const mockAddress1 = '0xdafea492d9c6733ae3d56b7ed1adb60692c98123';
const mockNftAddress1 = 'f4831105676a5fc024684d056390b8bc529daf51c7';

jest.mock('./send', () => {
  const actual = jest.requireActual('./send');
  return {
    __esModule: true,
    ...actual,
    getERC20Balance: jest.fn(() => '0x0'),
  };
});

jest.mock('lodash', () => ({
  ...jest.requireActual('lodash'),
  debounce: (fn) => fn,
}));

setBackgroundConnection({
  addPollingTokenToAppState: jest.fn(),
  addTransaction: jest.fn((_u, _v, cb) => {
    cb(null, { transactionMeta: null });
  }),
  updateTransactionSendFlowHistory: jest.fn((_x, _y, _z, cb) => cb(null)),
});

const getTestUUIDTx = (state) => state.draftTransactions['test-uuid'];

describe('Send Slice', () => {
  let getTokenStandardAndDetailsStub;
  let addTransactionAndRouteToConfirmationPageStub;
  beforeEach(() => {
    jest.useFakeTimers();
    getTokenStandardAndDetailsStub = jest
      .spyOn(Actions, 'getTokenStandardAndDetails')
      .mockImplementation(() =>
        Promise.resolve({
          standard: 'ERC20',
          balance: '0x0',
          symbol: 'SYMB',
          decimals: 18,
        }),
      );
    addTransactionAndRouteToConfirmationPageStub = jest.spyOn(
      Actions,
      'addTransactionAndRouteToConfirmationPage',
    );
    jest
      .spyOn(Actions, 'estimateGas')
      .mockImplementation(() => Promise.resolve('0x0'));
    jest
      .spyOn(Actions, 'getGasFeeEstimatesAndStartPolling')
      .mockImplementation(() => Promise.resolve());
    jest
      .spyOn(Actions, 'updateTokenType')
      .mockImplementation(() => Promise.resolve({ isERC721: false }));
    jest
      .spyOn(Actions, 'isNftOwner')
      .mockImplementation(() => Promise.resolve(true));
    jest.spyOn(Actions, 'updateEditableParams').mockImplementation(() => ({
      type: 'UPDATE_TRANSACTION_EDITABLE_PARAMS',
    }));
    jest
      .spyOn(Actions, 'updateTransactionGasFees')
      .mockImplementation(() => ({ type: 'UPDATE_TRANSACTION_GAS_FEES' }));
  });

  describe('Reducers', () => {
    describe('addNewDraft', () => {
      it('should add new draft transaction and set currentTransactionUUID', () => {
        const action = {
          type: 'send/addNewDraft',
          payload: { ...draftTransactionInitialState, id: 4 },
        };
        const result = sendReducer(
          INITIAL_SEND_STATE_FOR_EXISTING_DRAFT,
          action,
        );
        expect(result.currentTransactionUUID).not.toStrictEqual('test-uuid');
        const uuid = result.currentTransactionUUID;
        const draft = result.draftTransactions[uuid];
        expect(draft.id).toStrictEqual(4);
      });
    });
    describe('addHistoryEntry', () => {
      it('should append a history item to the current draft transaction, including timestamp', () => {
        const action = {
          type: 'send/addHistoryEntry',
          payload: 'test entry',
        };
        const result = sendReducer(
          INITIAL_SEND_STATE_FOR_EXISTING_DRAFT,
          action,
        );
        expect(result.currentTransactionUUID).toStrictEqual('test-uuid');
        const draft = getTestUUIDTx(result);
        const latestHistory = draft.history[draft.history.length - 1];
        expect(latestHistory.timestamp).toBeDefined();
        expect(latestHistory.entry).toStrictEqual('test entry');
      });
    });
    describe('calculateGasTotal', () => {
      it('should set gasTotal to maxFeePerGax * gasLimit for FEE_MARKET transaction', () => {
        const action = {
          type: 'send/calculateGasTotal',
        };
        const result = sendReducer(
          getInitialSendStateWithExistingTxState({
            gas: {
              gasPrice: '0x1',
              maxFeePerGas: '0x2',
              gasLimit: GAS_LIMITS.SIMPLE,
            },
            transactionType: TransactionEnvelopeType.feeMarket,
          }),
          action,
        );
        expect(result.currentTransactionUUID).toStrictEqual('test-uuid');
        const draft = getTestUUIDTx(result);
        expect(draft.gas.gasTotal).toStrictEqual(`0xa410`);
      });

      it('should set gasTotal to gasPrice * gasLimit for non FEE_MARKET transaction', () => {
        const action = {
          type: 'send/calculateGasTotal',
        };
        const result = sendReducer(
          getInitialSendStateWithExistingTxState({
            gas: {
              gasPrice: '0x1',
              maxFeePerGas: '0x2',
              gasLimit: GAS_LIMITS.SIMPLE,
            },
          }),
          action,
        );
        expect(result.currentTransactionUUID).toStrictEqual('test-uuid');
        const draft = getTestUUIDTx(result);
        expect(draft.gas.gasTotal).toStrictEqual(GAS_LIMITS.SIMPLE);
      });

      it('should call updateAmountToMax if amount mode is max', () => {
        const action = {
          type: 'send/calculateGasTotal',
        };
        const result = sendReducer(
          {
            ...getInitialSendStateWithExistingTxState({
              asset: { balance: '0xffff' },
              gas: {
                gasPrice: '0x1',
                gasLimit: GAS_LIMITS.SIMPLE,
              },
              recipient: {
                address: '0x00',
              },
            }),
            selectedAccount: {
              balance: '0xffff',
              address: '0x00',
            },
            gasEstimateIsLoading: false,
            amountMode: AMOUNT_MODES.MAX,
            stage: SEND_STAGES.DRAFT,
          },
          action,
        );
        expect(result.currentTransactionUUID).toStrictEqual('test-uuid');
        const draft = getTestUUIDTx(result);
        expect(draft.amount.value).toStrictEqual('0xadf7');
        expect(draft.status).toStrictEqual(SEND_STATUSES.VALID);
      });
    });
    describe('resetSendState', () => {
      it('should set the state back to a blank slate matching the initialState object', () => {
        const action = {
          type: 'send/resetSendState',
        };

        const result = sendReducer({}, action);

        expect(result).toStrictEqual(initialState);
      });
    });
    describe('updateSendAmount', () => {
      it('should', async () => {
        const action = { type: 'send/updateSendAmount', payload: '0x1' };
        const result = sendReducer(
          INITIAL_SEND_STATE_FOR_EXISTING_DRAFT,
          action,
        );
        expect(getTestUUIDTx(result).amount.value).toStrictEqual('0x1');
      });
    });

    describe('updateAmountToMax', () => {
      it('should calculate the max amount based off of the asset balance and gas total then updates send amount value', () => {
        const maxAmountState = {
          amount: {
            value: '',
          },
          asset: {
            balance: '0x56bc75e2d63100000', // 100000000000000000000
          },
          gas: {
            gasLimit: GAS_LIMITS.SIMPLE, // 21000
            gasTotal: '0x1319718a5000', // 21000000000000
            minimumGasLimit: GAS_LIMITS.SIMPLE,
          },
        };

        const state = getInitialSendStateWithExistingTxState(maxAmountState);
        const action = { type: 'send/updateAmountToMax' };
        const result = sendReducer(state, action);

        expect(getTestUUIDTx(result).amount.value).toStrictEqual(
          '0x56bc74b13f185b000',
        ); // 99999979000000000000
      });
    });

    describe('updateGasFees', () => {
      it('should work with FEE_MARKET gas fees', () => {
        const action = {
          type: 'send/updateGasFees',
          payload: {
            transactionType: TransactionEnvelopeType.feeMarket,
            maxFeePerGas: '0x2',
            maxPriorityFeePerGas: '0x1',
          },
        };
        const result = sendReducer(
          INITIAL_SEND_STATE_FOR_EXISTING_DRAFT,
          action,
        );

        const draftTransaction = getTestUUIDTx(result);

        expect(draftTransaction.gas.maxFeePerGas).toStrictEqual(
          action.payload.maxFeePerGas,
        );

        expect(draftTransaction.gas.maxPriorityFeePerGas).toStrictEqual(
          action.payload.maxPriorityFeePerGas,
        );

        expect(draftTransaction.transactionType).toBe(
          TransactionEnvelopeType.feeMarket,
        );
      });

      it('should work with LEGACY gas fees', () => {
        const action = {
          type: 'send/updateGasFees',
          payload: {
            transactionType: TransactionEnvelopeType.legacy,
            gasPrice: '0x1',
          },
        };
        const result = sendReducer(
          INITIAL_SEND_STATE_FOR_EXISTING_DRAFT,
          action,
        );

        const draftTransaction = getTestUUIDTx(result);

        expect(draftTransaction.gas.gasPrice).toStrictEqual(
          action.payload.gasPrice,
        );
        expect(draftTransaction.transactionType).toBe(
          TransactionEnvelopeType.legacy,
        );
      });
    });

    describe('updateUserInputHexData', () => {
      it('should update the state with the provided data', () => {
        const action = {
          type: 'send/updateUserInputHexData',
          payload: 'TestData',
        };
        const result = sendReducer(
          INITIAL_SEND_STATE_FOR_EXISTING_DRAFT,
          action,
        );
        const draftTransaction = getTestUUIDTx(result);

        expect(draftTransaction.userInputHexData).toStrictEqual(action.payload);
      });
    });

    describe('updateGasLimit', () => {
      const action = {
        type: 'send/updateGasLimit',
        payload: GAS_LIMITS.SIMPLE, // 21000
      };

      it('should', () => {
        const result = sendReducer(
          {
            ...INITIAL_SEND_STATE_FOR_EXISTING_DRAFT,
            stage: SEND_STAGES.DRAFT,
            gasEstimateIsLoading: false,
          },
          action,
        );

        const draftTransaction = getTestUUIDTx(result);

        expect(draftTransaction.gas.gasLimit).toStrictEqual(action.payload);
      });

      it('should recalculate gasTotal', () => {
        const gasState = getInitialSendStateWithExistingTxState({
          gas: {
            gasLimit: '0x0',
            gasPrice: '0x3b9aca00', // 1000000000
          },
        });

        const result = sendReducer(gasState, action);

        const draftTransaction = getTestUUIDTx(result);

        expect(draftTransaction.gas.gasLimit).toStrictEqual(action.payload);
        expect(draftTransaction.gas.gasPrice).toStrictEqual('0x3b9aca00');
        expect(draftTransaction.gas.gasTotal).toStrictEqual('0x1319718a5000'); // 21000000000000
      });
    });

    describe('updateAmountMode', () => {
      it('should change to INPUT amount mode', () => {
        const emptyAmountModeState = {
          amountMode: '',
        };

        const action = {
          type: 'send/updateAmountMode',
          payload: AMOUNT_MODES.INPUT,
        };
        const result = sendReducer(emptyAmountModeState, action);

        expect(result.amountMode).toStrictEqual(action.payload);
      });

      it('should change to MAX amount mode', () => {
        const action = {
          type: 'send/updateAmountMode',
          payload: AMOUNT_MODES.MAX,
        };
        const result = sendReducer(
          INITIAL_SEND_STATE_FOR_EXISTING_DRAFT,
          action,
        );

        expect(result.amountMode).toStrictEqual(action.payload);
      });

      it('should', () => {
        const action = {
          type: 'send/updateAmountMode',
          payload: 'RANDOM',
        };
        const result = sendReducer(
          INITIAL_SEND_STATE_FOR_EXISTING_DRAFT,
          action,
        );

        expect(result.amountMode).not.toStrictEqual(action.payload);
      });
    });

    describe('updateAsset', () => {
      it('should update asset type and balance from respective action payload', () => {
        const updateAssetState = getInitialSendStateWithExistingTxState({
          asset: {
            type: 'old type',
            balance: 'old balance',
          },
        });

        const action = {
          type: 'send/updateAsset',
          payload: {
            asset: {
              type: 'new type',
              balance: 'new balance',
            },
          },
        };

        const result = sendReducer(updateAssetState, action);

        const draftTransaction = getTestUUIDTx(result);

        expect(draftTransaction.asset.type).toStrictEqual(
          action.payload.asset.type,
        );
        expect(draftTransaction.asset.balance).toStrictEqual(
          action.payload.asset.balance,
        );
      });

      it('should update hex data if its not the initial asset set', () => {
        const updateAssetState = getInitialSendStateWithExistingTxState({
          asset: {
            type: 'old type',
            balance: 'old balance',
          },
          userInputHexData: '0xTestHexData',
        });

        const action = {
          type: 'send/updateAsset',
          payload: {
            asset: {
              type: 'new type',
              balance: 'new balance',
            },
            initialAssetSet: false,
          },
        };

        const result = sendReducer(updateAssetState, action);

        const draftTransaction = getTestUUIDTx(result);

        expect(draftTransaction.userInputHexData).toStrictEqual('');
      });

      it('should nullify old contract address error when asset types is not TOKEN', () => {
        const recipientErrorState = getInitialSendStateWithExistingTxState({
          recipient: {
            error: CONTRACT_ADDRESS_ERROR,
          },
          asset: {
            type: AssetType.token,
          },
        });

        const action = {
          type: 'send/updateAsset',
          payload: {
            asset: {
              type: 'New Type',
            },
          },
        };

        const result = sendReducer(recipientErrorState, action);

        const draftTransaction = getTestUUIDTx(result);

        expect(draftTransaction.recipient.error).not.toStrictEqual(
          CONTRACT_ADDRESS_ERROR,
        );
        expect(draftTransaction.recipient.error).toBeNull();
      });

      it('should update asset type and details to TOKEN payload', () => {
        const action = {
          type: 'send/updateAsset',
          payload: {
            asset: {
              type: AssetType.token,
              details: {
                address: '0xTokenAddress',
                decimals: 0,
                symbol: 'TKN',
              },
            },
          },
        };

        const result = sendReducer(
          INITIAL_SEND_STATE_FOR_EXISTING_DRAFT,
          action,
        );

        const draftTransaction = getTestUUIDTx(result);

        expect(draftTransaction.asset.type).toStrictEqual(
          action.payload.asset.type,
        );
        expect(draftTransaction.asset.details).toStrictEqual(
          action.payload.asset.details,
        );
      });
    });

    describe('updateRecipient', () => {
      it('should', () => {
        const action = {
          type: 'send/updateRecipient',
          payload: {
            address: mockNftAddress1,
          },
        };

        const result = sendReducer(
          INITIAL_SEND_STATE_FOR_EXISTING_DRAFT,
          action,
        );

        const draftTransaction = getTestUUIDTx(result);

        expect(result.stage).toStrictEqual(SEND_STAGES.DRAFT);
        expect(draftTransaction.recipient.address).toStrictEqual(
          action.payload.address,
        );
      });
    });

    describe('useDefaultGas', () => {
      it('should', () => {
        const action = {
          type: 'send/useDefaultGas',
        };

        const result = sendReducer(
          INITIAL_SEND_STATE_FOR_EXISTING_DRAFT,
          action,
        );

        expect(result.gasIsSetInModal).toStrictEqual(false);
      });
    });

    describe('useCustomGas', () => {
      it('should', () => {
        const action = {
          type: 'send/useCustomGas',
        };

        const result = sendReducer(
          INITIAL_SEND_STATE_FOR_EXISTING_DRAFT,
          action,
        );

        expect(result.gasIsSetInModal).toStrictEqual(true);
      });
    });

    describe('updateRecipientUserInput', () => {
      it('should update recipient user input with payload', () => {
        const action = {
          type: 'send/updateRecipientUserInput',
          payload: 'user input',
        };

        const result = sendReducer(
          INITIAL_SEND_STATE_FOR_EXISTING_DRAFT,
          action,
        );

        expect(result.recipientInput).toStrictEqual(action.payload);
      });
    });

    describe('validateRecipientUserInput', () => {
      it('should set recipient error and warning to null when user input is', () => {
        const noUserInputState = {
          ...getInitialSendStateWithExistingTxState({
            recipient: {
              error: 'someError',
              warning: 'someWarning',
            },
            amount: {},
            gas: {
              gasLimit: '0x0',
              minimumGasLimit: '0x0',
            },
            asset: {},
          }),
          recipientInput: '',
          recipientMode: RECIPIENT_SEARCH_MODES.MY_ACCOUNTS,
        };

        const action = {
          type: 'send/validateRecipientUserInput',
        };

        const result = sendReducer(noUserInputState, action);

        const draftTransaction = getTestUUIDTx(result);

        expect(draftTransaction.recipient.error).toBeNull();
        expect(draftTransaction.recipient.warning).toBeNull();
      });

      it('should error with an invalid address error when user input is not a valid hex string', () => {
        const tokenAssetTypeState = {
          ...INITIAL_SEND_STATE_FOR_EXISTING_DRAFT,
          recipientInput: '0xValidateError',
        };
        const action = {
          type: 'send/validateRecipientUserInput',
          payload: {
            chainId: '',
            tokens: [],
            useTokenDetection: true,
            tokenAddressList: [],
          },
        };

        const result = sendReducer(tokenAssetTypeState, action);

        const draftTransaction = getTestUUIDTx(result);

        expect(draftTransaction.recipient.error).toStrictEqual(
          'invalidAddressRecipient',
        );
      });

      // TODO: Expectation might change in the future
      it('should error with an invalid network error when user input is not a valid hex string on a non default network', () => {
        const tokenAssetTypeState = {
          ...INITIAL_SEND_STATE_FOR_EXISTING_DRAFT,
          recipientInput: '0xValidateError',
        };
        const action = {
          type: 'send/validateRecipientUserInput',
          payload: {
            chainId: '0x55',
            tokens: [],
            useTokenDetection: true,
            tokenAddressList: [],
          },
        };

        const result = sendReducer(tokenAssetTypeState, action);

        const draftTransaction = getTestUUIDTx(result);

        expect(draftTransaction.recipient.error).toStrictEqual(
          'invalidAddressRecipientNotEthNetwork',
        );
      });

      it('should error with invalid address recipient when the user inputs the burn address', () => {
        const tokenAssetTypeState = {
          ...INITIAL_SEND_STATE_FOR_EXISTING_DRAFT,
          recipientInput: '0x0000000000000000000000000000000000000000',
        };
        const action = {
          type: 'send/validateRecipientUserInput',
          payload: {
            chainId: '',
            tokens: [],
            useTokenDetection: true,
            tokenAddressList: [],
          },
        };

        const result = sendReducer(tokenAssetTypeState, action);

        const draftTransaction = getTestUUIDTx(result);

        expect(draftTransaction.recipient.error).toStrictEqual(
          'invalidAddressRecipient',
        );
      });

      it('should error with same address recipient as a token', () => {
        const tokenAssetTypeState = {
          ...getInitialSendStateWithExistingTxState({
            asset: {
              type: AssetType.token,
              details: {
                address: '0x0dcd5d886577d5081b0c52e242ef29e70be3e7bc',
              },
            },
          }),
          recipientInput: '0x0dcd5d886577d5081b0c52e242ef29e70be3e7bc',
        };

        const action = {
          type: 'send/validateRecipientUserInput',
          payload: {
            chainId: '0x5',
            tokens: [],
            useTokenDetection: true,
            tokenAddressList: ['0x514910771af9ca656af840dff83e8264ecf986ca'],
          },
        };

        const result = sendReducer(tokenAssetTypeState, action);
        const draftTransaction = getTestUUIDTx(result);

        expect(draftTransaction.recipient.error).toStrictEqual(
          'contractAddressError',
        );
      });

      it('should set a warning when sending to a token address in the token address list', () => {
        const tokenAssetTypeState = {
          ...INITIAL_SEND_STATE_FOR_EXISTING_DRAFT,
          recipientInput: '0x0dcd5d886577d5081b0c52e242ef29e70be3e7bc',
        };

        const action = {
          type: 'send/validateRecipientUserInput',
          payload: {
            chainId: '0x5',
            tokens: [],
            useTokenDetection: true,
            tokenAddressList: ['0x0dcd5d886577d5081b0c52e242ef29e70be3e7bc'],
          },
        };

        const result = sendReducer(tokenAssetTypeState, action);

        const draftTransaction = getTestUUIDTx(result);

        expect(draftTransaction.recipient.warning).toStrictEqual(
          KNOWN_RECIPIENT_ADDRESS_WARNING,
        );
      });

      it('should set a warning when sending to a token address in the token list', () => {
        const tokenAssetTypeState = {
          ...INITIAL_SEND_STATE_FOR_EXISTING_DRAFT,
          recipientInput: '0x0dcd5d886577d5081b0c52e242ef29e70be3e7bc',
        };

        const action = {
          type: 'send/validateRecipientUserInput',
          payload: {
            chainId: '0x5',
            tokens: [{ address: '0x0dcd5d886577d5081b0c52e242ef29e70be3e7bc' }],
            useTokenDetection: true,
            tokenAddressList: [],
          },
        };

        const result = sendReducer(tokenAssetTypeState, action);

        const draftTransaction = getTestUUIDTx(result);

        expect(draftTransaction.recipient.warning).toStrictEqual(
          KNOWN_RECIPIENT_ADDRESS_WARNING,
        );
      });

      it('should set a warning when sending to an address that is probably a token contract', () => {
        const tokenAssetTypeState = {
          ...INITIAL_SEND_STATE_FOR_EXISTING_DRAFT,
          recipientInput: '0x0dcd5d886577d5081b0c52e242ef29e70be3e7bc',
        };

        const action = {
          type: 'send/validateRecipientUserInput',
          payload: {
            chainId: '0x5',
            tokens: [{ address: '0xaaaaaaaaaaaaaaaaaaaaaaaaaaaaaaaaaaaaaaaa' }],
            useTokenDetection: true,
            tokenAddressList: ['0xbbbbbbbbbbbbbbbbbbbbbbbbbbbbbbbbbbbbbbbb'],
            isProbablyAnAssetContract: true,
          },
        };

        const result = sendReducer(tokenAssetTypeState, action);

        const draftTransaction = getTestUUIDTx(result);

        expect(draftTransaction.recipient.warning).toStrictEqual(
          KNOWN_RECIPIENT_ADDRESS_WARNING,
        );
      });
    });

    describe('updateRecipientSearchMode', () => {
      it('should', () => {
        const action = {
          type: 'send/updateRecipientSearchMode',
          payload: 'a-random-string',
        };

        const result = sendReducer(
          INITIAL_SEND_STATE_FOR_EXISTING_DRAFT,
          action,
        );

        expect(result.recipientMode).toStrictEqual(action.payload);
      });
    });

    describe('validateAmountField', () => {
      it('should error with insufficient funds when amount asset value plust gas is higher than asset balance', () => {
        const nativeAssetState = getInitialSendStateWithExistingTxState({
          amount: {
            value: '0x6fc23ac0', // 1875000000
          },
          asset: {
            type: AssetType.native,
            balance: '0x77359400', // 2000000000
          },
          gas: {
            gasTotal: '0x8f0d180', // 150000000
          },
        });

        const action = {
          type: 'send/validateAmountField',
        };

        const result = sendReducer(nativeAssetState, action);

        const draftTransaction = getTestUUIDTx(result);

        expect(draftTransaction.amount.error).toStrictEqual(
          INSUFFICIENT_FUNDS_FOR_GAS_ERROR,
        );
      });

      it('should error with insufficient tokens when amount value of tokens is higher than asset balance of token', () => {
        const tokenAssetState = getInitialSendStateWithExistingTxState({
          amount: {
            value: '0x77359400', // 2000000000
          },
          asset: {
            type: AssetType.token,
            balance: '0x6fc23ac0', // 1875000000
            details: {
              decimals: 0,
            },
          },
        });

        const action = {
          type: 'send/validateAmountField',
        };

        const result = sendReducer(tokenAssetState, action);

        const draftTransaction = getTestUUIDTx(result);

        expect(draftTransaction.amount.error).toStrictEqual(
          INSUFFICIENT_TOKENS_ERROR,
        );
      });

      it('should error negative value amount', () => {
        const negativeAmountState = getInitialSendStateWithExistingTxState({
          amount: {
            value: '-1',
          },
        });

        const action = {
          type: 'send/validateAmountField',
        };

        const result = sendReducer(negativeAmountState, action);

        const draftTransaction = getTestUUIDTx(result);

        expect(draftTransaction.amount.error).toStrictEqual(NEGATIVE_ETH_ERROR);
      });

      it('should not error for positive value amount', () => {
        const otherState = getInitialSendStateWithExistingTxState({
          amount: {
            error: 'someError',
            value: '1',
          },
          asset: {
            type: '',
          },
        });

        const action = {
          type: 'send/validateAmountField',
        };

        const result = sendReducer(otherState, action);

        const draftTransaction = getTestUUIDTx(result);

        expect(draftTransaction.amount.error).toBeNull();
      });
    });

    describe('validateGasField', () => {
      it('should error when total amount of gas is higher than account balance', () => {
        const gasFieldState = getInitialSendStateWithExistingTxState({
          account: {
            balance: '0x0',
          },
          gas: {
            gasTotal: '0x1319718a5000', // 21000000000000
          },
        });

        const action = {
          type: 'send/validateGasField',
        };

        const result = sendReducer(gasFieldState, action);

        const draftTransaction = getTestUUIDTx(result);

        expect(draftTransaction.gas.error).toStrictEqual(
          INSUFFICIENT_FUNDS_ERROR,
        );
      });
    });

    describe('validateSendState', () => {
      it('should set `INVALID` send state status when amount error is present', () => {
        const amountErrorState = getInitialSendStateWithExistingTxState({
          amount: {
            error: 'Some Amount Error',
          },
        });

        const action = {
          type: 'send/validateSendState',
        };

        const result = sendReducer(amountErrorState, action);

        const draftTransaction = getTestUUIDTx(result);

        expect(draftTransaction.status).toStrictEqual(SEND_STATUSES.INVALID);
      });

      it('should set `INVALID` send state status when gas error is present', () => {
        const gasErrorState = getInitialSendStateWithExistingTxState({
          gas: {
            error: 'Some Amount Error',
          },
        });

        const action = {
          type: 'send/validateSendState',
        };

        const result = sendReducer(gasErrorState, action);

        const draftTransaction = getTestUUIDTx(result);

        expect(draftTransaction.status).toStrictEqual(SEND_STATUSES.INVALID);
      });

      it('should set `INVALID` send state status when asset type is `TOKEN` without token details present', () => {
        const assetErrorState = getInitialSendStateWithExistingTxState({
          asset: {
            type: AssetType.token,
          },
        });

        const action = {
          type: 'send/validateSendState',
        };

        const result = sendReducer(assetErrorState, action);

        const draftTransaction = getTestUUIDTx(result);

        expect(draftTransaction.status).toStrictEqual(SEND_STATUSES.INVALID);
      });

      it('should set `INVALID` send state status when gasLimit is under the minimumGasLimit', () => {
        const gasLimitErroState = getInitialSendStateWithExistingTxState({
          gas: {
            gasLimit: '0x5207',
            minimumGasLimit: GAS_LIMITS.SIMPLE,
          },
        });

        const action = {
          type: 'send/validateSendState',
        };

        const result = sendReducer(gasLimitErroState, action);

        const draftTransaction = getTestUUIDTx(result);

        expect(draftTransaction.status).toStrictEqual(SEND_STATUSES.INVALID);
      });

      it('should set `VALID` send state status when conditionals have not been met', () => {
        const validSendStatusState = {
          ...getInitialSendStateWithExistingTxState({
            asset: {
              type: AssetType.token,
              details: {
                address: '0x000',
              },
            },
            gas: {
              gasLimit: GAS_LIMITS.SIMPLE,
            },
          }),
          stage: SEND_STAGES.DRAFT,
          gasEstimateIsLoading: false,
          minimumGasLimit: GAS_LIMITS.SIMPLE,
        };

        const action = {
          type: 'send/validateSendState',
        };

        const result = sendReducer(validSendStatusState, action);

        const draftTransaction = getTestUUIDTx(result);

        expect(draftTransaction.status).toStrictEqual(SEND_STATUSES.VALID);
      });
    });
  });

  describe('extraReducers/externalReducers', () => {
    describe('QR Code Detected', () => {
      const qrCodestate = getInitialSendStateWithExistingTxState({
        recipient: {
          address: mockAddress1,
        },
      });

      it('should set the recipient address to the scanned address value if they are not equal', () => {
        const action = {
          type: 'UI_QR_CODE_DETECTED',
          value: {
            type: 'address',
            values: {
              address: '0x0dcd5d886577d5081b0c52e242ef29e70be3e7bc',
            },
          },
        };

        const result = sendReducer(qrCodestate, action);

        const draftTransaction = getTestUUIDTx(result);

        expect(draftTransaction.recipient.address).toStrictEqual(
          action.value.values.address,
        );
      });

      it('should not set the recipient address to invalid scanned address and errors', () => {
        const badQRAddressAction = {
          type: 'UI_QR_CODE_DETECTED',
          value: {
            type: 'address',
            values: {
              address: '0xBadAddress',
            },
          },
        };

        const result = sendReducer(qrCodestate, badQRAddressAction);

        const draftTransaction = getTestUUIDTx(result);

        expect(draftTransaction.recipient.address).toStrictEqual(mockAddress1);
        expect(draftTransaction.recipient.error).toStrictEqual(
          INVALID_RECIPIENT_ADDRESS_ERROR,
        );
      });
    });

    describe('Selected Address Changed', () => {
      it('should update selected account address and balance on non-edit stages', () => {
        const olderState = {
          ...INITIAL_SEND_STATE_FOR_EXISTING_DRAFT,
          selectedAccount: {
            balance: '0x0',
            address: mockAddress1,
          },
        };

        const action = {
          type: 'SELECTED_ACCOUNT_CHANGED',
          payload: {
            account: {
              address: '0xDifferentAddress',
              balance: '0x1',
            },
          },
        };

        const result = sendReducer(olderState, action);

        expect(result.selectedAccount.balance).toStrictEqual(
          action.payload.account.balance,
        );
        expect(result.selectedAccount.address).toStrictEqual(
          action.payload.account.address,
        );
      });
      it('should reset to native asset on selectedAccount changed', () => {
        const olderState = {
          ...INITIAL_SEND_STATE_FOR_EXISTING_DRAFT,
          selectedAccount: {
            balance: '0x3',
            address: mockAddress1,
          },
          draftTransactions: {
            'test-uuid': {
              ...draftTransactionInitialState,
              asset: {
                type: AssetType.token,
                error: null,
                details: {
                  address: 'tokenAddress',
                  symbol: 'tokenSymbol',
                  decimals: 'tokenDecimals',
                },
                balance: '0x2',
              },
            },
          },
        };

        const action = {
          type: 'SELECTED_ACCOUNT_CHANGED',
          payload: {
            account: {
              address: '0xDifferentAddress',
              balance: '0x1',
            },
          },
        };

        const result = sendReducer(olderState, action);
        expect(result.selectedAccount.balance).toStrictEqual(
          action.payload.account.balance,
        );
        expect(result.selectedAccount.address).toStrictEqual(
          action.payload.account.address,
        );

        expect(result.draftTransactions['test-uuid'].asset).toStrictEqual({
          ...draftTransactionInitialState.asset,
          balance: action.payload.account.balance,
        });
      });

      it('should gracefully handle missing account in payload', () => {
        const olderState = {
          ...INITIAL_SEND_STATE_FOR_EXISTING_DRAFT,
          selectedAccount: {
            balance: '0x0',
            address: mockAddress1,
          },
        };

        const action = {
          type: 'SELECTED_ACCOUNT_CHANGED',
          payload: {
            account: undefined,
          },
        };

        const result = sendReducer(olderState, action);

        expect(result.selectedAccount.balance).toStrictEqual('0x0');
        expect(result.selectedAccount.address).toStrictEqual(mockAddress1);
      });
    });

    describe('Account Changed', () => {
      it('should correctly update the fromAccount in an edit', () => {
        const accountsChangedState = {
          ...getInitialSendStateWithExistingTxState({
            fromAccount: {
              address: mockAddress1,
              balance: '0x0',
            },
          }),
          stage: SEND_STAGES.EDIT,
          selectedAccount: {
            address: mockAddress1,
            balance: '0x0',
          },
        };

        const action = {
          type: 'ACCOUNT_CHANGED',
          payload: {
            account: {
              address: mockAddress1,
              balance: '0x1',
            },
          },
        };

        const result = sendReducer(accountsChangedState, action);

        const draft = getTestUUIDTx(result);

        expect(draft.fromAccount.balance).toStrictEqual(
          action.payload.account.balance,
        );
      });

      it('should gracefully handle missing account param in payload', () => {
        const accountsChangedState = {
          ...getInitialSendStateWithExistingTxState({
            fromAccount: {
              address: mockAddress1,
              balance: '0x0',
            },
          }),
          stage: SEND_STAGES.EDIT,
          selectedAccount: {
            address: mockAddress1,
            balance: '0x0',
          },
        };

        const action = {
          type: 'ACCOUNT_CHANGED',
          payload: {
            account: undefined,
          },
        };

        const result = sendReducer(accountsChangedState, action);

        const draft = getTestUUIDTx(result);

        expect(draft.fromAccount.balance).toStrictEqual('0x0');
      });

      it(`should not edit account balance if action payload address is not the same as state's address`, () => {
        const accountsChangedState = {
          ...INITIAL_SEND_STATE_FOR_EXISTING_DRAFT,
          stage: SEND_STAGES.EDIT,
          selectedAccount: {
            address: mockAddress1,
            balance: '0x0',
          },
        };

        const action = {
          type: 'ACCOUNT_CHANGED',
          payload: {
            account: {
              address: '0xDifferentAddress',
              balance: '0x1',
            },
          },
        };

        const result = sendReducer(accountsChangedState, action);
        expect(result.selectedAccount.address).not.toStrictEqual(
          action.payload.account.address,
        );
        expect(result.selectedAccount.balance).not.toStrictEqual(
          action.payload.account.balance,
        );
      });
    });

    describe('Initialize Pending Send State', () => {
      let dispatchSpy;
      let getState;

      beforeEach(() => {
        dispatchSpy = jest.fn();
      });

      it('should dispatch async action thunk first with pending, then finally fulfilling from minimal state', async () => {
        getState = jest.fn().mockReturnValue({
          metamask: {
            gasEstimateType: GasEstimateTypes.none,
            gasFeeEstimates: {},
            selectedNetworkClientId: NetworkType.goerli,
            networksMetadata: {
              [NetworkType.goerli]: {
                EIPS: {
                  1559: true,
                },
                status: NetworkStatus.Available,
              },
            },
            selectedAddress: mockAddress1,
            identities: { [mockAddress1]: { address: mockAddress1 } },
            internalAccounts: {
              accounts: {
                'cf8dace4-9439-4bd4-b3a8-88c821c8fcb3': {
                  address: mockAddress1,
                  id: 'cf8dace4-9439-4bd4-b3a8-88c821c8fcb3',
                  metadata: {
                    name: 'Test Account',
                    keyring: {
                      type: 'HD Key Tree',
                    },
                  },
                  options: {},
                  methods: [...Object.values(EthMethod)],
                  type: EthAccountType.Eoa,
                },
              },
              selectedAccount: 'cf8dace4-9439-4bd4-b3a8-88c821c8fcb3',
            },
            keyrings: [
              {
                type: KeyringType.hdKeyTree,
                accounts: [mockAddress1],
              },
            ],
            accounts: {
              [mockAddress1]: {
                address: mockAddress1,
                balance: '0x0',
              },
            },
            accountsByChainId: {
              0x5: {
                [mockAddress1]: { balance: '0x0' },
              },
            },
            providerConfig: {
              chainId: '0x5',
              ticker: 'ETH',
            },
            useTokenDetection: true,
            tokenList: {
              '0x514910771af9ca656af840dff83e8264ecf986ca': {
                address: '0x514910771af9ca656af840dff83e8264ecf986ca',
                symbol: 'LINK',
                decimals: 18,
                name: 'Chainlink',
                iconUrl:
                  'https://s3.amazonaws.com/airswap-token-images/LINK.png',
                aggregators: [
                  'airswapLight',
                  'bancor',
                  'cmc',
                  'coinGecko',
                  'kleros',
                  'oneInch',
                  'paraswap',
                  'pmm',
                  'totle',
                  'zapper',
                  'zerion',
                  'zeroEx',
                ],
                occurrences: 12,
              },
            },
          },
          send: INITIAL_SEND_STATE_FOR_EXISTING_DRAFT,
          gas: {
            basicEstimateStatus: 'LOADING',
            basicEstimatesStatus: {
              safeLow: null,
              average: null,
              fast: null,
            },
          },
        });

        const action = initializeSendState();
        await action(dispatchSpy, getState, undefined);

        expect(dispatchSpy).toHaveBeenCalledTimes(3);

        expect(dispatchSpy.mock.calls[0][0].type).toStrictEqual(
          'send/initializeSendState/pending',
        );
        expect(dispatchSpy.mock.calls[2][0].type).toStrictEqual(
          'send/initializeSendState/fulfilled',
        );
      });
    });

    describe('Set Basic Gas Estimate Data', () => {
      it('should recalculate gas based off of average basic estimate data', () => {
        const gasState = {
          ...getInitialSendStateWithExistingTxState({
            gas: {
              gasPrice: '0x0',
              gasLimit: GAS_LIMITS.SIMPLE,
              gasTotal: '0x0',
            },
          }),
          minimumGasLimit: GAS_LIMITS.SIMPLE,
          gasPriceEstimate: '0x0',
        };

        const action = {
          type: 'GAS_FEE_ESTIMATES_UPDATED',
          payload: {
            gasEstimateType: GasEstimateTypes.legacy,
            gasFeeEstimates: {
              medium: '1',
            },
          },
        };

        const result = sendReducer(gasState, action);

        const draftTransaction = getTestUUIDTx(result);

        expect(draftTransaction.gas.gasPrice).toStrictEqual('0x3b9aca00'); // 1000000000
        expect(draftTransaction.gas.gasLimit).toStrictEqual(GAS_LIMITS.SIMPLE);
        expect(draftTransaction.gas.gasTotal).toStrictEqual('0x1319718a5000');
      });
    });
  });

  describe('Action Creators', () => {
    describe('updateGasPrice', () => {
      it('should update gas price and update draft transaction with validated state', async () => {
        const store = mockStore({
          send: getInitialSendStateWithExistingTxState({
            gas: {
              gasPrice: undefined,
            },
          }),
        });

        const newGasPrice = '0x0';

        await store.dispatch(updateGasPrice(newGasPrice));

        const actionResult = store.getActions();

        const expectedActionResult = [
          {
            type: 'send/addHistoryEntry',
            payload: 'sendFlow - user set legacy gasPrice to 0x0',
          },
          {
            type: 'send/updateGasFees',
            payload: {
              gasPrice: '0x0',
              manuallyEdited: true,
              transactionType: TransactionEnvelopeType.legacy,
            },
          },
        ];

        expect(actionResult).toStrictEqual(expectedActionResult);
      });
    });

    describe('UpdateSendAmount', () => {
      it('should create an action to update send amount', async () => {
        const sendState = {
          metamask: {
            blockGasLimit: '',
            selectedAddress: '',
            internalAccounts: {
              accounts: {
                'mock-id': {
                  address: '0x0',
                  id: 'mock-id',
                  metadata: {
                    name: 'Test Account',
                    keyring: {
                      type: 'HD Key Tree',
                    },
                  },
                  options: {},
                  methods: [...Object.values(EthMethod)],
                  type: EthAccountType.Eoa,
                },
              },
              selectedAccount: 'mock-id',
            },
            accounts: {},
            providerConfig: {
              chainId: '0x1',
            },
          },
          send: getInitialSendStateWithExistingTxState({
            asset: {
              details: {},
            },
            gas: {
              gasPrice: '',
            },
            recipient: {
              address: '',
            },
            amount: {
              value: '',
            },
            userInputHexData: '',
          }),
        };
        const store = mockStore(sendState);

        const newSendAmount = 'DE0B6B3A7640000';

        await store.dispatch(updateSendAmount(newSendAmount));

        const actionResult = store.getActions();

        const expectedFirstActionResult = {
          type: 'send/addHistoryEntry',
          payload: 'sendFlow - user set amount to 1 ETH',
        };

        const expectedSecondActionResult = {
          type: 'send/updateSendAmount',
          payload: 'DE0B6B3A7640000',
        };

        expect(actionResult[0]).toStrictEqual(expectedFirstActionResult);
        expect(actionResult[1]).toStrictEqual(expectedSecondActionResult);
        expect(actionResult[2].type).toStrictEqual(
          'send/computeEstimatedGasLimit/pending',
        );
        expect(actionResult[3].type).toStrictEqual(
          'metamask/gas/SET_CUSTOM_GAS_LIMIT',
        );
        expect(actionResult[4].type).toStrictEqual(
          'send/computeEstimatedGasLimit/fulfilled',
        );
      });

      it('should create an action to update send amount mode to `INPUT` when mode is `MAX`', async () => {
        const sendState = {
          metamask: {
            blockGasLimit: '',
            selectedAddress: '',
            internalAccounts: {
              accounts: {
                'mock-id': {
                  address: '0x0',
                  id: 'mock-id',
                  metadata: {
                    name: 'Test Account',
                    keyring: {
                      type: 'HD Key Tree',
                    },
                  },
                  options: {},
                  methods: [...Object.values(EthMethod)],
                  type: EthAccountType.Eoa,
                },
              },
              selectedAccount: 'mock-id',
            },
            accounts: {},
            providerConfig: {
              chainId: '0x1',
            },
          },
          send: getInitialSendStateWithExistingTxState({
            asset: {
              details: {},
            },
            gas: {
              gasPrice: '',
            },
            recipient: {
              address: '',
            },
            amount: {
              value: '',
            },
            userInputHexData: '',
          }),
        };

        const store = mockStore(sendState);

        await store.dispatch(updateSendAmount());

        const actionResult = store.getActions();

        const expectedFirstActionResult = {
          type: 'send/addHistoryEntry',
          payload: 'sendFlow - user set amount to 0 ETH',
        };

        const expectedSecondActionResult = {
          type: 'send/updateSendAmount',
          payload: undefined,
        };

        expect(actionResult[0]).toStrictEqual(expectedFirstActionResult);
        expect(actionResult[1]).toStrictEqual(expectedSecondActionResult);
        expect(actionResult[2].type).toStrictEqual(
          'send/computeEstimatedGasLimit/pending',
        );
        expect(actionResult[3].type).toStrictEqual(
          'metamask/gas/SET_CUSTOM_GAS_LIMIT',
        );
        expect(actionResult[4].type).toStrictEqual(
          'send/computeEstimatedGasLimit/fulfilled',
        );
      });

      it('should create an action computeEstimateGasLimit and change states from pending to fulfilled with token asset types', async () => {
        const tokenAssetTypeSendState = {
          metamask: {
            blockGasLimit: '',
            selectedAddress: '',
            internalAccounts: {
              accounts: {
                'mock-id': {
                  address: '0x0',
                  id: 'mock-id',
                  metadata: {
                    name: 'Test Account',
                    keyring: {
                      type: 'HD Key Tree',
                    },
                  },
                  options: {},
                  methods: [...Object.values(EthMethod)],
                  type: EthAccountType.Eoa,
                },
              },
              selectedAccount: 'mock-id',
            },
            accounts: {},
            providerConfig: {
              chainId: '0x1',
            },
          },
          send: getInitialSendStateWithExistingTxState({
            asset: {
              type: AssetType.token,
              details: {},
            },
            gas: {
              gasPrice: '',
            },
            recipient: {
              address: '',
            },
            amount: {
              value: '',
            },
            userInputHexData: '',
          }),
        };

        const store = mockStore(tokenAssetTypeSendState);

        await store.dispatch(updateSendAmount());

        const actionResult = store.getActions();

        expect(actionResult).toHaveLength(5);
        expect(actionResult[0].type).toStrictEqual('send/addHistoryEntry');
        expect(actionResult[1].type).toStrictEqual('send/updateSendAmount');
        expect(actionResult[2].type).toStrictEqual(
          'send/computeEstimatedGasLimit/pending',
        );
        expect(actionResult[3].type).toStrictEqual(
          'metamask/gas/SET_CUSTOM_GAS_LIMIT',
        );
        expect(actionResult[4].type).toStrictEqual(
          'send/computeEstimatedGasLimit/fulfilled',
        );
      });
    });

    describe('UpdateSendAsset', () => {
      const defaultSendAssetState = {
        metamask: {
          blockGasLimit: '',
          selectedAddress: '',
          internalAccounts: {
            accounts: {
              'cf8dace4-9439-4bd4-b3a8-88c821c8fcb3': {
                address: mockAddress1,
                id: 'cf8dace4-9439-4bd4-b3a8-88c821c8fcb3',
                metadata: {
                  name: 'Test Account',
                  keyring: {
                    type: 'HD Key Tree',
                  },
                },
                options: {},
                methods: [...Object.values(EthMethod)],
                type: EthAccountType.Eoa,
              },
            },
            selectedAccount: 'cf8dace4-9439-4bd4-b3a8-88c821c8fcb3',
          },
          providerConfig: {
            chainId: CHAIN_IDS.GOERLI,
          },
          accountsByChainId: {
            [CHAIN_IDS.GOERLI]: {
              [mockAddress1]: { balance: '0x0' },
            },
          },
          accounts: {
            [mockAddress1]: {
              address: '0x0',
            },
          },
          identities: {
            [mockAddress1]: {},
          },
        },
        send: {
          ...getInitialSendStateWithExistingTxState({
            asset: {
              type: '',
              details: {},
            },
            gas: {
              gasPrice: '',
            },
            recipient: {
              address: '',
            },
            amount: {
              value: '',
            },
            userInputHexData: '',
          }),
          selectedAccount: {
            address: mockAddress1,
          },
        },
      };

      it('should create actions for updateSendAsset', async () => {
        const store = mockStore(defaultSendAssetState);

        const newSendAsset = {
          type: AssetType.native,
        };

        await store.dispatch(updateSendAsset(newSendAsset));

        const actionResult = store.getActions();

        expect(actionResult).toHaveLength(5);

        expect(actionResult[0]).toMatchObject({
          type: 'send/addHistoryEntry',
          payload: 'sendFlow - user set asset of type NATIVE with symbol ETH',
        });
        expect(actionResult[1].type).toStrictEqual('send/updateAsset');
        expect(actionResult[1].payload).toStrictEqual({
          asset: {
            type: AssetType.native,
            balance: '0x0',
            error: null,
            details: null,
          },
          initialAssetSet: false,
        });

        expect(actionResult[2].type).toStrictEqual(
          'send/computeEstimatedGasLimit/pending',
        );
        expect(actionResult[3].type).toStrictEqual(
          'metamask/gas/SET_CUSTOM_GAS_LIMIT',
        );
        expect(actionResult[4].type).toStrictEqual(
          'send/computeEstimatedGasLimit/fulfilled',
        );
      });

      it('should create actions for updateSendAsset with tokens', async () => {
        getTokenStandardAndDetailsStub.mockImplementation(() =>
          Promise.resolve({
            standard: 'ERC20',
            balance: '0x0',
            symbol: 'TokenSymbol',
            decimals: 18,
          }),
        );
        global.eth = {
          contract: sinon.stub().returns({
            at: sinon.stub().returns({
              balanceOf: sinon.stub().returns(undefined),
            }),
          }),
        };
        const store = mockStore(defaultSendAssetState);

        const newSendAsset = {
          type: AssetType.token,
          details: {
            address: 'tokenAddress',
            symbol: 'tokenSymbol',
            decimals: 'tokenDecimals',
          },
        };

        await store.dispatch(updateSendAsset(newSendAsset));

        const actionResult = store.getActions();

        expect(actionResult).toHaveLength(7);
        expect(actionResult[0].type).toStrictEqual('SHOW_LOADING_INDICATION');
        expect(actionResult[1].type).toStrictEqual('HIDE_LOADING_INDICATION');
        expect(actionResult[2]).toMatchObject({
          type: 'send/addHistoryEntry',
          payload: `sendFlow - user set asset to ERC20 token with symbol TokenSymbol and address tokenAddress`,
        });
        expect(actionResult[3].payload).toStrictEqual({
          asset: {
            type: AssetType.token,
            details: {
              address: 'tokenAddress',
              symbol: 'TokenSymbol',
              decimals: 18,
              standard: 'ERC20',
              balance: '0x0',
            },
            balance: '0x0',
            error: null,
          },
          initialAssetSet: false,
        });

        expect(actionResult[4].type).toStrictEqual(
          'send/computeEstimatedGasLimit/pending',
        );
        expect(actionResult[5].type).toStrictEqual(
          'metamask/gas/SET_CUSTOM_GAS_LIMIT',
        );
        expect(actionResult[6].type).toStrictEqual(
          'send/computeEstimatedGasLimit/fulfilled',
        );
      });

      it('should show ConvertTokenToNFT modal and throw "invalidAssetType" error when token passed in props is an ERC721 or ERC1155', async () => {
        getTokenStandardAndDetailsStub.mockImplementation(() =>
          Promise.resolve({ standard: 'ERC1155', balance: '0x1' }),
        );
        const store = mockStore(defaultSendAssetState);

        const newSendAsset = {
          type: AssetType.token,
          details: {
            address: 'tokenAddress',
            symbol: 'tokenSymbol',
            decimals: 'tokenDecimals',
          },
        };

        await expect(() =>
          store.dispatch(updateSendAsset(newSendAsset)),
        ).rejects.toThrow('invalidAssetType');
        const actionResult = store.getActions();
        expect(actionResult).toHaveLength(3);
        expect(actionResult[0].type).toStrictEqual('SHOW_LOADING_INDICATION');
        expect(actionResult[1].type).toStrictEqual('HIDE_LOADING_INDICATION');
        expect(actionResult[2]).toStrictEqual({
          payload: {
            name: 'CONVERT_TOKEN_TO_NFT',
            tokenAddress: 'tokenAddress',
          },
          type: 'UI_MODAL_OPEN',
        });
      });
    });

    describe('updateRecipientUserInput', () => {
      const updateRecipientUserInputState = {
        metamask: {
          providerConfig: {
            chainId: '',
          },
          tokens: [],
          useTokenDetection: true,
          tokenList: {
            '0x514910771af9ca656af840dff83e8264ecf986ca': {
              address: '0x514910771af9ca656af840dff83e8264ecf986ca',
              symbol: 'LINK',
              decimals: 18,
              name: 'Chainlink',
              iconUrl: 'https://s3.amazonaws.com/airswap-token-images/LINK.png',
              aggregators: [
                'airswapLight',
                'bancor',
                'cmc',
                'coinGecko',
                'kleros',
                'oneInch',
                'paraswap',
                'pmm',
                'totle',
                'zapper',
                'zerion',
                'zeroEx',
              ],
              occurrences: 12,
            },
          },
          internalAccounts: {
            accounts: {
              'cf8dace4-9439-4bd4-b3a8-88c821c8fcb3': {
                address: '0x0dcd5d886577d5081b0c52e242ef29e70be3e7bc',
                id: 'cf8dace4-9439-4bd4-b3a8-88c821c8fcb3',
                metadata: {
                  name: 'Test Account',
                  keyring: {
                    type: 'HD Key Tree',
                  },
                },
                options: {},
                methods: [...Object.values(EthMethod)],
                type: EthAccountType.Eoa,
              },
            },
            selectedAccount: 'cf8dace4-9439-4bd4-b3a8-88c821c8fcb3',
          },
        },
        send: INITIAL_SEND_STATE_FOR_EXISTING_DRAFT,
      };

      it('should create actions for updateRecipientUserInput and checks debounce for validation', async () => {
        const store = mockStore(updateRecipientUserInputState);
        const newUserRecipientInput = 'newUserRecipientInput';

        await store.dispatch(updateRecipientUserInput(newUserRecipientInput));

        const actionResult = store.getActions();

        expect(actionResult).toHaveLength(5);

        expect(actionResult[0].type).toStrictEqual(
          'send/updateRecipientWarning',
        );
        expect(actionResult[0].payload).toStrictEqual('loading');

        expect(actionResult[1].type).toStrictEqual(
          'send/updateDraftTransactionStatus',
        );

        expect(actionResult[2].type).toStrictEqual(
          'send/updateRecipientUserInput',
        );
        expect(actionResult[2].payload).toStrictEqual(newUserRecipientInput);

        expect(actionResult[3]).toMatchObject({
          type: 'send/addHistoryEntry',
          payload: `sendFlow - user typed ${newUserRecipientInput} into recipient input field`,
        });

        expect(actionResult[4].type).toStrictEqual(
          'send/validateRecipientUserInput',
        );
        expect(actionResult[4].payload).toStrictEqual({
          chainId: '',
          tokens: [],
          useTokenDetection: true,
          isProbablyAnAssetContract: false,
          userInput: newUserRecipientInput,
          tokenAddressList: ['0x514910771af9ca656af840dff83e8264ecf986ca'],
        });
      });
    });

    describe('useContactListForRecipientSearch', () => {
      it('should create action to change send recipient search to contact list', async () => {
        const store = mockStore();

        await store.dispatch(useContactListForRecipientSearch());

        const actionResult = store.getActions();
        expect(actionResult).toHaveLength(2);

        expect(actionResult).toStrictEqual([
          {
            type: 'send/addHistoryEntry',
            payload: 'sendFlow - user selected back to all on recipient screen',
          },
          {
            type: 'send/updateRecipientSearchMode',
            payload: RECIPIENT_SEARCH_MODES.CONTACT_LIST,
          },
        ]);
      });
    });

    describe('UseMyAccountsForRecipientSearch', () => {
      it('should create action to change send recipient search to derived accounts', async () => {
        const store = mockStore();

        await store.dispatch(useMyAccountsForRecipientSearch());

        const actionResult = store.getActions();

        expect(actionResult).toHaveLength(2);

        expect(actionResult).toStrictEqual([
          {
            type: 'send/addHistoryEntry',
            payload:
              'sendFlow - user selected transfer to my accounts on recipient screen',
          },
          {
            type: 'send/updateRecipientSearchMode',
            payload: RECIPIENT_SEARCH_MODES.MY_ACCOUNTS,
          },
        ]);
      });
    });

    describe('UpdateRecipient', () => {
      const recipient = {
        address: '',
        nickname: '',
      };

      it('should create actions to update recipient and recalculate gas limit if the asset type is not set', async () => {
        global.eth = {
          getCode: sinon.stub(),
        };

        const updateRecipientState = {
          metamask: {
            addressBook: {},
            identities: {},
            internalAccounts: {
              accounts: {},
              selectedAccount: '',
            },
            providerConfig: {
              chainId: '0x1',
            },
          },
          send: {
            account: {
              balance: '',
            },
            asset: {
              type: '',
            },
            gas: {
              gasPrice: '',
            },
            recipient: {
              address: '',
            },
            amount: {
              value: '',
            },
            userInputHexData: '',
          },
        };

        const store = mockStore(updateRecipientState);

        await store.dispatch(updateRecipient(recipient));

        const actionResult = store.getActions();

        expect(actionResult).toHaveLength(3);
        expect(actionResult[0].type).toStrictEqual('send/updateRecipient');
        expect(actionResult[1].type).toStrictEqual(
          'send/computeEstimatedGasLimit/pending',
        );
        expect(actionResult[2].type).toStrictEqual(
          'send/computeEstimatedGasLimit/rejected',
        );
      });

      it('should update recipient nickname if the passed address exists in the addressBook state but no nickname param is provided', async () => {
        global.eth = {
          getCode: sinon.stub(),
        };

        const TEST_RECIPIENT_ADDRESS =
          '0x0000000000000000000000000000000000000001';
        const TEST_RECIPIENT_NAME = 'The 1 address';

        const updateRecipientState = {
          metamask: {
            addressBook: {
              '0x1': [
                {
                  address: TEST_RECIPIENT_ADDRESS,
                  name: TEST_RECIPIENT_NAME,
                },
              ],
            },
            providerConfig: {
              chainId: '0x1',
            },
          },
          send: {
            account: {
              balance: '',
            },
            asset: {
              type: '',
            },
            gas: {
              gasPrice: '',
            },
            recipient: {
              address: '',
            },
            amount: {
              value: '',
            },
            userInputHexData: '',
          },
        };

        const store = mockStore(updateRecipientState);

        await store.dispatch(
          updateRecipient({
            address: '0x0000000000000000000000000000000000000001',
            nickname: '',
          }),
        );

        const actionResult = store.getActions();
        expect(actionResult).toHaveLength(3);
        expect(actionResult[0].type).toStrictEqual('send/updateRecipient');
        expect(actionResult[0].payload.address).toStrictEqual(
          TEST_RECIPIENT_ADDRESS,
        );
        expect(actionResult[0].payload.nickname).toStrictEqual(
          TEST_RECIPIENT_NAME,
        );
      });

      it('should create actions to reset recipient input and ens, calculate gas and then validate input', async () => {
        const tokenState = {
          metamask: {
            addressBook: {},
            identities: {},
            internalAccounts: {
              accounts: {},
              selectedAccount: '',
            },
            blockGasLimit: '',
            selectedAddress: '',
            providerConfig: {
              chainId: '0x1',
            },
          },
          send: {
            account: {
              balance: '',
            },
            asset: {
              type: AssetType.token,
              details: {},
            },
            gas: {
              gasPrice: '',
            },
            recipient: {
              address: '',
            },
            amount: {
              value: '',
            },
            userInputHexData: '',
          },
        };

        const store = mockStore(tokenState);

        await store.dispatch(updateRecipient(recipient));

        const actionResult = store.getActions();

        expect(actionResult).toHaveLength(3);
        expect(actionResult[0].type).toStrictEqual('send/updateRecipient');
        expect(actionResult[1].type).toStrictEqual(
          'send/computeEstimatedGasLimit/pending',
        );
        expect(actionResult[2].type).toStrictEqual(
          'send/computeEstimatedGasLimit/rejected',
        );
      });
    });

    describe('ResetRecipientInput', () => {
      it('should create actions to reset recipient input and ens then validates input', async () => {
        const updateRecipientState = {
          metamask: {
            addressBook: {},
            identities: {},
            providerConfig: {
              chainId: '',
            },
            tokens: [],
            useTokenDetection: true,
            tokenList: {
              '0x514910771af9ca656af840dff83e8264ecf986ca': {
                address: '0x514910771af9ca656af840dff83e8264ecf986ca',
                symbol: 'LINK',
                decimals: 18,
                name: 'Chainlink',
                iconUrl:
                  'https://s3.amazonaws.com/airswap-token-images/LINK.png',
                aggregators: [
                  'airswapLight',
                  'bancor',
                  'cmc',
                  'coinGecko',
                  'kleros',
                  'oneInch',
                  'paraswap',
                  'pmm',
                  'totle',
                  'zapper',
                  'zerion',
                  'zeroEx',
                ],
                occurrences: 12,
              },
            },
            internalAccounts: {
              accounts: {
                'cf8dace4-9439-4bd4-b3a8-88c821c8fcb3': {
                  address: '0x0dcd5d886577d5081b0c52e242ef29e70be3e7bc',
                  id: 'cf8dace4-9439-4bd4-b3a8-88c821c8fcb3',
                  metadata: {
                    name: 'Test Account',
                    keyring: {
                      type: 'HD Key Tree',
                    },
                  },
                  options: {},
                  methods: [...Object.values(EthMethod)],
                  type: EthAccountType.Eoa,
                },
              },
              selectedAccount: 'cf8dace4-9439-4bd4-b3a8-88c821c8fcb3',
            },
            accounts: {},
          },
          send: INITIAL_SEND_STATE_FOR_EXISTING_DRAFT,
        };

        const store = mockStore(updateRecipientState);

        await store.dispatch(resetRecipientInput());
        const actionResult = store.getActions();

        expect(actionResult).toHaveLength(12);
        expect(actionResult[0]).toMatchObject({
          type: 'send/addHistoryEntry',
          payload: 'sendFlow - user cleared recipient input',
        });
        expect(actionResult[1].type).toStrictEqual(
          'send/updateRecipientWarning',
        );
        expect(actionResult[2].type).toStrictEqual(
          'send/updateDraftTransactionStatus',
        );

        expect(actionResult[3].type).toStrictEqual(
          'send/updateRecipientUserInput',
        );
        expect(actionResult[4].payload).toStrictEqual(
          'sendFlow - user typed  into recipient input field',
        );
        expect(actionResult[5].type).toStrictEqual(
          'send/validateRecipientUserInput',
        );
        expect(actionResult[6].type).toStrictEqual('send/updateRecipient');
        expect(actionResult[7].type).toStrictEqual(
          'send/computeEstimatedGasLimit/pending',
        );
        expect(actionResult[8].type).toStrictEqual(
          'metamask/gas/SET_CUSTOM_GAS_LIMIT',
        );
        expect(actionResult[9].type).toStrictEqual(
          'send/computeEstimatedGasLimit/fulfilled',
        );
        expect(actionResult[10].type).toStrictEqual(
          'DNS/resetDomainResolution',
        );
        expect(actionResult[11].type).toStrictEqual(
          'send/validateRecipientUserInput',
        );
      });
    });

    describe('UpdateSendHexData', () => {
      const sendHexDataState = {
        send: getInitialSendStateWithExistingTxState({
          asset: {
            type: '',
          },
        }),
      };

      it('should create action to update hexData', async () => {
        const hexData = '0x1';
        const store = mockStore(sendHexDataState);

        await store.dispatch(updateSendHexData(hexData));

        const actionResult = store.getActions();

        const expectActionResult = [
          {
            type: 'send/addHistoryEntry',
            payload: 'sendFlow - user added custom hexData 0x1',
          },
          { type: 'send/updateUserInputHexData', payload: hexData },
        ];

        expect(actionResult).toHaveLength(2);
        expect(actionResult).toStrictEqual(expectActionResult);
      });
    });

    describe('ToggleSendMaxMode', () => {
      it('should create actions to toggle update max mode when send amount mode is not max', async () => {
        const sendMaxModeState = {
          send: {
            asset: {
              type: AssetType.token,
              details: {},
            },
            gas: {
              gasPrice: '',
            },
            recipient: {
              address: '',
            },
            amount: {
              mode: '',
              value: '',
            },
            userInputHexData: '',
          },
          metamask: {
            providerConfig: {
              chainId: CHAIN_IDS.GOERLI,
            },
          },
        };

        const store = mockStore(sendMaxModeState);

        await store.dispatch(toggleSendMaxMode());

        const actionResult = store.getActions();

        expect(actionResult).toHaveLength(5);
        expect(actionResult[0].type).toStrictEqual('send/updateAmountMode');
        expect(actionResult[1].type).toStrictEqual('send/updateAmountToMax');
        expect(actionResult[2]).toMatchObject({
          type: 'send/addHistoryEntry',
          payload: 'sendFlow - user toggled max mode on',
        });
        expect(actionResult[3].type).toStrictEqual(
          'send/computeEstimatedGasLimit/pending',
        );
        expect(actionResult[4].type).toStrictEqual(
          'send/computeEstimatedGasLimit/rejected',
        );
      });

      it('should create actions to toggle off max mode when send amount mode is max', async () => {
        const sendMaxModeState = {
          send: {
            ...getInitialSendStateWithExistingTxState({
              asset: {
                type: AssetType.token,
                details: {},
              },
              gas: {
                gasPrice: '',
              },
              recipient: {
                address: '',
              },
              amount: {
                value: '',
              },
              userInputHexData: '',
            }),
            amountMode: AMOUNT_MODES.MAX,
          },
          metamask: {
            providerConfig: {
              chainId: CHAIN_IDS.GOERLI,
            },
            internalAccounts: {
              accounts: {
                'mock-id': {
                  address: '0x0',
                  id: 'mock-id',
                  metadata: {
                    name: 'Test Account',
                    keyring: {
                      type: 'HD Key Tree',
                    },
                  },
                  options: {},
                  methods: [...Object.values(EthMethod)],
                  type: EthAccountType.Eoa,
                },
              },
              selectedAccount: 'mock-id',
            },
            accounts: {},
          },
        };
        const store = mockStore(sendMaxModeState);

        await store.dispatch(toggleSendMaxMode());

        const actionResult = store.getActions();

        expect(actionResult).toHaveLength(6);
        expect(actionResult[0].type).toStrictEqual('send/updateAmountMode');
        expect(actionResult[1].type).toStrictEqual('send/updateSendAmount');
        expect(actionResult[2]).toMatchObject({
          type: 'send/addHistoryEntry',
          payload: 'sendFlow - user toggled max mode off',
        });
        expect(actionResult[3].type).toStrictEqual(
          'send/computeEstimatedGasLimit/pending',
        );
        expect(actionResult[4].type).toStrictEqual(
          'metamask/gas/SET_CUSTOM_GAS_LIMIT',
        );
        expect(actionResult[5].type).toStrictEqual(
          'send/computeEstimatedGasLimit/fulfilled',
        );
      });
    });

    describe('SignTransaction', () => {
      const signTransactionState = {
        send: getInitialSendStateWithExistingTxState({
          id: 1,
          asset: {},
          recipient: {},
          amount: {},
          gas: {
            gasLimit: GAS_LIMITS.SIMPLE,
          },
        }),
      };

      it('should show confirm tx page when no other conditions for signing have been met', async () => {
        const store = mockStore(signTransactionState);

        await store.dispatch(signTransaction());

        const actionResult = store.getActions();

        expect(actionResult).toHaveLength(2);
        expect(actionResult[0]).toMatchObject({
          type: 'send/addHistoryEntry',
          payload:
            'sendFlow - user clicked next and transaction should be added to controller',
        });
        expect(actionResult[1].type).toStrictEqual('SHOW_CONF_TX_PAGE');
      });

      describe('with token transfers', () => {
        it('should pass the correct transaction parameters to addTransactionAndRouteToConfirmationPage', async () => {
          const tokenTransferTxState = {
            metamask: {
              providerConfig: {
                chainId: CHAIN_IDS.GOERLI,
              },
              transactions: [
                {
                  id: 1,
                  chainId: CHAIN_IDS.GOERLI,
                  status: 'unapproved',
                  txParams: {
                    value: 'oldTxValue',
                  },
                },
              ],
            },
            send: {
              ...getInitialSendStateWithExistingTxState({
                id: 1,
                asset: {
                  details: {
                    address: '0xC02aaA39b223FE8D0A0e5C4F27eAD9083C756Cc2',
                  },
                  type: 'TOKEN',
                },
                recipient: {
                  address: '4F90e18605Fd46F9F9Fab0e225D88e1ACf5F5324',
                },
                amount: {
                  value: '0x1',
                },
              }),
              stage: SEND_STAGES.DRAFT,
              selectedAccount: {
                address: '0x6784e8507A1A46443f7bDc8f8cA39bdA92A675A6',
              },
            },
          };

          jest.mock('../../store/actions.ts');

          const store = mockStore(tokenTransferTxState);

          await store.dispatch(signTransaction());

          expect(
            addTransactionAndRouteToConfirmationPageStub.mock.calls[0][0].data,
          ).toStrictEqual(
            '0xa9059cbb0000000000000000000000004f90e18605fd46f9f9fab0e225d88e1acf5f53240000000000000000000000000000000000000000000000000000000000000001',
          );
          expect(
            addTransactionAndRouteToConfirmationPageStub.mock.calls[0][0].to,
          ).toStrictEqual('0xC02aaA39b223FE8D0A0e5C4F27eAD9083C756Cc2');
        });
      });

      it('should create actions for updateTransaction rejecting', async () => {
        const editStageSignTxState = {
          metamask: {
            providerConfig: {
              chainId: '0x1',
            },
            transactions: [
              {
                id: 1,
                chainId: '0x1',
                status: 'unapproved',
                txParams: {
                  value: 'oldTxValue',
                },
              },
            ],
          },
          send: {
            ...signTransactionState.send,
            stage: SEND_STAGES.EDIT,
          },
        };

        jest.mock('../../store/actions.ts');

        const store = mockStore(editStageSignTxState);

        await store.dispatch(signTransaction());

        const actionResult = store.getActions();

        expect(actionResult).toHaveLength(3);
        expect(actionResult[0]).toMatchObject({
          type: 'send/addHistoryEntry',
          payload:
            'sendFlow - user clicked next and transaction should be updated in controller',
        });
        expect(actionResult[1].type).toStrictEqual(
          'UPDATE_TRANSACTION_EDITABLE_PARAMS',
        );
        expect(actionResult[2].type).toStrictEqual(
          'UPDATE_TRANSACTION_GAS_FEES',
        );
      });
    });

    describe('editExistingTransaction', () => {
      it('should set up the appropriate state for editing a native asset transaction', async () => {
        const editTransactionState = {
          metamask: {
            gasEstimateType: GasEstimateTypes.none,
            gasFeeEstimates: {},
            providerConfig: {
              chainId: CHAIN_IDS.GOERLI,
            },
            tokens: [],
            addressBook: {
              [CHAIN_IDS.GOERLI]: {},
            },
            identities: {
              [mockAddress1]: {},
            },
            internalAccounts: {
              accounts: {
                'cf8dace4-9439-4bd4-b3a8-88c821c8fcb3': {
                  address: mockAddress1,
                  id: 'cf8dace4-9439-4bd4-b3a8-88c821c8fcb3',
                  metadata: {
                    name: 'Test Account',
                    keyring: {
                      type: 'HD Key Tree',
                    },
                  },
                  options: {},
                  methods: [...Object.values(EthMethod)],
                  type: EthAccountType.Eoa,
                },
              },
              selectedAccount: 'cf8dace4-9439-4bd4-b3a8-88c821c8fcb3',
            },
            accounts: {
              [mockAddress1]: {
                address: mockAddress1,
                balance: '0x0',
              },
            },
            accountsByChainId: {
              [CHAIN_IDS.GOERLI]: {
                [mockAddress1]: { balance: '0x0' },
              },
            },
            tokenList: {},
            transactions: [
              {
                id: 1,
                chainId: CHAIN_IDS.GOERLI,
                status: 'unapproved',
                txParams: {
                  data: '',
                  from: mockAddress1,
                  to: '0xRecipientAddress',
                  gas: GAS_LIMITS.SIMPLE,
                  gasPrice: '0x3b9aca00', // 1000000000
                  value: '0xde0b6b3a7640000', // 1000000000000000000,
                },
              },
            ],
          },
          send: {
            // We are going to remove this transaction as a part of the flow,
            // but we need this stub to have the fromAccount because for our
            // action checker the state isn't actually modified after each
            // action is ran.
            ...getInitialSendStateWithExistingTxState({
              id: 1,
              fromAccount: {
                address: mockAddress1,
              },
            }),
          },
        };

        const store = mockStore(editTransactionState);

        await store.dispatch(editExistingTransaction(AssetType.native, 1));
        const actionResult = store.getActions();

        expect(actionResult).toHaveLength(7);
        expect(actionResult[0]).toMatchObject({
          type: 'send/clearPreviousDrafts',
        });
        expect(actionResult[1]).toStrictEqual({
          type: 'send/addNewDraft',
          payload: {
            amount: {
              value: '0xde0b6b3a7640000',
              error: null,
            },
            asset: {
              balance: '0x0',
              details: null,
              error: null,
              type: AssetType.native,
            },
            fromAccount: {
              address: mockAddress1,
              balance: '0x0',
            },
            gas: {
              error: null,
              gasLimit: GAS_LIMITS.SIMPLE,
              gasPrice: '0x3b9aca00',
              gasTotal: '0x0',
              wasManuallyEdited: false,
              maxFeePerGas: '0x0',
              maxPriorityFeePerGas: '0x0',
            },
            history: ['sendFlow - user clicked edit on transaction with id 1'],
            id: 1,
            recipient: {
              address: '0xRecipientAddress',
              error: null,
              nickname: '0xRecipientAddress',
              warning: null,
              recipientWarningAcknowledged: false,
              type: '',
            },
            status: SEND_STATUSES.VALID,
            transactionType: '0x0',
            userInputHexData: '',
          },
        });

        const action = actionResult[1];

        const result = sendReducer(
          INITIAL_SEND_STATE_FOR_EXISTING_DRAFT,
          action,
        );

        expect(result.currentTransactionUUID).not.toStrictEqual('test-uuid');

        const draftTransaction =
          result.draftTransactions[result.currentTransactionUUID];

        expect(draftTransaction.gas.gasLimit).toStrictEqual(
          action.payload.gas.gasLimit,
        );
        expect(draftTransaction.gas.gasPrice).toStrictEqual(
          action.payload.gas.gasPrice,
        );

        expect(draftTransaction.amount.value).toStrictEqual(
          action.payload.amount.value,
        );
      });

      it('should set up the appropriate state for editing an NFT asset transaction', async () => {
        getTokenStandardAndDetailsStub.mockImplementation(() =>
          Promise.resolve({
            standard: 'ERC721',
            balance: '0x1',
            address: '0xNftAddress',
          }),
        );
        const editTransactionState = {
          metamask: {
            blockGasLimit: '0x3a98',
            selectedAddress: '',
            providerConfig: {
              chainId: CHAIN_IDS.GOERLI,
            },
            tokens: [],
            addressBook: {
              [CHAIN_IDS.GOERLI]: {},
            },
            identities: {
              [mockAddress1]: {},
            },
            accounts: {
              [mockAddress1]: {
                address: mockAddress1,
                balance: '0x0',
              },
            },
            internalAccounts: {
              accounts: {
                'cf8dace4-9439-4bd4-b3a8-88c821c8fcb3': {
                  address: mockAddress1,
                  id: 'cf8dace4-9439-4bd4-b3a8-88c821c8fcb3',
                  metadata: {
                    name: 'Test Account',
                    keyring: {
                      type: 'HD Key Tree',
                    },
                  },
                  options: {},
                  methods: [...Object.values(EthMethod)],
                  type: EthAccountType.Eoa,
                },
              },
              selectedAccount: 'cf8dace4-9439-4bd4-b3a8-88c821c8fcb3',
            },
<<<<<<< HEAD
            cachedBalances: {
=======
            accountsByChainId: {
>>>>>>> 8b9ac648
              [CHAIN_IDS.GOERLI]: {
                [mockAddress1]: { balance: '0x0' },
              },
            },
            tokenList: {},
            transactions: [
              {
                id: 1,
                chainId: CHAIN_IDS.GOERLI,
                status: 'unapproved',
                txParams: {
                  data: generateERC721TransferData({
                    toAddress: BURN_ADDRESS,
                    fromAddress: mockAddress1,
                    tokenId: BigNumber.from(15000).toString(),
                  }),
                  from: mockAddress1,
                  to: '0xNftAddress',
                  gas: GAS_LIMITS.BASE_TOKEN_ESTIMATE,
                  gasPrice: '0x3b9aca00', // 1000000000
                  value: '0x0',
                },
              },
            ],
          },
          send: {
            ...getInitialSendStateWithExistingTxState({
              id: 1,
              test: 'wow',
              gas: { gasLimit: GAS_LIMITS.SIMPLE },
            }),
            stage: SEND_STAGES.EDIT,
          },
        };

        global.eth = {
          contract: sinon.stub().returns({
            at: sinon.stub().returns({
              balanceOf: sinon.stub().returns(undefined),
            }),
          }),
          getCode: jest.fn(() => '0xa'),
        };

        const store = mockStore(editTransactionState);

        await store.dispatch(editExistingTransaction(AssetType.NFT, 1));
        const actionResult = store.getActions();
        expect(actionResult).toHaveLength(9);
        expect(actionResult[0]).toMatchObject({
          type: 'send/clearPreviousDrafts',
        });
        expect(actionResult[1]).toStrictEqual({
          type: 'send/addNewDraft',
          payload: {
            amount: {
              error: null,
              value: '0x1',
            },
            asset: {
              balance: '0x0',
              details: null,
              error: null,
              type: AssetType.native,
            },
            fromAccount: {
              address: mockAddress1,
              balance: '0x0',
            },
            gas: {
              error: null,
              gasLimit: GAS_LIMITS.BASE_TOKEN_ESTIMATE,
              gasPrice: '0x3b9aca00',
              gasTotal: '0x0',
              wasManuallyEdited: false,
              maxFeePerGas: '0x0',
              maxPriorityFeePerGas: '0x0',
            },
            history: ['sendFlow - user clicked edit on transaction with id 1'],
            id: 1,
            recipient: {
              address: BURN_ADDRESS,
              error: null,
              nickname: BURN_ADDRESS,
              warning: null,
              type: '',
              recipientWarningAcknowledged: false,
            },
            status: SEND_STATUSES.VALID,
            transactionType: '0x0',
            userInputHexData:
              editTransactionState.metamask.transactions[0].txParams.data,
          },
        });
        expect(actionResult[2].type).toStrictEqual('SHOW_LOADING_INDICATION');
        expect(actionResult[3].type).toStrictEqual('HIDE_LOADING_INDICATION');
        expect(actionResult[4]).toStrictEqual({
          type: 'send/addHistoryEntry',
          payload:
            'sendFlow - user set asset to NFT with tokenId 15000 and address 0xNftAddress',
        });
        expect(actionResult[5]).toStrictEqual({
          type: 'send/updateAsset',
          payload: {
            asset: {
              balance: '0x1',
              details: {
                address: '0xNftAddress',
                balance: '0x1',
                standard: TokenStandard.ERC721,
                tokenId: '15000',
              },
              error: null,
              type: AssetType.NFT,
            },
            initialAssetSet: true,
          },
        });
        expect(actionResult[6].type).toStrictEqual(
          'send/initializeSendState/pending',
        );
        expect(actionResult[7]).toStrictEqual({
          type: 'metamask/gas/SET_CUSTOM_GAS_LIMIT',
          value: GAS_LIMITS.SIMPLE,
        });
        expect(actionResult[8].type).toStrictEqual(
          'send/initializeSendState/fulfilled',
        );

        const action = actionResult[1];

        const result = sendReducer(
          INITIAL_SEND_STATE_FOR_EXISTING_DRAFT,
          action,
        );

        expect(result.currentTransactionUUID).not.toStrictEqual('test-uuid');

        const draftTransaction =
          result.draftTransactions[result.currentTransactionUUID];

        expect(draftTransaction.gas.gasLimit).toStrictEqual(
          action.payload.gas.gasLimit,
        );
        expect(draftTransaction.gas.gasPrice).toStrictEqual(
          action.payload.gas.gasPrice,
        );

        expect(draftTransaction.amount.value).toStrictEqual(
          action.payload.amount.value,
        );
      });
    });

    it('should set up the appropriate state for editing a token asset transaction', async () => {
      const editTransactionState = {
        metamask: {
          blockGasLimit: '0x3a98',
          selectedAddress: '',
          internalAccounts: {
            accounts: {
              'cf8dace4-9439-4bd4-b3a8-88c821c8fcb3': {
                address: mockAddress1,
                id: 'cf8dace4-9439-4bd4-b3a8-88c821c8fcb3',
                options: {},
                methods: [...Object.values(EthMethod)],
                type: EthAccountType.Eoa,
                metadata: {
                  name: 'Test Account',
                  keyring: {
                    type: 'HD Key Tree',
                  },
                },
              },
            },
            selectedAccount: 'cf8dace4-9439-4bd4-b3a8-88c821c8fcb3',
          },
          providerConfig: {
            chainId: CHAIN_IDS.GOERLI,
          },
          tokens: [
            {
              address: '0xTokenAddress',
              symbol: 'SYMB',
            },
          ],
          tokenList: {
            '0xTokenAddress': {
              symbol: 'SYMB',
              address: '0xTokenAddress',
            },
          },
          addressBook: {
            [CHAIN_IDS.GOERLI]: {},
          },
          identities: {
            [mockAddress1]: {},
          },
          accounts: {
            [mockAddress1]: {
              address: mockAddress1,
              balance: '0x0',
            },
          },
          accountsByChainId: {
            [CHAIN_IDS.GOERLI]: {
              [mockAddress1]: { balance: '0x0' },
            },
          },
          transactions: [
            {
              id: 1,
              chainId: CHAIN_IDS.GOERLI,
              status: 'unapproved',
              txParams: {
                data: generateERC20TransferData({
                  toAddress: BURN_ADDRESS,
                  amount: '0x3a98',
                  sendToken: {
                    address: '0xTokenAddress',
                    symbol: 'SYMB',
                    decimals: 18,
                  },
                }),
                from: mockAddress1,
                to: '0xTokenAddress',
                gas: GAS_LIMITS.BASE_TOKEN_ESTIMATE,
                gasPrice: '0x3b9aca00', // 1000000000
                value: '0x0',
              },
            },
          ],
        },
        send: {
          ...getInitialSendStateWithExistingTxState({
            id: 1,
            recipient: {
              address: 'Address',
              nickname: 'NickName',
            },
          }),
          selectedAccount: {
            address: mockAddress1,
            balance: '0x0',
          },
          stage: SEND_STAGES.EDIT,
        },
      };

      global.eth = {
        contract: sinon.stub().returns({
          at: sinon.stub().returns({
            balanceOf: sinon.stub().returns(undefined),
          }),
        }),
        getCode: jest.fn(() => '0xa'),
      };

      const store = mockStore(editTransactionState);

      await store.dispatch(editExistingTransaction(AssetType.token, 1));
      const actionResult = store.getActions();

      expect(actionResult).toHaveLength(9);
      expect(actionResult[0].type).toStrictEqual('send/clearPreviousDrafts');
      expect(actionResult[1]).toStrictEqual({
        type: 'send/addNewDraft',
        payload: {
          amount: {
            error: null,
            value: '0x3a98',
          },
          asset: {
            balance: '0x0',
            details: null,
            error: null,
            type: AssetType.native,
          },
          fromAccount: {
            address: mockAddress1,
            balance: '0x0',
          },
          gas: {
            error: null,
            gasLimit: '0x186a0',
            gasPrice: '0x3b9aca00',
            wasManuallyEdited: false,
            gasTotal: '0x0',
            maxFeePerGas: '0x0',
            maxPriorityFeePerGas: '0x0',
          },
          history: ['sendFlow - user clicked edit on transaction with id 1'],
          id: 1,
          recipient: {
            address: BURN_ADDRESS,
            error: null,
            warning: null,
            nickname: BURN_ADDRESS,
            type: '',
            recipientWarningAcknowledged: false,
          },
          status: SEND_STATUSES.VALID,
          transactionType: '0x0',
          userInputHexData:
            editTransactionState.metamask.transactions[0].txParams.data,
        },
      });
      expect(actionResult[2].type).toStrictEqual('SHOW_LOADING_INDICATION');
      expect(actionResult[3].type).toStrictEqual('HIDE_LOADING_INDICATION');
      expect(actionResult[4]).toMatchObject({
        type: 'send/addHistoryEntry',
        payload:
          'sendFlow - user set asset to ERC20 token with symbol SYMB and address 0xTokenAddress',
      });
      expect(actionResult[5]).toStrictEqual({
        type: 'send/updateAsset',
        payload: {
          asset: {
            balance: '0x0',
            type: AssetType.token,
            error: null,
            details: {
              balance: '0x0',
              address: '0xTokenAddress',
              decimals: 18,
              symbol: 'SYMB',
              standard: 'ERC20',
            },
          },
          initialAssetSet: true,
        },
      });
      expect(actionResult[6].type).toStrictEqual(
        'send/initializeSendState/pending',
      );
      expect(actionResult[7].type).toStrictEqual(
        'metamask/gas/SET_CUSTOM_GAS_LIMIT',
      );
      expect(actionResult[8].type).toStrictEqual(
        'send/initializeSendState/fulfilled',
      );

      const action = actionResult[1];

      const result = sendReducer(INITIAL_SEND_STATE_FOR_EXISTING_DRAFT, action);

      expect(result.currentTransactionUUID).not.toStrictEqual('test-uuid');

      const draftTransaction =
        result.draftTransactions[result.currentTransactionUUID];

      expect(draftTransaction.gas.gasLimit).toStrictEqual(
        action.payload.gas.gasLimit,
      );
      expect(draftTransaction.gas.gasPrice).toStrictEqual(
        action.payload.gas.gasPrice,
      );

      expect(draftTransaction.amount.value).toStrictEqual(
        action.payload.amount.value,
      );
    });
  });

  describe('selectors', () => {
    describe('gas selectors', () => {
      it('has a selector that gets gasLimit', () => {
        expect(
          getGasLimit({ send: INITIAL_SEND_STATE_FOR_EXISTING_DRAFT }),
        ).toBe('0x0');
      });

      it('has a selector that gets gasPrice', () => {
        expect(
          getGasPrice({ send: INITIAL_SEND_STATE_FOR_EXISTING_DRAFT }),
        ).toBe('0x0');
      });

      it('has a selector that gets gasTotal', () => {
        expect(
          getGasTotal({ send: INITIAL_SEND_STATE_FOR_EXISTING_DRAFT }),
        ).toBe('0x0');
      });

      it('has a selector to determine if gas fee is in error', () => {
        expect(
          gasFeeIsInError({ send: INITIAL_SEND_STATE_FOR_EXISTING_DRAFT }),
        ).toBe(false);
        expect(
          gasFeeIsInError({
            send: getInitialSendStateWithExistingTxState({
              gas: {
                error: 'yes',
              },
            }),
          }),
        ).toBe(true);
      });

      it('has a selector that gets minimumGasLimit', () => {
        expect(
          getMinimumGasLimitForSend({
            send: INITIAL_SEND_STATE_FOR_EXISTING_DRAFT,
          }),
        ).toBe(GAS_LIMITS.SIMPLE);
      });

      describe('getGasInputMode selector', () => {
        it('returns BASIC when on mainnet and advanced inline gas is false', () => {
          expect(
            getGasInputMode({
              metamask: {
                providerConfig: { chainId: CHAIN_IDS.MAINNET },
                featureFlags: { advancedInlineGas: false },
              },
              send: initialState,
            }),
          ).toBe(GAS_INPUT_MODES.BASIC);
        });

        it('returns BASIC when on localhost and advanced inline gas is false and IN_TEST is set', () => {
          process.env.IN_TEST = true;
          expect(
            getGasInputMode({
              metamask: {
                providerConfig: { chainId: '0x539' },
                featureFlags: { advancedInlineGas: false },
              },
              send: initialState,
            }),
          ).toBe(GAS_INPUT_MODES.BASIC);
          process.env.IN_TEST = false;
        });

        it('returns INLINE when on mainnet and advanced inline gas is true', () => {
          expect(
            getGasInputMode({
              metamask: {
                providerConfig: { chainId: CHAIN_IDS.MAINNET },
                featureFlags: { advancedInlineGas: true },
              },
              send: initialState,
            }),
          ).toBe(GAS_INPUT_MODES.INLINE);
        });

        it('returns INLINE when on mainnet and advanced inline gas is false but eth_gasPrice estimate is used', () => {
          expect(
            getGasInputMode({
              metamask: {
                providerConfig: { chainId: CHAIN_IDS.MAINNET },
                featureFlags: { advancedInlineGas: false },
                gasEstimateType: GasEstimateTypes.ethGasPrice,
              },
              send: initialState,
            }),
          ).toBe(GAS_INPUT_MODES.INLINE);
        });

        it('returns INLINE when on mainnet and advanced inline gas is false but eth_gasPrice estimate is used even IN_TEST', () => {
          process.env.IN_TEST = true;
          expect(
            getGasInputMode({
              metamask: {
                providerConfig: { chainId: CHAIN_IDS.MAINNET },
                featureFlags: { advancedInlineGas: false },
                gasEstimateType: GasEstimateTypes.ethGasPrice,
              },
              send: initialState,
            }),
          ).toBe(GAS_INPUT_MODES.INLINE);
          process.env.IN_TEST = false;
        });

        it('returns CUSTOM if gasIsSetInModal is true', () => {
          expect(
            getGasInputMode({
              metamask: {
                providerConfig: { chainId: CHAIN_IDS.MAINNET },
                featureFlags: { advancedInlineGas: true },
              },
              send: {
                ...INITIAL_SEND_STATE_FOR_EXISTING_DRAFT,
                gasIsSetInModal: true,
              },
            }),
          ).toBe(GAS_INPUT_MODES.CUSTOM);
        });
      });
    });

    describe('asset selectors', () => {
      it('has a selector to get the asset', () => {
        expect(
          getSendAsset({ send: INITIAL_SEND_STATE_FOR_EXISTING_DRAFT }),
        ).toMatchObject(
          getTestUUIDTx(INITIAL_SEND_STATE_FOR_EXISTING_DRAFT).asset,
        );
      });

      it('has a selector to get the asset address', () => {
        expect(
          getSendAssetAddress({
            send: getInitialSendStateWithExistingTxState({
              asset: {
                balance: '0x0',
                details: { address: '0x0' },
                type: AssetType.token,
              },
            }),
          }),
        ).toBe('0x0');
      });

      it('has a selector that determines if asset is sendable based on ERC721 status', () => {
        expect(
          getIsAssetSendable({ send: INITIAL_SEND_STATE_FOR_EXISTING_DRAFT }),
        ).toBe(true);
        expect(
          getIsAssetSendable({
            send: getInitialSendStateWithExistingTxState({
              asset: {
                type: AssetType.token,
                details: { isERC721: true },
              },
            }),
          }),
        ).toBe(false);
      });
    });

    describe('amount selectors', () => {
      it('has a selector to get send amount', () => {
        expect(
          getSendAmount({ send: INITIAL_SEND_STATE_FOR_EXISTING_DRAFT }),
        ).toBe('0x0');
      });

      it('has a selector to get if there is an insufficient funds error', () => {
        expect(
          getIsBalanceInsufficient({
            send: INITIAL_SEND_STATE_FOR_EXISTING_DRAFT,
          }),
        ).toBe(false);
        expect(
          getIsBalanceInsufficient({
            send: getInitialSendStateWithExistingTxState({
              gas: { error: INSUFFICIENT_FUNDS_ERROR },
            }),
          }),
        ).toBe(true);
      });

      it('has a selector to get max mode state', () => {
        expect(
          getSendMaxModeState({ send: INITIAL_SEND_STATE_FOR_EXISTING_DRAFT }),
        ).toBe(false);
        expect(
          getSendMaxModeState({
            send: {
              ...INITIAL_SEND_STATE_FOR_EXISTING_DRAFT,
              amountMode: AMOUNT_MODES.MAX,
            },
          }),
        ).toBe(true);
      });

      it('has a selector to get the draft transaction ID', () => {
        expect(
          getDraftTransactionID({
            send: INITIAL_SEND_STATE_FOR_EXISTING_DRAFT,
          }),
        ).toBeNull();
        expect(
          getDraftTransactionID({
            send: getInitialSendStateWithExistingTxState({
              id: 'ID',
            }),
          }),
        ).toBe('ID');
      });

      it('has a selector to get the user entered hex data', () => {
        expect(
          getSendHexData({ send: INITIAL_SEND_STATE_FOR_EXISTING_DRAFT }),
        ).toBeNull();
        expect(
          getSendHexData({
            send: getInitialSendStateWithExistingTxState({
              userInputHexData: '0x0',
            }),
          }),
        ).toBe('0x0');
      });

      it('has a selector to get if there is an amount error', () => {
        expect(
          sendAmountIsInError({ send: INITIAL_SEND_STATE_FOR_EXISTING_DRAFT }),
        ).toBe(false);
        expect(
          sendAmountIsInError({
            send: getInitialSendStateWithExistingTxState({
              amount: { error: 'any' },
            }),
          }),
        ).toBe(true);
      });
    });

    describe('recipient selectors', () => {
      it('has a selector to get recipient address', () => {
        expect(
          getSendTo({
            send: INITIAL_SEND_STATE_FOR_EXISTING_DRAFT,
            metamask: {
              ensResolutionsByAddress: {},
              identities: {},
              internalAccounts: {
                accounts: {},
                selectedAccount: '',
              },
              addressBook: {},
              providerConfig: {
                chainId: '0x5',
              },
            },
          }),
        ).toBe('');
        expect(
          getSendTo({
            send: getInitialSendStateWithExistingTxState({
              recipient: { address: '0xb' },
            }),
            metamask: {
              ensResolutionsByAddress: {},
              addressBook: {},
              identities: {},
              internalAccounts: {
                accounts: {},
                selectedAccount: '',
              },
              providerConfig: {
                chainId: '0x5',
              },
            },
          }),
        ).toBe('0xb');
      });

      it('has a selector to check if using the my accounts option for recipient selection', () => {
        expect(
          getIsUsingMyAccountForRecipientSearch({
            send: INITIAL_SEND_STATE_FOR_EXISTING_DRAFT,
          }),
        ).toBe(false);
        expect(
          getIsUsingMyAccountForRecipientSearch({
            send: {
              ...INITIAL_SEND_STATE_FOR_EXISTING_DRAFT,
              recipientMode: RECIPIENT_SEARCH_MODES.MY_ACCOUNTS,
            },
          }),
        ).toBe(true);
      });

      it('has a selector to get recipient user input in input field', () => {
        expect(
          getRecipientUserInput({
            send: INITIAL_SEND_STATE_FOR_EXISTING_DRAFT,
          }),
        ).toBe('');
        expect(
          getRecipientUserInput({
            send: {
              ...INITIAL_SEND_STATE_FOR_EXISTING_DRAFT,
              recipientInput: 'domain.eth',
            },
          }),
        ).toBe('domain.eth');
      });

      it('has a selector to get recipient state', () => {
        expect(
          getRecipient({
            send: INITIAL_SEND_STATE_FOR_EXISTING_DRAFT,
            metamask: {
              ensResolutionsByAddress: {},
              identities: {},
              internalAccounts: {
                accounts: {},
                selectedAccount: '',
              },
              addressBook: {},
              providerConfig: {
                chainId: '0x5',
              },
            },
          }),
        ).toMatchObject(
          getTestUUIDTx(INITIAL_SEND_STATE_FOR_EXISTING_DRAFT).recipient,
        );
      });
    });

    describe('send validity selectors', () => {
      it('has a selector to get send errors', () => {
        expect(
          getSendErrors({ send: INITIAL_SEND_STATE_FOR_EXISTING_DRAFT }),
        ).toMatchObject({
          gasFee: null,
          amount: null,
        });
        expect(
          getSendErrors({
            send: getInitialSendStateWithExistingTxState({
              gas: {
                error: 'gasFeeTest',
              },
              amount: {
                error: 'amountTest',
              },
            }),
          }),
        ).toMatchObject({ gasFee: 'gasFeeTest', amount: 'amountTest' });
      });

      it('has a selector to get send state initialization status', () => {
        expect(
          isSendStateInitialized({
            send: INITIAL_SEND_STATE_FOR_EXISTING_DRAFT,
          }),
        ).toBe(false);
        expect(
          isSendStateInitialized({
            send: {
              ...INITIAL_SEND_STATE_FOR_EXISTING_DRAFT,
              stage: SEND_STATUSES.ADD_RECIPIENT,
            },
          }),
        ).toBe(true);
      });

      it('has a selector to get send state validity', () => {
        expect(
          isSendFormInvalid({ send: INITIAL_SEND_STATE_FOR_EXISTING_DRAFT }),
        ).toBe(false);
        expect(
          isSendFormInvalid({
            send: getInitialSendStateWithExistingTxState({
              status: SEND_STATUSES.INVALID,
            }),
          }),
        ).toBe(true);
      });

      it('has a selector to get send stage', () => {
        expect(
          getSendStage({ send: INITIAL_SEND_STATE_FOR_EXISTING_DRAFT }),
        ).toBe(SEND_STAGES.INACTIVE);
        expect(
          getSendStage({
            send: {
              ...INITIAL_SEND_STATE_FOR_EXISTING_DRAFT,
              stage: SEND_STAGES.ADD_RECIPIENT,
            },
          }),
        ).toBe(SEND_STAGES.ADD_RECIPIENT);
      });
    });
  });
});<|MERGE_RESOLUTION|>--- conflicted
+++ resolved
@@ -5,10 +5,7 @@
 import { NetworkType } from '@metamask/controller-utils';
 import { NetworkStatus } from '@metamask/network-controller';
 import { EthAccountType, EthMethod } from '@metamask/keyring-api';
-<<<<<<< HEAD
-=======
 import { TransactionEnvelopeType } from '@metamask/transaction-controller';
->>>>>>> 8b9ac648
 import {
   CONTRACT_ADDRESS_ERROR,
   INSUFFICIENT_FUNDS_ERROR,
@@ -2842,11 +2839,7 @@
               },
               selectedAccount: 'cf8dace4-9439-4bd4-b3a8-88c821c8fcb3',
             },
-<<<<<<< HEAD
-            cachedBalances: {
-=======
             accountsByChainId: {
->>>>>>> 8b9ac648
               [CHAIN_IDS.GOERLI]: {
                 [mockAddress1]: { balance: '0x0' },
               },
