# Changelog

## Current Master

<<<<<<< HEAD
- Add link to Kovan Test Faucet instructions on buy view.
=======
## 3.5.1 2017-3-27

- Fix edge case where users were unable to enable the notice button if notices were short enough to not require a scrollbar.
>>>>>>> a2981303

## 3.5.0 2017-3-27

- Add better error messages for when a transaction fails on approval
- Allow sending to ENS names in send form on Ropsten.
- Added an address book functionality that remembers the last 15 unique addresses sent to.
- Can now change network to custom RPC URL from lock screen.
- Removed support for old, lightwallet based vault. Users who have not opened app in over a month will need to recover with their seed phrase. This will allow Firefox support sooner.
- Fixed bug where spinner wouldn't disappear on incorrect password submission on seed word reveal.
- Polish the private key UI.
- Enforce minimum values for gas price and gas limit.
- Fix bug where total gas was sometimes not live-updated.
- Fix bug where editing gas value could have some abrupt behaviors (#1233)
- Add Kovan as an option on our network list.
- Fixed bug where transactions on other networks would disappear when submitting a transaction on another network.

## 3.4.0 2017-3-8

- Add two most recently used custom RPCs to network dropdown menu.
- Add personal_sign method support.
- Add personal_ecRecover method support.
- Add ability to customize gas and gasPrice on the transaction approval screen.
- Increase default gas buffer to 1.5x estimated gas value.

## 3.3.0 2017-2-20

- net_version has been made synchronous.
- Test suite for migrations expanded.
- Network now changeable from lock screen.
- Improve test coverage of eth.sign behavior, including a code example of verifying a signature.

## 3.2.2 2017-2-8

- Revert eth.sign behavior to the previous one with a big warning.  We will be gradually implementing the new behavior over the coming time. https://github.com/ethereum/wiki/wiki/JSON-RPC#eth_sign

- Improve test coverage of eth.sign behavior, including a code example of verifying a signature.

## 3.2.2 2017-2-8

- Revert eth.sign behavior to the previous one with a big warning.  We will be gradually implementing the new behavior over the coming time. https://github.com/ethereum/wiki/wiki/JSON-RPC#eth_sign

## 3.2.1 2017-2-8

- Revert back to old style message signing.
- Fixed some build errors that were causing a variety of bugs.

## 3.2.0 2017-2-8

- Add ability to import accounts in JSON file format (used by Mist, Geth, MyEtherWallet, and more!)
- Fix unapproved messages not being included in extension badge.
- Fix rendering bug where the Confirm transaction view would lets you approve transactions when the account has insufficient balance.

## 3.1.2 2017-1-24

- Fix "New Account" default keychain

## 3.1.1 2017-1-20

- Fix HD wallet seed export

## 3.1.0 2017-1-18

- Add ability to import accounts by private key.
- Fixed bug that returned the wrong transaction hashes on private networks that had not implemented EIP 155 replay protection (like TestRPC).

## 3.0.1 2017-1-17

- Fixed bug that prevented eth.sign from working.
- Fix the displaying of transactions that have been submitted to the network in Transaction History

## 3.0.0 2017-1-16

- Fix seed word account generation (https://medium.com/metamask/metamask-3-migration-guide-914b79533cdd#.t4i1qmmsz).
- Fix Bug where you see a empty transaction flash by on the confirm transaction view.
- Create visible difference in transaction history between a approved but not yet included in a block transaction and a transaction who has been confirmed.
- Fix memory leak in RPC Cache
- Override RPC commands eth_syncing and web3_clientVersion
- Remove certain non-essential permissions from certain builds.
- Add a check for when a tx is included in a block.
- Fix bug where browser-solidity would sometimes warn of a contract creation error when there was none.
- Minor modifications to network display.
- Network now displays properly for pending transactions.
- Implement replay attack protections allowed by EIP 155.
- Fix bug where sometimes loading account data would fail by querying a future block.

## 2.14.1 2016-12-20

- Update Coinbase info. and increase the buy amount to $15
- Fixed ropsten transaction links
- Temporarily disable extension reload detection causing infinite reload bug.
- Implemented basic checking for valid RPC URIs.

## 2.14.0 2016-12-16

- Removed Morden testnet provider from provider menu.
- Add support for notices.
- Fix broken reload detection.
- Fix transaction forever cached-as-pending bug.

## 2.13.11 2016-11-23

- Add support for synchronous RPC method "eth_uninstallFilter".
- Forgotten password prompts now send users directly to seed word restoration.

## 2.13.10 2016-11-22

- Improve gas calculation logic.
- Default to Dapp-specified gas limits for transactions.
- Ropsten networks now properly point to the faucet when attempting to buy ether.
- Ropsten transactions now link to etherscan correctly.

## 2.13.9 2016-11-21

- Add support for the new, default Ropsten Test Network.
- Fix bug that would cause MetaMask to occasionally lose its StreamProvider connection and drop requests.
- Fix bug that would cause the Custom RPC menu item to not appear when Localhost 8545 was selected.
- Point ropsten faucet button to actual faucet.
- Phase out ethereumjs-util from our encryptor module.

## 2.13.8 2016-11-16

- Show a warning when a transaction fails during simulation.
- Fix bug where 20% of gas estimate was not being added properly.
- Render error messages in confirmation screen more gracefully.

## 2.13.7 2016-11-8

- Fix bug where gas estimate would sometimes be very high.
- Increased our gas estimate from 100k gas to 20% of estimate.
- Fix github link on info page to point at current repository.

## 2.13.6 2016-10-26

- Add a check for improper Transaction data.
- Inject up to date version of web3.js
- Now nicknaming new accounts "Account #" instead of "Wallet #" for clarity.
- Fix bug where custom provider selection could show duplicate items.
- Fix bug where connecting to a local morden node would make two providers appear selected.
- Fix bug that was sometimes preventing transactions from being sent.

## 2.13.5 2016-10-18

- Increase default max gas to `100000` over the RPC's `estimateGas` response.
- Fix bug where slow-loading dapps would sometimes trigger infinite reload loops.

## 2.13.4 2016-10-17

- Add custom transaction fee field to send form.
- Fix bug where web3 was being injected into XML files.
- Fix bug where changing network would not reload current Dapps.

## 2.13.3 2016-10-4

- Fix bug where log queries were filtered out.
- Decreased vault confirmation button font size to help some Linux users who could not see it.
- Made popup a little taller because it would sometimes cut off buttons.
- Fix bug where long account lists would get scrunched instead of scrolling.
- Add legal information to relevant pages.
- Rename UI elements to be more consistent with one another.
- Updated Terms of Service and Usage.
- Prompt users to re-agree to the Terms of Service when they are updated.

## 2.13.2 2016-10-4

- Fix bug where chosen FIAT exchange rate does no persist when switching networks
- Fix additional parameters that made MetaMask sometimes receive errors from Parity.
- Fix bug where invalid transactions would still open the MetaMask popup.
- Removed hex prefix from private key export, to increase compatibility with Geth, MyEtherWallet, and Jaxx.

## 2.13.1 2016-09-23

- Fix a bug with estimating gas on Parity
- Show loading indication when selecting ShapeShift as purchasing method.

## 2.13.0 2016-09-18

- Add Parity compatibility, fixing Geth dependency issues.
- Add a link to the transaction in history that goes to https://metamask.github.io/eth-tx-viz
too help visualize transactions and to where they are going.
- Show "Buy Ether" button and warning on tx confirmation when sender balance is insufficient

## 2.12.1 2016-09-14

- Fixed bug where if you send a transaction from within MetaMask extension the
popup notification opens up.
- Fixed bug where some tx errors would block subsequent txs until the plugin was refreshed.

## 2.12.0 2016-09-14

- Add a QR button to the Account detail screen
- Fixed bug where opening MetaMask could close a non-metamask popup.
- Fixed memory leak that caused occasional crashes.

## 2.11.1 2016-09-12

- Fix bug that prevented caches from being cleared in Opera.

## 2.11.0 2016-09-12

- Fix bug where pending transactions from Test net (or other networks) show up In Main net.
- Add fiat conversion values to more views.
- On fresh install, open a new tab with the MetaMask Introduction video. Does not open on update.
- Block negative values from transactions.
- Fixed a memory leak.
- MetaMask logo now renders as super lightweight SVG, improving compatibility and performance.
- Now showing loading indication during vault unlocking, to clarify behavior for users who are experience slow unlocks.
- Now only initially creates one wallet when restoring a vault, to reduce some users' confusion.

## 2.10.2 2016-09-02

- Fix bug where notification popup would not display.

## 2.10.1 2016-09-02

- Fix bug where provider menu did not allow switching to custom network from a custom network.
- Sending a transaction from within MetaMask no longer triggers a popup.
- The ability to build without livereload features (such as for production) can be enabled with the gulp --disableLiveReload flag.
- Fix Ethereum JSON RPC Filters bug.

## 2.10.0 2016-08-29

- Changed transaction approval from notifications system to popup system.
- Add a back button to locked screen to allow restoring vault from seed words when password is forgotten.
- Forms now retain their values even when closing the popup and reopening it.
- Fixed a spelling error in provider menu.

## 2.9.2 2016-08-24

- Fixed shortcut bug from preventing installation.

## 2.9.1 2016-08-24

- Added static image as fallback for when WebGL isn't supported.
- Transaction history now has a hard limit.
- Added info link on account screen that visits Etherscan.
- Fixed bug where a message signing request would be lost if the vault was locked.
- Added shortcut to open MetaMask (Ctrl+Alt+M or Cmd+Opt/Alt+M)
- Prevent API calls in  tests.
- Fixed bug where sign message confirmation would sometimes render blank.

## 2.9.0 2016-08-22

- Added ShapeShift to the transaction history
- Added affiliate key to Shapeshift requests
- Added feature to reflect current conversion rates of current vault balance.
- Modify balance display logic.

## 2.8.0 2016-08-15

- Integrate ShapeShift
- Add a form for Coinbase to specify amount to buy
- Fix various typos.
- Make dapp-metamask connection more reliable
- Remove Ethereum Classic from provider menu.

## 2.7.3 2016-07-29

- Fix bug where changing an account would not update in a live Dapp.

## 2.7.2 2016-07-29

- Add Ethereum Classic to provider menu
- Fix bug where host store would fail to receive updates.

## 2.7.1 2016-07-27

- Fix bug where web3 would sometimes not be injected in time for the application.
- Fixed bug where sometimes when opening the plugin, it would not fully open until closing and re-opening.
- Got most functionality working within Firefox (still working on review process before it can be available).
- Fixed menu dropdown bug introduced in Chrome 52.

## 2.7.0 2016-07-21

- Added a Warning screen about storing ETH
- Add buy Button!
- MetaMask now throws descriptive errors when apps try to use synchronous web3 methods.
- Removed firefox-specific line in manifest.

## 2.6.2 2016-07-20

- Fixed bug that would prevent the plugin from reopening on the first try after receiving a new transaction while locked.
- Fixed bug that would render 0 ETH as a non-exact amount.

## 2.6.1 2016-07-13

- Fix tool tips on Eth balance to show the 6 decimals
- Fix rendering of recipient SVG in tx approval notification.
- New vaults now generate only one wallet instead of three.
- Bumped version of web3 provider engine.
- Fixed bug where some lowercase or uppercase addresses were not being recognized as valid.
- Fixed bug where gas cost was misestimated on the tx confirmation view.

## 2.6.0 2016-07-11

- Fix formatting of ETH balance
- Fix formatting of account details.
- Use web3 minified dist for faster inject times
- Fix issue where dropdowns were not in front of icons.
- Update transaction approval styles.
- Align failed and successful transaction history text.
- Fix issue where large domain names and large transaction values would misalign the transaction history.
- Abbreviate ether balances on transaction details to maintain formatting.
- General code cleanup.

## 2.5.0 2016-06-29

- Implement new account design.
- Added a network indicator mark in dropdown menu
- Added network name next to network indicator
- Add copy transaction hash button to completed transaction list items.
- Unify wording for transaction approve/reject options on notifications and the extension.
- Fix bug where confirmation view would be shown twice.

## 2.4.5 2016-06-29

- Fixed bug where MetaMask interfered with PDF loading.
- Moved switch account icon into menu bar.
- Changed status shapes to be a yellow warning sign for failure and ellipsis for pending transactions.
- Now enforce 20 character limit on wallet names.
- Wallet titles are now properly truncated in transaction confirmation.
- Fix formatting on terms & conditions page.
- Now enforce 30 character limit on wallet names.
- Fix out-of-place positioning of pending transaction badges on wallet list.
- Change network status icons to reflect current design.

## 2.4.4 2016-06-23

- Update web3-stream-provider for batch payload bug fix

## 2.4.3 2016-06-23

- Remove redundant network option buttons from settings page
- Switch out font family Transat for Montserrat

## 2.4.2 2016-06-22

- Change out export icon for key.
- Unify copy to clipboard icon
- Fixed eth.sign behavior.
- Fix behavior of batched outbound transactions.

## 2.4.0 2016-06-20

- Clean up UI.
- Remove nonfunctional QR code button.
- Make network loading indicator clickable to select accessible network.
- Show more characters of addresses when space permits.
- Fixed bug when signing messages under 64 hex characters long.
- Add disclaimer view with placeholder text for first time users.

## 2.3.1 2016-06-09

- Style up the info page
- Cache identicon images to optimize for long lists of transactions.
- Fix out of gas errors

## 2.3.0 2016-06-06

- Show network status in title bar
- Added seed word recovery to config screen.
- Clicking network status indicator now reveals a provider menu.

## 2.2.0 2016-06-02

- Redesigned init, vault create, vault restore and seed confirmation screens.
- Added pending transactions to transaction list on account screen.
- Clicking a pending transaction takes you back to the transaction approval screen.
- Update provider-engine to fix intermittent out of gas errors.

## 2.1.0 2016-05-26

- Added copy address button to account list.
- Fixed back button on confirm transaction screen.
- Add indication of pending transactions to account list screen.
- Fixed bug where error warning was sometimes not cleared on view transition.
- Updated eth-lightwallet to fix a critical security issue.

## 2.0.0 2016-05-23

- UI Overhaul per Vlad Todirut's designs.
- Replaced identicons with jazzicons.
- Fixed glitchy transitions.
- Added support for capitalization-based address checksums.
- Send value is no longer limited by javascript number precision, and is always in ETH.
- Added ability to generate new accounts.
- Added ability to locally nickname accounts.

## 1.8.4 2016-05-13

- Point rpc servers to https endpoints.

## 1.8.3 2016-05-12

- Bumped web3 to 0.6.0
- Really fixed `eth_syncing` method response.

## 1.8.2 2016-05-11

- Fixed bug where send view would not load correctly the first time it was visited per account.
- Migrated all users to new scalable backend.
- Fixed `eth_syncing` method response.

## 1.8.1 2016-05-10

- Initial usage of scalable blockchain backend.
- Made official providers more easily configurable for us internally.

## 1.8.0 2016-05-10

- Add support for calls to `eth.sign`.
- Moved account exporting within subview of the account detail view.
- Added buttons to the account export process.
- Improved visual appearance of account detail transition where button heights would change.
- Restored back button to account detail view.
- Show transaction list always, never collapsed.
- Changing provider now reloads current Dapps
- Improved appearance of transaction list in account detail view.

## 1.7.0 2016-04-29

- Account detail view is now the primary view.
- The account detail view now has a "Change acct" button which shows the account list.
- Clicking accounts in the account list now both selects that account and displays that account's detail view.
- Selected account is now persisted between sessions, so the current account stays selected.
- Account icons are now "identicons" (deterministically generated from the address).
- Fixed link to Slack channel.
- Added a context guard for "define" to avoid UMD's exporting themselves to the wrong module system, fixing interference with some websites.
- Transaction list now only shows transactions for the current account.
- Transaction list now only shows transactions for the current network (mainnet, testnet, testrpc).
- Fixed transaction links to etherscan blockchain explorer.
- Fixed some UI transitions that had weird behavior.

## 1.6.0 2016-04-22

- Pending transactions are now persisted to localStorage and resume even after browser is closed.
- Completed transactions are now persisted and can be displayed via UI.
- Added transaction list to account detail view.
- Fix bug on config screen where current RPC address was always displayed wrong.
- Fixed bug where entering a decimal value when sending a transaction would result in sending the wrong amount.
- Add save button to custom RPC input field.
- Add quick-select button for RPC on `localhost:8545`.
- Improve config view styling.
- Users have been migrated from old test-net RPC to a newer test-net RPC.

## 1.5.1 2016-04-15

- Corrected text above account list. Selected account is visible to all sites, not just the current domain.
- Merged the UI codebase into the main plugin codebase for simpler maintenance.
- Fix Ether display rounding error. Now rendering to four decimal points.
- Fix some inpage synchronous methods
- Change account rendering to show four decimals and a leading zero.

## 1.5.0 2016-04-13

- Added ability to send ether.
- Fixed bugs related to using Javascript numbers, which lacked appropriate precision.
- Replaced Etherscan main-net provider with our own production RPC.

## 1.4.0 2016-04-08

- Removed extra entropy text field for simplified vault creation.
- Now supports exporting an account's private key.
- Unified button and input styles across the app.
- Removed some non-working placeholder UI until it works.
- Fix popup's web3 stream provider
- Temporarily deactivated fauceting indication because it would activate when restoring an empty account.

## 1.3.2 2016-04-04

 - When unlocking, first account is auto-selected.
 - When creating a first vault on the test-net, the first account is auto-funded.
 - Fixed some styling issues.

## 1.0.1-1.3.1

Many changes not logged. Hopefully beginning to log consistently now!

## 1.0.0

Made seed word restoring BIP44 compatible.

## 0.14.0

Added the ability to restore accounts from seed words.<|MERGE_RESOLUTION|>--- conflicted
+++ resolved
@@ -2,13 +2,11 @@
 
 ## Current Master
 
-<<<<<<< HEAD
 - Add link to Kovan Test Faucet instructions on buy view.
-=======
+
 ## 3.5.1 2017-3-27
 
 - Fix edge case where users were unable to enable the notice button if notices were short enough to not require a scrollbar.
->>>>>>> a2981303
 
 ## 3.5.0 2017-3-27
 
